--- conflicted
+++ resolved
@@ -357,34 +357,9 @@
 
         // Set up forcing term for Helmholtz problems
         SetUpViscousForcing(inarray, F, aii_Dt);
-<<<<<<< HEAD
-        factors[StdRegions::eFactorLambda] = 1.0/aii_Dt/m_kinvis;
-        if(m_useSpecVanVisc)
-        {
-            factors[StdRegions::eFactorSVVCutoffRatio] = m_sVVCutoffRatio;
-            factors[StdRegions::eFactorSVVDiffCoeff]   = m_sVVDiffCoeff/m_kinvis;
-        }
-        
-        
-        // Solve Helmholtz system and put in Physical space
-        for(i = 0; i < m_nConvectiveFields; ++i)
-        {
-            if(m_saved_aii_Dt[i] != aii_Dt)
-            {
-                // reset global manager
-                m_fields[i]->ClearGlobalLinSysManager();
-                m_saved_aii_Dt[i] = aii_Dt; 
-            }
-            m_fields[i]->HelmSolve(F[i], m_fields[i]->UpdateCoeffs(),
-                                   NullFlagList, factors,m_varCoeffLap);
-            m_fields[i]->BwdTrans(m_fields[i]->GetCoeffs(),outarray[i]);
-        }
-=======
         
         // Solve velocity system
         SolveViscous( F, outarray, aii_Dt);
-
->>>>>>> 50469556
     }
         
     /**
