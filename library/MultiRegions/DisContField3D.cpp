--- conflicted
+++ resolved
@@ -362,34 +362,6 @@
              // Set up physical normals
              SetUpPhysNormals();
 
-<<<<<<< HEAD
-=======
-             // Set up information for parallel jobs.
-             for (int i = 0; i < m_trace->GetExpSize(); ++i)
-             {
-                 LocalRegions::Expansion2DSharedPtr traceEl =
-                         m_trace->GetExp(i)->as<LocalRegions::Expansion2D>();
-
-                 int offset      = m_trace->GetPhys_Offset(i);
-                 int traceGeomId = traceEl->GetGeom2D()->GetGlobalID();
-                 auto pIt = m_periodicFaces.find(traceGeomId);
-
-                 if (pIt != m_periodicFaces.end() && !pIt->second[0].isLocal)
-                 {
-                     if (traceGeomId != min(pIt->second[0].id, traceGeomId))
-                     {
-                         traceEl->GetLeftAdjacentElementExp()->NegateFaceNormal(
-                             traceEl->GetLeftAdjacentElementFace());
-                     }
-                 }
-                 else if (m_traceMap->GetTraceToUniversalMapUnique(offset) < 0)
-                 {
-                     traceEl->GetLeftAdjacentElementExp()->NegateFaceNormal(
-                         traceEl->GetLeftAdjacentElementFace());
-                 }
-             }
-
->>>>>>> 51289456
              int cnt, n, e;
 
              // Identify boundary faces
@@ -1855,11 +1827,6 @@
                     m_traceMap->GetElmtToTrace()[n][e]->
                          as<LocalRegions::Expansion2D>();
 
-<<<<<<< HEAD
-=======
-            int offset = m_trace->GetPhys_Offset(traceEl->GetElmtId());
-
->>>>>>> 51289456
             bool fwd = true;
             if (traceEl->GetLeftAdjacentElementFace () == -1 ||
                 traceEl->GetRightAdjacentElementFace() == -1)
