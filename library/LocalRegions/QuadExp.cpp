--- conflicted
+++ resolved
@@ -538,7 +538,6 @@
             Vmath::Vadd(m_ncoeffs, tmp3, 1, outarray, 1, outarray, 1);
         }
 
-<<<<<<< HEAD
         void QuadExp::v_ProjectVectorintoStandardExp(
             const int dir,
             const Array<OneD, const NekDouble>      &inarray,
@@ -554,7 +553,8 @@
             int    nqtot   = nquad0*nquad1;
             int    nmodes0 = m_base[0]->GetNumModes();
 
-            const Array<TwoD, const NekDouble>& df = m_metricinfo->GetDerivFactors(GetPointsKeys());
+            const Array<TwoD, const NekDouble>& df =
+                m_metricinfo->GetDerivFactors(GetPointsKeys());
 
             Array<OneD, NekDouble> tmp1 =  outarray[0];
             Array<OneD, NekDouble> tmp2 =  outarray[1];
@@ -589,8 +589,6 @@
             // outarray[0] =   tmp1;  
             // outarray[1] =   tmp2;  
         }
-=======
->>>>>>> 244f4842
 
         void QuadExp::v_IProductWRTDerivBase_MatOp(
             const int dir,
