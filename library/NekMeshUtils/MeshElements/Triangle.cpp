--- conflicted
+++ resolved
@@ -169,7 +169,6 @@
         return (n + 1) * (n + 2) / 2;
 }
 
-<<<<<<< HEAD
 void Triangle::GetCurvedNodes(std::vector<NodeSharedPtr> &nodeList) const
 {
     int n = m_edge[0]->GetNodeCount();
@@ -197,15 +196,13 @@
               nodeList.begin() + 3 * (n - 1));
 }
 
-void Triangle::Complete(int order)
-=======
 void Triangle::MakeOrder(int                                order,
                          SpatialDomains::GeometrySharedPtr  geom,
                          LibUtilities::PointsType           pType,
                          int                                coordDim,
                          int                               &id,
                          bool                               justConfig)
->>>>>>> 0de34198
+
 {
     m_conf.m_order       = order;
     m_curveType          = pType;
