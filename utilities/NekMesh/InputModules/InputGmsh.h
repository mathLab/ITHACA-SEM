--- conflicted
+++ resolved
@@ -70,19 +70,11 @@
 
 private:
     int GetNnodes(unsigned int InputGmshEntity);
-<<<<<<< HEAD
-    static std::vector<int> TriReordering(  NekMeshUtils::ElmtConfig conf);
-    static std::vector<int> QuadReordering( NekMeshUtils::ElmtConfig conf);
-    static std::vector<int> HexReordering(  NekMeshUtils::ElmtConfig conf);
-    static std::vector<int> PrismReordering(NekMeshUtils::ElmtConfig conf);
-    static std::vector<int> TetReordering(  NekMeshUtils::ElmtConfig conf);
-=======
     static std::vector<int> TriReordering  (NekMeshUtils::ElmtConfig conf);
     static std::vector<int> QuadReordering (NekMeshUtils::ElmtConfig conf);
     static std::vector<int> HexReordering  (NekMeshUtils::ElmtConfig conf);
     static std::vector<int> PrismReordering(NekMeshUtils::ElmtConfig conf);
     static std::vector<int> TetReordering  (NekMeshUtils::ElmtConfig conf);
->>>>>>> 689f5dd8
 };
 }
 }
