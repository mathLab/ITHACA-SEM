--- conflicted
+++ resolved
@@ -48,21 +48,15 @@
 
     m_bounds      = m_cadcurve->GetBounds();
     m_curvelength = m_cadcurve->GetTotLength();
-<<<<<<< HEAD
 
     ASSERTL0(m_curvelength > m_bloffset[0] + m_bloffset[1],
              "Boundary layers too thick for adjacent curve");
 
     m_numSamplePoints = int((m_curvelength - m_bloffset[0] - m_bloffset[1]) /
                             m_mesh->m_octree->GetMinDelta()) +
-                        5;
+                        10;
     ds = (m_curvelength - m_bloffset[0] - m_bloffset[1]) /
          (m_numSamplePoints - 1);
-=======
-    m_numSamplePoints =
-        int(m_curvelength / m_mesh->m_octree->GetMinDelta()) + 10;
-    ds = m_curvelength / (m_numSamplePoints - 1);
->>>>>>> 9c7cfcb6
 
     GetSampleFunction();
 
@@ -223,13 +217,10 @@
     int a = 0;
     int b = 0;
 
-<<<<<<< HEAD
+    ASSERTL1(!(s < m_bloffset[0]) && !(s > m_curvelength - m_bloffset[1]),
+             "s out of bounds");
+
     if (s <= m_bloffset[0])
-=======
-    ASSERTL1(!(s < 0) && !(s > m_curvelength),"s out of bounds");
-
-    if (s == 0)
->>>>>>> 9c7cfcb6
     {
         return m_dst[0][0];
     }
@@ -266,13 +257,10 @@
     int a = 0;
     int b = 0;
 
-<<<<<<< HEAD
+    ASSERTL1(!(s < m_bloffset[0]) && !(s > m_curvelength - m_bloffset[1]),
+             "s out of bounds");
+
     if (s <= m_bloffset[0])
-=======
-    ASSERTL1(!(s < 0) && !(s > m_curvelength),"s out of bounds");
-
-    if (s == 0)
->>>>>>> 9c7cfcb6
     {
         return m_ps[0][0];
     }
@@ -315,14 +303,9 @@
 void CurveMesh::GetSampleFunction()
 {
     m_dst.resize(m_numSamplePoints);
-<<<<<<< HEAD
-    Array<OneD, NekDouble> loc(3);
-    vector<NekDouble> dsti(3);
-=======
 
     vector<NekDouble> dsti;
     dsti.resize(3);
->>>>>>> 9c7cfcb6
 
     for (int i = 0; i < m_numSamplePoints; i++)
     {
@@ -333,12 +316,8 @@
 
         Array<OneD, NekDouble> loc = m_cadcurve->P(t);
 
-<<<<<<< HEAD
-        NekDouble ts = m_bl.Evaluate(m_blID, loc[0], loc[1], loc[2], 0.0);
-=======
         /*NekDouble ts =
             m_bl.Evaluate(m_blID, loc[0], loc[1], loc[2], 0.0);
->>>>>>> 9c7cfcb6
 
         if (ts > 0.0)
         {
