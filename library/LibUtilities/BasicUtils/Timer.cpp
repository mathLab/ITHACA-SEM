///////////////////////////////////////////////////////////////////////////////
//
// File: Timer.cpp
//
// For more information, please see: http://www.nektar.info
//
// The MIT License
//
// Copyright (c) 2006 Scientific Computing and Imaging Institute,
// University of Utah (USA) and Department of Aeronautics, Imperial
// College London (UK).
//
// Permission is hereby granted, free of charge, to any person obtaining a
// copy of this software and associated documentation files (the "Software"),
// to deal in the Software without restriction, including without limitation
// the rights to use, copy, modify, merge, publish, distribute, sublicense,
// and/or sell copies of the Software, and to permit persons to whom the
// Software is furnished to do so, subject to the following conditions:
//
// The above copyright notice and this permission notice shall be included
// in all copies or substantial portions of the Software.
//
// THE SOFTWARE IS PROVIDED "AS IS", WITHOUT WARRANTY OF ANY KIND, EXPRESS
// OR IMPLIED, INCLUDING BUT NOT LIMITED TO THE WARRANTIES OF MERCHANTABILITY,
// FITNESS FOR A PARTICULAR PURPOSE AND NONINFRINGEMENT. IN NO EVENT SHALL
// THE AUTHORS OR COPYRIGHT HOLDERS BE LIABLE FOR ANY CLAIM, DAMAGES OR OTHER
// LIABILITY, WHETHER IN AN ACTION OF CONTRACT, TORT OR OTHERWISE, ARISING
// FROM, OUT OF OR IN CONNECTION WITH THE SOFTWARE OR THE USE OR OTHER
// DEALINGS IN THE SOFTWARE.
//
// Description: Time getting class
//
///////////////////////////////////////////////////////////////////////////////

#include <LibUtilities/BasicUtils/Timer.h>
#include <LibUtilities/Communication/CommSerial.h>

#include <iomanip>

#include <iomanip>

namespace Nektar
{
namespace LibUtilities
{

void Timer::Start()
{
    m_start = Clock::now();
}

void Timer::Stop()
{
    m_end = Clock::now();
}

Timer::Seconds Timer::Elapsed()
{
    return std::chrono::duration_cast<Seconds>(m_end - m_start);
}

NekDouble Timer::TimePerTest(unsigned int n)
{
    return Elapsed().count() / static_cast<NekDouble>(n);
}

void Timer::AccumulateRegion(std::string region)
{
    // search for region
    auto search = m_elapsedRegion.find(region);
    if (search == m_elapsedRegion.end())
    {
        m_elapsedRegion.insert({region,
            std::make_pair<Timer::Seconds, size_t>(this->Elapsed(),1)});
        // update width field width
        m_maxStringWidth = std::max(
            static_cast<decltype(m_maxStringWidth)>(region.size()),
            m_maxStringWidth);
    }
    else
    {
        search->second.first += this->Elapsed();
        search->second.second += 1;
    }
}

<<<<<<< HEAD
void Timer::PrintElapsedRegions()
{
    std::string  def("default");
    char *argv = new char [def.length()+1];
    std::strcpy(argv,def.c_str());
    LibUtilities::CommSharedPtr comm = 
        MemoryManager<LibUtilities::CommSerial>:: AllocateSharedPtr(1,&argv);

    PrintElapsedRegions(comm);
}
    
=======
>>>>>>> 73cb6dd2
void Timer::PrintElapsedRegions(LibUtilities::CommSharedPtr comm,
                                std::ostream &o)
{
    std::vector<std::string> labels{
        "Region",
        "Elapsed time Avg (s)",
        "Min (s)",
        "Max (s)",
        "Count"};


    if (comm->GetRank() == 0 &&
        m_elapsedRegion.begin() != m_elapsedRegion.end())
    {
        o << "-------------------------------------------\n";
        o << std::setw(m_maxStringWidth+2) << labels[0] << '\t'
          << std::setw(10) << labels[1] << '\t'
          << std::setw(10) << labels[2] << '\t'
          << std::setw(10) << labels[3] << '\t'
          << std::setw(10) << labels[4] << '\n';
    }
    for (auto item = m_elapsedRegion.begin();
            item != m_elapsedRegion.end(); ++item)
    {
        auto elapsedAve = item->second.first.count();
        comm->AllReduce(elapsedAve, LibUtilities::ReduceSum);
        elapsedAve /= comm->GetSize();
        auto elapsedMin = item->second.first.count();
        comm->AllReduce(elapsedMin, LibUtilities::ReduceMin);
        auto elapsedMax = item->second.first.count();
        comm->AllReduce(elapsedMax, LibUtilities::ReduceMax);

        if (comm->GetRank() == 0)
        {
            o << std::setw(m_maxStringWidth+2) << item->first << '\t'
              << std::setw(10) << elapsedAve << '\t'
              << std::setw(10) << elapsedMin << '\t'
              << std::setw(10) << elapsedMax << '\t'
              << std::setw(10) << item->second.second << '\n';
        }
    }
}

// static members init
std::unordered_map<std::string, std::pair<Timer::Seconds, size_t>>
    Timer::m_elapsedRegion{};

unsigned short Timer::m_maxStringWidth = 10;

}
} // end Nektar namespace<|MERGE_RESOLUTION|>--- conflicted
+++ resolved
@@ -84,7 +84,6 @@
     }
 }
 
-<<<<<<< HEAD
 void Timer::PrintElapsedRegions()
 {
     std::string  def("default");
@@ -96,8 +95,6 @@
     PrintElapsedRegions(comm);
 }
     
-=======
->>>>>>> 73cb6dd2
 void Timer::PrintElapsedRegions(LibUtilities::CommSharedPtr comm,
                                 std::ostream &o)
 {
