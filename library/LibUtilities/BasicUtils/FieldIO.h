///////////////////////////////////////////////////////////////////////////////
//
// File FieldIO.h
//
// For more information, please see: http://www.nektar.info
//
// The MIT License
//
// Copyright (c) 2006 Division of Applied Mathematics, Brown University (USA),
// Department of Aeronautics, Imperial College London (UK), and Scientific
// Computing and Imaging Institute, University of Utah (USA).
//
// License for the specific language governing rights and limitations under
// Permission is hereby granted, free of charge, to any person obtaining a
// copy of this software and associated documentation files (the "Software"),
// to deal in the Software without restriction, including without limitation
// the rights to use, copy, modify, merge, publish, distribute, sublicense,
// and/or sell copies of the Software, and to permit persons to whom the
// Software is furnished to do so, subject to the following conditions:
//
// The above copyright notice and this permission notice shall be included
// in all copies or substantial portions of the Software.
//
// THE SOFTWARE IS PROVIDED "AS IS", WITHOUT WARRANTY OF ANY KIND, EXPRESS
// OR IMPLIED, INCLUDING BUT NOT LIMITED TO THE WARRANTIES OF MERCHANTABILITY,
// FITNESS FOR A PARTICULAR PURPOSE AND NONINFRINGEMENT. IN NO EVENT SHALL
// THE AUTHORS OR COPYRIGHT HOLDERS BE LIABLE FOR ANY CLAIM, DAMAGES OR OTHER
// LIABILITY, WHETHER IN AN ACTION OF CONTRACT, TORT OR OTHERWISE, ARISING
// FROM, OUT OF OR IN CONNECTION WITH THE SOFTWARE OR THE USE OR OTHER
// DEALINGS IN THE SOFTWARE.
//
// Description: Field IO prototype definitions
//
///////////////////////////////////////////////////////////////////////////////

#ifndef NEKTAR_LIB_UTILITIES_BASIC_UTILS_FIELDIO_H
#define NEKTAR_LIB_UTILITIES_BASIC_UTILS_FIELDIO_H

#include <LibUtilities/BasicUtils/SessionReader.h>
#include <LibUtilities/Communication/Comm.h>
#include <LibUtilities/BasicUtils/ParseUtils.hpp>
#include <LibUtilities/BasicUtils/ShapeType.hpp>
#include <LibUtilities/Foundations/Basis.h>
#include <LibUtilities/Foundations/Points.h>
#include <boost/assign/list_of.hpp>
#include <tinyxml.h>

#include <LibUtilities/BasicUtils/NekFactory.hpp>

namespace Nektar
{
namespace LibUtilities
{
<<<<<<< HEAD

/**
 * @brief Base class for writing hierarchical data (XML or HDF5).
 */
class TagWriter
{
public:
    /// Create a child node.
    virtual boost::shared_ptr<TagWriter> AddChild(const std::string &name) = 0;
    /// Set an attribute on the node.
    virtual void SetAttr(const std::string &key, const std::string &val) = 0;

protected:
    virtual ~TagWriter() {}
};
typedef boost::shared_ptr<TagWriter> TagWriterSharedPtr;

static std::vector<NekDouble> NullNekDoubleVector;
static std::vector<LibUtilities::PointsType> NullPointsTypeVector;
static std::vector<unsigned int> NullUnsignedIntVector;
=======
>>>>>>> bff54bcf

typedef std::map<std::string, std::string> FieldMetaDataMap;
static FieldMetaDataMap NullFieldMetaDataMap;

/**
<<<<<<< HEAD
=======
 * @brief Base class for writing hierarchical data (XML or HDF5).
 */
class TagWriter
{
public:
    /// Create a child node.
    virtual boost::shared_ptr<TagWriter> AddChild(const std::string &name) = 0;
    /// Set an attribute on the node.
    virtual void SetAttr(const std::string &key, const std::string &val) = 0;

protected:
    virtual ~TagWriter() {}
};
typedef boost::shared_ptr<TagWriter> TagWriterSharedPtr;

/**
>>>>>>> bff54bcf
 * @class A simple class encapsulating a data source. This allows us to pass
 * around native file formats in virtual functions without resorting to using
 * the filename.
 */
class DataSource
{
};
typedef boost::shared_ptr<DataSource> DataSourceSharedPtr;

/**
 * @brief Metadata that describes the storage properties of field output.
 *
 * The purpose of this struct is to describe the format of binary field data.
 * This can then be used in the library to determine appropriate actions. For
 * example, when restarting a simulation, the information this struct
 * encapsulates can be used to determine whether interpolation is required to a
 * different polynomial order depending on the order of the simulation versus
 * the order of the restart file.
 *
 * We note that some of the parameters here include:
 *
 * - Element shape type and the basis used
 * - Element IDs, which determines the order of data written in a field
 * - The field names (e.g. u for x-velocity) so that multi-field storage can be
 *   agglomerated into one data block. Each field is written in the order
 *   specified here.
 * - Number of modes, including support for variable polynomial order
 * - Homogeneous information (dimension of homogeneity, IDs of planes and/or
 *   strips if they are used)
 */
struct FieldDefinitions
{
    /// Default constructor
    FieldDefinitions() : m_shapeType(eNoShapeType),
                         m_numHomogeneousDir(0),
                         m_homoStrips(false),
                         m_pointsDef(false),
                         m_uniOrder(true),
                         m_numPointsDef(false)
    {
    }

    /// Simple constructor to allocate all internal properties.
    FieldDefinitions(
        ShapeType shapeType,
        const std::vector<unsigned int> &elementIDs, // vector[2]
        const std::vector<LibUtilities::BasisType> &basis,
        bool uniOrder,
        const std::vector<unsigned int> &numModes,
        const std::vector<std::string> &fields,
        int NumHomoDir                            = 0,
        const std::vector<NekDouble> &HomoLengths = NullNekDoubleVector,
        bool homoStrips                           = false,
        const std::vector<unsigned int> &HomoSIDs = NullUnsignedIntVector,
        const std::vector<unsigned int> &HomoZIDs = NullUnsignedIntVector,
        const std::vector<unsigned int> &HomoYIDs = NullUnsignedIntVector,
        const std::vector<LibUtilities::PointsType> &points =
            NullPointsTypeVector,
        bool pointsDef                             = false,
        const std::vector<unsigned int> &numPoints = NullUnsignedIntVector,
        bool numPointsDef = false)
        : m_shapeType(shapeType), m_elementIDs(elementIDs), m_basis(basis),
          m_numHomogeneousDir(NumHomoDir), m_homogeneousLengths(HomoLengths),
          m_homoStrips(homoStrips), m_homogeneousSIDs(HomoSIDs),
          m_homogeneousZIDs(HomoZIDs), m_homogeneousYIDs(HomoYIDs),
          m_points(points), m_pointsDef(pointsDef), m_uniOrder(uniOrder),
          m_numModes(numModes), m_numPoints(numPoints),
          m_numPointsDef(numPointsDef), m_fields(fields)
    {
    }

    /// Shape type of this field data.
    ShapeType                             m_shapeType;
    /// Element IDs of the field data.
    std::vector<unsigned int>             m_elementIDs;
    /// Vector of basis types for each of the coordinate directions.
    std::vector<LibUtilities::BasisType>  m_basis;
    /// Number of homogeneous directions, in the range \f$ 0\leq d \leq 3 \f$.
    int                                   m_numHomogeneousDir;
    /// Spatial lengths of each homogeneous direction.
    std::vector<NekDouble>                m_homogeneousLengths;
    /// Boolean determining whether homogeneous strips are used.
    bool                                  m_homoStrips;
    /// IDs corresponding to homogeneous strip IDs.
    std::vector<unsigned int>             m_homogeneousSIDs;
    /// IDs corresponding to z-direction homogeneous IDs.
    std::vector<unsigned int>             m_homogeneousZIDs;
    /// IDs corresponding to y-direction homogeneous IDs.
    std::vector<unsigned int>             m_homogeneousYIDs;
    /// Define the type of points per direction.
    std::vector<LibUtilities::PointsType> m_points;
    /// Boolean determining whether points have been defined in output.
    bool                                  m_pointsDef;
    /// Define order of the element group.
    /// * UniOrder: same order for each element
    /// * MixOrder: definition of a different order for each element.
    bool                                  m_uniOrder;
    /// Define number of modes per direction.
    std::vector<unsigned int>             m_numModes;
    /// Define number of points per direction.
    std::vector<unsigned int>             m_numPoints;
    /// Boolean determining whether number of points has been defined.
    bool                                  m_numPointsDef;
    /// Vector of field names that this data encapsulates.
    std::vector<std::string>              m_fields;
};

typedef boost::shared_ptr<FieldDefinitions> FieldDefinitionsSharedPtr;

LIB_UTILITIES_EXPORT void Write(
    const std::string &outFile,
    std::vector<FieldDefinitionsSharedPtr> &fielddefs,
    std::vector<std::vector<NekDouble> > &fielddata,
    const FieldMetaDataMap &fieldinfomap = NullFieldMetaDataMap);
LIB_UTILITIES_EXPORT void Import(
    const std::string &infilename,
    std::vector<FieldDefinitionsSharedPtr> &fielddefs,
    std::vector<std::vector<NekDouble> > &fielddata = NullVectorNekDoubleVector,
    FieldMetaDataMap &fieldinfomap                  = NullFieldMetaDataMap,
<<<<<<< HEAD
    const Array<OneD, int> ElementIDs = NullInt1DArray);

// Forward declare
class FieldIO;

/// Datatype of the NekFactory used to instantiate classes
typedef LibUtilities::NekFactory<std::string,
                                 FieldIO,
                                 LibUtilities::CommSharedPtr,
                                 bool> FieldIOFactory;

LIB_UTILITIES_EXPORT FieldIOFactory &GetFieldIOFactory();

=======
    const Array<OneD, int> &ElementIDs = NullInt1DArray);

// Forward declare
class FieldIO;

/// Datatype of the NekFactory used to instantiate classes
typedef LibUtilities::NekFactory<std::string,
                                 FieldIO,
                                 LibUtilities::CommSharedPtr,
                                 bool> FieldIOFactory;

LIB_UTILITIES_EXPORT FieldIOFactory &GetFieldIOFactory();

>>>>>>> bff54bcf
/**
 * @brief Class for operating on Nektar++ input/output files.
 *
 * Nektar++ input/output of field data can be described as follows:
 *
 *   - The FieldDefinitions class defines the metadata that is associated with
 *     one or more scalar field variables, and determines the storage length.
 *   - Each scalar field is stored in a single contiguous vector which is
 *     written/read by the functions defined in this class.
 *   - Optional metadata can be read/written in a simple key/value pair map
 *     FieldMetaDataMap. This can be used to define, e.g. the timestep of the
 *     simulation.
 *
 * This base class represents the minimum functionality that subclasses need to
 * implement in order to implement the above functionality. Each subclass is
 * free to determine its own file structure and parallel behaviour.
 */
class FieldIO : public boost::enable_shared_from_this<FieldIO>
{
public:
    LIB_UTILITIES_EXPORT FieldIO(
        LibUtilities::CommSharedPtr pComm, bool sharedFilesystem);

<<<<<<< HEAD
    LIB_UTILITIES_EXPORT inline void Write(
        const std::string &outFile,
        std::vector<FieldDefinitionsSharedPtr> &fielddefs,
        std::vector<std::vector<NekDouble> > &fielddata,
        const FieldMetaDataMap &fieldinfomap = NullFieldMetaDataMap);

    LIB_UTILITIES_EXPORT inline void Import(
        const std::string &infilename,
        std::vector<FieldDefinitionsSharedPtr> &fielddefs,
        std::vector<std::vector<NekDouble> > &fielddata =
            NullVectorNekDoubleVector,
        FieldMetaDataMap &fieldinfomap    = NullFieldMetaDataMap,
        const Array<OneD, int> ElementIDs = NullInt1DArray);

    LIB_UTILITIES_EXPORT DataSourceSharedPtr ImportFieldMetaData(
        std::string       filename,
        FieldMetaDataMap &fieldmetadatamap);
=======
    LIB_UTILITIES_EXPORT virtual ~FieldIO()
    {
    }

    LIB_UTILITIES_EXPORT inline void Write(
        const std::string &outFile,
        std::vector<FieldDefinitionsSharedPtr> &fielddefs,
        std::vector<std::vector<NekDouble> > &fielddata,
        const FieldMetaDataMap &fieldinfomap = NullFieldMetaDataMap);

    LIB_UTILITIES_EXPORT inline void Import(
        const std::string &infilename,
        std::vector<FieldDefinitionsSharedPtr> &fielddefs,
        std::vector<std::vector<NekDouble> > &fielddata =
            NullVectorNekDoubleVector,
        FieldMetaDataMap &fieldinfomap    = NullFieldMetaDataMap,
        const Array<OneD, int> &ElementIDs = NullInt1DArray);

    LIB_UTILITIES_EXPORT DataSourceSharedPtr ImportFieldMetaData(
        const std::string &filename,
        FieldMetaDataMap  &fieldmetadatamap);
>>>>>>> bff54bcf

    LIB_UTILITIES_EXPORT static const std::string GetFileType(
        const std::string &filename, CommSharedPtr comm);
    LIB_UTILITIES_EXPORT virtual const std::string &GetClassName() const = 0;

    LIB_UTILITIES_EXPORT static boost::shared_ptr<FieldIO> CreateDefault(
        const LibUtilities::SessionReaderSharedPtr session);
    LIB_UTILITIES_EXPORT static boost::shared_ptr<FieldIO> CreateForFile(
        const LibUtilities::SessionReaderSharedPtr session,
        const std::string &filename);

protected:
    /// Communicator to use when writing parallel format
    LibUtilities::CommSharedPtr m_comm;
    /// Boolean dictating whether we are on a shared filesystem.
    bool                        m_sharedFilesystem;

    LIB_UTILITIES_EXPORT void AddInfoTag(
        TagWriterSharedPtr      root,
        const FieldMetaDataMap &fieldmetadatamap);

    LIB_UTILITIES_EXPORT int CheckFieldDefinition(
        const FieldDefinitionsSharedPtr &fielddefs);

    /**
     * @brief Helper function that determines default file extension.
     */
    LIB_UTILITIES_EXPORT virtual std::string GetFileEnding() const
    {
        return "fld";
    }

    LIB_UTILITIES_EXPORT std::string SetUpOutput(
        const std::string outname, bool perRank);

    /// @copydoc FieldIO::Write
    LIB_UTILITIES_EXPORT virtual void v_Write(
        const std::string                      &outFile,
        std::vector<FieldDefinitionsSharedPtr> &fielddefs,
        std::vector<std::vector<NekDouble> >   &fielddata,
        const FieldMetaDataMap                 &fieldinfomap) = 0;

    /// @copydoc FieldIO::Import
    LIB_UTILITIES_EXPORT virtual void v_Import(
        const std::string &infilename,
        std::vector<FieldDefinitionsSharedPtr> &fielddefs,
        std::vector<std::vector<NekDouble> >
<<<<<<< HEAD
            &fielddata                    = NullVectorNekDoubleVector,
        FieldMetaDataMap &fieldinfomap    = NullFieldMetaDataMap,
        const Array<OneD, int> ElementIDs = NullInt1DArray) = 0;

    /// @copydoc FieldIO::ImportFieldMetaData
    LIB_UTILITIES_EXPORT virtual DataSourceSharedPtr v_ImportFieldMetaData(
        std::string filename, FieldMetaDataMap &fieldmetadatamap) = 0;
=======
            &fielddata                     = NullVectorNekDoubleVector,
        FieldMetaDataMap &fieldinfomap     = NullFieldMetaDataMap,
        const Array<OneD, int> &ElementIDs = NullInt1DArray) = 0;

    /// @copydoc FieldIO::ImportFieldMetaData
    LIB_UTILITIES_EXPORT virtual DataSourceSharedPtr v_ImportFieldMetaData(
        const std::string &filename, FieldMetaDataMap &fieldmetadatamap) = 0;
>>>>>>> bff54bcf
};

typedef boost::shared_ptr<FieldIO> FieldIOSharedPtr;

/**
 * @brief Write out the field information to the file @p outFile.
 *
 * @param outFile       Output filename
 * @param fielddefs     Field definitions that define the output
 * @param fielddata     Binary field data that stores the output corresponding
 *                      to @p fielddefs.
 * @param fieldinfomap  Associated field metadata map.
 */
inline void FieldIO::Write(const std::string                      &outFile,
                           std::vector<FieldDefinitionsSharedPtr> &fielddefs,
                           std::vector<std::vector<NekDouble> > &fielddata,
                           const FieldMetaDataMap                 &fieldinfomap)
{
    v_Write(outFile, fielddefs, fielddata, fieldinfomap);
}

/**
 * @brief Read field information from the file @p infilename.
 *
 * @param infilename    Input filename (or directory if parallel format)
 * @param fielddefs     On return contains field definitions as read from the
 *                      input.
 * @param fielddata     On return, contains binary field data that stores the
 *                      input corresponding to @p fielddefs.
 * @param fieldinfo     On returnm, contains the associated field metadata map.
 * @param ElementIDs    Element IDs that lie on this processor, which can be
 *                      optionally supplied to avoid reading the entire file on
 *                      each processor.
 */
inline void FieldIO::Import(const std::string                      &infilename,
                            std::vector<FieldDefinitionsSharedPtr> &fielddefs,
                            std::vector<std::vector<NekDouble> >   &fielddata,
                            FieldMetaDataMap                       &fieldinfo,
<<<<<<< HEAD
                            const Array<OneD, int>                  ElementIDs)
=======
                            const Array<OneD, int>                 &ElementIDs)
>>>>>>> bff54bcf
{
    v_Import(infilename, fielddefs, fielddata, fieldinfo, ElementIDs);
}

/**
 * @brief Import the metadata from a field file.
 *
 * @param filename          Input filename.
 * @param fieldmetadatamap  On return contains the field metadata map from @p
 *                          filename.
 */
inline DataSourceSharedPtr FieldIO::ImportFieldMetaData(
<<<<<<< HEAD
    std::string filename, FieldMetaDataMap &fieldmetadatamap)
=======
    const std::string &filename, FieldMetaDataMap &fieldmetadatamap)
>>>>>>> bff54bcf
{
    return v_ImportFieldMetaData(filename, fieldmetadatamap);
}

}
}
#endif<|MERGE_RESOLUTION|>--- conflicted
+++ resolved
@@ -42,7 +42,6 @@
 #include <LibUtilities/BasicUtils/ShapeType.hpp>
 #include <LibUtilities/Foundations/Basis.h>
 #include <LibUtilities/Foundations/Points.h>
-#include <boost/assign/list_of.hpp>
 #include <tinyxml.h>
 
 #include <LibUtilities/BasicUtils/NekFactory.hpp>
@@ -51,7 +50,9 @@
 {
 namespace LibUtilities
 {
-<<<<<<< HEAD
+
+typedef std::map<std::string, std::string> FieldMetaDataMap;
+static FieldMetaDataMap NullFieldMetaDataMap;
 
 /**
  * @brief Base class for writing hierarchical data (XML or HDF5).
@@ -69,35 +70,7 @@
 };
 typedef boost::shared_ptr<TagWriter> TagWriterSharedPtr;
 
-static std::vector<NekDouble> NullNekDoubleVector;
-static std::vector<LibUtilities::PointsType> NullPointsTypeVector;
-static std::vector<unsigned int> NullUnsignedIntVector;
-=======
->>>>>>> bff54bcf
-
-typedef std::map<std::string, std::string> FieldMetaDataMap;
-static FieldMetaDataMap NullFieldMetaDataMap;
-
-/**
-<<<<<<< HEAD
-=======
- * @brief Base class for writing hierarchical data (XML or HDF5).
- */
-class TagWriter
-{
-public:
-    /// Create a child node.
-    virtual boost::shared_ptr<TagWriter> AddChild(const std::string &name) = 0;
-    /// Set an attribute on the node.
-    virtual void SetAttr(const std::string &key, const std::string &val) = 0;
-
-protected:
-    virtual ~TagWriter() {}
-};
-typedef boost::shared_ptr<TagWriter> TagWriterSharedPtr;
-
-/**
->>>>>>> bff54bcf
+/**
  * @class A simple class encapsulating a data source. This allows us to pass
  * around native file formats in virtual functions without resorting to using
  * the filename.
@@ -217,8 +190,7 @@
     std::vector<FieldDefinitionsSharedPtr> &fielddefs,
     std::vector<std::vector<NekDouble> > &fielddata = NullVectorNekDoubleVector,
     FieldMetaDataMap &fieldinfomap                  = NullFieldMetaDataMap,
-<<<<<<< HEAD
-    const Array<OneD, int> ElementIDs = NullInt1DArray);
+    const Array<OneD, int> &ElementIDs = NullInt1DArray);
 
 // Forward declare
 class FieldIO;
@@ -231,21 +203,6 @@
 
 LIB_UTILITIES_EXPORT FieldIOFactory &GetFieldIOFactory();
 
-=======
-    const Array<OneD, int> &ElementIDs = NullInt1DArray);
-
-// Forward declare
-class FieldIO;
-
-/// Datatype of the NekFactory used to instantiate classes
-typedef LibUtilities::NekFactory<std::string,
-                                 FieldIO,
-                                 LibUtilities::CommSharedPtr,
-                                 bool> FieldIOFactory;
-
-LIB_UTILITIES_EXPORT FieldIOFactory &GetFieldIOFactory();
-
->>>>>>> bff54bcf
 /**
  * @brief Class for operating on Nektar++ input/output files.
  *
@@ -269,25 +226,6 @@
     LIB_UTILITIES_EXPORT FieldIO(
         LibUtilities::CommSharedPtr pComm, bool sharedFilesystem);
 
-<<<<<<< HEAD
-    LIB_UTILITIES_EXPORT inline void Write(
-        const std::string &outFile,
-        std::vector<FieldDefinitionsSharedPtr> &fielddefs,
-        std::vector<std::vector<NekDouble> > &fielddata,
-        const FieldMetaDataMap &fieldinfomap = NullFieldMetaDataMap);
-
-    LIB_UTILITIES_EXPORT inline void Import(
-        const std::string &infilename,
-        std::vector<FieldDefinitionsSharedPtr> &fielddefs,
-        std::vector<std::vector<NekDouble> > &fielddata =
-            NullVectorNekDoubleVector,
-        FieldMetaDataMap &fieldinfomap    = NullFieldMetaDataMap,
-        const Array<OneD, int> ElementIDs = NullInt1DArray);
-
-    LIB_UTILITIES_EXPORT DataSourceSharedPtr ImportFieldMetaData(
-        std::string       filename,
-        FieldMetaDataMap &fieldmetadatamap);
-=======
     LIB_UTILITIES_EXPORT virtual ~FieldIO()
     {
     }
@@ -309,7 +247,6 @@
     LIB_UTILITIES_EXPORT DataSourceSharedPtr ImportFieldMetaData(
         const std::string &filename,
         FieldMetaDataMap  &fieldmetadatamap);
->>>>>>> bff54bcf
 
     LIB_UTILITIES_EXPORT static const std::string GetFileType(
         const std::string &filename, CommSharedPtr comm);
@@ -357,15 +294,6 @@
         const std::string &infilename,
         std::vector<FieldDefinitionsSharedPtr> &fielddefs,
         std::vector<std::vector<NekDouble> >
-<<<<<<< HEAD
-            &fielddata                    = NullVectorNekDoubleVector,
-        FieldMetaDataMap &fieldinfomap    = NullFieldMetaDataMap,
-        const Array<OneD, int> ElementIDs = NullInt1DArray) = 0;
-
-    /// @copydoc FieldIO::ImportFieldMetaData
-    LIB_UTILITIES_EXPORT virtual DataSourceSharedPtr v_ImportFieldMetaData(
-        std::string filename, FieldMetaDataMap &fieldmetadatamap) = 0;
-=======
             &fielddata                     = NullVectorNekDoubleVector,
         FieldMetaDataMap &fieldinfomap     = NullFieldMetaDataMap,
         const Array<OneD, int> &ElementIDs = NullInt1DArray) = 0;
@@ -373,7 +301,6 @@
     /// @copydoc FieldIO::ImportFieldMetaData
     LIB_UTILITIES_EXPORT virtual DataSourceSharedPtr v_ImportFieldMetaData(
         const std::string &filename, FieldMetaDataMap &fieldmetadatamap) = 0;
->>>>>>> bff54bcf
 };
 
 typedef boost::shared_ptr<FieldIO> FieldIOSharedPtr;
@@ -412,11 +339,7 @@
                             std::vector<FieldDefinitionsSharedPtr> &fielddefs,
                             std::vector<std::vector<NekDouble> >   &fielddata,
                             FieldMetaDataMap                       &fieldinfo,
-<<<<<<< HEAD
-                            const Array<OneD, int>                  ElementIDs)
-=======
                             const Array<OneD, int>                 &ElementIDs)
->>>>>>> bff54bcf
 {
     v_Import(infilename, fielddefs, fielddata, fieldinfo, ElementIDs);
 }
@@ -429,11 +352,7 @@
  *                          filename.
  */
 inline DataSourceSharedPtr FieldIO::ImportFieldMetaData(
-<<<<<<< HEAD
-    std::string filename, FieldMetaDataMap &fieldmetadatamap)
-=======
     const std::string &filename, FieldMetaDataMap &fieldmetadatamap)
->>>>>>> bff54bcf
 {
     return v_ImportFieldMetaData(filename, fieldmetadatamap);
 }
