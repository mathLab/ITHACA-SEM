//////////////////////////////////////////////////////////////////////////////
//
// File DisContField3DHomogeneous1D.cpp
//
// For more information, please see: http://www.nektar.info
//
// The MIT License
//
// Copyright (c) 2006 Division of Applied Mathematics, Brown University (USA),
// Department of Aeronautics, Imperial College London (UK), and Scientific
// Computing and Imaging Institute, University of Utah (USA).
//
// License for the specific language governing rights and limitations under
// Permission is hereby granted, free of charge, to any person obtaining a
// copy of this software and associated documentation files (the "Software"),
// to deal in the Software without restriction, including without limitation
// the rights to use, copy, modify, merge, publish, distribute, sublicense,
// and/or sell copies of the Software, and to permit persons to whom the
// Software is furnished to do so, subject to the following conditions:
//
// The above copyright notice and this permission notice shall be included
// in all copies or substantial portions of the Software.
//
// THE SOFTWARE IS PROVIDED "AS IS", WITHOUT WARRANTY OF ANY KIND, EXPRESS
// OR IMPLIED, INCLUDING BUT NOT LIMITED TO THE WARRANTIES OF MERCHANTABILITY,
// FITNESS FOR A PARTICULAR PURPOSE AND NONINFRINGEMENT. IN NO EVENT SHALL
// THE AUTHORS OR COPYRIGHT HOLDERS BE LIABLE FOR ANY CLAIM, DAMAGES OR OTHER
// LIABILITY, WHETHER IN AN ACTION OF CONTRACT, TORT OR OTHERWISE, ARISING
// FROM, OUT OF OR IN CONNECTION WITH THE SOFTWARE OR THE USE OR OTHER
// DEALINGS IN THE SOFTWARE.
//
// Description: Field definition for 3D domain with boundary
// conditions using LDG flux and a 1D homogeneous direction
//
///////////////////////////////////////////////////////////////////////////////

#include <MultiRegions/ExpList2DHomogeneous1D.h>
#include <MultiRegions/DisContField3DHomogeneous1D.h>
#include <MultiRegions/DisContField2D.h>


namespace Nektar
{
    namespace MultiRegions
    {

        DisContField3DHomogeneous1D::DisContField3DHomogeneous1D(void)
        : ExpList3DHomogeneous1D(),
          m_bndCondExpansions(),
          m_bndConditions()
        {
        }

        DisContField3DHomogeneous1D::DisContField3DHomogeneous1D(
            const LibUtilities::SessionReaderSharedPtr &pSession,
            const LibUtilities::BasisKey               &HomoBasis,
            const NekDouble                             lhom,
            const bool                                  useFFT,
            const bool                                  dealiasing):
            ExpList3DHomogeneous1D(pSession,HomoBasis,lhom,useFFT,dealiasing),
              m_bndCondExpansions(),
              m_bndConditions()
        {
        }

        DisContField3DHomogeneous1D::DisContField3DHomogeneous1D(
            const DisContField3DHomogeneous1D &In,
            const bool                         DeclarePlanesSetCoeffPhys)
            : ExpList3DHomogeneous1D (In,false),
              m_bndCondExpansions    (In.m_bndCondExpansions),
              m_bndConditions        (In.m_bndConditions)
        {
            if (DeclarePlanesSetCoeffPhys)
            {
                DisContField2DSharedPtr zero_plane =
                    std::dynamic_pointer_cast<DisContField2D> (In.m_planes[0]);

                for(int n = 0; n < m_planes.num_elements(); ++n)
                {
                    m_planes[n] =
                        MemoryManager<DisContField2D>::
                          AllocateSharedPtr(*zero_plane, false);
                }

                SetCoeffPhys();
            }
        }

        DisContField3DHomogeneous1D::DisContField3DHomogeneous1D(
            const LibUtilities::SessionReaderSharedPtr &pSession,
            const LibUtilities::BasisKey               &HomoBasis,
            const NekDouble                             lhom,
            const bool                                  useFFT,
            const bool                                  dealiasing,
            const SpatialDomains::MeshGraphSharedPtr   &graph2D,
            const std::string                          &variable,
            const Collections::ImplementationType       ImpType):
            ExpList3DHomogeneous1D(pSession, HomoBasis, lhom, useFFT,
                                   dealiasing),
              m_bndCondExpansions(),
              m_bndConditions()
        {
            int i, n, nel;
            DisContField2DSharedPtr plane_zero;
            SpatialDomains::BoundaryConditions bcs(m_session, graph2D);

            // note that nzplanes can be larger than nzmodes
            m_planes[0] = plane_zero = MemoryManager<DisContField2D>::
                AllocateSharedPtr(pSession, graph2D, variable, true, false,
                                  ImpType);

            m_exp = MemoryManager<LocalRegions::ExpansionVector>
                ::AllocateSharedPtr();
            
            nel = m_planes[0]->GetExpSize();

            for (i = 0; i < nel; ++i)
            {
                (*m_exp).push_back(m_planes[0]->GetExp(i));
            }

            for (n = 1; n < m_planes.num_elements(); ++n)
            {
                m_planes[n] = MemoryManager<DisContField2D>::
                    AllocateSharedPtr(*plane_zero, graph2D,
                                      variable, true, false);
                for(i = 0; i < nel; ++i)
                {
                    (*m_exp).push_back((*m_exp)[i]);
                }
            }

            // Set up trace object.
            Array<OneD, ExpListSharedPtr> trace(m_planes.num_elements());
            for (n = 0; n < m_planes.num_elements(); ++n)
            {
                trace[n] = m_planes[n]->GetTrace();
            }

            m_trace = MemoryManager<ExpList2DHomogeneous1D>::AllocateSharedPtr(
                               pSession, HomoBasis, lhom, useFFT,
                               dealiasing, trace);

            // Setup default optimisation information
            nel = GetExpSize();

            m_globalOptParam = MemoryManager<NekOptimize::GlobalOptParam>::
                                AllocateSharedPtr(nel);

            SetCoeffPhys();

            // Do not set up BCs if default variable
            if(variable.compare("DefaultVar") != 0)
            {
                SetupBoundaryConditions(HomoBasis, lhom, bcs, variable);
            }

            SetUpDG();
        }

        /**
         * @brief Default destructor
         */
        DisContField3DHomogeneous1D::~DisContField3DHomogeneous1D()
        {
        }

        void DisContField3DHomogeneous1D::SetupBoundaryConditions(
            const LibUtilities::BasisKey       &HomoBasis,
            const NekDouble                     lhom,
            SpatialDomains::BoundaryConditions &bcs,
            const std::string                   variable)
        {
            int n, cnt;

            // Setup an ExpList2DHomogeneous1D expansion for boundary
            // conditions and link to class declared in m_planes
            const SpatialDomains::BoundaryRegionCollection  &bregions =
                bcs.GetBoundaryRegions();
            const SpatialDomains::BoundaryConditionCollection &bconditions =
                bcs.GetBoundaryConditions();

<<<<<<< HEAD
            m_bndCondExpansions  = Array<OneD,MultiRegions::ExpListSharedPtr>(
                bregions.size());
=======
            // count the number of non-periodic boundary regions
            int cnt = 0;
            for (auto &it : bregions)
            {
                SpatialDomains::BoundaryConditionShPtr boundaryCondition =
                    GetBoundaryCondition(bconditions, it.first, variable);
                if (boundaryCondition->GetBoundaryConditionType()
                        != SpatialDomains::ePeriodic)
                {
                    cnt++;
                }
            }

            m_bndCondExpansions  = Array<OneD,MultiRegions::
                ExpListSharedPtr>(cnt);
>>>>>>> 33806ae8
            m_bndConditions = m_planes[0]->UpdateBndConditions();

            int nplanes = m_planes.num_elements();
            Array<OneD, MultiRegions::ExpListSharedPtr>
                PlanesBndCondExp(nplanes);

<<<<<<< HEAD
            for (it = bregions.begin(), cnt = 0; it != bregions.end(); ++it)
            {
                SpatialDomains::BoundaryConditionShPtr boundaryCondition =
                    GetBoundaryCondition(bconditions, it->first, variable);
                for (n = 0; n < nplanes; ++n)
=======
            cnt = 0;
            for (auto &it : bregions)
            {
                SpatialDomains::BoundaryConditionShPtr boundaryCondition =
                    GetBoundaryCondition(bconditions, it.first, variable);
                if(boundaryCondition->GetBoundaryConditionType() !=
                   SpatialDomains::ePeriodic)
>>>>>>> 33806ae8
                {
                    PlanesBndCondExp[n] = m_planes[n]->
                        UpdateBndCondExpansion(cnt);
                }

                m_bndCondExpansions[cnt++] =
                    MemoryManager<ExpList2DHomogeneous1D>::
                    AllocateSharedPtr(m_session, HomoBasis, lhom,
                                      m_useFFT, false,
                                      PlanesBndCondExp);
            }
            EvaluateBoundaryConditions(0.0, variable);
        }

        void DisContField3DHomogeneous1D::EvaluateBoundaryConditions(
            const NekDouble   time,
            const std::string varName)
        {
            int n;
            const Array<OneD, const NekDouble> z = m_homogeneousBasis->GetZ();
            Array<OneD, NekDouble> local_z(m_planes.num_elements());

            for (n = 0; n < m_planes.num_elements(); n++)
            {
                local_z[n] = z[m_transposition->GetPlaneID(n)];
            }

            for (n = 0; n < m_planes.num_elements(); ++n)
            {
                m_planes[n]->EvaluateBoundaryConditions(
                    time, varName, 0.5*m_lhom*(1.0+local_z[n]));
            }

            // Fourier transform coefficient space boundary values
            // This will only be undertaken for time dependent
            // boundary conditions unless time == 0.0 which is the
            // case when the method is called from the constructor.
            for (n = 0; n < m_bndCondExpansions.num_elements(); ++n)
            {
                if (time == 0.0 ||
                    m_bndConditions[n]->IsTimeDependent() )
                {
                    m_bndCondExpansions[n]->HomogeneousFwdTrans(
                        m_bndCondExpansions[n]->GetCoeffs(),
                        m_bndCondExpansions[n]->UpdateCoeffs());
                }
            }
        }

        void DisContField3DHomogeneous1D::v_HelmSolve(
            const Array<OneD, const NekDouble> &inarray,
                  Array<OneD,       NekDouble> &outarray,
            const FlagList &flags,
            const StdRegions::ConstFactorMap &factors,
            const StdRegions::VarCoeffMap &varcoeff,
            const MultiRegions::VarFactorsMap &varfactors,
            const Array<OneD, const NekDouble> &dirForcing,
            const bool PhysSpaceForcing)
        {
            int n;
            int cnt = 0;
            int cnt1 = 0;
            NekDouble beta;
            StdRegions::ConstFactorMap new_factors;

            Array<OneD, NekDouble> e_out;
            Array<OneD, NekDouble> fce(inarray.num_elements());
            Array<OneD, const NekDouble> wfce;

            // Transform forcing function in half-physical space if required
            if (m_WaveSpace)
            {
                fce = inarray;
            }
            else
            {
                HomogeneousFwdTrans(inarray,fce);
            }

            for (n = 0; n < m_planes.num_elements(); ++n)
            {
                if (n != 1 || m_transposition->GetK(n) != 0)
                {
                    beta = 2*M_PI*(m_transposition->GetK(n))/m_lhom;
                    new_factors = factors;
                    // add in Homogeneous Fourier direction and SVV if turned on
                    new_factors[StdRegions::eFactorLambda] +=
                        beta*beta*(1+GetSpecVanVisc(n));

                    wfce = (PhysSpaceForcing)? fce+cnt:fce+cnt1;
                    m_planes[n]->HelmSolve(
                        wfce,
                        e_out = outarray + cnt1,
                        flags, new_factors, varcoeff, varfactors,
                        dirForcing,
                        PhysSpaceForcing);
                }

                cnt  += m_planes[n]->GetTotPoints();
                cnt1 += m_planes[n]->GetNcoeffs();
            }
        }

        void DisContField3DHomogeneous1D::v_EvaluateBoundaryConditions(
            const NekDouble   time,
            const std::string varName,
            const NekDouble   x2_in,
            const NekDouble   x3_in)
        {
            EvaluateBoundaryConditions(time, varName);
        }

        std::shared_ptr<ExpList> &DisContField3DHomogeneous1D::
            v_UpdateBndCondExpansion(int i)
        {
            return UpdateBndCondExpansion(i);
        }

        Array<OneD, SpatialDomains::BoundaryConditionShPtr>
            &DisContField3DHomogeneous1D::v_UpdateBndConditions()
        {
            return UpdateBndConditions();
        }

        void DisContField3DHomogeneous1D::GetBoundaryToElmtMap(
            Array<OneD, int> &ElmtID,
            Array<OneD,int> &EdgeID)
        {

            if(m_BCtoElmMap.num_elements() == 0)
            {
                Array<OneD, int> ElmtID_tmp;
                Array<OneD, int> EdgeID_tmp;

                m_planes[0]->GetBoundaryToElmtMap(ElmtID_tmp, EdgeID_tmp);
                int nel_per_plane = m_planes[0]->GetExpSize();
                int nplanes = m_planes.num_elements();

                int MapSize = ElmtID_tmp.num_elements();

                m_BCtoElmMap = Array<OneD, int>(nplanes*MapSize);
                m_BCtoEdgMap = Array<OneD, int>(nplanes*MapSize);

                // If this mesh (or partition) has no BCs, skip this step
                if (MapSize > 0)
                {
                    int i ,j, n, cnt;
                    int cntPlane = 0;
                    for (cnt=n=0; n < m_bndCondExpansions.num_elements(); ++n)
                    {
                        int planeExpSize = m_planes[0]
                                                ->GetBndCondExpansions()[n]
                                                ->GetExpSize();
                        for (i = 0; i < planeExpSize ; ++i, ++cntPlane)
                        {
                            for(j = 0; j < nplanes; j++)
                            {
                                m_BCtoElmMap[cnt+i+j*planeExpSize] = 
                                        ElmtID_tmp[cntPlane]+j*nel_per_plane;
                                m_BCtoEdgMap[cnt+i+j*planeExpSize] = 
                                        EdgeID_tmp[cntPlane];
                            }
                        }
                        cnt += m_bndCondExpansions[n]->GetExpSize();
                    }
                }
            }
            ElmtID = m_BCtoElmMap;
            EdgeID = m_BCtoEdgMap;
        }
        
        void DisContField3DHomogeneous1D::v_GetBndElmtExpansion(int i,
                            std::shared_ptr<ExpList> &result,
                            const bool DeclareCoeffPhysArrays)
        {
            int n, cnt, nq;
            int offsetOld, offsetNew;
            
            std::vector<unsigned int> eIDs;
            Array<OneD, int> ElmtID,EdgeID;
            GetBoundaryToElmtMap(ElmtID,EdgeID);
            
            // Skip other boundary regions
            for (cnt = n = 0; n < i; ++n)
            {
                cnt += m_bndCondExpansions[n]->GetExpSize();
            }

            // Populate eIDs with information from BoundaryToElmtMap
            for (n = 0; n < m_bndCondExpansions[i]->GetExpSize(); ++n)
            {
                eIDs.push_back(ElmtID[cnt+n]);
            }
            
            // Create expansion list
            result = 
                MemoryManager<ExpList3DHomogeneous1D>::AllocateSharedPtr
                    (*this, eIDs);
            
            // Copy phys and coeffs to new explist
            if ( DeclareCoeffPhysArrays)
            {
                Array<OneD, NekDouble> tmp1, tmp2;
                for (n = 0; n < result->GetExpSize(); ++n)
                {
                    nq = GetExp(ElmtID[cnt+n])->GetTotPoints();
                    offsetOld = GetPhys_Offset(ElmtID[cnt+n]);
                    offsetNew = result->GetPhys_Offset(n);
                    Vmath::Vcopy(nq, tmp1 = GetPhys()+ offsetOld, 1,
                                tmp2 = result->UpdatePhys()+ offsetNew, 1);

                    nq = GetExp(ElmtID[cnt+n])->GetNcoeffs();
                    offsetOld = GetCoeff_Offset(ElmtID[cnt+n]);
                    offsetNew = result->GetCoeff_Offset(n);
                    Vmath::Vcopy(nq, tmp1 = GetCoeffs()+ offsetOld, 1,
                                tmp2 = result->UpdateCoeffs()+ offsetNew, 1);
                }
            }

            // Set wavespace value
            result->SetWaveSpace(GetWaveSpace());
        }    

        void DisContField3DHomogeneous1D::GetBCValues(       Array<OneD, NekDouble> & BndVals,
                                                       const Array<OneD, NekDouble> & TotField,
                                                             int                      BndID )
        {
            LocalRegions::ExpansionSharedPtr   elmt;
            LocalRegions::Expansion1DSharedPtr temp_BC_exp;

            Array<OneD, const NekDouble> tmp_Tot;
            Array<OneD, NekDouble>       tmp_BC;

            int cnt = 0;
            int pos = 0;
            int exp_size, exp_size_per_plane, elmtID, boundaryID;
            int offset, exp_dim;

            for (int k = 0; k < m_planes.num_elements(); k++)
            {
                for (int n = 0; n < m_bndConditions.num_elements(); ++n)
                {
                    exp_size = m_bndCondExpansions[n]->GetExpSize();
                    exp_size_per_plane = exp_size/m_planes.num_elements();

                    for (int i = 0; i < exp_size_per_plane; i++)
                    {
                        if(n == BndID)
                        {
                            elmtID      = m_BCtoElmMap[cnt];
                            boundaryID  = m_BCtoEdgMap[cnt];
                            exp_dim     = m_bndCondExpansions[n]->
                                GetExp(i+k*exp_size_per_plane)->GetTotPoints();
                            offset      = GetPhys_Offset(elmtID);
                            elmt        = GetExp(elmtID);
                            temp_BC_exp = std::dynamic_pointer_cast<
                                LocalRegions::Expansion1D>(
                                    m_bndCondExpansions[n]->GetExp(
                                        i + k * exp_size_per_plane )
                                );

                            elmt->GetEdgePhysVals(boundaryID, temp_BC_exp,
                                                  tmp_Tot = TotField + offset,
                                                  tmp_BC = BndVals + pos);
                            pos        += exp_dim;
                        }
                        cnt++;
                    }
                }
            }
        }

        void DisContField3DHomogeneous1D::NormVectorIProductWRTBase(
            Array<OneD, const NekDouble> &V1,
            Array<OneD, const NekDouble> &V2,
            Array<OneD, NekDouble>       &outarray,
            int                           BndID)
        {
            LocalRegions::ExpansionSharedPtr   elmt;
            LocalRegions::Expansion1DSharedPtr temp_BC_exp;

            Array<OneD, NekDouble> tmp_V1;
            Array<OneD, NekDouble> tmp_V2;
            Array<OneD, NekDouble> tmp_outarray;

            int cnt = 0;
            int exp_size, exp_size_per_plane, elmtID, Phys_offset, Coef_offset;

            for(int k = 0; k < m_planes.num_elements(); k++)
            {
                for(int n = 0; n < m_bndConditions.num_elements(); ++n)
                {
                    exp_size = m_bndCondExpansions[n]->GetExpSize();
                    exp_size_per_plane = exp_size/m_planes.num_elements();

                    for(int i = 0; i < exp_size_per_plane; i++)
                    {
                        if(n == BndID)
                        {
                            elmtID = m_BCtoElmMap[cnt];

                            Phys_offset = m_bndCondExpansions[n]->
                                GetPhys_Offset(i+k*exp_size_per_plane);
                            Coef_offset = m_bndCondExpansions[n]->
                                GetCoeff_Offset(i+k*exp_size_per_plane);

                            elmt = GetExp(elmtID);
                            temp_BC_exp = std::dynamic_pointer_cast<
                                LocalRegions::Expansion1D>(
                                    m_bndCondExpansions[n]->GetExp(
                                        i + k * exp_size_per_plane )
                                );

                            temp_BC_exp->NormVectorIProductWRTBase(
                                tmp_V1 = V1 + Phys_offset,
                                tmp_V2 = V2 + Phys_offset,
                                tmp_outarray = outarray + Coef_offset);
                        }
                        cnt++;
                    }
                }
            }
        }

        void DisContField3DHomogeneous1D::v_ExtractTracePhys(
                        Array<OneD, NekDouble> &outarray)
        {
            ASSERTL1(m_physState == true,
                     "Field must be in physical state to extract trace space.");

            v_ExtractTracePhys(m_phys, outarray);
        }

        /**
         * @brief This method extracts the trace (edges in 2D) for each plane
         * from the field @a inarray and puts the values in @a outarray.
         *
         * It assumes the field is C0 continuous so that it can overwrite the
         * edge data when visited by the two adjacent elements.
         *
         * @param inarray   An array containing the 2D data from which we wish
         *                  to extract the edge data.
         * @param outarray  The resulting edge information.
         */
        void DisContField3DHomogeneous1D::v_ExtractTracePhys(
            const Array<OneD, const NekDouble> &inarray,
                  Array<OneD,       NekDouble> &outarray)
        {
            int nPoints_plane = m_planes[0]->GetTotPoints();
            int nTracePts = m_planes[0]->GetTrace()->GetTotPoints();

            for (int i = 0; i < m_planes.num_elements(); ++i)
            {
                Array<OneD, NekDouble> inarray_plane(nPoints_plane, 0.0);
                Array<OneD, NekDouble> outarray_plane(nPoints_plane, 0.0);

                Vmath::Vcopy(nPoints_plane,
                             &inarray[i*nPoints_plane], 1,
                             &inarray_plane[0], 1);

                m_planes[i]->ExtractTracePhys(inarray_plane, outarray_plane);

                Vmath::Vcopy(nTracePts,
                             &outarray_plane[0], 1,
                             &outarray[i*nTracePts], 1);
            }
        }
        
        /**
         */
        void DisContField3DHomogeneous1D::v_GetBoundaryNormals( int                                    i,
                                                                Array<OneD, Array<OneD, NekDouble> > & normals )
        {
            int                              expdim = GetCoordim(0);
            int                              coordim = 3;
            Array<OneD, NekDouble>           tmp;
            LocalRegions::ExpansionSharedPtr elmt;
            
            Array<OneD, int> ElmtID,EdgeID;
            GetBoundaryToElmtMap(ElmtID,EdgeID);
            
            // Initialise result
            normals = Array<OneD, Array<OneD, NekDouble> > (coordim);
            for (int j = 0; j < coordim; ++j)
            {
                normals[j] = Array<OneD, NekDouble> ( GetBndCondExpansions()[i]->GetTotPoints(), 0.0 );
            }
            
            // Skip other boundary regions
            int cnt = 0;
            for( int n = 0; n < i; ++n )
            {
                cnt += GetBndCondExpansions()[n]->GetExpSize();
            }
            
            int offset;
            for( int n = 0; n < GetBndCondExpansions()[i]->GetExpSize(); ++n )
            {
                offset = GetBndCondExpansions()[i]->GetPhys_Offset(n);
                int nq = GetBndCondExpansions()[i]->GetExp(n)->GetTotPoints();
                
                elmt   = GetExp(ElmtID[cnt+n]);
                const Array<OneD, const Array<OneD, NekDouble> > normalsElmt
                            = elmt->GetSurfaceNormal(EdgeID[cnt+n]);
                // Copy to result
                for (int j = 0; j < expdim; ++j)
                {
                    Vmath::Vcopy(nq, normalsElmt[j], 1,
                                     tmp = normals[j] + offset, 1);
                }
            }
        }

        /**
        * @brief Set up all DG member variables and maps.
        */
        void DisContField3DHomogeneous1D::SetUpDG()
        {
            const int nPlanes     = m_planes.num_elements();
            const int nTracePlane = m_planes[0]->GetTrace()->GetExpSize();

            // Get trace map from first plane.
            AssemblyMapDGSharedPtr traceMap = m_planes[0]->GetTraceMap();
            const Array<OneD, const int> &traceBndMap
                = traceMap->GetBndCondTraceToGlobalTraceMap();
            int mapSize = traceBndMap.num_elements();

            // Set up trace boundary map
            m_traceBndMap = Array<OneD, int>(nPlanes * mapSize);

            int i, n, e, cnt = 0, cnt1 = 0;

            for (i = 0; i < m_bndCondExpansions.num_elements(); ++i)
            {
                int nExp      = m_bndCondExpansions[i]->GetExpSize();
                int nPlaneExp = nExp / nPlanes;

                if (m_bndConditions[i]->GetBoundaryConditionType() ==
                    SpatialDomains::ePeriodic)
                {
                    continue;
                }

                for (n = 0; n < nPlanes; ++n)
                {
                    const int offset = n * nTracePlane;
                    for (e = 0; e < nPlaneExp; ++e)
                    {
                        m_traceBndMap[cnt++] = offset + traceBndMap[cnt1+e];
                    }
                }

                cnt1 += nPlaneExp;
            }
        }
    } // end of namespace
} //end of namespace<|MERGE_RESOLUTION|>--- conflicted
+++ resolved
@@ -171,7 +171,7 @@
             SpatialDomains::BoundaryConditions &bcs,
             const std::string                   variable)
         {
-            int n, cnt;
+            int n, cnt = 0;
 
             // Setup an ExpList2DHomogeneous1D expansion for boundary
             // conditions and link to class declared in m_planes
@@ -180,47 +180,19 @@
             const SpatialDomains::BoundaryConditionCollection &bconditions =
                 bcs.GetBoundaryConditions();
 
-<<<<<<< HEAD
             m_bndCondExpansions  = Array<OneD,MultiRegions::ExpListSharedPtr>(
                 bregions.size());
-=======
-            // count the number of non-periodic boundary regions
-            int cnt = 0;
-            for (auto &it : bregions)
-            {
-                SpatialDomains::BoundaryConditionShPtr boundaryCondition =
-                    GetBoundaryCondition(bconditions, it.first, variable);
-                if (boundaryCondition->GetBoundaryConditionType()
-                        != SpatialDomains::ePeriodic)
-                {
-                    cnt++;
-                }
-            }
-
-            m_bndCondExpansions  = Array<OneD,MultiRegions::
-                ExpListSharedPtr>(cnt);
->>>>>>> 33806ae8
             m_bndConditions = m_planes[0]->UpdateBndConditions();
 
             int nplanes = m_planes.num_elements();
             Array<OneD, MultiRegions::ExpListSharedPtr>
                 PlanesBndCondExp(nplanes);
 
-<<<<<<< HEAD
-            for (it = bregions.begin(), cnt = 0; it != bregions.end(); ++it)
-            {
-                SpatialDomains::BoundaryConditionShPtr boundaryCondition =
-                    GetBoundaryCondition(bconditions, it->first, variable);
-                for (n = 0; n < nplanes; ++n)
-=======
-            cnt = 0;
             for (auto &it : bregions)
             {
                 SpatialDomains::BoundaryConditionShPtr boundaryCondition =
                     GetBoundaryCondition(bconditions, it.first, variable);
-                if(boundaryCondition->GetBoundaryConditionType() !=
-                   SpatialDomains::ePeriodic)
->>>>>>> 33806ae8
+                for (n = 0; n < nplanes; ++n)
                 {
                     PlanesBndCondExp[n] = m_planes[n]->
                         UpdateBndCondExpansion(cnt);
