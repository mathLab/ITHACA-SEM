///////////////////////////////////////////////////////////////////////////////
//
// File StdPyrExp.h
//
// For more information, please see: http://www.nektar.info
//
// The MIT License
//
// Copyright (c) 2006 Division of Applied Mathematics, Brown University (USA),
// Department of Aeronautics, Imperial College London (UK), and Scientific
// Computing and Imaging Institute, University of Utah (USA).
//
// Permission is hereby granted, free of charge, to any person obtaining a
// copy of this software and associated documentation files (the "Software"),
// to deal in the Software without restriction, including without limitation
// the rights to use, copy, modify, merge, publish, distribute, sublicense,
// and/or sell copies of the Software, and to permit persons to whom the
// Software is furnished to do so, subject to the following conditions:
//
// The above copyright notice and this permission notice shall be included
// in all copies or substantial portions of the Software.
//
// THE SOFTWARE IS PROVIDED "AS IS", WITHOUT WARRANTY OF ANY KIND, EXPRESS
// OR IMPLIED, INCLUDING BUT NOT LIMITED TO THE WARRANTIES OF MERCHANTABILITY,
// FITNESS FOR A PARTICULAR PURPOSE AND NONINFRINGEMENT. IN NO EVENT SHALL
// THE AUTHORS OR COPYRIGHT HOLDERS BE LIABLE FOR ANY CLAIM, DAMAGES OR OTHER
// LIABILITY, WHETHER IN AN ACTION OF CONTRACT, TORT OR OTHERWISE, ARISING
// FROM, OUT OF OR IN CONNECTION WITH THE SOFTWARE OR THE USE OR OTHER
// DEALINGS IN THE SOFTWARE.
//
// Description: Header field for pyramidic routines built upon
// StdExpansion3D
//
///////////////////////////////////////////////////////////////////////////////

#ifndef NEKTAR_LIBS_STDREGIONS_STDPYREXP_H
#define NEKTAR_LIBS_STDREGIONS_STDPYREXP_H

#include <StdRegions/StdExpansion3D.h>
#include <StdRegions/StdRegionsDeclspec.h>
#include <tuple>

namespace Nektar
{
    namespace StdRegions
    {
        typedef std::tuple<
            unsigned int, unsigned int, unsigned int, unsigned int> Mode;

        struct cmpop
        {
            bool operator()(Mode const &a, Mode const &b) const
            {
                if (std::get<0>(a) < std::get<0>(b))
                {
                    return true;
                }
                if (std::get<0>(a) > std::get<0>(b))
                {
                    return false;
                }

                if (std::get<1>(a) < std::get<1>(b))
                {
                    return true;
                }
                if (std::get<1>(a) > std::get<1>(b))
                {
                    return false;
                }

                if (std::get<2>(a) < std::get<2>(b))
                {
                    return true;
                }

                return false;
            }
        };

        class StdPyrExp : virtual public StdExpansion3D
        {
        public:
            STD_REGIONS_EXPORT StdPyrExp();

            STD_REGIONS_EXPORT StdPyrExp(const LibUtilities::BasisKey &Ba, 
                                         const LibUtilities::BasisKey &Bb, 
                                         const LibUtilities::BasisKey &Bc);

            STD_REGIONS_EXPORT StdPyrExp(const LibUtilities::BasisKey &Ba, 
                                         const LibUtilities::BasisKey &Bb, 
                                         const LibUtilities::BasisKey &Bc,
                                         NekDouble *coeffs, 
                                         NekDouble *phys);

            STD_REGIONS_EXPORT StdPyrExp(const StdPyrExp &T);

            STD_REGIONS_EXPORT ~StdPyrExp();

        protected:
            //---------------------------------------
            // Differentiation/integration Methods
            //---------------------------------------
            STD_REGIONS_EXPORT virtual void v_PhysDeriv(
                const Array<OneD, const NekDouble> &inarray,
                      Array<OneD,       NekDouble> &out_d0,
                      Array<OneD,       NekDouble> &out_d1,
                      Array<OneD,       NekDouble> &out_d2);
            STD_REGIONS_EXPORT virtual void v_PhysDeriv(
                const int                           dir,
                const Array<OneD, const NekDouble> &inarray,
                      Array<OneD,       NekDouble> &outarray);
            STD_REGIONS_EXPORT virtual void v_StdPhysDeriv(
                const Array<OneD, const NekDouble> &inarray,
                      Array<OneD,       NekDouble> &out_d0,
                      Array<OneD,       NekDouble> &out_d1,
                      Array<OneD,       NekDouble> &out_d2);
            STD_REGIONS_EXPORT virtual void v_StdPhysDeriv(
                const int                           dir,
                const Array<OneD, const NekDouble> &inarray,
                      Array<OneD,       NekDouble> &outarray);
            STD_REGIONS_EXPORT void v_MultiplyByStdQuadratureMetric(
                const Array<OneD, const NekDouble> &inarray,
                      Array<OneD,       NekDouble> &outarray);

            //---------------------------------------
            // Transforms
            //---------------------------------------
            STD_REGIONS_EXPORT virtual void v_BwdTrans(
                    const Array<OneD, const NekDouble>& inarray,
                          Array<OneD, NekDouble> &outarray);
            STD_REGIONS_EXPORT virtual void v_BwdTrans_SumFac(
                const Array<OneD, const NekDouble> &inarray,
                      Array<OneD,       NekDouble> &outarray);
            STD_REGIONS_EXPORT virtual void v_BwdTrans_SumFacKernel(
                const Array<OneD, const NekDouble> &base0,
                const Array<OneD, const NekDouble> &base1,
                const Array<OneD, const NekDouble> &base2,
                const Array<OneD, const NekDouble> &inarray,
                      Array<OneD,       NekDouble> &outarray,
                      Array<OneD,       NekDouble> &wsp,
                bool                                doCheckCollDir0,
                bool                                doCheckCollDir1,
                bool                                doCheckCollDir2);
            STD_REGIONS_EXPORT virtual void v_FwdTrans(
                    const Array<OneD, const NekDouble>& inarray,
                          Array<OneD, NekDouble> &outarray);

            //---------------------------------------
            // Inner product functions
            //---------------------------------------
            STD_REGIONS_EXPORT virtual void v_IProductWRTBase(
                const Array<OneD, const NekDouble> &inarray,
                      Array<OneD,       NekDouble> &outarray);
            STD_REGIONS_EXPORT virtual void v_IProductWRTBase_SumFac(
                const Array<OneD, const NekDouble> &inarray,
                      Array<OneD,       NekDouble> &outarray,
                bool                                multiplybyweights = true);
            STD_REGIONS_EXPORT virtual void v_IProductWRTBase_SumFacKernel(
                const Array<OneD, const NekDouble> &base0,
                const Array<OneD, const NekDouble> &base1,
                const Array<OneD, const NekDouble> &base2,
                const Array<OneD, const NekDouble> &inarray,
                      Array<OneD,       NekDouble> &outarray,
                      Array<OneD,       NekDouble> &wsp,
                bool                                doCheckCollDir0,
                bool                                doCheckCollDir1,
                bool                                doCheckCollDir2);
            STD_REGIONS_EXPORT virtual void v_IProductWRTDerivBase(
                const int                           dir,
                const Array<OneD, const NekDouble>& inarray,
                      Array<OneD,       NekDouble>& outarray);
            STD_REGIONS_EXPORT virtual void v_IProductWRTDerivBase_SumFac(
                const int                           dir,
                const Array<OneD, const NekDouble>& inarray,
                      Array<OneD,       NekDouble>& outarray);

            //---------------------------------------
            // Evaluation functions
            //---------------------------------------
            STD_REGIONS_EXPORT virtual void v_LocCoordToLocCollapsed(
                const Array<OneD, const NekDouble>& xi,
                      Array<OneD,       NekDouble>& eta);
            STD_REGIONS_EXPORT virtual void v_GetCoords(
                Array<OneD, NekDouble> & xi_x, 
                Array<OneD, NekDouble> & xi_y, 
                Array<OneD, NekDouble> & xi_z);
            STD_REGIONS_EXPORT virtual void v_FillMode(
                const int mode, 
                Array<OneD, NekDouble> &outarray);  
            STD_REGIONS_EXPORT virtual void v_GetTraceNumModes(
                    const int                  fid,
                    int &numModes0,
<<<<<<< HEAD
                    int &numModes1,
                    Orientation  faceOrient  = eDir1FwdDir1_Dir2FwdDir2);
=======
                    int &numModes1);
            STD_REGIONS_EXPORT NekDouble v_PhysEvaluateBasis(
               const Array<OneD, const NekDouble>& coords,
               int mode) final;
>>>>>>> 96e8d53c

            
            //---------------------------------------
            // Helper functions
            //---------------------------------------
            STD_REGIONS_EXPORT virtual int v_GetNverts() const;
            STD_REGIONS_EXPORT virtual int v_GetNedges() const;
            STD_REGIONS_EXPORT virtual int v_GetNtraces() const;
            STD_REGIONS_EXPORT virtual LibUtilities::ShapeType v_DetShapeType() const;
            STD_REGIONS_EXPORT virtual int v_NumBndryCoeffs() const;
            STD_REGIONS_EXPORT virtual int v_NumDGBndryCoeffs() const;
            STD_REGIONS_EXPORT virtual int v_GetTraceNcoeffs(const int i) const;
            STD_REGIONS_EXPORT virtual int v_GetTraceIntNcoeffs(const int i) const;
            STD_REGIONS_EXPORT virtual int v_GetTraceNumPoints(const int i) const;

            STD_REGIONS_EXPORT virtual int v_GetEdgeNcoeffs(const int i) const;
            STD_REGIONS_EXPORT virtual int v_CalcNumberOfCoefficients(
                const std::vector<unsigned int> &nummodes, 
                int &modes_offset);
            STD_REGIONS_EXPORT virtual const LibUtilities::BasisKey 
                    v_GetTraceBasisKey(const int i, const int k) const;

            //---------------------------------------
            // Mappings
            //---------------------------------------
            STD_REGIONS_EXPORT virtual int  v_GetVertexMap(
                int                        localVertexId,
                bool                       useCoeffPacking = false);
            STD_REGIONS_EXPORT virtual void v_GetInteriorMap(
                Array<OneD, unsigned int> &outarray);
            STD_REGIONS_EXPORT virtual void v_GetBoundaryMap(
                Array<OneD, unsigned int> &outarray);
            STD_REGIONS_EXPORT virtual void v_GetTraceToElementMap
                (const int                  fid,
                 Array<OneD, unsigned int> &maparray,
                 Array<OneD,          int> &signarray,
                 Orientation               faceOrient,
                 int                        P,
                 int                        Q);
            STD_REGIONS_EXPORT virtual void v_GetEdgeInteriorToElementMap(
               const int                  tid,
               Array<OneD, unsigned int> &maparray,
               Array<OneD,          int> &signarray,
               const Orientation         traceOrient = eDir1FwdDir1_Dir2FwdDir2);

            STD_REGIONS_EXPORT virtual void v_GetTraceInteriorToElementMap(
               const int                  tid,
               Array<OneD, unsigned int> &maparray,
               Array<OneD,          int> &signarray,
               const Orientation          traceOrient = eDir1FwdDir1_Dir2FwdDir2);

            //---------------------------------------
            // Wrapper functions
            //---------------------------------------
            STD_REGIONS_EXPORT virtual DNekMatSharedPtr v_GenMatrix(
                const StdMatrixKey &mkey);
            STD_REGIONS_EXPORT virtual DNekMatSharedPtr v_CreateStdMatrix(
                const StdMatrixKey &mkey);

            STD_REGIONS_EXPORT virtual void v_SVVLaplacianFilter(Array<OneD, NekDouble> &array,
                                                                    const StdMatrixKey &mkey);

            //---------------------------------------
            // Method for applying sensors
            //---------------------------------------
            STD_REGIONS_EXPORT virtual void v_ReduceOrderCoeffs(
                int                                 numMin,
                const Array<OneD, const NekDouble> &inarray,
                      Array<OneD,       NekDouble> &outarray);
        private:
            //---------------------------------------
            // Private helper functions
            //---------------------------------------
            STD_REGIONS_EXPORT int GetMode(int I, int J, int K);
        };    
        typedef std::shared_ptr<StdPyrExp> StdPyrExpSharedPtr;
    } //end of namespace
} //end of namespace

#endif //STDPYREXP_H<|MERGE_RESOLUTION|>--- conflicted
+++ resolved
@@ -191,15 +191,12 @@
             STD_REGIONS_EXPORT virtual void v_GetTraceNumModes(
                     const int                  fid,
                     int &numModes0,
-<<<<<<< HEAD
                     int &numModes1,
                     Orientation  faceOrient  = eDir1FwdDir1_Dir2FwdDir2);
-=======
-                    int &numModes1);
+
             STD_REGIONS_EXPORT NekDouble v_PhysEvaluateBasis(
                const Array<OneD, const NekDouble>& coords,
                int mode) final;
->>>>>>> 96e8d53c
 
             
             //---------------------------------------
