--- conflicted
+++ resolved
@@ -435,36 +435,7 @@
 
             // Set up physical normals
             SetUpPhysNormals();
-<<<<<<< HEAD
                 
-=======
-
-            // Set up information for parallel and periodic problems.
-            for (int i = 0; i < m_trace->GetExpSize(); ++i)
-            {
-                LocalRegions::Expansion1DSharedPtr traceEl =
-                        m_trace->GetExp(i)->as<LocalRegions::Expansion1D>();
-
-                int offset      = m_trace->GetPhys_Offset(i);
-                int traceGeomId = traceEl->GetGeom1D()->GetGlobalID();
-                auto pIt = m_periodicEdges.find(traceGeomId);
-
-                if (pIt != m_periodicEdges.end() && !pIt->second[0].isLocal)
-                {
-                    if (traceGeomId != min(pIt->second[0].id, traceGeomId))
-                    {
-                        traceEl->GetLeftAdjacentElementExp()->NegateEdgeNormal(
-                            traceEl->GetLeftAdjacentElementEdge());
-                    }
-                }
-                else if (m_traceMap->GetTraceToUniversalMapUnique(offset) < 0)
-                {
-                    traceEl->GetLeftAdjacentElementExp()->NegateEdgeNormal(
-                        traceEl->GetLeftAdjacentElementEdge());
-                }
-            }
-
->>>>>>> 51289456
             int cnt, n, e;
 
             // Identify boundary edges
