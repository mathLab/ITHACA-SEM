///////////////////////////////////////////////////////////////////////////////
//
// File: DiffusionLDG.cpp
//
// For more information, please see: http://www.nektar.info
//
// The MIT License
//
// Copyright (c) 2006 Division of Applied Mathematics, Brown University (USA),
// Department of Aeronautics, Imperial College London (UK), and Scientific
// Computing and Imaging Institute, University of Utah (USA).
//
// Permission is hereby granted, free of charge, to any person obtaining a
// copy of this software and associated documentation files (the "Software"),
// to deal in the Software without restriction, including without limitation
// the rights to use, copy, modify, merge, publish, distribute, sublicense,
// and/or sell copies of the Software, and to permit persons to whom the
// Software is furnished to do so, subject to the following conditions:
//
// The above copyright notice and this permission notice shall be included
// in all copies or substantial portions of the Software.
//
// THE SOFTWARE IS PROVIDED "AS IS", WITHOUT WARRANTY OF ANY KIND, EXPRESS
// OR IMPLIED, INCLUDING BUT NOT LIMITED TO THE WARRANTIES OF MERCHANTABILITY,
// FITNESS FOR A PARTICULAR PURPOSE AND NONINFRINGEMENT. IN NO EVENT SHALL
// THE AUTHORS OR COPYRIGHT HOLDERS BE LIABLE FOR ANY CLAIM, DAMAGES OR OTHER
// LIABILITY, WHETHER IN AN ACTION OF CONTRACT, TORT OR OTHERWISE, ARISING
// FROM, OUT OF OR IN CONNECTION WITH THE SOFTWARE OR THE USE OR OTHER
// DEALINGS IN THE SOFTWARE.
//
// Description: LDG diffusion class.
//
///////////////////////////////////////////////////////////////////////////////

#include <iomanip>
#include <iostream>

#include <boost/algorithm/string/predicate.hpp>

#include <SolverUtils/Diffusion/DiffusionLDG.h>

namespace Nektar
{
namespace SolverUtils
{
std::string DiffusionLDG::type =
    GetDiffusionFactory().RegisterCreatorFunction("LDG", DiffusionLDG::create);

DiffusionLDG::DiffusionLDG()
{
}

void DiffusionLDG::v_InitObject(
    LibUtilities::SessionReaderSharedPtr pSession,
    Array<OneD, MultiRegions::ExpListSharedPtr> pFields)
{
    m_session = pSession;

    m_session->LoadSolverInfo("ShockCaptureType", m_shockCaptureType, "Off");

    // Set up penalty term for LDG
    m_session->LoadParameter("LDGc11", m_C11, 1.0);

    // Setting up the normals
    std::size_t nDim      = pFields[0]->GetCoordim(0);
    std::size_t nTracePts = pFields[0]->GetTrace()->GetTotPoints();

    m_traceNormals = Array<OneD, Array<OneD, NekDouble>>{nDim};
    for (std::size_t i = 0; i < nDim; ++i)
    {
        m_traceNormals[i] = Array<OneD, NekDouble>{nTracePts};
    }
    pFields[0]->GetTrace()->GetNormals(m_traceNormals);
}

void DiffusionLDG::v_Diffuse(
<<<<<<< HEAD
    const std::size_t nConvectiveFields,
    const Array<OneD, MultiRegions::ExpListSharedPtr> &fields,
    const Array<OneD, Array<OneD, NekDouble>> &inarray,
    Array<OneD, Array<OneD, NekDouble>> &outarray,
    const Array<OneD, Array<OneD, NekDouble>> &pFwd,
    const Array<OneD, Array<OneD, NekDouble>> &pBwd)
{
    std::size_t nDim      = fields[0]->GetCoordim(0);
    std::size_t nPts      = fields[0]->GetTotPoints();
    std::size_t nCoeffs   = fields[0]->GetNcoeffs();
    std::size_t nTracePts = fields[0]->GetTrace()->GetTotPoints();

    Array<OneD, NekDouble> tmp{nCoeffs};
    Array<OneD, Array<OneD, Array<OneD, NekDouble>>> flux{nDim};
    Array<OneD, Array<OneD, Array<OneD, NekDouble>>> qfield{nDim};

    for (std::size_t j = 0; j < nDim; ++j)
    {
        qfield[j] = Array<OneD, Array<OneD, NekDouble>>{nConvectiveFields};
        flux[j]   = Array<OneD, Array<OneD, NekDouble>>{nConvectiveFields};

        for (std::size_t i = 0; i < nConvectiveFields; ++i)
        {
            qfield[j][i] = Array<OneD, NekDouble>{nPts, 0.0};
            flux[j][i]   = Array<OneD, NekDouble>{nTracePts, 0.0};
        }
    }

    // Compute q_{\eta} and q_{\xi}
    // Obtain numerical fluxes

    NumFluxforScalar(fields, inarray, flux, pFwd, pBwd);

    for (std::size_t j = 0; j < nDim; ++j)
    {
        for (std::size_t i = 0; i < nConvectiveFields; ++i)
        {
            fields[i]->IProductWRTDerivBase(j, inarray[i], tmp);
            Vmath::Neg(nCoeffs, tmp, 1);
            fields[i]->AddTraceIntegral(flux[j][i], tmp);
            fields[i]->SetPhysState(false);
            fields[i]->MultiplyByElmtInvMass(tmp, tmp);
            fields[i]->BwdTrans(tmp, qfield[j][i]);
        }
    }
=======
    const std::size_t                                  nConvectiveFields,
    const Array<OneD, MultiRegions::ExpListSharedPtr> &fields,
    const Array<OneD, Array<OneD, NekDouble> >        &inarray,
            Array<OneD, Array<OneD, NekDouble> >        &outarray,
    const Array<OneD, Array<OneD, NekDouble> >        &pFwd,
    const Array<OneD, Array<OneD, NekDouble> >        &pBwd)
{
    std::size_t nCoeffs   = fields[0]->GetNcoeffs();
    
    Array<OneD, Array<OneD, NekDouble> >  tmp(nConvectiveFields);
    for(int i=0; i< nConvectiveFields; i++)
    {
        tmp[i] = Array<OneD, NekDouble>(nCoeffs,0.0);
    }

    DiffusionLDG::v_Diffuse_coeff(nConvectiveFields,fields,inarray,tmp,pFwd,pBwd);
    
    for (int i = 0; i < nConvectiveFields; ++i)
    {
        fields[i]->BwdTrans             (tmp[i], outarray[i]);
    }
}

void DiffusionLDG::v_Diffuse_coeff(
    const std::size_t                                  nConvectiveFields,
    const Array<OneD, MultiRegions::ExpListSharedPtr> &fields,
    const Array<OneD, Array<OneD, NekDouble> >        &inarray,
            Array<OneD, Array<OneD, NekDouble> >        &outarray,
    const Array<OneD, Array<OneD, NekDouble> >        &pFwd,
    const Array<OneD, Array<OneD, NekDouble> >        &pBwd)
{
    std::size_t  i, j;
    std::size_t nDim      = fields[0]->GetCoordim(0);
    std::size_t nPts      = fields[0]->GetTotPoints();
    std::size_t nCoeffs   = fields[0]->GetNcoeffs();
    std::size_t nTracePts = fields[0]->GetTrace()->GetTotPoints();

    Array<OneD, NekDouble>  tmp(nCoeffs);

    Array<OneD, Array<OneD, Array<OneD, NekDouble> > > qfield(nDim);
    for (j = 0; j < nDim; ++j)
    {
        qfield[j] = Array<OneD, Array<OneD, NekDouble> >(nConvectiveFields);
        for (i = 0; i < nConvectiveFields; ++i)
        {
            qfield[j][i] = Array<OneD, NekDouble>(nPts, 0.0);
        }
    }

    Array<OneD, Array<OneD, NekDouble > > traceflux(nConvectiveFields);
    for (std::size_t i = 0; i < nConvectiveFields; ++i)
    {
        traceflux[i] = Array<OneD, NekDouble>(nTracePts, 0.0);
    }

    DiffuseCalculateDerivative(fields,inarray,qfield,pFwd,pBwd);
>>>>>>> af485672

    // Initialize viscous tensor
    Array<OneD, Array<OneD, Array<OneD, NekDouble>>> viscTensor{nDim};
    for (std::size_t j = 0; j < nDim; ++j)
    {
        viscTensor[j] = Array<OneD, Array<OneD, NekDouble>>{nConvectiveFields};
        for (std::size_t i = 0; i < nConvectiveFields; ++i)
        {
            viscTensor[j][i] = Array<OneD, NekDouble>{nPts, 0.0};
        }
    }
<<<<<<< HEAD
    // Get viscous tensor
    m_fluxVector(inarray, qfield, viscTensor);

    // Compute u from q_{\eta} and q_{\xi}
    // Obtain numerical fluxes
    NumFluxforVector(fields, inarray, viscTensor, flux[0]);

    Array<OneD, Array<OneD, NekDouble>> qdbase{nDim};
    for (std::size_t i = 0; i < nConvectiveFields; ++i)
    {
        for (std::size_t j = 0; j < nDim; ++j)
        {
            qdbase[j] = viscTensor[j][i];
        }
        fields[i]->IProductWRTDerivBase(qdbase, tmp);

        // Evaulate  <\phi, \hat{F}\cdot n> - outarray[i]
        Vmath::Neg(nCoeffs, tmp, 1);
        fields[i]->AddTraceIntegral(flux[0][i], tmp);
        fields[i]->SetPhysState(false);
        fields[i]->MultiplyByElmtInvMass(tmp, tmp);
        fields[i]->BwdTrans(tmp, outarray[i]);
    }
}

void DiffusionLDG::NumFluxforScalar(
    const Array<OneD, MultiRegions::ExpListSharedPtr> &fields,
    const Array<OneD, Array<OneD, NekDouble>> &ufield,
    Array<OneD, Array<OneD, Array<OneD, NekDouble>>> &uflux,
    const Array<OneD, Array<OneD, NekDouble>> &pFwd,
    const Array<OneD, Array<OneD, NekDouble>> &pBwd)
{
    std::size_t nTracePts  = fields[0]->GetTrace()->GetTotPoints();
    std::size_t nvariables = fields.num_elements();
    std::size_t nDim       = fields[0]->GetCoordim(0);

    Array<OneD, NekDouble> Fwd{nTracePts};
    Array<OneD, NekDouble> Bwd{nTracePts};
    Array<OneD, NekDouble> fluxtemp{nTracePts, 0.0};

    // Get the sign of (v \cdot n), v = an arbitrary vector
    // Evaluate upwind flux:
    // uflux = \hat{u} \phi \cdot u = u^{(+,-)} n
    for (std::size_t i = 0; i < nvariables; ++i)
    {
        // Compute Fwd and Bwd value of ufield of i direction
        if (pFwd == NullNekDoubleArrayofArray ||
            pBwd == NullNekDoubleArrayofArray)
        {
            fields[i]->GetFwdBwdTracePhys(ufield[i], Fwd, Bwd);
        }
        else
        {
            Fwd = pFwd[i];
            Bwd = pBwd[i];
=======
    DiffuseVolumeFlux(fields,inarray,qfield,viscTensor);
    DiffuseTraceFlux(fields,inarray,qfield,viscTensor,traceflux,pFwd,pBwd);

    Array<OneD, Array<OneD, NekDouble> > qdbase(nDim);

    for (i = 0; i < nConvectiveFields; ++i)
    {
        for (j = 0; j < nDim; ++j)
        {
            qdbase[j] = viscTensor[j][i];
        }
        fields[i]->IProductWRTDerivBase(qdbase,tmp);

        // Evaulate  <\phi, \hat{F}\cdot n> - outarray[i]
        Vmath::Neg                      (nCoeffs, tmp, 1);
        fields[i]->AddTraceIntegral     (traceflux[i], tmp);
        fields[i]->SetPhysState         (false);
        fields[i]->MultiplyByElmtInvMass(tmp, outarray[i]);
    }
}

void DiffusionLDG::v_DiffuseCalculateDerivative(
    const Array<OneD, MultiRegions::ExpListSharedPtr> &fields,
    const Array<OneD, Array<OneD, NekDouble> >        &inarray,
    Array<OneD,Array<OneD, Array<OneD, NekDouble> > > &qfield,
    const Array<OneD, Array<OneD, NekDouble> >        &pFwd,
    const Array<OneD, Array<OneD, NekDouble> >        &pBwd)
{
    std::size_t nConvectiveFields      = fields.num_elements();
    std::size_t nDim      = fields[0]->GetCoordim(0);
    // std::size_t nPts      = fields[0]->GetTotPoints();
    std::size_t nCoeffs   = fields[0]->GetNcoeffs();
    std::size_t nTracePts = fields[0]->GetTrace()->GetTotPoints();

    Array<OneD, NekDouble>  tmp(nCoeffs);
    Array<OneD, Array<OneD, Array<OneD, NekDouble> > > flux  (nDim);
    for (int j = 0; j < nDim; ++j)
    {
        flux[j]   = Array<OneD, Array<OneD, NekDouble> >(nConvectiveFields);
        for (int i = 0; i < nConvectiveFields; ++i)
        {
            flux[j][i]   = Array<OneD, NekDouble>(nTracePts, 0.0);
>>>>>>> af485672
        }
    }

<<<<<<< HEAD
        // Upwind
        Vmath::Vcopy(nTracePts, Fwd, 1, fluxtemp, 1);

        // Imposing weak boundary condition with flux
        if (fields[0]->GetBndCondExpansions().num_elements())
        {
            ApplyScalarBCs(fields, i, ufield[i], Fwd, Bwd, fluxtemp);
        }

        for (std::size_t j = 0; j < nDim; ++j)
        {
            Vmath::Vmul(nTracePts, m_traceNormals[j], 1, fluxtemp, 1,
                        uflux[j][i], 1);
        }
    }
}

void DiffusionLDG::ApplyScalarBCs(
    const Array<OneD, MultiRegions::ExpListSharedPtr> &fields,
    const std::size_t var, const Array<OneD, const NekDouble> &ufield,
    const Array<OneD, const NekDouble> &Fwd,
    const Array<OneD, const NekDouble> &Bwd,
    Array<OneD, NekDouble> &penaltyflux)
{
    boost::ignore_unused(ufield, Bwd);
    // Number of boundary regions
    std::size_t nBndRegions =
        fields[var]->GetBndCondExpansions().num_elements();
    std::size_t cnt = 0;
    for (std::size_t i = 0; i < nBndRegions; ++i)
    {
        if (fields[var]->GetBndConditions()[i]->GetBoundaryConditionType() ==
            SpatialDomains::ePeriodic)
        {
            continue;
        }

        // Number of boundary expansion related to that region
        std::size_t nBndEdges =
            fields[var]->GetBndCondExpansions()[i]->GetExpSize();

        // Weakly impose boundary conditions by modifying flux values
        for (std::size_t e = 0; e < nBndEdges; ++e)
        {
            std::size_t nBndEdgePts = fields[var]
                                           ->GetBndCondExpansions()[i]
                                           ->GetExp(e)
                                           ->GetTotPoints();

            std::size_t id1 =
                fields[var]->GetBndCondExpansions()[i]->GetPhys_Offset(e);

            std::size_t id2 = fields[0]->GetTrace()->GetPhys_Offset(
                fields[0]->GetTraceMap()->GetBndCondTraceToGlobalTraceMap(
                    cnt++));

            // AV boundary conditions
            if ( boost::iequals(fields[var]->GetBndConditions()[i]->
                 GetUserDefined(),"Wall") ||
                 boost::iequals(fields[var]->GetBndConditions()[i]->
                 GetUserDefined(),"Symmetry") ||
                 boost::iequals(fields[var]->GetBndConditions()[i]->
                 GetUserDefined(),"WallViscous") ||
                 boost::iequals(fields[var]->GetBndConditions()[i]->
                 GetUserDefined(),"WallAdiabatic"))
            {
                Vmath::Vcopy(nBndEdgePts, &Fwd[id2], 1, &penaltyflux[id2], 1);
            }
            // For Dirichlet boundary condition: uflux = g_D
            else if (fields[var]
                    ->GetBndConditions()[i]
                    ->GetBoundaryConditionType() == SpatialDomains::eDirichlet)
            {
                Vmath::Vcopy(
                    nBndEdgePts,
                    &(fields[var]->GetBndCondExpansions()[i]->GetPhys())[id1],
                    1, &penaltyflux[id2], 1);
            }
            // For Neumann boundary condition: uflux = u+
            else if ((fields[var]->GetBndConditions()[i])
                         ->GetBoundaryConditionType() ==
                     SpatialDomains::eNeumann)
            {
                Vmath::Vcopy(nBndEdgePts, &Fwd[id2], 1, &penaltyflux[id2], 1);
            }
=======
    NumFluxforScalar(fields, inarray, flux, pFwd, pBwd);

    for (int j = 0; j < nDim; ++j)
    {
        for (int i = 0; i < nConvectiveFields; ++i)
        {
            fields[i]->IProductWRTDerivBase(j, inarray[i], tmp);
            Vmath::Neg                      (nCoeffs, tmp, 1);
            fields[i]->AddTraceIntegral     (flux[j][i], tmp);
            fields[i]->SetPhysState         (false);
            fields[i]->MultiplyByElmtInvMass(tmp, tmp);
            fields[i]->BwdTrans             (tmp, qfield[j][i]);
        }
    }
}

void DiffusionLDG::v_DiffuseVolumeFlux(
    const Array<OneD, MultiRegions::ExpListSharedPtr>   &fields,
    const Array<OneD, Array<OneD, NekDouble>>           &inarray,
    Array<OneD,Array<OneD, Array<OneD, NekDouble> > >   &qfield,
    Array<OneD, Array<OneD, Array<OneD, NekDouble> > >  &viscTensor,
    Array< OneD, int >                                  &nonZeroIndex) 
{
    boost::ignore_unused(fields,nonZeroIndex);
    m_fluxVector(inarray, qfield, viscTensor);
}
void DiffusionLDG::v_DiffuseTraceFlux(
    const Array<OneD, MultiRegions::ExpListSharedPtr>   &fields,
    const Array<OneD, Array<OneD, NekDouble>>           &inarray,
    Array<OneD,Array<OneD, Array<OneD, NekDouble> > >   &qfield,
    Array<OneD, Array<OneD, Array<OneD, NekDouble> > >  &viscTensor,
    Array<OneD, Array<OneD, NekDouble> >                &TraceFlux,
    const Array<OneD, Array<OneD, NekDouble>>           &pFwd,
    const Array<OneD, Array<OneD, NekDouble>>           &pBwd,
    Array< OneD, int >                                  &nonZeroIndex)
{
    boost::ignore_unused(qfield,pFwd,pBwd,nonZeroIndex);
    NumFluxforVector(fields, inarray, viscTensor, TraceFlux);
}

void DiffusionLDG::NumFluxforScalar(
    const Array<OneD, MultiRegions::ExpListSharedPtr> &fields,
    const Array<OneD, Array<OneD, NekDouble>> &ufield,
    Array<OneD, Array<OneD, Array<OneD, NekDouble>>> &uflux,
    const Array<OneD, Array<OneD, NekDouble>> &pFwd,
    const Array<OneD, Array<OneD, NekDouble>> &pBwd)
{
    std::size_t nTracePts  = fields[0]->GetTrace()->GetTotPoints();
    std::size_t nvariables = fields.num_elements();
    std::size_t nDim       = fields[0]->GetCoordim(0);

    Array<OneD, NekDouble> Fwd{nTracePts};
    Array<OneD, NekDouble> Bwd{nTracePts};
    Array<OneD, NekDouble> fluxtemp{nTracePts, 0.0};

    // Get the sign of (v \cdot n), v = an arbitrary vector
    // Evaluate upwind flux:
    // uflux = \hat{u} \phi \cdot u = u^{(+,-)} n
    for (std::size_t i = 0; i < nvariables; ++i)
    {
        // Compute Fwd and Bwd value of ufield of i direction
        if (pFwd == NullNekDoubleArrayofArray ||
            pBwd == NullNekDoubleArrayofArray)
        {
            fields[i]->GetFwdBwdTracePhys(ufield[i], Fwd, Bwd);
        }
        else
        {
            Fwd = pFwd[i];
            Bwd = pBwd[i];
        }

        // Upwind
        Vmath::Vcopy(nTracePts, Fwd, 1, fluxtemp, 1);

        // Imposing weak boundary condition with flux
        if (fields[0]->GetBndCondExpansions().num_elements())
        {
            ApplyScalarBCs(fields, i, ufield[i], Fwd, Bwd, fluxtemp);
>>>>>>> af485672
        }
    }
}

/**
 * @brief Build the numerical flux for the 2nd order derivatives
 * todo: add variable coeff and h dependence to penalty term
 */
void DiffusionLDG::NumFluxforVector(
    const Array<OneD, MultiRegions::ExpListSharedPtr> &fields,
    const Array<OneD, Array<OneD, NekDouble>> &ufield,
    Array<OneD, Array<OneD, Array<OneD, NekDouble>>> &qfield,
    Array<OneD, Array<OneD, NekDouble>> &qflux)
{
    std::size_t nTracePts  = fields[0]->GetTrace()->GetTotPoints();
    std::size_t nvariables = fields.num_elements();
    std::size_t nDim       = qfield.num_elements();

    Array<OneD, NekDouble> Fwd{nTracePts};
    Array<OneD, NekDouble> Bwd{nTracePts};
    Array<OneD, NekDouble> qFwd{nTracePts};
    Array<OneD, NekDouble> qBwd{nTracePts};
    Array<OneD, NekDouble> qfluxtemp{nTracePts, 0.0};
    Array<OneD, NekDouble> uterm{nTracePts};

    // Evaulate upwind flux:
    // qflux = \hat{q} \cdot u = q \cdot n - C_(11)*(u^+ - u^-)
    for (std::size_t i = 0; i < nvariables; ++i)
    {
        // Generate Stability term = - C11 ( u- - u+ )
        fields[i]->GetFwdBwdTracePhys(ufield[i], Fwd, Bwd);
        Vmath::Vsub(nTracePts, Fwd, 1, Bwd, 1, uterm, 1);
        Vmath::Smul(nTracePts, -m_C11, uterm, 1, uterm, 1);

<<<<<<< HEAD
        qflux[i] = Array<OneD, NekDouble>{nTracePts, 0.0};
        for (std::size_t j = 0; j < nDim; ++j)
        {
            //  Compute Fwd and Bwd value of ufield of jth direction
            fields[i]->GetFwdBwdTracePhys(qfield[j][i], qFwd, qBwd);

            // Downwind
            Vmath::Vcopy(nTracePts, qBwd, 1, qfluxtemp, 1);

            Vmath::Vmul(nTracePts, m_traceNormals[j], 1, qfluxtemp, 1,
                        qfluxtemp, 1);

            // Flux = {Fwd, Bwd} * (nx, ny, nz) + uterm * (nx, ny)
            Vmath::Vadd(nTracePts, uterm, 1, qfluxtemp, 1, qfluxtemp, 1);

            // Imposing weak boundary condition with flux
            if (fields[0]->GetBndCondExpansions().num_elements())
            {
                ApplyVectorBCs(fields, i, j, qfield[j][i], qFwd, qBwd,
                               qfluxtemp);
=======
        for (std::size_t j = 0; j < nDim; ++j)
        {
            Vmath::Vmul(nTracePts, m_traceNormals[j], 1, fluxtemp, 1,
                        uflux[j][i], 1);
        }
    }
}

void DiffusionLDG::ApplyScalarBCs(
    const Array<OneD, MultiRegions::ExpListSharedPtr> &fields,
    const std::size_t var, const Array<OneD, const NekDouble> &ufield,
    const Array<OneD, const NekDouble> &Fwd,
    const Array<OneD, const NekDouble> &Bwd,
    Array<OneD, NekDouble> &penaltyflux)
{
    boost::ignore_unused(ufield, Bwd);
    // Number of boundary regions
    std::size_t nBndRegions =
        fields[var]->GetBndCondExpansions().num_elements();
    std::size_t cnt = 0;
    for (std::size_t i = 0; i < nBndRegions; ++i)
    {
        if (fields[var]->GetBndConditions()[i]->GetBoundaryConditionType() ==
            SpatialDomains::ePeriodic)
        {
            continue;
        }

        // Number of boundary expansion related to that region
        std::size_t nBndEdges =
            fields[var]->GetBndCondExpansions()[i]->GetExpSize();

        // Weakly impose boundary conditions by modifying flux values
        for (std::size_t e = 0; e < nBndEdges; ++e)
        {
            std::size_t nBndEdgePts = fields[var]
                                           ->GetBndCondExpansions()[i]
                                           ->GetExp(e)
                                           ->GetTotPoints();

            std::size_t id1 =
                fields[var]->GetBndCondExpansions()[i]->GetPhys_Offset(e);

            std::size_t id2 = fields[0]->GetTrace()->GetPhys_Offset(
                fields[0]->GetTraceMap()->GetBndCondTraceToGlobalTraceMap(
                    cnt++));

            // AV boundary conditions
            if ( boost::iequals(fields[var]->GetBndConditions()[i]->
                 GetUserDefined(),"Wall") ||
                 boost::iequals(fields[var]->GetBndConditions()[i]->
                 GetUserDefined(),"Symmetry") ||
                 boost::iequals(fields[var]->GetBndConditions()[i]->
                 GetUserDefined(),"WallViscous") ||
                 boost::iequals(fields[var]->GetBndConditions()[i]->
                 GetUserDefined(),"WallAdiabatic"))
            {
                Vmath::Vcopy(nBndEdgePts, &Fwd[id2], 1, &penaltyflux[id2], 1);
            }
            // For Dirichlet boundary condition: uflux = g_D
            else if (fields[var]
                    ->GetBndConditions()[i]
                    ->GetBoundaryConditionType() == SpatialDomains::eDirichlet)
            {
                Vmath::Vcopy(
                    nBndEdgePts,
                    &(fields[var]->GetBndCondExpansions()[i]->GetPhys())[id1],
                    1, &penaltyflux[id2], 1);
            }
            // For Neumann boundary condition: uflux = u+
            else if ((fields[var]->GetBndConditions()[i])
                         ->GetBoundaryConditionType() ==
                     SpatialDomains::eNeumann)
            {
                Vmath::Vcopy(nBndEdgePts, &Fwd[id2], 1, &penaltyflux[id2], 1);
>>>>>>> af485672
            }

            // q_hat \cdot n = (q_xi \cdot n_xi) or (q_eta \cdot n_eta)
            // n_xi = n_x * tan_xi_x + n_y * tan_xi_y + n_z * tan_xi_z
            // n_xi = n_x * tan_eta_x + n_y * tan_eta_y + n_z*tan_eta_z
            Vmath::Vadd(nTracePts, qfluxtemp, 1, qflux[i], 1, qflux[i], 1);
        }
    }
}

/**
<<<<<<< HEAD
 * Diffusion: Imposing weak boundary condition for q with flux
 *  uflux = g_D  on Dirichlet boundary condition
 *  uflux = u_Fwd  on Neumann boundary condition
 */
void DiffusionLDG::ApplyVectorBCs(
    const Array<OneD, MultiRegions::ExpListSharedPtr> &fields,
    const std::size_t var, const std::size_t dir,
    const Array<OneD, const NekDouble> &qfield,
    const Array<OneD, const NekDouble> &qFwd,
    const Array<OneD, const NekDouble> &qBwd,
    Array<OneD, NekDouble> &penaltyflux)
{
    boost::ignore_unused(qfield, qBwd);

    std::size_t nBndRegions =
        fields[var]->GetBndCondExpansions().num_elements();
    std::size_t cnt = 0;

    for (std::size_t i = 0; i < nBndRegions; ++i)
    {
        if (fields[var]->GetBndConditions()[i]->GetBoundaryConditionType() ==
            SpatialDomains::ePeriodic)
        {
            continue;
        }
        std::size_t nBndEdges =
            fields[var]->GetBndCondExpansions()[i]->GetExpSize();

        // Weakly impose boundary conditions by modifying flux values
        for (std::size_t e = 0; e < nBndEdges; ++e)
        {
            std::size_t nBndEdgePts = fields[var]
                                           ->GetBndCondExpansions()[i]
                                           ->GetExp(e)
                                           ->GetTotPoints();

            std::size_t id1 =
                fields[var]->GetBndCondExpansions()[i]->GetPhys_Offset(e);

            std::size_t id2 = fields[0]->GetTrace()->GetPhys_Offset(
                fields[0]->GetTraceMap()->GetBndCondTraceToGlobalTraceMap(
                    cnt++));

            // AV boundary conditions
            if ( boost::iequals(fields[var]->GetBndConditions()[i]->
                 GetUserDefined(),"Wall") ||
                 boost::iequals(fields[var]->GetBndConditions()[i]->
                 GetUserDefined(),"Symmetry") ||
                 boost::iequals(fields[var]->GetBndConditions()[i]->
                 GetUserDefined(),"WallViscous") ||
                 boost::iequals(fields[var]->GetBndConditions()[i]->
                 GetUserDefined(),"WallAdiabatic"))
            {
                Vmath::Zero(nBndEdgePts, &penaltyflux[id2], 1);
            }
            // For Dirichlet boundary condition:
            // qflux = q+ - C_11 (u+ -    g_D) (nx, ny)
            else if (fields[var]
                    ->GetBndConditions()[i]
                    ->GetBoundaryConditionType() == SpatialDomains::eDirichlet)
            {
                Vmath::Vmul(nBndEdgePts, &m_traceNormals[dir][id2], 1,
                            &qFwd[id2], 1, &penaltyflux[id2], 1);
            }
            // For Neumann boundary condition: qflux = g_N
            else if ((fields[var]->GetBndConditions()[i])
                         ->GetBoundaryConditionType() ==
                     SpatialDomains::eNeumann)
            {
=======
 * @brief Build the numerical flux for the 2nd order derivatives
 * todo: add variable coeff and h dependence to penalty term
 */
void DiffusionLDG::NumFluxforVector(
    const Array<OneD, MultiRegions::ExpListSharedPtr> &fields,
    const Array<OneD, Array<OneD, NekDouble>> &ufield,
    Array<OneD, Array<OneD, Array<OneD, NekDouble>>> &qfield,
    Array<OneD, Array<OneD, NekDouble>> &qflux)
{
    std::size_t nTracePts  = fields[0]->GetTrace()->GetTotPoints();
    std::size_t nvariables = fields.num_elements();
    std::size_t nDim       = qfield.num_elements();

    Array<OneD, NekDouble> Fwd{nTracePts};
    Array<OneD, NekDouble> Bwd{nTracePts};
    Array<OneD, NekDouble> qFwd{nTracePts};
    Array<OneD, NekDouble> qBwd{nTracePts};
    Array<OneD, NekDouble> qfluxtemp{nTracePts, 0.0};
    Array<OneD, NekDouble> uterm{nTracePts};

    // Evaulate upwind flux:
    // qflux = \hat{q} \cdot u = q \cdot n - C_(11)*(u^+ - u^-)
    for (std::size_t i = 0; i < nvariables; ++i)
    {
        // Generate Stability term = - C11 ( u- - u+ )
        fields[i]->GetFwdBwdTracePhys(ufield[i], Fwd, Bwd);
        Vmath::Vsub(nTracePts, Fwd, 1, Bwd, 1, uterm, 1);
        Vmath::Smul(nTracePts, -m_C11, uterm, 1, uterm, 1);

        qflux[i] = Array<OneD, NekDouble>{nTracePts, 0.0};
        for (std::size_t j = 0; j < nDim; ++j)
        {
            //  Compute Fwd and Bwd value of ufield of jth direction
            fields[i]->GetFwdBwdTracePhys(qfield[j][i], qFwd, qBwd);

            // Downwind
            Vmath::Vcopy(nTracePts, qBwd, 1, qfluxtemp, 1);

            Vmath::Vmul(nTracePts, m_traceNormals[j], 1, qfluxtemp, 1,
                        qfluxtemp, 1);

            // Flux = {Fwd, Bwd} * (nx, ny, nz) + uterm * (nx, ny)
            Vmath::Vadd(nTracePts, uterm, 1, qfluxtemp, 1, qfluxtemp, 1);

            // Imposing weak boundary condition with flux
            if (fields[0]->GetBndCondExpansions().num_elements())
            {
                ApplyVectorBCs(fields, i, j, qfield[j][i], qFwd, qBwd,
                               qfluxtemp);
            }

            // q_hat \cdot n = (q_xi \cdot n_xi) or (q_eta \cdot n_eta)
            // n_xi = n_x * tan_xi_x + n_y * tan_xi_y + n_z * tan_xi_z
            // n_xi = n_x * tan_eta_x + n_y * tan_eta_y + n_z*tan_eta_z
            Vmath::Vadd(nTracePts, qfluxtemp, 1, qflux[i], 1, qflux[i], 1);
        }
    }
}

/**
 * Diffusion: Imposing weak boundary condition for q with flux
 *  uflux = g_D  on Dirichlet boundary condition
 *  uflux = u_Fwd  on Neumann boundary condition
 */
void DiffusionLDG::ApplyVectorBCs(
    const Array<OneD, MultiRegions::ExpListSharedPtr> &fields,
    const std::size_t var, const std::size_t dir,
    const Array<OneD, const NekDouble> &qfield,
    const Array<OneD, const NekDouble> &qFwd,
    const Array<OneD, const NekDouble> &qBwd,
    Array<OneD, NekDouble> &penaltyflux)
{
    boost::ignore_unused(qfield, qBwd);

    std::size_t nBndRegions =
        fields[var]->GetBndCondExpansions().num_elements();
    std::size_t cnt = 0;

    for (std::size_t i = 0; i < nBndRegions; ++i)
    {
        if (fields[var]->GetBndConditions()[i]->GetBoundaryConditionType() ==
            SpatialDomains::ePeriodic)
        {
            continue;
        }
        std::size_t nBndEdges =
            fields[var]->GetBndCondExpansions()[i]->GetExpSize();

        // Weakly impose boundary conditions by modifying flux values
        for (std::size_t e = 0; e < nBndEdges; ++e)
        {
            std::size_t nBndEdgePts = fields[var]
                                           ->GetBndCondExpansions()[i]
                                           ->GetExp(e)
                                           ->GetTotPoints();

            std::size_t id1 =
                fields[var]->GetBndCondExpansions()[i]->GetPhys_Offset(e);

            std::size_t id2 = fields[0]->GetTrace()->GetPhys_Offset(
                fields[0]->GetTraceMap()->GetBndCondTraceToGlobalTraceMap(
                    cnt++));

            // AV boundary conditions
            if ( boost::iequals(fields[var]->GetBndConditions()[i]->
                 GetUserDefined(),"Wall") ||
                 boost::iequals(fields[var]->GetBndConditions()[i]->
                 GetUserDefined(),"Symmetry") ||
                 boost::iequals(fields[var]->GetBndConditions()[i]->
                 GetUserDefined(),"WallViscous") ||
                 boost::iequals(fields[var]->GetBndConditions()[i]->
                 GetUserDefined(),"WallAdiabatic"))
            {
                Vmath::Zero(nBndEdgePts, &penaltyflux[id2], 1);
            }
            // For Dirichlet boundary condition:
            // qflux = q+ - C_11 (u+ -    g_D) (nx, ny)
            else if (fields[var]
                    ->GetBndConditions()[i]
                    ->GetBoundaryConditionType() == SpatialDomains::eDirichlet)
            {
                Vmath::Vmul(nBndEdgePts, &m_traceNormals[dir][id2], 1,
                            &qFwd[id2], 1, &penaltyflux[id2], 1);
            }
            // For Neumann boundary condition: qflux = g_N
            else if ((fields[var]->GetBndConditions()[i])
                         ->GetBoundaryConditionType() ==
                     SpatialDomains::eNeumann)
            {
>>>>>>> af485672
                Vmath::Vmul(
                    nBndEdgePts, &m_traceNormals[dir][id2], 1,
                    &(fields[var]->GetBndCondExpansions()[i]->GetPhys())[id1],
                    1, &penaltyflux[id2], 1);
            }
        }
    }
}

} // namespace SolverUtils
} // namespace Nektar<|MERGE_RESOLUTION|>--- conflicted
+++ resolved
@@ -74,53 +74,6 @@
 }
 
 void DiffusionLDG::v_Diffuse(
-<<<<<<< HEAD
-    const std::size_t nConvectiveFields,
-    const Array<OneD, MultiRegions::ExpListSharedPtr> &fields,
-    const Array<OneD, Array<OneD, NekDouble>> &inarray,
-    Array<OneD, Array<OneD, NekDouble>> &outarray,
-    const Array<OneD, Array<OneD, NekDouble>> &pFwd,
-    const Array<OneD, Array<OneD, NekDouble>> &pBwd)
-{
-    std::size_t nDim      = fields[0]->GetCoordim(0);
-    std::size_t nPts      = fields[0]->GetTotPoints();
-    std::size_t nCoeffs   = fields[0]->GetNcoeffs();
-    std::size_t nTracePts = fields[0]->GetTrace()->GetTotPoints();
-
-    Array<OneD, NekDouble> tmp{nCoeffs};
-    Array<OneD, Array<OneD, Array<OneD, NekDouble>>> flux{nDim};
-    Array<OneD, Array<OneD, Array<OneD, NekDouble>>> qfield{nDim};
-
-    for (std::size_t j = 0; j < nDim; ++j)
-    {
-        qfield[j] = Array<OneD, Array<OneD, NekDouble>>{nConvectiveFields};
-        flux[j]   = Array<OneD, Array<OneD, NekDouble>>{nConvectiveFields};
-
-        for (std::size_t i = 0; i < nConvectiveFields; ++i)
-        {
-            qfield[j][i] = Array<OneD, NekDouble>{nPts, 0.0};
-            flux[j][i]   = Array<OneD, NekDouble>{nTracePts, 0.0};
-        }
-    }
-
-    // Compute q_{\eta} and q_{\xi}
-    // Obtain numerical fluxes
-
-    NumFluxforScalar(fields, inarray, flux, pFwd, pBwd);
-
-    for (std::size_t j = 0; j < nDim; ++j)
-    {
-        for (std::size_t i = 0; i < nConvectiveFields; ++i)
-        {
-            fields[i]->IProductWRTDerivBase(j, inarray[i], tmp);
-            Vmath::Neg(nCoeffs, tmp, 1);
-            fields[i]->AddTraceIntegral(flux[j][i], tmp);
-            fields[i]->SetPhysState(false);
-            fields[i]->MultiplyByElmtInvMass(tmp, tmp);
-            fields[i]->BwdTrans(tmp, qfield[j][i]);
-        }
-    }
-=======
     const std::size_t                                  nConvectiveFields,
     const Array<OneD, MultiRegions::ExpListSharedPtr> &fields,
     const Array<OneD, Array<OneD, NekDouble> >        &inarray,
@@ -177,7 +130,6 @@
     }
 
     DiffuseCalculateDerivative(fields,inarray,qfield,pFwd,pBwd);
->>>>>>> af485672
 
     // Initialize viscous tensor
     Array<OneD, Array<OneD, Array<OneD, NekDouble>>> viscTensor{nDim};
@@ -189,63 +141,6 @@
             viscTensor[j][i] = Array<OneD, NekDouble>{nPts, 0.0};
         }
     }
-<<<<<<< HEAD
-    // Get viscous tensor
-    m_fluxVector(inarray, qfield, viscTensor);
-
-    // Compute u from q_{\eta} and q_{\xi}
-    // Obtain numerical fluxes
-    NumFluxforVector(fields, inarray, viscTensor, flux[0]);
-
-    Array<OneD, Array<OneD, NekDouble>> qdbase{nDim};
-    for (std::size_t i = 0; i < nConvectiveFields; ++i)
-    {
-        for (std::size_t j = 0; j < nDim; ++j)
-        {
-            qdbase[j] = viscTensor[j][i];
-        }
-        fields[i]->IProductWRTDerivBase(qdbase, tmp);
-
-        // Evaulate  <\phi, \hat{F}\cdot n> - outarray[i]
-        Vmath::Neg(nCoeffs, tmp, 1);
-        fields[i]->AddTraceIntegral(flux[0][i], tmp);
-        fields[i]->SetPhysState(false);
-        fields[i]->MultiplyByElmtInvMass(tmp, tmp);
-        fields[i]->BwdTrans(tmp, outarray[i]);
-    }
-}
-
-void DiffusionLDG::NumFluxforScalar(
-    const Array<OneD, MultiRegions::ExpListSharedPtr> &fields,
-    const Array<OneD, Array<OneD, NekDouble>> &ufield,
-    Array<OneD, Array<OneD, Array<OneD, NekDouble>>> &uflux,
-    const Array<OneD, Array<OneD, NekDouble>> &pFwd,
-    const Array<OneD, Array<OneD, NekDouble>> &pBwd)
-{
-    std::size_t nTracePts  = fields[0]->GetTrace()->GetTotPoints();
-    std::size_t nvariables = fields.num_elements();
-    std::size_t nDim       = fields[0]->GetCoordim(0);
-
-    Array<OneD, NekDouble> Fwd{nTracePts};
-    Array<OneD, NekDouble> Bwd{nTracePts};
-    Array<OneD, NekDouble> fluxtemp{nTracePts, 0.0};
-
-    // Get the sign of (v \cdot n), v = an arbitrary vector
-    // Evaluate upwind flux:
-    // uflux = \hat{u} \phi \cdot u = u^{(+,-)} n
-    for (std::size_t i = 0; i < nvariables; ++i)
-    {
-        // Compute Fwd and Bwd value of ufield of i direction
-        if (pFwd == NullNekDoubleArrayofArray ||
-            pBwd == NullNekDoubleArrayofArray)
-        {
-            fields[i]->GetFwdBwdTracePhys(ufield[i], Fwd, Bwd);
-        }
-        else
-        {
-            Fwd = pFwd[i];
-            Bwd = pBwd[i];
-=======
     DiffuseVolumeFlux(fields,inarray,qfield,viscTensor);
     DiffuseTraceFlux(fields,inarray,qfield,viscTensor,traceflux,pFwd,pBwd);
 
@@ -288,97 +183,9 @@
         for (int i = 0; i < nConvectiveFields; ++i)
         {
             flux[j][i]   = Array<OneD, NekDouble>(nTracePts, 0.0);
->>>>>>> af485672
-        }
-    }
-
-<<<<<<< HEAD
-        // Upwind
-        Vmath::Vcopy(nTracePts, Fwd, 1, fluxtemp, 1);
-
-        // Imposing weak boundary condition with flux
-        if (fields[0]->GetBndCondExpansions().num_elements())
-        {
-            ApplyScalarBCs(fields, i, ufield[i], Fwd, Bwd, fluxtemp);
-        }
-
-        for (std::size_t j = 0; j < nDim; ++j)
-        {
-            Vmath::Vmul(nTracePts, m_traceNormals[j], 1, fluxtemp, 1,
-                        uflux[j][i], 1);
-        }
-    }
-}
-
-void DiffusionLDG::ApplyScalarBCs(
-    const Array<OneD, MultiRegions::ExpListSharedPtr> &fields,
-    const std::size_t var, const Array<OneD, const NekDouble> &ufield,
-    const Array<OneD, const NekDouble> &Fwd,
-    const Array<OneD, const NekDouble> &Bwd,
-    Array<OneD, NekDouble> &penaltyflux)
-{
-    boost::ignore_unused(ufield, Bwd);
-    // Number of boundary regions
-    std::size_t nBndRegions =
-        fields[var]->GetBndCondExpansions().num_elements();
-    std::size_t cnt = 0;
-    for (std::size_t i = 0; i < nBndRegions; ++i)
-    {
-        if (fields[var]->GetBndConditions()[i]->GetBoundaryConditionType() ==
-            SpatialDomains::ePeriodic)
-        {
-            continue;
-        }
-
-        // Number of boundary expansion related to that region
-        std::size_t nBndEdges =
-            fields[var]->GetBndCondExpansions()[i]->GetExpSize();
-
-        // Weakly impose boundary conditions by modifying flux values
-        for (std::size_t e = 0; e < nBndEdges; ++e)
-        {
-            std::size_t nBndEdgePts = fields[var]
-                                           ->GetBndCondExpansions()[i]
-                                           ->GetExp(e)
-                                           ->GetTotPoints();
-
-            std::size_t id1 =
-                fields[var]->GetBndCondExpansions()[i]->GetPhys_Offset(e);
-
-            std::size_t id2 = fields[0]->GetTrace()->GetPhys_Offset(
-                fields[0]->GetTraceMap()->GetBndCondTraceToGlobalTraceMap(
-                    cnt++));
-
-            // AV boundary conditions
-            if ( boost::iequals(fields[var]->GetBndConditions()[i]->
-                 GetUserDefined(),"Wall") ||
-                 boost::iequals(fields[var]->GetBndConditions()[i]->
-                 GetUserDefined(),"Symmetry") ||
-                 boost::iequals(fields[var]->GetBndConditions()[i]->
-                 GetUserDefined(),"WallViscous") ||
-                 boost::iequals(fields[var]->GetBndConditions()[i]->
-                 GetUserDefined(),"WallAdiabatic"))
-            {
-                Vmath::Vcopy(nBndEdgePts, &Fwd[id2], 1, &penaltyflux[id2], 1);
-            }
-            // For Dirichlet boundary condition: uflux = g_D
-            else if (fields[var]
-                    ->GetBndConditions()[i]
-                    ->GetBoundaryConditionType() == SpatialDomains::eDirichlet)
-            {
-                Vmath::Vcopy(
-                    nBndEdgePts,
-                    &(fields[var]->GetBndCondExpansions()[i]->GetPhys())[id1],
-                    1, &penaltyflux[id2], 1);
-            }
-            // For Neumann boundary condition: uflux = u+
-            else if ((fields[var]->GetBndConditions()[i])
-                         ->GetBoundaryConditionType() ==
-                     SpatialDomains::eNeumann)
-            {
-                Vmath::Vcopy(nBndEdgePts, &Fwd[id2], 1, &penaltyflux[id2], 1);
-            }
-=======
+        }
+    }
+
     NumFluxforScalar(fields, inarray, flux, pFwd, pBwd);
 
     for (int j = 0; j < nDim; ++j)
@@ -458,7 +265,84 @@
         if (fields[0]->GetBndCondExpansions().num_elements())
         {
             ApplyScalarBCs(fields, i, ufield[i], Fwd, Bwd, fluxtemp);
->>>>>>> af485672
+        }
+
+        for (std::size_t j = 0; j < nDim; ++j)
+        {
+            Vmath::Vmul(nTracePts, m_traceNormals[j], 1, fluxtemp, 1,
+                        uflux[j][i], 1);
+        }
+    }
+}
+
+void DiffusionLDG::ApplyScalarBCs(
+    const Array<OneD, MultiRegions::ExpListSharedPtr> &fields,
+    const std::size_t var, const Array<OneD, const NekDouble> &ufield,
+    const Array<OneD, const NekDouble> &Fwd,
+    const Array<OneD, const NekDouble> &Bwd,
+    Array<OneD, NekDouble> &penaltyflux)
+{
+    boost::ignore_unused(ufield, Bwd);
+    // Number of boundary regions
+    std::size_t nBndRegions =
+        fields[var]->GetBndCondExpansions().num_elements();
+    std::size_t cnt = 0;
+    for (std::size_t i = 0; i < nBndRegions; ++i)
+    {
+        if (fields[var]->GetBndConditions()[i]->GetBoundaryConditionType() ==
+            SpatialDomains::ePeriodic)
+        {
+            continue;
+        }
+
+        // Number of boundary expansion related to that region
+        std::size_t nBndEdges =
+            fields[var]->GetBndCondExpansions()[i]->GetExpSize();
+
+        // Weakly impose boundary conditions by modifying flux values
+        for (std::size_t e = 0; e < nBndEdges; ++e)
+        {
+            std::size_t nBndEdgePts = fields[var]
+                                           ->GetBndCondExpansions()[i]
+                                           ->GetExp(e)
+                                           ->GetTotPoints();
+
+            std::size_t id1 =
+                fields[var]->GetBndCondExpansions()[i]->GetPhys_Offset(e);
+
+            std::size_t id2 = fields[0]->GetTrace()->GetPhys_Offset(
+                fields[0]->GetTraceMap()->GetBndCondTraceToGlobalTraceMap(
+                    cnt++));
+
+            // AV boundary conditions
+            if ( boost::iequals(fields[var]->GetBndConditions()[i]->
+                 GetUserDefined(),"Wall") ||
+                 boost::iequals(fields[var]->GetBndConditions()[i]->
+                 GetUserDefined(),"Symmetry") ||
+                 boost::iequals(fields[var]->GetBndConditions()[i]->
+                 GetUserDefined(),"WallViscous") ||
+                 boost::iequals(fields[var]->GetBndConditions()[i]->
+                 GetUserDefined(),"WallAdiabatic"))
+            {
+                Vmath::Vcopy(nBndEdgePts, &Fwd[id2], 1, &penaltyflux[id2], 1);
+            }
+            // For Dirichlet boundary condition: uflux = g_D
+            else if (fields[var]
+                    ->GetBndConditions()[i]
+                    ->GetBoundaryConditionType() == SpatialDomains::eDirichlet)
+            {
+                Vmath::Vcopy(
+                    nBndEdgePts,
+                    &(fields[var]->GetBndCondExpansions()[i]->GetPhys())[id1],
+                    1, &penaltyflux[id2], 1);
+            }
+            // For Neumann boundary condition: uflux = u+
+            else if ((fields[var]->GetBndConditions()[i])
+                         ->GetBoundaryConditionType() ==
+                     SpatialDomains::eNeumann)
+            {
+                Vmath::Vcopy(nBndEdgePts, &Fwd[id2], 1, &penaltyflux[id2], 1);
+            }
         }
     }
 }
@@ -493,215 +377,6 @@
         Vmath::Vsub(nTracePts, Fwd, 1, Bwd, 1, uterm, 1);
         Vmath::Smul(nTracePts, -m_C11, uterm, 1, uterm, 1);
 
-<<<<<<< HEAD
-        qflux[i] = Array<OneD, NekDouble>{nTracePts, 0.0};
-        for (std::size_t j = 0; j < nDim; ++j)
-        {
-            //  Compute Fwd and Bwd value of ufield of jth direction
-            fields[i]->GetFwdBwdTracePhys(qfield[j][i], qFwd, qBwd);
-
-            // Downwind
-            Vmath::Vcopy(nTracePts, qBwd, 1, qfluxtemp, 1);
-
-            Vmath::Vmul(nTracePts, m_traceNormals[j], 1, qfluxtemp, 1,
-                        qfluxtemp, 1);
-
-            // Flux = {Fwd, Bwd} * (nx, ny, nz) + uterm * (nx, ny)
-            Vmath::Vadd(nTracePts, uterm, 1, qfluxtemp, 1, qfluxtemp, 1);
-
-            // Imposing weak boundary condition with flux
-            if (fields[0]->GetBndCondExpansions().num_elements())
-            {
-                ApplyVectorBCs(fields, i, j, qfield[j][i], qFwd, qBwd,
-                               qfluxtemp);
-=======
-        for (std::size_t j = 0; j < nDim; ++j)
-        {
-            Vmath::Vmul(nTracePts, m_traceNormals[j], 1, fluxtemp, 1,
-                        uflux[j][i], 1);
-        }
-    }
-}
-
-void DiffusionLDG::ApplyScalarBCs(
-    const Array<OneD, MultiRegions::ExpListSharedPtr> &fields,
-    const std::size_t var, const Array<OneD, const NekDouble> &ufield,
-    const Array<OneD, const NekDouble> &Fwd,
-    const Array<OneD, const NekDouble> &Bwd,
-    Array<OneD, NekDouble> &penaltyflux)
-{
-    boost::ignore_unused(ufield, Bwd);
-    // Number of boundary regions
-    std::size_t nBndRegions =
-        fields[var]->GetBndCondExpansions().num_elements();
-    std::size_t cnt = 0;
-    for (std::size_t i = 0; i < nBndRegions; ++i)
-    {
-        if (fields[var]->GetBndConditions()[i]->GetBoundaryConditionType() ==
-            SpatialDomains::ePeriodic)
-        {
-            continue;
-        }
-
-        // Number of boundary expansion related to that region
-        std::size_t nBndEdges =
-            fields[var]->GetBndCondExpansions()[i]->GetExpSize();
-
-        // Weakly impose boundary conditions by modifying flux values
-        for (std::size_t e = 0; e < nBndEdges; ++e)
-        {
-            std::size_t nBndEdgePts = fields[var]
-                                           ->GetBndCondExpansions()[i]
-                                           ->GetExp(e)
-                                           ->GetTotPoints();
-
-            std::size_t id1 =
-                fields[var]->GetBndCondExpansions()[i]->GetPhys_Offset(e);
-
-            std::size_t id2 = fields[0]->GetTrace()->GetPhys_Offset(
-                fields[0]->GetTraceMap()->GetBndCondTraceToGlobalTraceMap(
-                    cnt++));
-
-            // AV boundary conditions
-            if ( boost::iequals(fields[var]->GetBndConditions()[i]->
-                 GetUserDefined(),"Wall") ||
-                 boost::iequals(fields[var]->GetBndConditions()[i]->
-                 GetUserDefined(),"Symmetry") ||
-                 boost::iequals(fields[var]->GetBndConditions()[i]->
-                 GetUserDefined(),"WallViscous") ||
-                 boost::iequals(fields[var]->GetBndConditions()[i]->
-                 GetUserDefined(),"WallAdiabatic"))
-            {
-                Vmath::Vcopy(nBndEdgePts, &Fwd[id2], 1, &penaltyflux[id2], 1);
-            }
-            // For Dirichlet boundary condition: uflux = g_D
-            else if (fields[var]
-                    ->GetBndConditions()[i]
-                    ->GetBoundaryConditionType() == SpatialDomains::eDirichlet)
-            {
-                Vmath::Vcopy(
-                    nBndEdgePts,
-                    &(fields[var]->GetBndCondExpansions()[i]->GetPhys())[id1],
-                    1, &penaltyflux[id2], 1);
-            }
-            // For Neumann boundary condition: uflux = u+
-            else if ((fields[var]->GetBndConditions()[i])
-                         ->GetBoundaryConditionType() ==
-                     SpatialDomains::eNeumann)
-            {
-                Vmath::Vcopy(nBndEdgePts, &Fwd[id2], 1, &penaltyflux[id2], 1);
->>>>>>> af485672
-            }
-
-            // q_hat \cdot n = (q_xi \cdot n_xi) or (q_eta \cdot n_eta)
-            // n_xi = n_x * tan_xi_x + n_y * tan_xi_y + n_z * tan_xi_z
-            // n_xi = n_x * tan_eta_x + n_y * tan_eta_y + n_z*tan_eta_z
-            Vmath::Vadd(nTracePts, qfluxtemp, 1, qflux[i], 1, qflux[i], 1);
-        }
-    }
-}
-
-/**
-<<<<<<< HEAD
- * Diffusion: Imposing weak boundary condition for q with flux
- *  uflux = g_D  on Dirichlet boundary condition
- *  uflux = u_Fwd  on Neumann boundary condition
- */
-void DiffusionLDG::ApplyVectorBCs(
-    const Array<OneD, MultiRegions::ExpListSharedPtr> &fields,
-    const std::size_t var, const std::size_t dir,
-    const Array<OneD, const NekDouble> &qfield,
-    const Array<OneD, const NekDouble> &qFwd,
-    const Array<OneD, const NekDouble> &qBwd,
-    Array<OneD, NekDouble> &penaltyflux)
-{
-    boost::ignore_unused(qfield, qBwd);
-
-    std::size_t nBndRegions =
-        fields[var]->GetBndCondExpansions().num_elements();
-    std::size_t cnt = 0;
-
-    for (std::size_t i = 0; i < nBndRegions; ++i)
-    {
-        if (fields[var]->GetBndConditions()[i]->GetBoundaryConditionType() ==
-            SpatialDomains::ePeriodic)
-        {
-            continue;
-        }
-        std::size_t nBndEdges =
-            fields[var]->GetBndCondExpansions()[i]->GetExpSize();
-
-        // Weakly impose boundary conditions by modifying flux values
-        for (std::size_t e = 0; e < nBndEdges; ++e)
-        {
-            std::size_t nBndEdgePts = fields[var]
-                                           ->GetBndCondExpansions()[i]
-                                           ->GetExp(e)
-                                           ->GetTotPoints();
-
-            std::size_t id1 =
-                fields[var]->GetBndCondExpansions()[i]->GetPhys_Offset(e);
-
-            std::size_t id2 = fields[0]->GetTrace()->GetPhys_Offset(
-                fields[0]->GetTraceMap()->GetBndCondTraceToGlobalTraceMap(
-                    cnt++));
-
-            // AV boundary conditions
-            if ( boost::iequals(fields[var]->GetBndConditions()[i]->
-                 GetUserDefined(),"Wall") ||
-                 boost::iequals(fields[var]->GetBndConditions()[i]->
-                 GetUserDefined(),"Symmetry") ||
-                 boost::iequals(fields[var]->GetBndConditions()[i]->
-                 GetUserDefined(),"WallViscous") ||
-                 boost::iequals(fields[var]->GetBndConditions()[i]->
-                 GetUserDefined(),"WallAdiabatic"))
-            {
-                Vmath::Zero(nBndEdgePts, &penaltyflux[id2], 1);
-            }
-            // For Dirichlet boundary condition:
-            // qflux = q+ - C_11 (u+ -    g_D) (nx, ny)
-            else if (fields[var]
-                    ->GetBndConditions()[i]
-                    ->GetBoundaryConditionType() == SpatialDomains::eDirichlet)
-            {
-                Vmath::Vmul(nBndEdgePts, &m_traceNormals[dir][id2], 1,
-                            &qFwd[id2], 1, &penaltyflux[id2], 1);
-            }
-            // For Neumann boundary condition: qflux = g_N
-            else if ((fields[var]->GetBndConditions()[i])
-                         ->GetBoundaryConditionType() ==
-                     SpatialDomains::eNeumann)
-            {
-=======
- * @brief Build the numerical flux for the 2nd order derivatives
- * todo: add variable coeff and h dependence to penalty term
- */
-void DiffusionLDG::NumFluxforVector(
-    const Array<OneD, MultiRegions::ExpListSharedPtr> &fields,
-    const Array<OneD, Array<OneD, NekDouble>> &ufield,
-    Array<OneD, Array<OneD, Array<OneD, NekDouble>>> &qfield,
-    Array<OneD, Array<OneD, NekDouble>> &qflux)
-{
-    std::size_t nTracePts  = fields[0]->GetTrace()->GetTotPoints();
-    std::size_t nvariables = fields.num_elements();
-    std::size_t nDim       = qfield.num_elements();
-
-    Array<OneD, NekDouble> Fwd{nTracePts};
-    Array<OneD, NekDouble> Bwd{nTracePts};
-    Array<OneD, NekDouble> qFwd{nTracePts};
-    Array<OneD, NekDouble> qBwd{nTracePts};
-    Array<OneD, NekDouble> qfluxtemp{nTracePts, 0.0};
-    Array<OneD, NekDouble> uterm{nTracePts};
-
-    // Evaulate upwind flux:
-    // qflux = \hat{q} \cdot u = q \cdot n - C_(11)*(u^+ - u^-)
-    for (std::size_t i = 0; i < nvariables; ++i)
-    {
-        // Generate Stability term = - C11 ( u- - u+ )
-        fields[i]->GetFwdBwdTracePhys(ufield[i], Fwd, Bwd);
-        Vmath::Vsub(nTracePts, Fwd, 1, Bwd, 1, uterm, 1);
-        Vmath::Smul(nTracePts, -m_C11, uterm, 1, uterm, 1);
-
         qflux[i] = Array<OneD, NekDouble>{nTracePts, 0.0};
         for (std::size_t j = 0; j < nDim; ++j)
         {
@@ -802,7 +477,6 @@
                          ->GetBoundaryConditionType() ==
                      SpatialDomains::eNeumann)
             {
->>>>>>> af485672
                 Vmath::Vmul(
                     nBndEdgePts, &m_traceNormals[dir][id2], 1,
                     &(fields[var]->GetBndCondExpansions()[i]->GetPhys())[id1],
