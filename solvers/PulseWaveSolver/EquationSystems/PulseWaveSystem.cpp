--- conflicted
+++ resolved
@@ -473,26 +473,16 @@
             fields[i]  = m_vessels[i]->UpdatePhys();
             m_fields[i]->SetPhysState(false);
         }
-<<<<<<< HEAD
         
         m_intScheme->InitializeScheme( m_timestep, fields, m_time, m_ode );
-=======
-
-        m_intSoln = m_intScheme->InitializeScheme( m_timestep, fields, m_time, m_ode );
->>>>>>> 22dfdeae
 
         // Time loop
         for(n = 0; n < m_steps; ++n)
         {
             LibUtilities::Timer timer;
             timer.Start();
-<<<<<<< HEAD
             fields = m_intScheme->TimeIntegrate(n,m_timestep,m_ode);
             //cout<<"integration: "<<fields[0][fields[0].num_elements()-1]<<endl;                
-=======
-            fields = m_intScheme->TimeIntegrate(n,m_timestep,m_intSoln,m_ode);
-            //cout<<"integration: "<<fields[0][fields[0].size()-1]<<endl;
->>>>>>> 22dfdeae
             m_time += m_timestep;
             timer.Stop();
             IntegrationTime += timer.TimePerTest(1);
