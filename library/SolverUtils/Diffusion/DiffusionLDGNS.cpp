///////////////////////////////////////////////////////////////////////////////
//
// File: DiffusionLDGNS.cpp
//
// For more information, please see: http://www.nektar.info
//
// The MIT License
//
// Copyright (c) 2006 Division of Applied Mathematics, Brown University (USA),
// Department of Aeronautics, Imperial College London (UK), and Scientific
// Computing and Imaging Institute, University of Utah (USA).
//
// License for the specific language governing rights and limitations under
// Permission is hereby granted, free of charge, to any person obtaining a
// copy of this software and associated documentation files (the "Software"),
// to deal in the Software without restriction, including without limitation
// the rights to use, copy, modify, merge, publish, distribute, sublicense,
// and/or sell copies of the Software, and to permit persons to whom the
// Software is furnished to do so, subject to the following conditions:
//
// The above copyright notice and this permission notice shall be included
// in all copies or substantial portions of the Software.
//
// THE SOFTWARE IS PROVIDED "AS IS", WITHOUT WARRANTY OF ANY KIND, EXPRESS
// OR IMPLIED, INCLUDING BUT NOT LIMITED TO THE WARRANTIES OF MERCHANTABILITY,
// FITNESS FOR A PARTICULAR PURPOSE AND NONINFRINGEMENT. IN NO EVENT SHALL
// THE AUTHORS OR COPYRIGHT HOLDERS BE LIABLE FOR ANY CLAIM, DAMAGES OR OTHER
// LIABILITY, WHETHER IN AN ACTION OF CONTRACT, TORT OR OTHERWISE, ARISING
// FROM, OUT OF OR IN CONNECTION WITH THE SOFTWARE OR THE USE OR OTHER
// DEALINGS IN THE SOFTWARE.
//
// Description: LDGNS diffusion class.
//
///////////////////////////////////////////////////////////////////////////////

#include <SolverUtils/Diffusion/DiffusionLDGNS.h>
#include <iostream>
#include <iomanip>

namespace Nektar
{
    namespace SolverUtils
    {
        std::string DiffusionLDGNS::type = GetDiffusionFactory().
        RegisterCreatorFunction("LDGNS", DiffusionLDGNS::create);
        
        DiffusionLDGNS::DiffusionLDGNS()
        {
        }
        
        void DiffusionLDGNS::v_InitObject(
                                          LibUtilities::SessionReaderSharedPtr        pSession,
                                          Array<OneD, MultiRegions::ExpListSharedPtr> pFields)
        {
            m_session = pSession;
            m_session->LoadParameter ("Gamma",         m_gamma, 1.4);
            m_session->LoadParameter ("GasConstant",   m_gasConstant, 287.058);
            m_session->LoadParameter ("Twall",         m_Twall, 300.15);
            m_session->LoadSolverInfo("ViscosityType", m_ViscosityType,
                                      "Constant");
            m_session->LoadParameter ("mu",            m_mu, 1.78e-05);
            m_session->LoadParameter ("thermalConductivity",
                                      m_thermalConductivity, 0.0257);
            m_session->LoadParameter ("rhoInf",        m_rhoInf, 1.225);
            m_session->LoadParameter ("pInf",          m_pInf, 101325);
            
            // Setting up the normals
            int i;
            int nDim = pFields[0]->GetCoordim(0);
            int nTracePts = pFields[0]->GetTrace()->GetTotPoints();
            
            m_spaceDim = nDim;
            if (pSession->DefinesSolverInfo("HOMOGENEOUS"))
            {
                m_spaceDim = 3;
            }
            
            m_diffDim = m_spaceDim - nDim;
            
            m_traceVel = Array<OneD, Array<OneD, NekDouble> >(m_spaceDim);
            m_traceNormals = Array<OneD, Array<OneD, NekDouble> >(m_spaceDim);
            for(i = 0; i < m_spaceDim; ++i)
            {
                m_traceVel[i] = Array<OneD, NekDouble> (nTracePts, 0.0);
                m_traceNormals[i] = Array<OneD, NekDouble> (nTracePts);
            }
            pFields[0]->GetTrace()->GetNormals(m_traceNormals);
        }
        
        /**
         * @brief Calculate weak DG Diffusion in the LDG form for the
         * Navier-Stokes (NS) equations:
         *
         * \f$ \langle\psi, \hat{u}\cdot n\rangle
         *   - \langle\nabla\psi \cdot u\rangle
         *     \langle\phi, \hat{q}\cdot n\rangle -
         *     (\nabla \phi \cdot q) \rangle \f$
         *
         * The equations that need a diffusion operator are those related
         * with the velocities and with the energy.
         *
         */
        void DiffusionLDGNS::v_Diffuse(
        const int                                         nConvectiveFields,
        const Array<OneD, MultiRegions::ExpListSharedPtr> &fields,
        const Array<OneD, Array<OneD, NekDouble> >        &inarray,
              Array<OneD, Array<OneD, NekDouble> >        &outarray)
        {
            int i, j;
            int nDim      = fields[0]->GetCoordim(0);
            int nScalars  = inarray.num_elements();
            int nPts      = fields[0]->GetTotPoints();
            int nCoeffs   = fields[0]->GetNcoeffs();
            int nTracePts = fields[0]->GetTrace()->GetTotPoints();
            
            Array<OneD, NekDouble>               tmp1(nCoeffs);
            Array<OneD, Array<OneD, NekDouble> > tmp2(nConvectiveFields);
            
            Array<OneD, Array<OneD, Array<OneD, NekDouble> > >
            numericalFluxO1(m_spaceDim);
            Array<OneD, Array<OneD, Array<OneD, NekDouble> > >
            derivativesO1(m_spaceDim);
            
            Array<OneD, Array<OneD, NekDouble> > fluxvector(m_spaceDim);
            
            for (j = 0; j < m_spaceDim; ++j)
            {
                numericalFluxO1[j] = Array<OneD, Array<OneD, NekDouble> >(
                                                                    nScalars);
                derivativesO1[j]   = Array<OneD, Array<OneD, NekDouble> >(
                                                                    nScalars);
                
                for (i = 0; i < nScalars; ++i)
                {
                    numericalFluxO1[j][i] = Array<OneD, NekDouble>(
                                                              nTracePts, 0.0);
                    derivativesO1[j][i]   = Array<OneD, NekDouble>(nPts, 0.0);
                }
            }
            
            // Compute the numerical fluxes for the first order derivatives
            v_NumericalFluxO1(fields, inarray, numericalFluxO1);
            
            for (j = 0; j < nDim; ++j)
            {
                for (i = 0; i < nScalars; ++i)
                {
                    fields[0]->IProductWRTDerivBase (j, inarray[i], tmp1);
                    Vmath::Neg                      (nCoeffs, tmp1, 1);
                    fields[0]->AddTraceIntegral     (numericalFluxO1[j][i],
                                                     tmp1);
                    fields[0]->SetPhysState         (false);
                    fields[0]->MultiplyByElmtInvMass(tmp1, tmp1);
                    fields[0]->BwdTrans             (tmp1, derivativesO1[j][i]);
                }
            }
            
            // For 3D Homogeneous 1D only take derivatives in 3rd direction
            if (m_diffDim == 1)
            {
                for (i = 0; i < nScalars; ++i)
                {
                    derivativesO1[2][i] = m_homoDerivs[i];
                }
            }
            
            // Initialisation viscous tensor
            m_viscTensor = Array<OneD, Array<OneD, Array<OneD, NekDouble> > >
            (m_spaceDim);
            Array<OneD, Array<OneD, NekDouble> > viscousFlux(nConvectiveFields);
            
            for (j = 0; j < m_spaceDim; ++j)
            {
                m_viscTensor[j] = Array<OneD, Array<OneD, NekDouble> >(
                                                                       nConvectiveFields);
                for (i = 0; i < nConvectiveFields; ++i)
                {
                    m_viscTensor[j][i] = Array<OneD, NekDouble>(nPts, 0.0);
                }
            }
            
            for (i = 0; i < nConvectiveFields; ++i)
            {
                viscousFlux[i] = Array<OneD, NekDouble>(nPts, 0.0);
            }
            
            m_fluxVectorNS(inarray, derivativesO1, m_viscTensor);
            
            // Compute u from q_{\eta} and q_{\xi}
            // Obtain numerical fluxes
            v_NumericalFluxO2(fields, inarray, m_viscTensor, viscousFlux);
            
            for (i = 0; i < nConvectiveFields; ++i)
            {
                tmp2[i] = Array<OneD, NekDouble>(nCoeffs, 0.0);
                
                for (j = 0; j < nDim; ++j)
                {
                    fields[i]->IProductWRTDerivBase(j, m_viscTensor[j][i], tmp1);
                    Vmath::Vadd(nCoeffs, tmp1, 1, tmp2[i], 1, tmp2[i], 1);
                }
                
                // Evaulate  <\phi, \hat{F}\cdot n> - outarray[i]
                Vmath::Neg                      (nCoeffs, tmp2[i], 1);
                fields[i]->AddTraceIntegral     (viscousFlux[i], tmp2[i]);
                fields[i]->SetPhysState         (false);
                fields[i]->MultiplyByElmtInvMass(tmp2[i], tmp2[i]);
                fields[i]->BwdTrans             (tmp2[i], outarray[i]);
            }
        }
        
        /**
         * @brief Builds the numerical flux for the 1st order derivatives
         *
         */
        void DiffusionLDGNS::v_NumericalFluxO1(
            const Array<OneD, MultiRegions::ExpListSharedPtr>        &fields,
            const Array<OneD, Array<OneD, NekDouble> >               &inarray,
                  Array<OneD, Array<OneD, Array<OneD, NekDouble> > >
                                                        &numericalFluxO1)
        {
            int i, j;
            int nTracePts  = fields[0]->GetTrace()->GetTotPoints();
            int nScalars   = inarray.num_elements();
            int nDim       = fields[0]->GetCoordim(0);
            
            Array<OneD, NekDouble > Vn      (nTracePts, 0.0);
            Array<OneD, NekDouble > fluxtemp(nTracePts, 0.0);
            
            // Get the normal velocity Vn
            for(i = 0; i < nDim; ++i)
            {
                fields[0]->ExtractTracePhys(inarray[i], m_traceVel[i]);
                Vmath::Vvtvp(nTracePts, m_traceNormals[i], 1,
                             m_traceVel[i], 1, Vn, 1, Vn, 1);
            }
            
            // Store forwards/backwards space along trace space
            Array<OneD, Array<OneD, NekDouble> > Fwd    (nScalars);
            Array<OneD, Array<OneD, NekDouble> > Bwd    (nScalars);
            Array<OneD, Array<OneD, NekDouble> > numflux(nScalars);
            
            for (i = 0; i < nScalars; ++i)
            {
                Fwd[i]     = Array<OneD, NekDouble>(nTracePts);
                Bwd[i]     = Array<OneD, NekDouble>(nTracePts);
                numflux[i] = Array<OneD, NekDouble>(nTracePts);
                fields[0]->GetFwdBwdTracePhys(inarray[i], Fwd[i], Bwd[i]);
                fields[0]->GetTrace()->Upwind(Vn, Fwd[i], Bwd[i], numflux[i]);
            }
            
            // Modify the values in case of boundary interfaces
            if (fields[0]->GetBndCondExpansions().num_elements())
            {
                v_WeakPenaltyO1(fields, inarray, numflux);
            }
            
            // Splitting the numerical flux into the dimensions
            for (j = 0; j < m_spaceDim; ++j)
            {
                for (i = 0; i < nScalars; ++i)
                {
                    Vmath::Vmul(nTracePts, m_traceNormals[j], 1,
                                numflux[i], 1, numericalFluxO1[j][i], 1);
                }
            }
        }
        
        /**
         * @brief Imposes appropriate bcs for the 1st order derivatives
         *
         */
        void DiffusionLDGNS::v_WeakPenaltyO1(
                const Array<OneD, MultiRegions::ExpListSharedPtr> &fields,
                const Array<OneD, Array<OneD, NekDouble> >        &inarray,
                      Array<OneD, Array<OneD, NekDouble> >        &penaltyfluxO1)
        {
            int cnt;
            int i, j, e;
            int id1, id2;
            int nConvectiveFields = fields.num_elements();
            int nBndEdgePts, nBndEdges, nBndRegions;
            
            int nTracePts = fields[0]->GetTrace()->GetTotPoints();
            int nScalars  = inarray.num_elements();
            
            Array<OneD, NekDouble> tmp1(nTracePts, 0.0);
            Array<OneD, NekDouble> tmp2(nTracePts, 0.0);
            Array<OneD, NekDouble> Tw(nTracePts, m_Twall);
            Array<OneD, NekDouble> Eps(nTracePts, 0.0);
            
            Array< OneD, Array<OneD, NekDouble > > scalarVariables(nScalars);
            Array< OneD, Array<OneD, NekDouble > > uplus(nScalars);
            
            // Extract internal values of the scalar variables for Neumann bcs
            for (i = 0; i < nScalars; ++i)
            {
                scalarVariables[i] = Array<OneD, NekDouble>(nTracePts, 0.0);
                
                uplus[i] = Array<OneD, NekDouble>(nTracePts, 0.0);
                fields[0]->ExtractTracePhys(inarray[i], uplus[i]);
            }
            
            // Compute boundary conditions for velocities
            for (i = 0  ; i < m_spaceDim; ++i)
            {
                // Note that cnt has to loop on nBndRegions and nBndEdges
                // and has to be reset to zero per each equation
                cnt = 0;
                nBndRegions = fields[i+1]->
                GetBndCondExpansions().num_elements();
                for (j = 0; j < nBndRegions; ++j)
                {
                    nBndEdges = fields[i+1]->
                    GetBndCondExpansions()[j]->GetExpSize();
                    for (e = 0; e < nBndEdges; ++e)
                    {
                        nBndEdgePts = fields[i+1]->
                        GetBndCondExpansions()[j]->GetExp(e)->GetTotPoints();
                        
                        id1 = fields[i+1]->
                        GetBndCondExpansions()[j]->GetPhys_Offset(e);
                        
                        id2 = fields[0]->GetTrace()->
                        GetPhys_Offset(fields[0]->GetTraceMap()->
                                       GetBndCondTraceToGlobalTraceMap(cnt++));
                        
                        // Reinforcing bcs for velocity in case of Wall bcs
                        if (fields[i]->GetBndConditions()[j]->
                            GetUserDefined() ==
                            SpatialDomains::eWallViscous)
                        {
                            Vmath::Zero(nBndEdgePts,
                                        &scalarVariables[i][id2], 1);
                        }
                        
                        // Imposing velocity bcs if not Wall
                        else if (fields[i]->GetBndConditions()[j]->
                                 GetBoundaryConditionType() ==
                                 SpatialDomains::eDirichlet)
                        {
                            Vmath::Vdiv(nBndEdgePts,
                                        &(fields[i+1]->GetBndCondExpansions()[j]->
                                          UpdatePhys())[id1], 1,
                                        &(fields[0]->GetBndCondExpansions()[j]->
                                          UpdatePhys())[id1], 1,
                                        &scalarVariables[i][id2], 1);
                        }
                        
                        // For Dirichlet boundary condition: uflux = u_bcs
                        if (fields[i]->GetBndConditions()[j]->
                            GetBoundaryConditionType() ==
                            SpatialDomains::eDirichlet)
                        {
                            Vmath::Vcopy(nBndEdgePts,
                                         &scalarVariables[i][id2], 1,
                                         &penaltyfluxO1[i][id2], 1);
                        }
                        
                        // For Neumann boundary condition: uflux = u_+
                        else if ((fields[i]->GetBndConditions()[j])->
                                 GetBoundaryConditionType() ==
                                 SpatialDomains::eNeumann)
                        {
                            Vmath::Vcopy(nBndEdgePts,
                                         &uplus[i][id2], 1,
                                         &penaltyfluxO1[i][id2], 1);
                        }
                        
                        // Building kinetic energy to be used for T bcs
                        Vmath::Vmul(nBndEdgePts,
                                    &scalarVariables[i][id2], 1,
                                    &scalarVariables[i][id2], 1,
                                    &tmp1[id2], 1);
                        
                        Vmath::Smul(nBndEdgePts, 0.5,
                                    &tmp1[id2], 1,
                                    &tmp1[id2], 1);
                        
                        Vmath::Vadd(nBndEdgePts,
                                    &tmp2[id2], 1,
                                    &tmp1[id2], 1,
                                    &tmp2[id2], 1);
                    }
                }
            }
            
            // Compute boundary conditions  for temperature
            cnt = 0;
            nBndRegions = fields[m_spaceDim]->
            GetBndCondExpansions().num_elements();
            for (j = 0; j < nBndRegions; ++j)
            {
                nBndEdges = fields[m_spaceDim]->
                GetBndCondExpansions()[j]->GetExpSize();
                for (e = 0; e < nBndEdges; ++e)
                {
<<<<<<< HEAD
                    nBndEdgePts = fields[m_spaceDim]->
                    GetBndCondExpansions()[j]->GetExp(e)->GetNumPoints(0);
=======
                    nBndEdgePts = fields[nScalars]->
                    GetBndCondExpansions()[j]->GetExp(e)->GetTotPoints();
>>>>>>> a617f894
                    
                    id1 = fields[m_spaceDim]->
                    GetBndCondExpansions()[j]->GetPhys_Offset(e);
                    
                    id2 = fields[0]->GetTrace()->
                    GetPhys_Offset(fields[0]->GetTraceMap()->
                                   GetBndCondTraceToGlobalTraceMap(cnt++));
                    
                    // Imposing Temperature Twall at the wall
                    if (fields[i]->GetBndConditions()[j]->
                        GetUserDefined() ==
                        SpatialDomains::eWallViscous)
                    {
                        Vmath::Vcopy(nBndEdgePts,
                                     &Tw[0], 1,
                                     &scalarVariables[m_spaceDim][id2], 1);
                    }
                    // Imposing Temperature through condition on the Energy
                    // for no wall boundaries (e.g. farfield)
                    else if (fields[i]->GetBndConditions()[j]->
                             GetBoundaryConditionType() ==
                             SpatialDomains::eDirichlet)
                    {
                        // Divide E by rho
                        Vmath::Vdiv(nBndEdgePts,
                                    &(fields[m_spaceDim+1]->
                                      GetBndCondExpansions()[j]->
                                      GetPhys())[id1], 1,
                                    &(fields[0]->
                                      GetBndCondExpansions()[j]->
                                      GetPhys())[id1], 1,
                                    &scalarVariables[m_spaceDim][id2], 1);
                        
                        // Subtract kinetic energy to E/rho
                        Vmath::Vsub(nBndEdgePts,
                                    &scalarVariables[m_spaceDim][id2], 1,
                                    &tmp2[id2], 1,
                                    &scalarVariables[m_spaceDim][id2], 1);
                        
                        // Multiply by constant factor (gamma-1)/R
                        Vmath::Smul(nBndEdgePts, (m_gamma - 1)/m_gasConstant,
                                    &scalarVariables[m_spaceDim][id2], 1,
                                    &scalarVariables[m_spaceDim][id2], 1);
                    }
                    
                    // For Dirichlet boundary condition: uflux = u_bcs
                    if (fields[m_spaceDim+1]->GetBndConditions()[j]->
                        GetBoundaryConditionType() ==
                        SpatialDomains::eDirichlet)
                    {
                        Vmath::Vcopy(nBndEdgePts,
                                     &scalarVariables[m_spaceDim][id2], 1,
                                     &penaltyfluxO1[m_spaceDim][id2], 1);
                    }
                    
                    // For Neumann boundary condition: uflux = u_+
                    else if ((fields[m_spaceDim+1]->GetBndConditions()[j])->
                             GetBoundaryConditionType() ==
                             SpatialDomains::eNeumann)
                    {
                        Vmath::Vcopy(nBndEdgePts,
                                     &uplus[m_spaceDim][id2], 1,
                                     &penaltyfluxO1[m_spaceDim][id2], 1);
                    }
                }
            }
            //
            // Compute boundary conditions for rho eps and H
            //------------------------------------------------------------------
            if (nScalars == (m_spaceDim+4))
            {
                // for the density
                cnt = 0;
                nBndRegions = fields[0]->
                GetBndCondExpansions().num_elements();
                for (j = 0; j < nBndRegions; ++j)
                {
                    nBndEdges = fields[0]->
                    GetBndCondExpansions()[j]->GetExpSize();
                    for (e = 0; e < nBndEdges; ++e)
                    {
                        nBndEdgePts = fields[0]->
                        GetBndCondExpansions()[j]->GetExp(e)->GetNumPoints(0);
                        
                        id1 = fields[0]->
                        GetBndCondExpansions()[j]->GetPhys_Offset(e);
                        
                        id2 = fields[0]->GetTrace()->
                        GetPhys_Offset(fields[0]->GetTraceMap()->
                                       GetBndCondTraceToGlobalTraceMap(cnt++));
                        
                        // For Dirichlet boundary condition: uflux = u_bcs
                        if (fields[0]->GetBndConditions()[j]->
                            GetBoundaryConditionType() ==
                            SpatialDomains::eDirichlet)
                        {
                            Vmath::Vcopy(nBndEdgePts,
                                    &scalarVariables[nConvectiveFields-2][id2], 1,
                                    &penaltyfluxO1[nConvectiveFields-2][id2], 1);
                        }
                        
                        // For Neumann boundary condition: uflux = u_+
                        else if ((fields[0]->GetBndConditions()[j])->
                                 GetBoundaryConditionType() ==
                                 SpatialDomains::eNeumann)
                        {
                            Vmath::Vcopy(nBndEdgePts,
                                    &uplus[nConvectiveFields-2][id2], 1,
                                    &penaltyfluxO1[nConvectiveFields-2][id2], 1);
                        }
                    }
                }
                
                // for the viscosity term
                cnt = 0;
                nBndRegions = fields[nConvectiveFields-1]->
                GetBndCondExpansions().num_elements();
                for (j = 0; j < nBndRegions; ++j)
                {
                    nBndEdges = fields[nConvectiveFields-1]->
                    GetBndCondExpansions()[j]->GetExpSize();
                    for (e = 0; e < nBndEdges; ++e)
                    {
                        nBndEdgePts = fields[nConvectiveFields-1]->
                        GetBndCondExpansions()[j]->GetExp(e)->GetNumPoints(0);
                        
                        id1 = fields[nConvectiveFields-1]->
                        GetBndCondExpansions()[j]->GetPhys_Offset(e);
                        
                        id2 = fields[nConvectiveFields-1]->GetTrace()->
                        GetPhys_Offset(fields[0]->GetTraceMap()->
                                       GetBndCondTraceToGlobalTraceMap(cnt++));
                        
                        // For Dirichlet boundary condition: uflux = u_bcs
                        if (fields[nConvectiveFields-1]->GetBndConditions()[j]->
                            GetBoundaryConditionType() ==
                            SpatialDomains::eDirichlet)
                        {
                            Vmath::Vcopy(nBndEdgePts,
                                &scalarVariables[nConvectiveFields-1][id2], 1,
                                &penaltyfluxO1[nConvectiveFields-1][id2], 1);
                        }
                        
                        // For Neumann boundary condition: uflux = u_+
                        else if ((fields[nConvectiveFields-1]->GetBndConditions()[j])->GetBoundaryConditionType() ==
                                 SpatialDomains::eNeumann)
                        {
                            Vmath::Vcopy(nBndEdgePts,
                                &uplus[nConvectiveFields-1][id2], 1,
                                &penaltyfluxO1[nConvectiveFields-1][id2], 1);
                        }
                        
                        // For Dirichlet boundary condition: uflux = u_bcs
                        if (fields[nConvectiveFields-1]->GetBndConditions()[j]->
                            GetBoundaryConditionType() ==
                            SpatialDomains::eDirichlet &&
                            !((fields[nConvectiveFields-1]->GetBndConditions()[j])->
                              GetUserDefined() == SpatialDomains::eArtificialViscosity))
                        {
                            Vmath::Vcopy(nBndEdgePts,
                                    &scalarVariables[nConvectiveFields-1][id2], 1,
                                    &penaltyfluxO1[nConvectiveFields-1][id2], 1);
                        }
                        // For Neumann boundary condition: uflux = u_+
                        else if (((fields[nConvectiveFields-1]->GetBndConditions()[j])->
                                  GetBoundaryConditionType() ==
                                  SpatialDomains::eNeumann) ||
                                 ((fields[nConvectiveFields-1]->GetBndConditions()[j])->
                                  GetUserDefined() ==
                                  SpatialDomains::eArtificialViscosity))
                        {
                            Vmath::Vcopy(nBndEdgePts,
                                    &uplus[nConvectiveFields-1][id2], 1,
                                    &penaltyfluxO1[nConvectiveFields-1][id2], 1);
                            
                        }
                    }
                }
                
                // for the enthalpy
                cnt = 0;
                nBndRegions = fields[0]->
                GetBndCondExpansions().num_elements();
                for (j = 0; j < nBndRegions; ++j)
                {
                    nBndEdges = fields[0]->
                    GetBndCondExpansions()[j]->GetExpSize();
                    for (e = 0; e < nBndEdges; ++e)
                    {
                        nBndEdgePts = fields[0]->
                        GetBndCondExpansions()[j]->GetExp(e)->GetNumPoints(0);
                        
                        id1 = fields[0]->
                        GetBndCondExpansions()[j]->GetPhys_Offset(e);
                        
                        id2 = fields[0]->GetTrace()->
                        GetPhys_Offset(fields[0]->GetTraceMap()->
                                       GetBndCondTraceToGlobalTraceMap(cnt++));
                        
                        
                        // For Dirichlet boundary condition: uflux = u_bcs
                        if (fields[0]->GetBndConditions()[j]->
                            GetBoundaryConditionType() ==
                            SpatialDomains::eDirichlet)
                        {
                            Vmath::Vcopy(nBndEdgePts,
                                &scalarVariables[nConvectiveFields][id2], 1,
                                &penaltyfluxO1[nConvectiveFields][id2], 1);
                        }
                        
                        // For Neumann boundary condition: uflux = u_+
                        else if ((fields[i]->GetBndConditions()[j])->
                                 GetBoundaryConditionType() ==
                                 SpatialDomains::eNeumann)
                        {
                            Vmath::Vcopy(nBndEdgePts,
                                &uplus[nConvectiveFields][id2], 1,
                                &penaltyfluxO1[nConvectiveFields][id2], 1);
                        }
                    }
                }
            }
            // -----------------------------------------------------------------
        }
        
        /**
         * @brief Build the numerical flux for the 2nd order derivatives
         *
         */
        void DiffusionLDGNS::v_NumericalFluxO2(
                const Array<OneD, MultiRegions::ExpListSharedPtr>    &fields,
                const Array<OneD, Array<OneD, NekDouble> >           &ufield,
                Array<OneD, Array<OneD, Array<OneD, NekDouble> > >   &qfield,
                Array<OneD, Array<OneD, NekDouble> >                 &qflux)
        {
            int i, j;
            int nTracePts = fields[0]->GetTrace()->GetTotPoints();
            int nVariables   = fields.num_elements();
            int nDim         = fields[0]->GetCoordim(0);
            
            Array<OneD, NekDouble > Fwd(nTracePts);
            Array<OneD, NekDouble > Bwd(nTracePts);
            Array<OneD, NekDouble > Vn (nTracePts, 0.0);
            
            Array<OneD, NekDouble > qFwd     (nTracePts);
            Array<OneD, NekDouble > qBwd     (nTracePts);
            Array<OneD, NekDouble > qfluxtemp(nTracePts, 0.0);
            
            // Get the normal velocity Vn
            for(i = 0; i < nDim; ++i)
            {
                fields[0]->ExtractTracePhys(ufield[i], m_traceVel[i]);
                Vmath::Vvtvp(nTracePts, m_traceNormals[i], 1,
                             m_traceVel[i], 1, Vn, 1, Vn, 1);
            }
            
            // Evaulate Riemann flux
            // qflux = \hat{q} \cdot u = q \cdot n
            // Notice: i = 1 (first row of the viscous tensor is zero)
            for (i = 1; i < nVariables; ++i)
            {
                qflux[i] = Array<OneD, NekDouble> (nTracePts, 0.0);
                for (j = 0; j < nDim; ++j)
                {
                    // Compute qFwd and qBwd value of qfield in position 'ji'
                    fields[i]->GetFwdBwdTracePhys(qfield[j][i], qFwd, qBwd);
                    
                    // Get Riemann flux of qflux --> LDG implies upwind
                    fields[i]->GetTrace()->Upwind(Vn, qBwd, qFwd, qfluxtemp);
                    
                    // Multiply the Riemann flux by the trace normals
                    Vmath::Vmul(nTracePts, m_traceNormals[j], 1, qfluxtemp, 1,
                                qfluxtemp, 1);
                    
                    // Impose weak boundary condition with flux
                    if (fields[0]->GetBndCondExpansions().num_elements())
                    {
                        v_WeakPenaltyO2(fields, i, j, qfield[j][i], qfluxtemp);
                    }
                    
                    // Store the final flux into qflux
                    Vmath::Vadd(nTracePts, qfluxtemp, 1, qflux[i], 1,
                                qflux[i], 1);
                }
            }
        }
        
        /**
         * @brief Imposes appropriate bcs for the 2nd order derivatives
         *
         */
        void DiffusionLDGNS::v_WeakPenaltyO2(
                    const Array<OneD, MultiRegions::ExpListSharedPtr> &fields,
                    const int                                          var,
                    const int                                          dir,
                    const Array<OneD, const NekDouble>                &qfield,
                        Array<OneD,       NekDouble>                &penaltyflux)
        {
            int cnt = 0;
            int nBndEdges, nBndEdgePts;
            int i, e;
            int id2;
            
            int nTracePts   = fields[0]->GetTrace()->GetTotPoints();
            int nBndRegions = fields[var]->GetBndCondExpansions().num_elements();
            
            Array<OneD, NekDouble > uterm(nTracePts);
            Array<OneD, NekDouble > qtemp(nTracePts);
            
            // Extract the physical values of the solution at the boundaries
            fields[var]->ExtractTracePhys(qfield, qtemp);
            
            // Loop on the boundary regions to apply appropriate bcs
            for (i = 0; i < nBndRegions; ++i)
            {
                // Number of boundary regions related to region 'i'
                nBndEdges = fields[var]->
                GetBndCondExpansions()[i]->GetExpSize();
                
                // Weakly impose bcs by modifying flux values
                for (e = 0; e < nBndEdges; ++e)
                {
                    nBndEdgePts = fields[var]->
                    GetBndCondExpansions()[i]->GetExp(e)->GetTotPoints();
                    
                    id2 = fields[0]->GetTrace()->
                    GetPhys_Offset(fields[0]->GetTraceMap()->
                                   GetBndCondTraceToGlobalTraceMap(cnt++));
                    
                    // In case of Dirichlet bcs:
                    // uflux = gD
                    if(fields[var]->GetBndConditions()[i]->
                       GetBoundaryConditionType() == SpatialDomains::eDirichlet
                       && !((fields[var]->GetBndConditions()[i])->
                            GetUserDefined() == SpatialDomains::eArtificialViscosity))
                    {
                        Vmath::Vmul(nBndEdgePts,
                                    &m_traceNormals[dir][id2], 1,
                                    &qtemp[id2], 1,
                                    &penaltyflux[id2], 1);
                        
                    }
                    // 3.4) In case of Neumann bcs:
                    // uflux = u+
                    else if((fields[var]->GetBndConditions()[i])->
                            GetBoundaryConditionType() == SpatialDomains::eNeumann ||
                            (fields[var]->GetBndConditions()[i]->
                             GetUserDefined() == SpatialDomains::eArtificialViscosity))
                    {
                        //ASSERTL0(false, "Neumann bcs not implemented for LDGNS");
                        
                        Vmath::Zero(nBndEdgePts,
                                    &penaltyflux[id2], 1);
                    }
                }
            }
        }
    }//end of namespace SolverUtils
}//end of namespace Nektar<|MERGE_RESOLUTION|>--- conflicted
+++ resolved
@@ -395,13 +395,8 @@
                 GetBndCondExpansions()[j]->GetExpSize();
                 for (e = 0; e < nBndEdges; ++e)
                 {
-<<<<<<< HEAD
-                    nBndEdgePts = fields[m_spaceDim]->
-                    GetBndCondExpansions()[j]->GetExp(e)->GetNumPoints(0);
-=======
                     nBndEdgePts = fields[nScalars]->
                     GetBndCondExpansions()[j]->GetExp(e)->GetTotPoints();
->>>>>>> a617f894
                     
                     id1 = fields[m_spaceDim]->
                     GetBndCondExpansions()[j]->GetPhys_Offset(e);
