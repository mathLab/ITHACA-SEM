////////////////////////////////////////////////////////////////////////////////
//
//  File: MeshGraph.cpp
//
//  For more information, please see: http://www.nektar.info/
//
//  The MIT License
//
//  Copyright (c) 2006 Division of Applied Mathematics, Brown University (USA),
//  Department of Aeronautics, Imperial College London (UK), and Scientific
//  Computing and Imaging Institute, University of Utah (USA).
//
//  License for the specific language governing rights and limitations under
//  Permission is hereby granted, free of charge, to any person obtaining a
//  copy of this software and associated documentation files (the "Software"),
//  to deal in the Software without restriction, including without limitation
//  the rights to use, copy, modify, merge, publish, distribute, sublicense,
//  and/or sell copies of the Software, and to permit persons to whom the
//  Software is furnished to do so, subject to the following conditions:
//
//  The above copyright notice and this permission notice shall be included
//  in all copies or substantial portions of the Software.
//
//  THE SOFTWARE IS PROVIDED "AS IS", WITHOUT WARRANTY OF ANY KIND, EXPRESS
//  OR IMPLIED, INCLUDING BUT NOT LIMITED TO THE WARRANTIES OF MERCHANTABILITY,
//  FITNESS FOR A PARTICULAR PURPOSE AND NONINFRINGEMENT. IN NO EVENT SHALL
//  THE AUTHORS OR COPYRIGHT HOLDERS BE LIABLE FOR ANY CLAIM, DAMAGES OR OTHER
//  LIABILITY, WHETHER IN AN ACTION OF CONTRACT, TORT OR OTHERWISE, ARISING
//  FROM, OUT OF OR IN CONNECTION WITH THE SOFTWARE OR THE USE OR OTHER
//  DEALINGS IN THE SOFTWARE.
//
//  Description:
//
////////////////////////////////////////////////////////////////////////////////


#include <SpatialDomains/MeshGraph.h>
#include <LibUtilities/BasicUtils/ParseUtils.hpp>
#include <LibUtilities/BasicUtils/Equation.h>
#include <StdRegions/StdTriExp.h>
#include <StdRegions/StdTetExp.h>
#include <StdRegions/StdPyrExp.h>
#include <StdRegions/StdPrismExp.h>

// Use the stl version, primarily for string.
#ifndef TIXML_USE_STL
#define TIXML_USE_STL
#endif

#include <tinyxml.h>
#include <cstring>
#include <sstream>

#include <SpatialDomains/MeshGraph1D.h>
#include <SpatialDomains/MeshGraph2D.h>
#include <SpatialDomains/MeshGraph3D.h>

// These are required for the Write(...) and Import(...) functions.
#include <boost/archive/iterators/base64_from_binary.hpp>
#include <boost/archive/iterators/binary_from_base64.hpp>
#include <boost/archive/iterators/transform_width.hpp>
#include <boost/iostreams/copy.hpp>
#include <boost/iostreams/filter/zlib.hpp>
#include <boost/iostreams/filtering_stream.hpp>

namespace Nektar
{
    namespace SpatialDomains
    {
        /**
         *
         */
        MeshGraph::MeshGraph():
            m_meshDimension(3),
            m_spaceDimension(3),
            m_domainRange(NullDomainRangeShPtr)
        {
        }


        /**
         *
         */
        MeshGraph::MeshGraph(
                unsigned int meshDimension,
                unsigned int spaceDimension) :
            m_meshDimension(meshDimension),
            m_spaceDimension(spaceDimension),
            m_domainRange(NullDomainRangeShPtr)
        {
        }


        /**
         *
         */
        MeshGraph::MeshGraph(
                             const LibUtilities::SessionReaderSharedPtr &pSession,
                             const DomainRangeShPtr &rng) :
            m_session(pSession),
            m_domainRange(rng)
        {
        }



        /**
         *
         */
        MeshGraph::~MeshGraph()
        {
        }


        /**
         *
         */
        boost::shared_ptr<MeshGraph> MeshGraph::Read(
                      const LibUtilities::SessionReaderSharedPtr &pSession,
                      DomainRangeShPtr &rng)
        {
            boost::shared_ptr<MeshGraph> returnval;

            // read the geometry tag to get the dimension

            TiXmlElement* geometry_tag = pSession->GetElement("NEKTAR/GEOMETRY");
            TiXmlAttribute *attr = geometry_tag->FirstAttribute();
            int meshDim = 0;
            while (attr)
            {
                std::string attrName(attr->Name());
                if (attrName == "DIM")
                {
                    int err = attr->QueryIntValue(&meshDim);
                    ASSERTL0(err==TIXML_SUCCESS, "Unable to read mesh dimension.");
                    break;
                }
                else
                {
                    std::string errstr("Unknown attribute: ");
                    errstr += attrName;
                    ASSERTL0(false, errstr.c_str());
                }

                // Get the next attribute.
                attr = attr->Next();
            }

            // instantiate the dimension-specific meshgraph classes

            switch(meshDim)
            {
            case 1:
                returnval = MemoryManager<MeshGraph1D>::AllocateSharedPtr(pSession,rng);
                break;

            case 2:
                returnval = MemoryManager<MeshGraph2D>::AllocateSharedPtr(pSession,rng);
                break;

            case 3:
                returnval = MemoryManager<MeshGraph3D>::AllocateSharedPtr(pSession,rng);
                break;

            default:
                std::string err = "Invalid mesh dimension: ";
                std::stringstream strstrm;
                strstrm << meshDim;
                err += strstrm.str();
                NEKERROR(ErrorUtil::efatal, err.c_str());
            }

            return returnval;
        }



        /*  ====  OUTDATED ROUTINE, PLEASE NOT USE  ==== */
        boost::shared_ptr<MeshGraph> MeshGraph::Read(
                const std::string& infilename,
                bool pReadExpansions)
        {
            boost::shared_ptr<MeshGraph> returnval;

            MeshGraph mesh;

            mesh.ReadGeometry(infilename);
            int meshDim = mesh.GetMeshDimension();

            switch(meshDim)
            {
            case 1:
                returnval = MemoryManager<MeshGraph1D>::AllocateSharedPtr();
                break;

            case 2:
                returnval = MemoryManager<MeshGraph2D>::AllocateSharedPtr();
                break;

            case 3:
                returnval = MemoryManager<MeshGraph3D>::AllocateSharedPtr();
                break;

            default:
                std::string err = "Invalid mesh dimension: ";
                std::stringstream strstrm;
                strstrm << meshDim;
                err += strstrm.str();
                NEKERROR(ErrorUtil::efatal, err.c_str());
            }

            if (returnval)
            {
                returnval->ReadGeometry(infilename);
                returnval->ReadGeometryInfo(infilename);
                if (pReadExpansions)
                {
                    returnval->ReadExpansions(infilename);
                }
            }
            return returnval;
        }



        /**
         *
         */
        void MeshGraph::ReadGeometry(const std::string& infilename)
        {
            TiXmlDocument doc(infilename);
            bool loadOkay = doc.LoadFile();

            std::stringstream errstr;
            errstr << "Unable to load file: " << infilename << " (";
            errstr << doc.ErrorDesc() << ", line " << doc.ErrorRow()
                                 << ", column " << doc.ErrorCol() << ")";
            ASSERTL0(loadOkay, errstr.str());

            ReadGeometry(doc);
        }


        /**
         *
         */
        void MeshGraph::ReadGeometry(TiXmlDocument &doc)
        {
            TiXmlHandle docHandle(&doc);
            TiXmlElement* mesh = NULL;
            TiXmlElement* master = NULL;    // Master tag within which all data is contained.

            int err;    /// Error value returned by TinyXML.

            master = doc.FirstChildElement("NEKTAR");
            ASSERTL0(master, "Unable to find NEKTAR tag in file.");

            // Find the Mesh tag and same the dim and space attributes
            mesh = master->FirstChildElement("GEOMETRY");

            ASSERTL0(mesh, "Unable to find GEOMETRY tag in file.");
            TiXmlAttribute *attr = mesh->FirstAttribute();

            // Initialize the mesh and space dimensions to 3 dimensions.
            // We want to do this each time we read a file, so it should
            // be done here and not just during class initialization.
            m_meshPartitioned = false;
            m_meshDimension = 3;
            m_spaceDimension = 3;

            while (attr)
            {
                std::string attrName(attr->Name());
                if (attrName == "DIM")
                {
                    err = attr->QueryIntValue(&m_meshDimension);
                    ASSERTL1(err==TIXML_SUCCESS, "Unable to read mesh dimension.");
                }
                else if (attrName == "SPACE")
                {
                    err = attr->QueryIntValue(&m_spaceDimension);
                    ASSERTL1(err==TIXML_SUCCESS, "Unable to read space dimension.");
                }
                else if (attrName == "PARTITION")
                {
                    err = attr->QueryIntValue(&m_partition);
                    ASSERTL1(err==TIXML_SUCCESS, "Unable to read partition.");
                    m_meshPartitioned = true;
                }
                else
                {
                    std::string errstr("Unknown attribute: ");
                    errstr += attrName;
                    ASSERTL1(false, errstr.c_str());
                }

                // Get the next attribute.
                attr = attr->Next();
            }

            ASSERTL1(m_meshDimension<=m_spaceDimension, "Mesh dimension greater than space dimension");

            // Now read the vertices
            TiXmlElement* element = mesh->FirstChildElement("VERTEX");
            ASSERTL0(element, "Unable to find mesh VERTEX tag in file.");

            NekDouble xscale,yscale,zscale;

            // check to see if any scaling parameters are in
            // attributes and determine these values
            LibUtilities::AnalyticExpressionEvaluator expEvaluator;
            //LibUtilities::ExpressionEvaluator expEvaluator;
            const char *xscal =  element->Attribute("XSCALE");
            if(!xscal)
            {
                xscale = 1.0;
            }
            else
            {
                std::string xscalstr = xscal;
                int expr_id = expEvaluator.DefineFunction("",xscalstr);
                xscale = expEvaluator.Evaluate(expr_id);
            }

            const char *yscal =  element->Attribute("YSCALE");
            if(!yscal)
            {
                yscale = 1.0;
            }
            else
            {
                std::string yscalstr = yscal;
                int expr_id = expEvaluator.DefineFunction("",yscalstr);
                yscale = expEvaluator.Evaluate(expr_id);
            }

            const char *zscal = element->Attribute("ZSCALE");
            if(!zscal)
            {
                zscale = 1.0;
            }
            else
            {
                std::string zscalstr = zscal;
                int expr_id = expEvaluator.DefineFunction("",zscalstr);
                zscale = expEvaluator.Evaluate(expr_id);
            }


            NekDouble xmove,ymove,zmove;

            // check to see if any moving parameters are in
            // attributes and determine these values

            //LibUtilities::ExpressionEvaluator expEvaluator;
            const char *xmov =  element->Attribute("XMOVE");
            if(!xmov)
            {
                xmove = 0.0;
            }
            else
            {
                std::string xmovstr = xmov;
                int expr_id = expEvaluator.DefineFunction("",xmovstr);
                xmove = expEvaluator.Evaluate(expr_id);
            }

            const char *ymov =  element->Attribute("YMOVE");
            if(!ymov)
            {
                ymove = 0.0;
            }
            else
            {
                std::string ymovstr = ymov;
                int expr_id = expEvaluator.DefineFunction("",ymovstr);
                ymove = expEvaluator.Evaluate(expr_id);
            }

            const char *zmov = element->Attribute("ZMOVE");
            if(!zmov)
            {
                zmove = 0.0;
            }
            else
            {
                std::string zmovstr = zmov;
                int expr_id = expEvaluator.DefineFunction("",zmovstr);
                zmove = expEvaluator.Evaluate(expr_id);
            }

            TiXmlElement *vertex = element->FirstChildElement("V");

            int indx;
            int nextVertexNumber = -1;

            while (vertex)
            {
                nextVertexNumber++;

                TiXmlAttribute *vertexAttr = vertex->FirstAttribute();
                std::string attrName(vertexAttr->Name());

                ASSERTL0(attrName == "ID", (std::string("Unknown attribute name: ") + attrName).c_str());

                err = vertexAttr->QueryIntValue(&indx);
                ASSERTL0(err == TIXML_SUCCESS, "Unable to read attribute ID.");

                // Now read body of vertex
                std::string vertexBodyStr;

                TiXmlNode *vertexBody = vertex->FirstChild();

                while (vertexBody)
                {
                    // Accumulate all non-comment body data.
                    if (vertexBody->Type() == TiXmlNode::TINYXML_TEXT)
                    {
                        vertexBodyStr += vertexBody->ToText()->Value();
                        vertexBodyStr += " ";
                    }

                    vertexBody = vertexBody->NextSibling();
                }

                ASSERTL0(!vertexBodyStr.empty(), "Vertex definitions must contain vertex data.");

                // Get vertex data from the data string.
                NekDouble xval, yval, zval;
                std::istringstream vertexDataStrm(vertexBodyStr.c_str());

                try
                {
                    while(!vertexDataStrm.fail())
                    {
                        vertexDataStrm >> xval >> yval >> zval;

                        xval = xval*xscale + xmove;
                        yval = yval*yscale + ymove;
                        zval = zval*zscale + zmove;

                        // Need to check it here because we may not be
                        // good after the read indicating that there
                        // was nothing to read.
                        if (!vertexDataStrm.fail())
                        {
                            PointGeomSharedPtr vert(MemoryManager<PointGeom>::AllocateSharedPtr(m_spaceDimension, indx, xval, yval, zval));
                            vert->SetGlobalID(indx);
                            m_vertSet[indx] = vert;
                        }
                    }
                }
                catch(...)
                {
                    ASSERTL0(false, "Unable to read VERTEX data.");
                }

                vertex = vertex->NextSiblingElement("V");
            }
        }


        /**
         * Read the geometry-related information from the given file. This
         * information is located within the XML tree under
         * <NEKTAR><GEOMETRY><GEOMINFO>.
         * @param   infilename      Filename of XML file.
         */
        void MeshGraph::ReadGeometryInfo(const std::string &infilename)
        {
            TiXmlDocument doc(infilename);
            bool loadOkay = doc.LoadFile();

            std::stringstream errstr;
            errstr << "Unable to load file: " << infilename << std::endl;
            errstr << "Reason: " << doc.ErrorDesc() << std::endl;
            errstr << "Position: Line " << doc.ErrorRow() << ", Column " << doc.ErrorCol() << std::endl;
            ASSERTL0(loadOkay, errstr.str());

            ReadGeometryInfo(doc);
        }


        /**
         * Read the geometry-related information from the given XML document.
         * This information is located within the XML tree under
         * <NEKTAR><GEOMETRY><GEOMINFO>.
         * @param   doc             XML document.
         */
        void MeshGraph::ReadGeometryInfo(TiXmlDocument &doc)
        {
            TiXmlElement *master = doc.FirstChildElement("NEKTAR");
            ASSERTL0(master, "Unable to find NEKTAR tag in file.");

            // Find the Expansions tag
            TiXmlElement *geomTag = master->FirstChildElement("GEOMETRY");
            ASSERTL0(geomTag, "Unable to find GEOMETRY tag in file.");

            // See if we have GEOMINFO. If there is none, it's fine.
            TiXmlElement *geomInfoTag = geomTag->FirstChildElement("GEOMINFO");
            if (!geomInfoTag) return;

            TiXmlElement *infoItem = geomInfoTag->FirstChildElement("I");

            // Multiple nodes will only occur if there is a comment in between
            // definitions.
            while (infoItem)
            {
                std::string geomProperty = infoItem->Attribute("PROPERTY");
                std::string geomValue    = infoItem->Attribute("VALUE");
                GeomInfoMap::iterator x  = m_geomInfo.find(geomProperty);

                ASSERTL0(x == m_geomInfo.end(),
                        "Property " + geomProperty + " already specified.");
                m_geomInfo[geomProperty] = geomValue;
                infoItem = infoItem->NextSiblingElement("I");
            }
        }


        /**
         *
         */
        void MeshGraph::ReadExpansions(const std::string& infilename)
        {
            TiXmlDocument doc(infilename);
            bool loadOkay = doc.LoadFile();

            std::stringstream errstr;
            errstr << "Unable to load file: " << infilename << std::endl;
            errstr << "Reason: " << doc.ErrorDesc() << std::endl;
            errstr << "Position: Line " << doc.ErrorRow() << ", Column " << doc.ErrorCol() << std::endl;
            ASSERTL0(loadOkay, errstr.str());

            ReadExpansions(doc);
        }


        /**
         *
         */
        void MeshGraph::ReadExpansions(TiXmlDocument &doc)
        {
            TiXmlElement *master = doc.FirstChildElement("NEKTAR");
            ASSERTL0(master, "Unable to find NEKTAR tag in file.");

            // Find the Expansions tag
            TiXmlElement *expansionTypes = master->FirstChildElement("EXPANSIONS");
            ASSERTL0(expansionTypes, "Unable to find EXPANSIONS tag in file.");

            if(expansionTypes)
            {
                // Find the Expansion type
                TiXmlElement *expansion = expansionTypes->FirstChildElement();
                std::string   expType   = expansion->Value();

                if(expType == "E")
                {
                    int i;
                    ExpansionMapShPtr expansionMap;

                    /// Expansiontypes will contain composite,
                    /// nummodes, and expansiontype (eModified, or
                    /// eOrthogonal) Or a full list of data of
                    /// basistype, nummodes, pointstype, numpoints;

                    /// Expansiontypes may also contain a list of
                    /// fields that this expansion relates to. If this
                    /// does not exist the variable is only set to
                    /// "DefaultVar".

                    while (expansion)
                    {

                        const char *fStr = expansion->Attribute("FIELDS");
                        std::vector<std::string> fieldStrings;

                        if(fStr) // extract other fields.
                        {
                            std::string fieldStr = fStr;
                            bool  valid = ParseUtils::GenerateOrderedStringVector(fieldStr.c_str(),fieldStrings);
                            ASSERTL0(valid,"Unable to correctly parse the field string in ExpansionTypes.");
                        }

                        // check to see if m_expasionVectorShPtrMap has
                        // already been intiailised and if not intiailse
                        // vector.
                        if(m_expansionMapShPtrMap.count("DefaultVar") == 0) // no previous definitions
                        {
                            expansionMap = SetUpExpansionMap();

                            m_expansionMapShPtrMap["DefaultVar"] = expansionMap;

                            // make sure all fields in this search point
                            // to same expansion vector;
                            for(i = 0; i < fieldStrings.size(); ++i)
                            {
                                m_expansionMapShPtrMap[fieldStrings[i]] = expansionMap;
                            }
                        }
                        else // default variable is defined
                        {

                            if(fieldStrings.size()) // fields are defined
                            {
                                //see if field exists
                                if(m_expansionMapShPtrMap.count(fieldStrings[0]))
                                {
                                    expansionMap = m_expansionMapShPtrMap.find(fieldStrings[0])->second;
                                }
                                else
                                {
                                    expansionMap = SetUpExpansionMap();
                                    // make sure all fields in this search point
                                    // to same expansion vector;
                                    for(i = 0; i < fieldStrings.size(); ++i)
                                    {
                                        if(m_expansionMapShPtrMap.count(fieldStrings[i]) == 0)
                                        {
                                            m_expansionMapShPtrMap[fieldStrings[i]] = expansionMap;
                                        }
                                        else
                                        {
                                            ASSERTL0(false,"Expansion vector for this field is already  setup");
                                        }
                                    }
                                }
                            }
                            else // use default variable list
                            {
                                expansionMap = m_expansionMapShPtrMap.find("DefaultVar")->second;
                            }

                        }

                        /// Mandatory components...optional are to follow later.
                        std::string compositeStr = expansion->Attribute("COMPOSITE");
                        ASSERTL0(compositeStr.length() > 3, "COMPOSITE must be specified in expansion definition");
                        int beg = compositeStr.find_first_of("[");
                        int end = compositeStr.find_first_of("]");
                        std::string compositeListStr = compositeStr.substr(beg+1,end-beg-1);

                        CompositeMap compositeVector;
                        GetCompositeList(compositeListStr, compositeVector);

                        bool          useExpansionType = false;
                        ExpansionType expansion_type;
                        int           num_modes;

                        LibUtilities::BasisKeyVector basiskeyvec;
                        const char * tStr = expansion->Attribute("TYPE");

                        if(tStr) // use type string to define expansion
                        {
                            std::string typeStr = tStr;
                            const std::string* begStr = kExpansionTypeStr;
                            const std::string* endStr = kExpansionTypeStr+eExpansionTypeSize;
                            const std::string* expStr = std::find(begStr, endStr, typeStr);

                            ASSERTL0(expStr != endStr, "Invalid expansion type.");
                            expansion_type = (ExpansionType)(expStr - begStr);


                            /// \todo solvers break the pattern 'instantiate Session -> instantiate MeshGraph'
                            /// and parse command line arguments by themselves; one needs to unify command
                            /// line arguments handling.
                            /// Solvers tend to call MeshGraph::Read statically -> m_session
                            /// is not defined -> no info about command line arguments presented
                            /// ASSERTL0(m_session != 0, "One needs to instantiate SessionReader first");

                            const char *nStr = expansion->Attribute("NUMMODES");
                            ASSERTL0(nStr,"NUMMODES was not defined in EXPANSION section of input");
                            std::string nummodesStr = nStr;

                            // ASSERTL0(m_session,"Session should be defined to evaluate nummodes ");
                            if (m_session)
                            {
                                LibUtilities::Equation nummodesEqn(m_session, nummodesStr);
                                num_modes = (int) nummodesEqn.Evaluate();
                            }
                            else
                            {
                                num_modes = boost::lexical_cast<int>(nummodesStr);
                            }

                            useExpansionType = true;
                        }
                        else // assume expansion is defined individually
                        {
                            // Extract the attributes.
                            const char *bTypeStr = expansion->Attribute("BASISTYPE");
                            ASSERTL0(bTypeStr,"TYPE or BASISTYPE was not defined in EXPANSION section of input");
                            std::string basisTypeStr = bTypeStr;

                            // interpret the basis type string.
                            std::vector<std::string> basisStrings;
                            std::vector<LibUtilities::BasisType> basis;
                            bool valid = ParseUtils::GenerateOrderedStringVector(basisTypeStr.c_str(), basisStrings);
                            ASSERTL0(valid, "Unable to correctly parse the basis types.");
                            for (vector<std::string>::size_type i = 0; i < basisStrings.size(); i++)
                            {
                                valid = false;
                                for (unsigned int j = 0; j < LibUtilities::SIZE_BasisType; j++)
                                {
                                    if (LibUtilities::BasisTypeMap[j] == basisStrings[i])
                                    {
                                        basis.push_back((LibUtilities::BasisType) j);
                                        valid = true;
                                        break;
                                    }
                                }
                                ASSERTL0(valid, std::string("Unable to correctly parse the basis type: ").append(basisStrings[i]).c_str());
                            }
                            const char *nModesStr = expansion->Attribute("NUMMODES");
                            ASSERTL0(nModesStr,"NUMMODES was not defined in EXPANSION section of input");

                            std::string numModesStr = nModesStr;
                            std::vector<unsigned int> numModes;
                            valid = ParseUtils::GenerateOrderedVector(numModesStr.c_str(), numModes);
                            ASSERTL0(valid, "Unable to correctly parse the number of modes.");
                            ASSERTL0(numModes.size() == basis.size(),"information for num modes does not match the number of basis");

                            const char *pTypeStr =  expansion->Attribute("POINTSTYPE");
                            ASSERTL0(pTypeStr,"POINTSTYPE was not defined in EXPANSION section of input");
                            std::string pointsTypeStr = pTypeStr;
                            // interpret the points type string.
                            std::vector<std::string> pointsStrings;
                            std::vector<LibUtilities::PointsType> points;
                            valid = ParseUtils::GenerateOrderedStringVector(pointsTypeStr.c_str(), pointsStrings);
                            ASSERTL0(valid, "Unable to correctly parse the points types.");
                            for (vector<std::string>::size_type i = 0; i < pointsStrings.size(); i++)
                            {
                                valid = false;
                                for (unsigned int j = 0; j < LibUtilities::SIZE_PointsType; j++)
                                {
                                    if (LibUtilities::kPointsTypeStr[j] == pointsStrings[i])
                                    {
                                        points.push_back((LibUtilities::PointsType) j);
                                        valid = true;
                                        break;
                                    }
                                }
                                ASSERTL0(valid, std::string("Unable to correctly parse the points type: ").append(pointsStrings[i]).c_str());
                            }

                            const char *nPointsStr = expansion->Attribute("NUMPOINTS");
                            ASSERTL0(nPointsStr,"NUMPOINTS was not defined in EXPANSION section of input");
                            std::string numPointsStr = nPointsStr;
                            std::vector<unsigned int> numPoints;
                            valid = ParseUtils::GenerateOrderedVector(numPointsStr.c_str(), numPoints);
                            ASSERTL0(valid, "Unable to correctly parse the number of points.");
                            ASSERTL0(numPoints.size() == numPoints.size(),"information for num points does not match the number of basis");

                            for(int i = 0; i < basis.size(); ++i)
                            {
                                //Generate Basis key  using information
                                const LibUtilities::PointsKey pkey(numPoints[i],points[i]);
                                basiskeyvec.push_back(LibUtilities::BasisKey(basis[i],numModes[i],pkey));
                            }
                        }

                        // Now have composite and basiskeys.  Cycle through
                        // all composites for the geomShPtrs and set the modes
                        // and types for the elements contained in the element
                        // list.
                        CompositeMapIter compVecIter;
                        for (compVecIter = compositeVector.begin(); compVecIter != compositeVector.end(); ++compVecIter)
                        {
                            GeometryVectorIter geomVecIter;
                            for (geomVecIter = (compVecIter->second)->begin(); geomVecIter != (compVecIter->second)->end(); ++geomVecIter)
                            {
                                ExpansionMapIter x = expansionMap->find((*geomVecIter)->GetGlobalID());
                                ASSERTL0(x != expansionMap->end(), "Expansion not found!!");
                                if(useExpansionType)
                                {
                                    (x->second)->m_basisKeyVector = MeshGraph::DefineBasisKeyFromExpansionType(*geomVecIter,expansion_type,num_modes);
                                }
                                else
                                {
                                    ASSERTL0((*geomVecIter)->GetShapeDim() == basiskeyvec.size()," There is an incompatible expansion dimension with geometry dimension");
                                    (x->second)->m_basisKeyVector = basiskeyvec;
                                }
                            }
                        }

                        expansion = expansion->NextSiblingElement("E");
                    }
                }
                else if(expType == "H")
                {
                    int i;
                    ExpansionMapShPtr expansionMap;

                    while (expansion)
                    {

                        const char *fStr = expansion->Attribute("FIELDS");
                        std::vector<std::string> fieldStrings;

                        if(fStr) // extract other fields.
                        {
                            std::string fieldStr = fStr;
                            bool  valid = ParseUtils::GenerateOrderedStringVector(fieldStr.c_str(),fieldStrings);
                            ASSERTL0(valid,"Unable to correctly parse the field string in ExpansionTypes.");
                        }

                        // check to see if m_expasionVectorShPtrMap has
                        // already been intiailised and if not intiailse
                        // vector.
                        if(m_expansionMapShPtrMap.count("DefaultVar") == 0) // no previous definitions
                        {
                            expansionMap = SetUpExpansionMap();

                            m_expansionMapShPtrMap["DefaultVar"] = expansionMap;

                            // make sure all fields in this search point
                            // to same expansion vector;
                            for(i = 0; i < fieldStrings.size(); ++i)
                            {
                                m_expansionMapShPtrMap[fieldStrings[i]] = expansionMap;
                            }
                        }
                        else // default variable is defined
                        {

                            if(fieldStrings.size()) // fields are defined
                            {
                                //see if field exists
                                if(m_expansionMapShPtrMap.count(fieldStrings[0]))
                                {
                                    expansionMap = m_expansionMapShPtrMap.find(fieldStrings[0])->second;
                                }
                                else
                                {
                                    expansionMap = SetUpExpansionMap();
                                    // make sure all fields in this search point
                                    // to same expansion vector;
                                    for(i = 0; i < fieldStrings.size(); ++i)
                                    {
                                        if(m_expansionMapShPtrMap.count(fieldStrings[i]) == 0)
                                        {
                                            m_expansionMapShPtrMap[fieldStrings[i]] = expansionMap;
                                        }
                                        else
                                        {
                                            ASSERTL0(false,"Expansion vector for this field is already  setup");
                                        }
                                    }
                                }
                            }
                            else // use default variable list
                            {
                                expansionMap = m_expansionMapShPtrMap.find("DefaultVar")->second;
                            }

                        }

                        /// Mandatory components...optional are to follow later.
                        std::string compositeStr = expansion->Attribute("COMPOSITE");
                        ASSERTL0(compositeStr.length() > 3, "COMPOSITE must be specified in expansion definition");
                        int beg = compositeStr.find_first_of("[");
                        int end = compositeStr.find_first_of("]");
                        std::string compositeListStr = compositeStr.substr(beg+1,end-beg-1);

                        CompositeMap compositeVector;
                        GetCompositeList(compositeListStr, compositeVector);

                        ExpansionType expansion_type_x = eNoExpansionType;
                        ExpansionType expansion_type_y = eNoExpansionType;
                        ExpansionType expansion_type_z = eNoExpansionType;
                        int           num_modes_x = 0;
                        int           num_modes_y = 0;
                        int           num_modes_z = 0;

                        LibUtilities::BasisKeyVector basiskeyvec;

                        const char * tStr_x = expansion->Attribute("TYPE-X");

                        if(tStr_x) // use type string to define expansion
                        {
                            std::string typeStr = tStr_x;
                            const std::string* begStr = kExpansionTypeStr;
                            const std::string* endStr = kExpansionTypeStr+eExpansionTypeSize;
                            const std::string* expStr = std::find(begStr, endStr, typeStr);

                            ASSERTL0(expStr != endStr, "Invalid expansion type.");
                            expansion_type_x = (ExpansionType)(expStr - begStr);

                            const char *nStr = expansion->Attribute("NUMMODES-X");
                            ASSERTL0(nStr,"NUMMODES-X was not defined in EXPANSION section of input");
                            std::string nummodesStr = nStr;

                            // ASSERTL0(m_session,"Session should be defined to evaluate nummodes ");

                            if (m_session)
                            {
                                LibUtilities::Equation nummodesEqn(m_session, nummodesStr);
                                num_modes_x = (int) nummodesEqn.Evaluate();
                            }
                            else
                            {
                                num_modes_x = boost::lexical_cast<int>(nummodesStr);
                            }

                        }

                        const char * tStr_y = expansion->Attribute("TYPE-Y");

                        if(tStr_y) // use type string to define expansion
                        {
                            std::string typeStr = tStr_y;
                            const std::string* begStr = kExpansionTypeStr;
                            const std::string* endStr = kExpansionTypeStr+eExpansionTypeSize;
                            const std::string* expStr = std::find(begStr, endStr, typeStr);

                            ASSERTL0(expStr != endStr, "Invalid expansion type.");
                            expansion_type_y = (ExpansionType)(expStr - begStr);

                            const char *nStr = expansion->Attribute("NUMMODES-Y");
                            ASSERTL0(nStr,"NUMMODES-Y was not defined in EXPANSION section of input");
                            std::string nummodesStr = nStr;

                            // ASSERTL0(m_session,"Session should be defined to evaluate nummodes ");
                            if (m_session)
                            {
                                LibUtilities::Equation nummodesEqn(m_session, nummodesStr);
                                num_modes_y = (int) nummodesEqn.Evaluate();
                            }
                            else
                            {
                                num_modes_y = boost::lexical_cast<int>(nummodesStr);
                            }

                        }

                        const char * tStr_z = expansion->Attribute("TYPE-Z");

                        if(tStr_z) // use type string to define expansion
                        {
                            std::string typeStr = tStr_z;
                            const std::string* begStr = kExpansionTypeStr;
                            const std::string* endStr = kExpansionTypeStr+eExpansionTypeSize;
                            const std::string* expStr = std::find(begStr, endStr, typeStr);

                            ASSERTL0(expStr != endStr, "Invalid expansion type.");
                            expansion_type_z = (ExpansionType)(expStr - begStr);

                            const char *nStr = expansion->Attribute("NUMMODES-Z");
                            ASSERTL0(nStr,"NUMMODES-Z was not defined in EXPANSION section of input");
                            std::string nummodesStr = nStr;

                            // ASSERTL0(m_session,"Session should be defined to evaluate nummodes ");
                            if (m_session)
                            {
                                LibUtilities::Equation nummodesEqn(m_session, nummodesStr);
                                num_modes_z = (int) nummodesEqn.Evaluate();
                            }
                            else
                            {
                                num_modes_z = boost::lexical_cast<int>(nummodesStr);
                            }

                        }

                        CompositeMapIter compVecIter;
                        for (compVecIter = compositeVector.begin(); compVecIter != compositeVector.end(); ++compVecIter)
                        {
                            GeometryVectorIter geomVecIter;
                            for (geomVecIter = (compVecIter->second)->begin(); geomVecIter != (compVecIter->second)->end(); ++geomVecIter)
                            {
                                ExpansionMapIter expVecIter;
                                for (expVecIter = expansionMap->begin(); expVecIter != expansionMap->end(); ++expVecIter)
                                {

                                    (expVecIter->second)->m_basisKeyVector = DefineBasisKeyFromExpansionTypeHomo(*geomVecIter,
                                            expansion_type_x,
                                            expansion_type_y,
                                            expansion_type_z,
                                            num_modes_x,
                                            num_modes_y,
                                            num_modes_z);
                                }
                            }
                        }

                        expansion = expansion->NextSiblingElement("H");
                    }
                }
                else if(expType == "ELEMENTS")  // Reading a file with the expansion definition
                {
                    std::vector<LibUtilities::FieldDefinitionsSharedPtr> fielddefs;
                    LibUtilities::FieldIO f(m_session->GetComm());
                    f.ImportFieldDefs(doc, fielddefs, true);
                    cout << "    Number of elements: " << fielddefs.size() << endl;
                    SetExpansions(fielddefs);
                }
                else
                {
                    ASSERTL0(false,"Expansion type not defined");
                }
            }
        }


        /**
         *
         */
        void MeshGraph::ReadDomain(TiXmlDocument &doc)
        {
            TiXmlHandle docHandle(&doc);

            TiXmlElement* mesh = docHandle.FirstChildElement("NEKTAR").FirstChildElement("GEOMETRY").Element();
            TiXmlElement* domain = NULL;

            ASSERTL0(mesh, "Unable to find GEOMETRY tag in file.");

            /// Look for data in DOMAIN block.
            domain = mesh->FirstChildElement("DOMAIN");

            ASSERTL0(domain, "Unable to find DOMAIN tag in file.");

            /// Elements are of the form: "<D ID = "N"> ... </D>".
            /// Read the ID field first.
            TiXmlElement *multidomains = domain->FirstChildElement("D");

            if(multidomains)
            {
                int nextDomainNumber = 0;
                while (multidomains)
                {
                    int indx;
                    int err = multidomains->QueryIntAttribute("ID", &indx);
                    ASSERTL0(err == TIXML_SUCCESS,
                             "Unable to read attribute ID in Domain.");


                    TiXmlNode* elementChild = multidomains->FirstChild();
                    while(elementChild && elementChild->Type() != TiXmlNode::TINYXML_TEXT)
                    {
                        elementChild = elementChild->NextSibling();
                    }

                    ASSERTL0(elementChild, "Unable to read DOMAIN body.");
                    std::string elementStr = elementChild->ToText()->ValueStr();

                    elementStr = elementStr.substr(elementStr.find_first_not_of(" "));

                    std::string::size_type indxBeg = elementStr.find_first_of('[') + 1;
                    std::string::size_type indxEnd = elementStr.find_last_of(']') - 1;
                    std::string indxStr = elementStr.substr(indxBeg, indxEnd - indxBeg + 1);

                    ASSERTL0(!indxStr.empty(), "Unable to read domain's composite index (index missing?).");

                    // Read the domain composites.
                    // Parse the composites into a list.
                    CompositeMap unrollDomain;
                    GetCompositeList(indxStr, unrollDomain);
                    m_domain.push_back(unrollDomain);

                    ASSERTL0(!m_domain[nextDomainNumber++].empty(), (std::string("Unable to obtain domain's referenced composite: ") + indxStr).c_str());

                    /// Keep looking
                    multidomains = multidomains->NextSiblingElement("D");
                }

            }
            else // previous definition of just one composite
            {

                // find the non comment portion of the body.
                TiXmlNode* elementChild = domain->FirstChild();
                while(elementChild && elementChild->Type() != TiXmlNode::TINYXML_TEXT)
                {
                    elementChild = elementChild->NextSibling();
                }

                ASSERTL0(elementChild, "Unable to read DOMAIN body.");
                std::string elementStr = elementChild->ToText()->ValueStr();

                elementStr = elementStr.substr(elementStr.find_first_not_of(" "));

                std::string::size_type indxBeg = elementStr.find_first_of('[') + 1;
                std::string::size_type indxEnd = elementStr.find_last_of(']') - 1;
                std::string indxStr = elementStr.substr(indxBeg, indxEnd - indxBeg + 1);

                ASSERTL0(!indxStr.empty(), "Unable to read domain's composite index (index missing?).");

                // Read the domain composites.
                // Parse the composites into a list.
                CompositeMap fullDomain;
                GetCompositeList(indxStr, fullDomain);
                m_domain.push_back(fullDomain);

                ASSERTL0(!m_domain[0].empty(), (std::string("Unable to obtain domain's referenced composite: ") + indxStr).c_str());
            }
        }


        /**
         *
         */
        void MeshGraph::ReadCurves(TiXmlDocument &doc)
        {
            /// We know we have it since we made it this far.
            TiXmlHandle docHandle(&doc);
            TiXmlElement* mesh = docHandle.FirstChildElement("NEKTAR").FirstChildElement("GEOMETRY").Element();
            TiXmlElement* field = NULL;

            // check to see if any scaling parameters are in
            // attributes and determine these values
            TiXmlElement* element = mesh->FirstChildElement("VERTEX");
            ASSERTL0(element, "Unable to find mesh VERTEX tag in file.");

            NekDouble xscale,yscale,zscale;

            LibUtilities::AnalyticExpressionEvaluator expEvaluator;
            const char *xscal =  element->Attribute("XSCALE");
            if(!xscal)
            {
                xscale = 1.0;
            }
            else
            {
                std::string xscalstr = xscal;
                int expr_id = expEvaluator.DefineFunction("",xscalstr);
                xscale = expEvaluator.Evaluate(expr_id);
            }

            const char *yscal =  element->Attribute("YSCALE");
            if(!yscal)
            {
                yscale = 1.0;
            }
            else
            {
                std::string yscalstr = yscal;
                int expr_id = expEvaluator.DefineFunction("",yscalstr);
                yscale = expEvaluator.Evaluate(expr_id);
            }

            const char *zscal = element->Attribute("ZSCALE");
            if(!zscal)
            {
                zscale = 1.0;
            }
            else
            {
                std::string zscalstr = zscal;
                int expr_id = expEvaluator.DefineFunction("",zscalstr);
                zscale = expEvaluator.Evaluate(expr_id);
            }

            int err;

            /// Look for elements in CURVE block.
            field = mesh->FirstChildElement("CURVED");

            if(!field) //return if no curved entities
            {
                return;
            }

            /// All curves are of the form: "<? ID="#" TYPE="GLL OR other
            /// points type" NUMPOINTS="#"> ... </?>", with ? being an
            /// element type (either E or F).

            TiXmlElement *edgelement = field->FirstChildElement("E");

            int edgeindx, edgeid;
            int nextEdgeNumber = -1;

            while(edgelement)
            {
                /// These should be ordered.
                nextEdgeNumber++;

                std::string edge(edgelement->ValueStr());
                ASSERTL0(edge == "E", (std::string("Unknown 3D curve type:") + edge).c_str());

                /// Read id attribute.
                err = edgelement->QueryIntAttribute("ID", &edgeindx);
                ASSERTL0(err == TIXML_SUCCESS, "Unable to read curve attribute ID.");

                /// Read edge id attribute.
                err = edgelement->QueryIntAttribute("EDGEID", &edgeid);
                ASSERTL0(err == TIXML_SUCCESS, "Unable to read curve attribute EDGEID.");

                /// Read text edgelement description.
                std::string elementStr;
                TiXmlNode* elementChild = edgelement->FirstChild();

                while(elementChild)
                {
                    // Accumulate all non-comment element data
                    if (elementChild->Type() == TiXmlNode::TINYXML_TEXT)
                    {
                        elementStr += elementChild->ToText()->ValueStr();
                        elementStr += " ";
                    }
                    elementChild = elementChild->NextSibling();
                }

                ASSERTL0(!elementStr.empty(), "Unable to read curve description body.");

                /// Parse out the element components corresponding to type of element.
                if (edge == "E")
                {
                    int numPts=0;
                    // Determine the points type
                    std::string typeStr = edgelement->Attribute("TYPE");
                    ASSERTL0(!typeStr.empty(), "TYPE must be specified in " "points definition");

                    LibUtilities::PointsType type;
                    const std::string* begStr = LibUtilities::kPointsTypeStr;
                    const std::string* endStr = LibUtilities::kPointsTypeStr + LibUtilities::SIZE_PointsType;
                    const std::string* ptsStr = std::find(begStr, endStr, typeStr);

                    ASSERTL0(ptsStr != endStr, "Invalid points type.");
                    type = (LibUtilities::PointsType)(ptsStr - begStr);

                    //Determine the number of points
                    err = edgelement->QueryIntAttribute("NUMPOINTS", &numPts);
                    ASSERTL0(err == TIXML_SUCCESS, "Unable to read curve attribute NUMPOINTS.");
                    CurveSharedPtr curve(MemoryManager<Curve>::AllocateSharedPtr(edgeid, type));

                    // Read points (x, y, z)
                    NekDouble xval, yval, zval;
                    std::istringstream elementDataStrm(elementStr.c_str());
                    try
                    {
                        while(!elementDataStrm.fail())
                        {
                            elementDataStrm >> xval >> yval >> zval;

                            xval *= xscale;
                            yval *= yscale;
                            zval *= zscale;
                            // Need to check it here because we may not be
                            // good after the read indicating that there
                            // was nothing to read.
                            if (!elementDataStrm.fail())
                            {
                                PointGeomSharedPtr vert(MemoryManager<PointGeom>::AllocateSharedPtr(m_meshDimension, edgeindx, xval, yval, zval));

                                curve->m_points.push_back(vert);
                            }

                        }
                    }
                    catch(...)
                    {
                        NEKERROR(ErrorUtil::efatal,
                                (std::string("Unable to read curve data for EDGE: ") + elementStr).c_str());

                    }

                    ASSERTL0(curve->m_points.size() == numPts,"Number of points specificed by attribute NUMPOINTS is different from number of points in list");

                    m_curvedEdges.push_back(curve);

                    edgelement = edgelement->NextSiblingElement("E");

                } // end if-loop

            } // end while-loop


            TiXmlElement *facelement = field->FirstChildElement("F");
            int faceindx, faceid;

            while(facelement)
            {
                std::string face(facelement->ValueStr());
                ASSERTL0(face == "F", (std::string("Unknown 3D curve type: ") + face).c_str());

                /// Read id attribute.
                err = facelement->QueryIntAttribute("ID", &faceindx);
                ASSERTL0(err == TIXML_SUCCESS, "Unable to read curve attribute ID.");

                /// Read face id attribute.
                err = facelement->QueryIntAttribute("FACEID", &faceid);
                ASSERTL0(err == TIXML_SUCCESS, "Unable to read curve attribute FACEID.");

                /// Read text face element description.
                std::string elementStr;
                TiXmlNode* elementChild = facelement->FirstChild();

                while(elementChild)
                {
                    // Accumulate all non-comment element data
                    if (elementChild->Type() == TiXmlNode::TINYXML_TEXT)
                    {
                        elementStr += elementChild->ToText()->ValueStr();
                        elementStr += " ";
                    }
                    elementChild = elementChild->NextSibling();
                }

                ASSERTL0(!elementStr.empty(), "Unable to read curve description body.");

                /// Parse out the element components corresponding to type of element.
                if(face == "F")
                {
                    std::string typeStr = facelement->Attribute("TYPE");
                    ASSERTL0(!typeStr.empty(), "TYPE must be specified in " "points definition");
                    LibUtilities::PointsType type;
                    const std::string* begStr = LibUtilities::kPointsTypeStr;
                    const std::string* endStr = LibUtilities::kPointsTypeStr + LibUtilities::SIZE_PointsType;
                    const std::string* ptsStr = std::find(begStr, endStr, typeStr);

                    ASSERTL0(ptsStr != endStr, "Invalid points type.");
                    type = (LibUtilities::PointsType)(ptsStr - begStr);

                    std::string numptsStr = facelement->Attribute("NUMPOINTS");
                    ASSERTL0(!numptsStr.empty(), "NUMPOINTS must be specified in points definition");
                    int numPts=0;
                    std::stringstream s;
                    s << numptsStr;
                    s >> numPts;

                    CurveSharedPtr curve(MemoryManager<Curve>::AllocateSharedPtr(faceid, type));

                    ASSERTL0(numPts >= 3, "NUMPOINTS for face must be greater than 2");

                    if(numPts == 3)
                    {
                        ASSERTL0(ptsStr != endStr, "Invalid points type.");
                    }

                    // Read points (x, y, z)
                    NekDouble xval, yval, zval;
                    std::istringstream elementDataStrm(elementStr.c_str());
                    try
                    {
                        while(!elementDataStrm.fail())
                        {
                            elementDataStrm >> xval >> yval >> zval;

                            // Need to check it here because we may not be good after the read
                            // indicating that there was nothing to read.
                            if (!elementDataStrm.fail())
                            {
                                PointGeomSharedPtr vert(MemoryManager<PointGeom>::AllocateSharedPtr(m_meshDimension, faceindx, xval, yval, zval));
                                curve->m_points.push_back(vert);
                            }
                        }
                    }
                    catch(...)
                    {
                        NEKERROR(ErrorUtil::efatal,
                                (std::string("Unable to read curve data for FACE: ")
                        + elementStr).c_str());
                    }
                    m_curvedFaces.push_back(curve);

                    facelement = facelement->NextSiblingElement("F");

                } // end if-loop
            } // end while-loop
        } // end of ReadCurves()


        /**
         *
         */
        void MeshGraph::ReadCurves(std::string &infilename)
        {
            TiXmlDocument doc(infilename);
            bool loadOkay = doc.LoadFile();

            std::stringstream errstr;
            errstr << "Unable to load file: " << infilename << std::endl;
            errstr << "Reason: " << doc.ErrorDesc() << std::endl;
            errstr << "Position: Line " << doc.ErrorRow() << ", Column " << doc.ErrorCol() << std::endl;
            ASSERTL0(loadOkay, errstr.str());

            ReadCurves(doc);
        }

        void MeshGraph::SetDomainRange (NekDouble xmin, NekDouble xmax, NekDouble ymin,
                             NekDouble ymax, NekDouble zmin, NekDouble zmax)
        {
            m_domainRange->m_checkShape = false;

            if(m_domainRange == NullDomainRangeShPtr)
            {
                m_domainRange = MemoryManager<DomainRange>::AllocateSharedPtr();
                m_domainRange->m_doXrange = true;
            }

            m_domainRange->m_xmin = xmin;
            m_domainRange->m_xmax = xmax;

            if(ymin == NekConstants::kNekUnsetDouble)
            {
                m_domainRange->m_doYrange = false;
            }
            else
            {
                m_domainRange->m_doYrange = true;
                m_domainRange->m_ymin = ymin;
                m_domainRange->m_ymax = ymax;
            }

            if(zmin == NekConstants::kNekUnsetDouble)
            {
                m_domainRange->m_doZrange = false;
            }
            else
            {
                m_domainRange->m_doZrange = true;
                m_domainRange->m_zmin = zmin;
                m_domainRange->m_zmax = zmax;
            }
        }

        bool MeshGraph::CheckRange(Geometry2D &geom)
        {
            bool returnval = true;

            if(m_domainRange  != NullDomainRangeShPtr)
            {
                int nverts  = geom.GetNumVerts();
                int coordim = geom.GetCoordim();

                // exclude elements outside x range if all vertices not in region
                if(m_domainRange->m_doXrange)
                {
                    int ncnt_low = 0;
                    int ncnt_up = 0;
                    for(int i = 0; i < nverts; ++i)
                    {
                        NekDouble xval = (*geom.GetVertex(i))[0];
                        if(xval < m_domainRange->m_xmin)
                        {
                            ncnt_low++;
                        }

                        if(xval > m_domainRange->m_xmax)
                        {
                            ncnt_up++;
                        }
                    }

                    // check for all verts to be less or greater than
                    // range so that if element spans thin range then
                    // it is still included
                    if((ncnt_up == nverts)||(ncnt_low == nverts))
                    {
                        returnval = false;
                    }
                }

                // exclude elements outside y range if all vertices not in region
                if(m_domainRange->m_doYrange)
                {
                    int ncnt_low = 0;
                    int ncnt_up  = 0;
                    for(int i = 0; i < nverts; ++i)
                    {
                        NekDouble yval = (*geom.GetVertex(i))[1];
                        if(yval < m_domainRange->m_ymin)
                        {
                            ncnt_low++;
                        }

                        if(yval > m_domainRange->m_ymax)
                        {
                            ncnt_up++;
                        }
                    }

                    // check for all verts to be less or greater than
                    // range so that if element spans thin range then
                    // it is still included
                    if((ncnt_up == nverts)||(ncnt_low == nverts))
                    {
                        returnval = false;
                    }
                }

                if(coordim > 2)
                {
                    // exclude elements outside z range if all vertices not in region
                    if(m_domainRange->m_doZrange)
                    {
                        int ncnt_low = 0;
                        int ncnt_up  = 0;

                        for(int i = 0; i < nverts; ++i)
                        {
                            NekDouble zval = (*geom.GetVertex(i))[2];

                            if(zval < m_domainRange->m_zmin)
                            {
                                ncnt_low++;
                            }

                            if(zval > m_domainRange->m_zmax)
                            {
                                ncnt_up++;
                            }
                        }

                        // check for all verts to be less or greater than
                        // range so that if element spans thin range then
                        // it is still included
                        if((ncnt_up == nverts)||(ncnt_low == nverts))
                        {
                            returnval = false;
                        }
                    }
                }
            }
            return returnval;
        }


        /* Domain checker for 3D geometries */
        bool MeshGraph::CheckRange(Geometry3D &geom)
        {
            bool returnval = true;

            if(m_domainRange  != NullDomainRangeShPtr)
            {
                int nverts  = geom.GetNumVerts();

                if(m_domainRange->m_doXrange)
                {
                    int ncnt_low = 0;
                    int ncnt_up = 0;

                    for(int i = 0; i < nverts; ++i)
                    {
                        NekDouble xval = (*geom.GetVertex(i))[0];
                        if(xval < m_domainRange->m_xmin)
                        {
                            ncnt_low++;
                        }

                        if(xval > m_domainRange->m_xmax)
                        {
                            ncnt_up++;
                        }
                    }

                    // check for all verts to be less or greater than
                    // range so that if element spans thin range then
                    // it is still included
                    if((ncnt_up == nverts)||(ncnt_low == nverts))
                    {
                        returnval = false;
                    }
                }

                if(m_domainRange->m_doYrange)
                {
                    int ncnt_low = 0;
                    int ncnt_up = 0;
                    for(int i = 0; i < nverts; ++i)
                    {
                        NekDouble yval = (*geom.GetVertex(i))[1];
                        if(yval < m_domainRange->m_ymin)
                        {
                            ncnt_low++;
                        }

                        if(yval > m_domainRange->m_ymax)
                        {
                            ncnt_up++;
                        }
                    }

                    // check for all verts to be less or greater than
                    // range so that if element spans thin range then
                    // it is still included
                    if((ncnt_up == nverts)||(ncnt_low == nverts))
                    {
                        returnval = false;
                    }
                }

                if(m_domainRange->m_doZrange)
                {
                    int ncnt_low = 0;
                    int ncnt_up  = 0;
                    for(int i = 0; i < nverts; ++i)
                    {
                        NekDouble zval = (*geom.GetVertex(i))[2];

                        if(zval < m_domainRange->m_zmin)
                        {
                            ncnt_low++;
                        }

                        if(zval > m_domainRange->m_zmax)
                        {
                            ncnt_up++;
                        }
                    }

                    // check for all verts to be less or greater than
                    // range so that if element spans thin range then
                    // it is still included
                    if((ncnt_up == nverts)||(ncnt_low == nverts))
                    {
                        returnval = false;
                    }
                }

                if(m_domainRange->m_checkShape)
                {
                    if(geom.GetShapeType() != m_domainRange->m_shapeType)
                    {
                        returnval = false;
                    }
                }

            }

            return returnval;
        }

        /**
         *
         */
        GeometrySharedPtr MeshGraph::GetCompositeItem(int whichComposite, int whichItem)
        {
            GeometrySharedPtr returnval;
            bool error = false;

            if (whichComposite >= 0 && whichComposite < int(m_meshComposites.size()))
            {
                if (whichItem >= 0 && whichItem < int(m_meshComposites[whichComposite]->size()))
                {
                    returnval = m_meshComposites[whichComposite]->at(whichItem);
                }
                else
                {
                    error = true;
                }
            }
            else
            {
                error = true;
            }

            if (error)
            {
                std::ostringstream errStream;
                errStream << "Unable to access composite item [" << whichComposite << "][" << whichItem << "].";

                std::string testStr = errStream.str();

                NEKERROR(ErrorUtil::efatal, testStr.c_str());
            }

            return returnval;
        }


        /**
         *
         */
        void MeshGraph::GetCompositeList(const std::string &compositeStr, CompositeMap &compositeVector) const
        {
            // Parse the composites into a list.
            typedef vector<unsigned int> SeqVector;
            SeqVector seqVector;
            bool parseGood = ParseUtils::GenerateSeqVector(compositeStr.c_str(), seqVector);

            ASSERTL0(parseGood && !seqVector.empty(), (std::string("Unable to read composite index range: ") + compositeStr).c_str());

            SeqVector addedVector;    // Vector of those composites already added to compositeVector;
            for (SeqVector::iterator iter = seqVector.begin(); iter != seqVector.end(); ++iter)
            {
                // Only add a new one if it does not already exist in vector.
                // Can't go back and delete with a vector, so prevent it from
                // being added in the first place.
                if (std::find(addedVector.begin(), addedVector.end(), *iter) == addedVector.end())
                {

                    // If the composite listed is not found and we are working
                    // on a partitioned mesh, silently ignore it.
                    if (m_meshComposites.find(*iter) == m_meshComposites.end()
                            && m_meshPartitioned)
                    {
                        continue;
                    }

                    addedVector.push_back(*iter);
                    Composite composite = GetComposite(*iter);
                    CompositeMap::iterator compIter;
                    if (composite)
                    {
                        compositeVector[*iter] = composite;
                    }
                    else
                    {
                        char str[64];
                        ::sprintf(str, "%d", *iter);
                        NEKERROR(ErrorUtil::ewarning, (std::string("Undefined composite: ") + str).c_str());

                    }
                }
            }
        }


        /**
         *
         */
        const ExpansionMap &MeshGraph::GetExpansions(const std::string variable)
        {
            ExpansionMapShPtr returnval;

            if(m_expansionMapShPtrMap.count(variable))
            {
                returnval = m_expansionMapShPtrMap.find(variable)->second;
            }
            else
            {
                if(m_expansionMapShPtrMap.count("DefaultVar") == 0)
                {
                    NEKERROR(ErrorUtil::efatal, (std::string("Unable to find expansion vector definition for field: ")+variable).c_str());
                }
                returnval = m_expansionMapShPtrMap.find("DefaultVar")->second;
                m_expansionMapShPtrMap[variable] = returnval;

                NEKERROR(ErrorUtil::ewarning, (std::string("Using Default variable expansion definition for field: ")+variable).c_str());
            }

            return *returnval;
        }


        /**
         *
         */
        ExpansionShPtr MeshGraph::GetExpansion(GeometrySharedPtr geom, const std::string variable)
        {
            ExpansionMapIter iter;
            ExpansionShPtr returnval;

            ExpansionMapShPtr expansionMap = m_expansionMapShPtrMap.find(variable)->second;

            for (iter = expansionMap->begin(); iter!=expansionMap->end(); ++iter)
            {
                if ((iter->second)->m_geomShPtr == geom)
                {
                    returnval = iter->second;
                    break;
                }
            }
            return returnval;
        }


        /**
         *
         */
        void MeshGraph::SetExpansions(
                std::vector<LibUtilities::FieldDefinitionsSharedPtr> &fielddef)
        {
            int i, j, k, cnt, id;
            GeometrySharedPtr geom;

            ExpansionMapShPtr expansionMap;

            // Loop over fields and determine unique fields string and
            // declare whole expansion list
            for(i = 0; i < fielddef.size(); ++i)
            {
                for(j = 0; j < fielddef[i]->m_fields.size(); ++j)
                {
                    std::string field = fielddef[i]->m_fields[j];
                    if(m_expansionMapShPtrMap.count(field) == 0)
                    {
                        expansionMap = MemoryManager<ExpansionMap>::AllocateSharedPtr();
                        m_expansionMapShPtrMap[field] = expansionMap;

                        // check to see if DefaultVar also not set and if so assign it to this expansion
                        if(m_expansionMapShPtrMap.count("DefaultVar") == 0)
                        {
                            m_expansionMapShPtrMap["DefaultVar"] = expansionMap;
                        }
                    }

                    // loop over all elements in partition and set expansion
                    expansionMap = m_expansionMapShPtrMap.find(field)->second;
                    LibUtilities::BasisKeyVector def;

                    for(int d = 0; d < m_domain.size(); ++d)
                    {
                        CompositeMap::const_iterator compIter;

                        for (compIter = m_domain[d].begin();
                             compIter != m_domain[d].end(); ++compIter)
                        {
                            GeometryVector::const_iterator x;
                            for (x = compIter->second->begin();
                                 x != compIter->second->end(); ++x)
                            {
                                ExpansionShPtr expansionElementShPtr =
                                            MemoryManager<Expansion>::
                                                    AllocateSharedPtr(*x, def);
                                int id = (*x)->GetGlobalID();
                                (*expansionMap)[id] = expansionElementShPtr;
                            }
                        }
                    }
                }
            }

            // loop over all elements find the geometry shared ptr and
            // set up basiskey vector
            for(i = 0; i < fielddef.size(); ++i)
            {
                cnt = 0;
                std::vector<std::string>  fields = fielddef[i]->m_fields;
                std::vector<unsigned int> nmodes = fielddef[i]->m_numModes;
                std::vector<LibUtilities::BasisType> basis = fielddef[i]->m_basis;
                bool pointDef = fielddef[i]->m_pointsDef;
                bool numPointDef = fielddef[i]->m_numPointsDef;

                // Check points and numpoints
                std::vector<unsigned int> npoints = fielddef[i]->m_numPoints;
                std::vector<LibUtilities::PointsType> points = fielddef[i]->m_points;

                bool UniOrder =  fielddef[i]->m_uniOrder;

                int check = 0;
                for (j=0; j< basis.size(); ++j)
                {
                    if ( 
			(strcmp(LibUtilities::BasisTypeMap[basis[j]], "Modified_A") == 0) ||
			(strcmp(LibUtilities::BasisTypeMap[basis[j]], "Modified_B") == 0) ||
			(strcmp(LibUtilities::BasisTypeMap[basis[j]], "Modified_C") == 0) ||
			(strcmp(LibUtilities::BasisTypeMap[basis[j]], "Ortho_A") == 0) ||
			(strcmp(LibUtilities::BasisTypeMap[basis[j]], "Ortho_B") == 0) ||
			(strcmp(LibUtilities::BasisTypeMap[basis[j]], "Ortho_C") == 0) ||
			(strcmp(LibUtilities::BasisTypeMap[basis[j]], "GLL_Lagrange") == 0) ||
			(strcmp(LibUtilities::BasisTypeMap[basis[j]], "Gauss_Lagrange") == 0) ||
			(strcmp(LibUtilities::BasisTypeMap[basis[j]], "Fourier") == 0) ||
			(strcmp(LibUtilities::BasisTypeMap[basis[j]], "FourierSingleMode") == 0)||
			(strcmp(LibUtilities::BasisTypeMap[basis[j]], "FourierHalfModeRe") == 0) ||
			(strcmp(LibUtilities::BasisTypeMap[basis[j]], "FourierHalfModeIm") == 0))
		      {
                        check++;
                    }
                }

                if (check==basis.size())
                {
                    for (j = 0; j < fielddef[i]->m_elementIDs.size(); ++j)
                    {

                        LibUtilities::BasisKeyVector bkeyvec;
                        id = fielddef[i]->m_elementIDs[j];

                        switch (fielddef[i]->m_shapeType)
                        {
                        case LibUtilities::eSegment:
                        {
                            if(m_segGeoms.count(fielddef[i]->m_elementIDs[j]) == 0)
                            {
                                // skip element likely from parallel read
                                continue;
                            }
                            geom = m_segGeoms[fielddef[i]->m_elementIDs[j]];

                            LibUtilities::PointsKey pkey(nmodes[cnt]+1, LibUtilities::eGaussLobattoLegendre);

                            if(numPointDef&&pointDef)
                            {
                                const LibUtilities::PointsKey pkey1(npoints[cnt], points[0]);
                                pkey = pkey1;
                            }
                            else if(!numPointDef&&pointDef)
                            {
                                const LibUtilities::PointsKey pkey1(nmodes[cnt]+1, points[0]);
                                pkey = pkey1;
                            }
                            else if(numPointDef&&!pointDef)
                            {
                                const LibUtilities::PointsKey pkey1(npoints[cnt], LibUtilities::eGaussLobattoLegendre);
                                pkey = pkey1;
                            }

                            LibUtilities::BasisKey bkey(basis[0], nmodes[cnt], pkey);

                            if(!UniOrder)
                            {
                                cnt++;
                            }
                            bkeyvec.push_back(bkey);
                        }
                        break;
                        case LibUtilities::eTriangle:
                        {
                            if(m_triGeoms.count(fielddef[i]->m_elementIDs[j]) == 0)
                            {
                                // skip element likely from parallel read
                                continue;
                            }
                            geom = m_triGeoms[fielddef[i]->m_elementIDs[j]];

                            LibUtilities::PointsKey pkey(nmodes[cnt]+1, LibUtilities::eGaussLobattoLegendre);
                            if(numPointDef&&pointDef)
                            {
                                const LibUtilities::PointsKey pkey2(npoints[cnt], points[0]);
                                pkey = pkey2;
                            }
                            else if(!numPointDef&&pointDef)
                            {
                                const LibUtilities::PointsKey pkey2(nmodes[cnt]+1, points[0]);
                                pkey = pkey2;
                            }
                            else if(numPointDef&&!pointDef)
                            {
                                const LibUtilities::PointsKey pkey2(npoints[cnt], LibUtilities::eGaussLobattoLegendre);
                                pkey = pkey2;
                            }
                            LibUtilities::BasisKey bkey(basis[0], nmodes[cnt], pkey);

                            bkeyvec.push_back(bkey);

                            LibUtilities::PointsKey pkey1(nmodes[cnt+1], LibUtilities::eGaussRadauMAlpha1Beta0);
                            if(numPointDef&&pointDef)
                            {
                                const LibUtilities::PointsKey pkey2(npoints[cnt+1], points[1]);
                                pkey1 = pkey2;
                            }
                            else if(!numPointDef&&pointDef)
                            {
                                const LibUtilities::PointsKey pkey2(nmodes[cnt+1], points[1]);
                                pkey1 = pkey2;
                            }
                            else if(numPointDef&&!pointDef)
                            {
                                const LibUtilities::PointsKey pkey2(npoints[cnt+1], LibUtilities::eGaussRadauMAlpha1Beta0);
                                pkey1 = pkey2;
                            }
                            LibUtilities::BasisKey bkey1(basis[1], nmodes[cnt+1], pkey1);
                            bkeyvec.push_back(bkey1);

                            if(!UniOrder)
                            {
                                cnt += 2;
                            }
                        }
                        break;
                        case LibUtilities::eQuadrilateral:
                        {
                            if(m_quadGeoms.count(fielddef[i]->m_elementIDs[j]) == 0)
                            {
                                // skip element likely from parallel read
                                continue;
                            }

                            geom = m_quadGeoms[fielddef[i]->m_elementIDs[j]];

                            for(int b = 0; b < 2; ++b)
                            {
                                LibUtilities::PointsKey pkey(nmodes[cnt+b]+1, LibUtilities::eGaussLobattoLegendre);

                                if(numPointDef&&pointDef)
                                {
                                    const LibUtilities::PointsKey pkey2(npoints[cnt+b],points[b]);
                                    pkey = pkey2;
                                }
                                else if(!numPointDef&&pointDef)
                                {
                                    const LibUtilities::PointsKey pkey2(nmodes[cnt+b]+1,points[b]);
                                    pkey = pkey2;
                                }
                                else if(numPointDef&&!pointDef)
                                {
                                    const LibUtilities::PointsKey pkey2(npoints[cnt+b],LibUtilities::eGaussLobattoLegendre);
                                    pkey = pkey2;
                                }
                                LibUtilities::BasisKey bkey(basis[b],nmodes[cnt+b],pkey);
                                bkeyvec.push_back(bkey);
                            }

                            if(!UniOrder)
                            {
                                cnt += 2;
                            }
                        }
                        break;

                        case LibUtilities::eTetrahedron:
                        {
                            k = fielddef[i]->m_elementIDs[j];

                            // allow for possibility that fielddef is
                            // larger than m_graph which can happen in
                            // parallel runs
                            if(m_tetGeoms.count(k) == 0)
                            {
                                continue;
                            }
                            geom = m_tetGeoms[k];

#if 0 //all gll
                            for(int b = 0; b < 3; ++b)
                            {
                                LibUtilities::PointsKey pkey(nmodes[cnt+b], LibUtilities::eGaussLobattoLegendre);

                                if(numPointDef&&pointDef)
                                {
                                    const LibUtilities::PointsKey pkey2(npoints[cnt+b],points[b]);
                                    pkey = pkey2;
                                }
                                else if(!numPointDef&&pointDef)
                                {
                                    const LibUtilities::PointsKey pkey2(nmodes[cnt+b]+1,points[b]);
                                    pkey = pkey2;
                                }
                                else if(numPointDef&&!pointDef)
                                {
                                    const LibUtilities::PointsKey pkey2(npoints[cnt+b],LibUtilities::eGaussLobattoLegendre);
                                    pkey = pkey2;
                                }

                                LibUtilities::BasisKey bkey(basis[b],nmodes[cnt+b],pkey);

                                bkeyvec.push_back(bkey);
                            }
#else
                            {
                                LibUtilities::PointsKey pkey(nmodes[cnt], LibUtilities::eGaussLobattoLegendre);

                                if(numPointDef&&pointDef)
                                {
                                    const LibUtilities::PointsKey pkey2(npoints[cnt],points[0]);
                                    pkey = pkey2;
                                }
                                else if(!numPointDef&&pointDef)
                                {
                                    const LibUtilities::PointsKey pkey2(nmodes[cnt]+1,points[0]);
                                    pkey = pkey2;
                                }
                                else if(numPointDef&&!pointDef)
                                {
                                    const LibUtilities::PointsKey pkey2(npoints[cnt],LibUtilities::eGaussLobattoLegendre);
                                    pkey = pkey2;
                                }

                                LibUtilities::BasisKey bkey(basis[0],nmodes[cnt],pkey);

                                bkeyvec.push_back(bkey);
                            }
                            {
                                LibUtilities::PointsKey pkey(nmodes[cnt+1], LibUtilities::eGaussRadauMAlpha1Beta0);

                                if(numPointDef&&pointDef)
                                {
                                    const LibUtilities::PointsKey pkey2(npoints[cnt+1],points[1]);
                                    pkey = pkey2;
                                }
                                else if(!numPointDef&&pointDef)
                                {
                                    const LibUtilities::PointsKey pkey2(nmodes[cnt+1]+1,points[1]);
                                    pkey = pkey2;
                                }
                                else if(numPointDef&&!pointDef)
                                {
                                    const LibUtilities::PointsKey pkey2(npoints[cnt+1],LibUtilities::eGaussRadauMAlpha1Beta0);
                                    pkey = pkey2;
                                }

                                LibUtilities::BasisKey bkey(basis[1],nmodes[cnt+1],pkey);

                                bkeyvec.push_back(bkey);
                            }

                            {
                                LibUtilities::PointsKey pkey(nmodes[cnt+2], LibUtilities::eGaussRadauMAlpha2Beta0);

                                if(numPointDef&&pointDef)
                                {
                                    const LibUtilities::PointsKey pkey2(npoints[cnt+2],points[2]);
                                    pkey = pkey2;
                                }
                                else if(!numPointDef&&pointDef)
                                {
                                    const LibUtilities::PointsKey pkey2(nmodes[cnt+2]+1,points[2]);
                                    pkey = pkey2;
                                }
                                else if(numPointDef&&!pointDef)
                                {
                                    const LibUtilities::PointsKey pkey2(npoints[cnt+2],LibUtilities::eGaussRadauMAlpha1Beta0);
                                    pkey = pkey2;
                                }

                                LibUtilities::BasisKey bkey(basis[2],nmodes[cnt+2],pkey);

                                bkeyvec.push_back(bkey);
                            }
#endif

                            if(!UniOrder)
                            {
                                cnt += 3;
                            }
                        }
                        break;
                        case LibUtilities::ePrism:
                        {
                            k = fielddef[i]->m_elementIDs[j];
                            if(m_prismGeoms.count(k) == 0)
                            {
                                continue;
                            }
                            geom = m_prismGeoms[k];

#if 0  // all GLL
                            for(int b = 0; b < 3; ++b)
                            {
                                LibUtilities::PointsKey pkey(nmodes[cnt+b],LibUtilities::eGaussLobattoLegendre);

                                if(numPointDef&&pointDef)
                                {
                                    const LibUtilities::PointsKey pkey2(npoints[cnt+b],points[b]);
                                    pkey = pkey2;
                                }
                                else if(!numPointDef&&pointDef)
                                {
                                    const LibUtilities::PointsKey pkey2(nmodes[cnt+b]+1,points[b]);
                                    pkey = pkey2;
                                }
                                else if(numPointDef&&!pointDef)
                                {
                                    const LibUtilities::PointsKey pkey2(npoints[cnt+b],LibUtilities::eGaussLobattoLegendre);
                                    pkey = pkey2;
                                }

                                LibUtilities::BasisKey bkey(basis[b],nmodes[cnt+b],pkey);
                                bkeyvec.push_back(bkey);
                            }
#else
                            for(int b = 0; b < 2; ++b)
                            {
                                LibUtilities::PointsKey pkey(nmodes[cnt+b],LibUtilities::eGaussLobattoLegendre);

                                if(numPointDef&&pointDef)
                                {
                                    const LibUtilities::PointsKey pkey2(npoints[cnt+b],points[b]);
                                    pkey = pkey2;
                                }
                                else if(!numPointDef&&pointDef)
                                {
                                    const LibUtilities::PointsKey pkey2(nmodes[cnt+b]+1,points[b]);
                                    pkey = pkey2;
                                }
                                else if(numPointDef&&!pointDef)
                                {
                                    const LibUtilities::PointsKey pkey2(npoints[cnt+b],LibUtilities::eGaussLobattoLegendre);
                                    pkey = pkey2;
                                }

                                LibUtilities::BasisKey bkey(basis[b],nmodes[cnt+b],pkey);
                                bkeyvec.push_back(bkey);
                            }

                            {
                                LibUtilities::PointsKey pkey(nmodes[cnt+2],LibUtilities::eGaussRadauMAlpha1Beta0);

                                if(numPointDef&&pointDef)
                                {
                                    const LibUtilities::PointsKey pkey2(npoints[cnt+2],points[2]);
                                    pkey = pkey2;
                                }
                                else if(!numPointDef&&pointDef)
                                {
                                    const LibUtilities::PointsKey pkey2(nmodes[cnt+2]+1,points[2]);
                                    pkey = pkey2;
                                }
                                else if(numPointDef&&!pointDef)
                                {
                                    const LibUtilities::PointsKey pkey2(npoints[cnt+2],LibUtilities::eGaussLobattoLegendre);
                                    pkey = pkey2;
                                }

                                LibUtilities::BasisKey bkey(basis[2],nmodes[cnt+2],pkey);
                                bkeyvec.push_back(bkey);
                            }
#endif
                            if(!UniOrder)
                            {
                                cnt += 3;
                            }
                        }
                        break;
                        case LibUtilities::ePyramid:
                        {
                            k = fielddef[i]->m_elementIDs[j];
                            ASSERTL0(m_pyrGeoms.find(k) != m_pyrGeoms.end(),
                                    "Failed to find geometry with same global id");
                            geom = m_pyrGeoms[k];

                            for(int b = 0; b < 3; ++b)
                            {
                                LibUtilities::PointsKey pkey(nmodes[cnt+b],points[b]);

                                if(numPointDef&&pointDef)
                                {
                                    const LibUtilities::PointsKey pkey2(npoints[cnt+b],points[b]);
                                    pkey = pkey2;
                                }
                                else if(!numPointDef&&pointDef)
                                {
                                    const LibUtilities::PointsKey pkey2(nmodes[cnt+b]+1,points[b]);
                                    pkey = pkey2;
                                }
                                else if(numPointDef&&!pointDef)
                                {
                                    const LibUtilities::PointsKey pkey2(npoints[cnt+b],LibUtilities::eGaussLobattoLegendre);
                                    pkey = pkey2;
                                }

                                LibUtilities::BasisKey bkey(basis[b],nmodes[cnt+b],pkey);
                                bkeyvec.push_back(bkey);
                            }

                            if(!UniOrder)
                            {
                                cnt += 3;
                            }
                        }
                        break;
                        case LibUtilities::eHexahedron:
                        {
                            k = fielddef[i]->m_elementIDs[j];
                            if(m_hexGeoms.count(k) == 0)
                            {
                                continue;
                            }

                            geom = m_hexGeoms[k];

                            for(int b = 0; b < 3; ++b)
                            {
                                LibUtilities::PointsKey pkey(nmodes[cnt+b],LibUtilities::eGaussLobattoLegendre);

                                if(numPointDef&&pointDef)
                                {
                                    const LibUtilities::PointsKey pkey2(npoints[cnt+b],points[b]);
                                    pkey = pkey2;
                                }
                                else if(!numPointDef&&pointDef)
                                {
                                    const LibUtilities::PointsKey pkey2(nmodes[cnt+b]+1,points[b]);
                                    pkey = pkey2;
                                }
                                else if(numPointDef&&!pointDef)
                                {
                                    const LibUtilities::PointsKey pkey2(npoints[cnt+b],LibUtilities::eGaussLobattoLegendre);
                                    pkey = pkey2;
                                }

                                LibUtilities::BasisKey bkey(basis[b],nmodes[cnt+b],pkey);
                                bkeyvec.push_back(bkey);
                            }

                            if(!UniOrder)
                            {
                                cnt += 3;
                            }
                        }
                        break;
                        default:
                            ASSERTL0(false,"Need to set up for pyramid and prism 3D Expansions");
                            break;
                        }

                        for(k = 0; k < fields.size(); ++k)
                        {
                            expansionMap = m_expansionMapShPtrMap.find(fields[k])->second;
                            if((*expansionMap).find(id) != (*expansionMap).end())
                            {
                                (*expansionMap)[id]->m_geomShPtr = geom;
                                (*expansionMap)[id]->m_basisKeyVector = bkeyvec;
                            }
                        }
                    }
                }
                else
                {
                    ASSERTL0(false,"Need to set up for non Modified basis");
                }
            }
        }


        /**
         *
         */
        void MeshGraph::SetExpansions(
                std::vector<LibUtilities::FieldDefinitionsSharedPtr> &fielddef,
                std::vector< std::vector<LibUtilities::PointsType> > &pointstype)
        {
            int i,j,k,g,h,cnt,id;
            GeometrySharedPtr geom;

            ExpansionMapShPtr expansionMap;

            // Loop over fields and determine unique fields string and
            // declare whole expansion list
            for(i = 0; i < fielddef.size(); ++i)
            {
                for(j = 0; j < fielddef[i]->m_fields.size(); ++j)
                {
                    std::string field = fielddef[i]->m_fields[j];
                    if(m_expansionMapShPtrMap.count(field) == 0)
                    {
                        expansionMap = MemoryManager<ExpansionMap>::AllocateSharedPtr();
                        m_expansionMapShPtrMap[field] = expansionMap;

                        // check to see if DefaultVar also not set and if so assign it to this expansion
                        if(m_expansionMapShPtrMap.count("DefaultVar") == 0)
                        {
                            m_expansionMapShPtrMap["DefaultVar"] = expansionMap;
                        }

                        // loop over all elements and set expansion
                        for(k = 0; k < fielddef.size(); ++k)
                        {
                            for(h = 0; h < fielddef[k]->m_fields.size(); ++h)
                            {
                                if(fielddef[k]->m_fields[h] == field)
                                {
                                    expansionMap = m_expansionMapShPtrMap.find(field)->second;
                                    LibUtilities::BasisKeyVector def;

                                    for(g = 0; g < fielddef[k]->m_elementIDs.size(); ++g)
                                    {
                                        ExpansionShPtr tmpexp =
                                                MemoryManager<Expansion>::AllocateSharedPtr(geom, def);
                                        (*expansionMap)[fielddef[k]->m_elementIDs[g]] = tmpexp;
                                    }
                                }
                            }
                        }
                    }
                }
            }


            // loop over all elements find the geometry shared ptr and
            // set up basiskey vector
            for(i = 0; i < fielddef.size(); ++i)
            {
                cnt = 0;
                std::vector<std::string>  fields = fielddef[i]->m_fields;
                std::vector<unsigned int> nmodes = fielddef[i]->m_numModes;
                std::vector<LibUtilities::BasisType> basis = fielddef[i]->m_basis;
                bool UniOrder =  fielddef[i]->m_uniOrder;

                for(j = 0; j < fielddef[i]->m_elementIDs.size(); ++j)
                {

                    LibUtilities::BasisKeyVector bkeyvec;
                    id = fielddef[i]->m_elementIDs[j];

                    switch(fielddef[i]->m_shapeType)
                    {
                    case LibUtilities::eSegment:
                    {
                        k = fielddef[i]->m_elementIDs[j];
                        ASSERTL0(m_segGeoms.find(k) != m_segGeoms.end(),
                                "Failed to find geometry with same global id.");
                        geom = m_segGeoms[k];

                        const LibUtilities::PointsKey pkey(nmodes[cnt], pointstype[i][0]);
                        LibUtilities::BasisKey bkey(basis[0], nmodes[cnt], pkey);
                        if(!UniOrder)
                        {
                            cnt++;
                        }
                        bkeyvec.push_back(bkey);
                    }
                    break;
                    case  LibUtilities::eTriangle:
                    {
                        k = fielddef[i]->m_elementIDs[j];
                        ASSERTL0(m_triGeoms.find(k) != m_triGeoms.end(),
                                "Failed to find geometry with same global id.");
                        geom = m_triGeoms[k];
                        for(int b = 0; b < 2; ++b)
                        {
                            const LibUtilities::PointsKey pkey(nmodes[cnt+b],pointstype[i][b]);
                            LibUtilities::BasisKey bkey(basis[b],nmodes[cnt+b],pkey);
                            bkeyvec.push_back(bkey);
                        }

                        if(!UniOrder)
                        {
                            cnt += 2;
                        }
                    }
                    break;
                    case  LibUtilities::eQuadrilateral:
                    {
                        k = fielddef[i]->m_elementIDs[j];
                        ASSERTL0(m_quadGeoms.find(k) != m_quadGeoms.end(),
                                "Failed to find geometry with same global id");
                        geom = m_quadGeoms[k];

                        for(int b = 0; b < 2; ++b)
                        {
                            const LibUtilities::PointsKey pkey(nmodes[cnt+b],pointstype[i][b]);
                            LibUtilities::BasisKey bkey(basis[b],nmodes[cnt+b],pkey);
                            bkeyvec.push_back(bkey);
                        }

                        if(!UniOrder)
                        {
                            cnt += 2;
                        }
                    }
                    break;
                    case  LibUtilities::eTetrahedron:
                    {
                        k = fielddef[i]->m_elementIDs[j];
                        ASSERTL0(m_tetGeoms.find(k) != m_tetGeoms.end(),
                                "Failed to find geometry with same global id");
                        geom = m_tetGeoms[k];

                        for(int b = 0; b < 3; ++b)
                        {
                            const LibUtilities::PointsKey pkey(nmodes[cnt+b],pointstype[i][b]);
                            LibUtilities::BasisKey bkey(basis[b],nmodes[cnt+b],pkey);
                            bkeyvec.push_back(bkey);
                        }

                        if(!UniOrder)
                        {
                            cnt += 2;
                        }
                    }
                    break;
                    case  LibUtilities::ePyramid:
                    {
                        k = fielddef[i]->m_elementIDs[j];
                        ASSERTL0(m_pyrGeoms.find(k) != m_pyrGeoms.end(),
                                "Failed to find geometry with same global id");
                        geom = m_pyrGeoms[k];

                        for(int b = 0; b < 3; ++b)
                        {
                            const LibUtilities::PointsKey pkey(nmodes[cnt+b],pointstype[i][b]);
                            LibUtilities::BasisKey bkey(basis[b],nmodes[cnt+b],pkey);
                            bkeyvec.push_back(bkey);
                        }

                        if(!UniOrder)
                        {
                            cnt += 2;
                        }
                    }
                    break;
                    case  LibUtilities::ePrism:
                    {
                        k = fielddef[i]->m_elementIDs[j];
                        ASSERTL0(m_prismGeoms.find(k) != m_prismGeoms.end(),
                                "Failed to find geometry with same global id");
                        geom = m_prismGeoms[k];

                        for(int b = 0; b < 3; ++b)
                        {
                            const LibUtilities::PointsKey pkey(nmodes[cnt+b],pointstype[i][b]);
                            LibUtilities::BasisKey bkey(basis[b],nmodes[cnt+b],pkey);
                            bkeyvec.push_back(bkey);
                        }

                        if(!UniOrder)
                        {
                            cnt += 2;
                        }
                    }
                    break;
                    case  LibUtilities::eHexahedron:
                    {
                        k = fielddef[i]->m_elementIDs[j];
                        ASSERTL0(m_hexGeoms.find(k) != m_hexGeoms.end(),
                                "Failed to find geometry with same global id");
                        geom = m_hexGeoms[k];

                        for(int b = 0; b < 3; ++b)
                        {
                            const LibUtilities::PointsKey pkey(nmodes[cnt+b],pointstype[i][b]);
                            LibUtilities::BasisKey bkey(basis[b],nmodes[cnt+b],pkey);
                            bkeyvec.push_back(bkey);
                        }

                        if(!UniOrder)
                        {
                            cnt += 2;
                        }
                    }
                    break;
                    default:
                        ASSERTL0(false,"Need to set up for pyramid and prism 3D Expansions");
                        break;
                    }

                    for(k = 0; k < fields.size(); ++k)
                    {
                        expansionMap = m_expansionMapShPtrMap.find(fields[k])->second;
                        if((*expansionMap).find(id) != (*expansionMap).end())
                        {
                            (*expansionMap)[id]->m_geomShPtr = geom;
                            (*expansionMap)[id]->m_basisKeyVector = bkeyvec;
                        }
                    }
                }
            }
        }

        /**
         * \brief Reset all points keys to have equispaced points with
         * optional arguemtn of \a npoints which redefines how many
         * points are to be used.
         */
        void MeshGraph::SetExpansionsToEvenlySpacedPoints(int npoints)
        {
            ExpansionMapShPtrMapIter   it;

            // iterate over all defined expansions
            for(it = m_expansionMapShPtrMap.begin(); it != m_expansionMapShPtrMap.end(); ++it)
            {
                ExpansionMapIter expIt;

                for(expIt = it->second->begin(); expIt != it->second->end(); ++expIt)
                {
                    for(int i = 0; i < expIt->second->m_basisKeyVector.size(); ++i)
                    {
                        LibUtilities::BasisKey  bkeyold = expIt->second->m_basisKeyVector[i];

                        int npts;

                        if(npoints) // use input
                        {
                            npts = npoints;
                        }
                        else
                        {
                            npts = bkeyold.GetNumModes();
                        }


                        const LibUtilities::PointsKey pkey(npts,LibUtilities::ePolyEvenlySpaced);
                        LibUtilities::BasisKey bkeynew(bkeyold.GetBasisType(),bkeyold.GetNumModes(), pkey);
                        expIt->second->m_basisKeyVector[i] = bkeynew;

                    }
                }
            }
        }



<<<<<<< HEAD
        /** 
         * \brief Reset all points keys to have expansion order of \a
         *  nmodes.  we keep the point distribution the same and make
         *  the number of points the same difference from the number
         *  of modes as the original expansion definition
         */
        void MeshGraph::SetExpansionsToPolyOrder(int nmodes)
        {
            ExpansionMapShPtrMapIter   it;

            // iterate over all defined expansions
            for(it = m_expansionMapShPtrMap.begin(); it != m_expansionMapShPtrMap.end(); ++it)
            {
                ExpansionMapIter expIt;
                
                for(expIt = it->second->begin(); expIt != it->second->end(); ++expIt)
                {
                    for(int i = 0; i < expIt->second->m_basisKeyVector.size(); ++i)
                    {
                        LibUtilities::BasisKey  bkeyold = expIt->second->m_basisKeyVector[i]; 
                        
                        int npts = nmodes + (bkeyold.GetNumPoints() - bkeyold.GetNumModes());
                        
                        const LibUtilities::PointsKey pkey(npts,bkeyold.GetPointsType());
                        LibUtilities::BasisKey bkeynew(bkeyold.GetBasisType(),nmodes, pkey);
                        expIt->second->m_basisKeyVector[i] = bkeynew; 
                        
                    }
                }
            }
        }


=======
>>>>>>> aed43873
        /**
         * For each element of shape given by \a shape in field \a
         * var, replace the current BasisKeyVector describing the
         * expansion in each dimension, with the one provided by \a
         * keys.
         *
         * @TODO: Allow selection of elements through a CompositeVector,
         * as well as by type.
         *
         * @param   shape     The shape of elements to be changed.
         * @param   keys      The new basis vector to apply to those elements.
         */
        void MeshGraph::SetBasisKey(LibUtilities::ShapeType   shape,
            LibUtilities::BasisKeyVector    &keys,
            std::string                     var)
        {
            ExpansionMapIter elemIter;

            ExpansionMapShPtr expansionMap = m_expansionMapShPtrMap.find(var)->second;

            for (elemIter = expansionMap->begin(); elemIter != expansionMap->end(); ++elemIter)
            {
                if ((elemIter->second)->m_geomShPtr->GetShapeType() == shape)
                {
                    (elemIter->second)->m_basisKeyVector = keys;
                }
            }
        }


        /**
         *
         */
        LibUtilities::BasisKeyVector MeshGraph::DefineBasisKeyFromExpansionType(
            GeometrySharedPtr   in,
            ExpansionType       type,
            const int           nummodes)
        {
            LibUtilities::BasisKeyVector returnval;

            LibUtilities::ShapeType shape= in->GetShapeType();

            int quadoffset = 1;
            switch(type)
            {
            case eModified:
                quadoffset = 1;
                break;
            case eModifiedQuadPlus1:
                quadoffset = 2;
                break;
            case eModifiedQuadPlus2:
                quadoffset = 3;
                break;
            default:
                break;
            }

            switch(type)
            {
            case eModified:
            case eModifiedQuadPlus1:
            case eModifiedQuadPlus2:
                {
                    switch (shape)
                    {
                    case LibUtilities::eSegment:
                        {
                            const LibUtilities::PointsKey pkey(nummodes+quadoffset, LibUtilities::eGaussLobattoLegendre);
                            LibUtilities::BasisKey bkey(LibUtilities::eModified_A, nummodes, pkey);
                            returnval.push_back(bkey);
                        }
                        break;
                    case LibUtilities::eQuadrilateral:
                        {
                            const LibUtilities::PointsKey pkey(nummodes+quadoffset, LibUtilities::eGaussLobattoLegendre);
                            LibUtilities::BasisKey bkey(LibUtilities::eModified_A, nummodes, pkey);
                            returnval.push_back(bkey);
                            returnval.push_back(bkey);
                        }
                        break;
                    case LibUtilities::eHexahedron:
                        {
                            const LibUtilities::PointsKey pkey(nummodes+quadoffset, LibUtilities::eGaussLobattoLegendre);
                            LibUtilities::BasisKey bkey(LibUtilities::eModified_A, nummodes, pkey);
                            returnval.push_back(bkey);
                            returnval.push_back(bkey);
                            returnval.push_back(bkey);
                        }
                        break;
                    case LibUtilities::eTriangle:
                        {
                            const LibUtilities::PointsKey pkey(nummodes+quadoffset, LibUtilities::eGaussLobattoLegendre);
                            LibUtilities::BasisKey bkey(LibUtilities::eModified_A, nummodes, pkey);
                            returnval.push_back(bkey);

                            const LibUtilities::PointsKey pkey1(nummodes+quadoffset-1, LibUtilities::eGaussRadauMAlpha1Beta0);
                            LibUtilities::BasisKey bkey1(LibUtilities::eModified_B, nummodes, pkey1);

                            returnval.push_back(bkey1);
                        }
                        break;
                    case LibUtilities::eTetrahedron:
                        {
                            const LibUtilities::PointsKey pkey(nummodes+quadoffset, LibUtilities::eGaussLobattoLegendre);
                            LibUtilities::BasisKey bkey(LibUtilities::eModified_A, nummodes, pkey);
                            returnval.push_back(bkey);

                            const LibUtilities::PointsKey pkey1(nummodes+quadoffset-1, LibUtilities::eGaussRadauMAlpha1Beta0);
                            LibUtilities::BasisKey bkey1(LibUtilities::eModified_B, nummodes, pkey1);
                            returnval.push_back(bkey1);

                            const LibUtilities::PointsKey pkey2(nummodes+quadoffset-1, LibUtilities::eGaussRadauMAlpha2Beta0);
                            LibUtilities::BasisKey bkey2(LibUtilities::eModified_C, nummodes, pkey2);
                            returnval.push_back(bkey2);
                        }
                        break;
                    case LibUtilities::ePyramid:
                        {
                            const LibUtilities::PointsKey pkey(nummodes+quadoffset, LibUtilities::eGaussLobattoLegendre);
                            LibUtilities::BasisKey bkey(LibUtilities::eModified_A, nummodes, pkey);
                            returnval.push_back(bkey);
                            returnval.push_back(bkey);

                            const LibUtilities::PointsKey pkey1(nummodes+quadoffset-1, LibUtilities::eGaussRadauMAlpha2Beta0);
                            LibUtilities::BasisKey bkey1(LibUtilities::eModified_C, nummodes, pkey1);
                            returnval.push_back(bkey1);
                        }
                        break;
                    case LibUtilities::ePrism:
                        {
                            const LibUtilities::PointsKey pkey(nummodes+quadoffset, LibUtilities::eGaussLobattoLegendre);
                            LibUtilities::BasisKey bkey(LibUtilities::eModified_A, nummodes, pkey);
                            returnval.push_back(bkey);
                            returnval.push_back(bkey);

                            const LibUtilities::PointsKey pkey1(nummodes+quadoffset-1, LibUtilities::eGaussRadauMAlpha1Beta0);
                            LibUtilities::BasisKey bkey1(LibUtilities::eModified_B, nummodes, pkey1);
                            returnval.push_back(bkey1);

                        }
                        break;
                    default:
                        {
                            ASSERTL0(false,"Expansion not defined in switch for this shape");
                        }
                        break;
                    }
                }
                break;

            case eGLL_Lagrange:
                {
                    switch(shape)
                    {
                    case LibUtilities::eSegment:
                        {
                            const LibUtilities::PointsKey pkey(nummodes+1, LibUtilities::eGaussLobattoLegendre);
                            LibUtilities::BasisKey bkey(LibUtilities::eGLL_Lagrange, nummodes, pkey);
                        returnval.push_back(bkey);
                        }
                        break;
                    case LibUtilities::eQuadrilateral:
                        {
                            const LibUtilities::PointsKey pkey(nummodes+1, LibUtilities::eGaussLobattoLegendre);
                            LibUtilities::BasisKey bkey(LibUtilities::eGLL_Lagrange, nummodes, pkey);
                            returnval.push_back(bkey);
                            returnval.push_back(bkey);
                        }
                        break;
                    case LibUtilities::eTriangle: // define with corrects points key
                        // and change to Ortho on construction
                        {
                            const LibUtilities::PointsKey pkey(nummodes+1, LibUtilities::eGaussLobattoLegendre);
                            LibUtilities::BasisKey bkey(LibUtilities::eGLL_Lagrange, nummodes, pkey);
                            returnval.push_back(bkey);

                            const LibUtilities::PointsKey pkey1(nummodes, LibUtilities::eGaussRadauMAlpha1Beta0);
                            LibUtilities::BasisKey bkey1(LibUtilities::eOrtho_B, nummodes, pkey1);
                            returnval.push_back(bkey1);
                        }
                        break;
                    case LibUtilities::eHexahedron:
                        {
                            const LibUtilities::PointsKey pkey(nummodes+1,LibUtilities::eGaussLobattoLegendre);
                            LibUtilities::BasisKey bkey(LibUtilities::eGLL_Lagrange, nummodes, pkey);

                            returnval.push_back(bkey);
                            returnval.push_back(bkey);
                            returnval.push_back(bkey);
                        }
                        break;
                    default:
                        {
                            ASSERTL0(false, "Expansion not defined in switch  for this shape");
                        }
                        break;
                    }
                }
                break;

            case eGauss_Lagrange:
                {
                    switch (shape)
                    {
                    case LibUtilities::eSegment:
                        {
                            const LibUtilities::PointsKey pkey(nummodes, LibUtilities::eGaussGaussLegendre);
                            LibUtilities::BasisKey bkey(LibUtilities::eGauss_Lagrange, nummodes, pkey);

                            returnval.push_back(bkey);
                        }
                        break;
                    case LibUtilities::eQuadrilateral:
                        {
                            const LibUtilities::PointsKey pkey(nummodes,LibUtilities::eGaussGaussLegendre);
                            LibUtilities::BasisKey bkey(LibUtilities::eGauss_Lagrange, nummodes, pkey);

                            returnval.push_back(bkey);
                            returnval.push_back(bkey);
                        }
                        break;
                    case LibUtilities::eHexahedron:
                        {
                            const LibUtilities::PointsKey pkey(nummodes,LibUtilities::eGaussGaussLegendre);
                            LibUtilities::BasisKey bkey(LibUtilities::eGauss_Lagrange, nummodes, pkey);

                            returnval.push_back(bkey);
                            returnval.push_back(bkey);
                            returnval.push_back(bkey);
                        }
                        break;
                    default:
                        {
                            ASSERTL0(false, "Expansion not defined in switch  for this shape");
                        }
                        break;
                    }
                }
                break;

            case eOrthogonal:
                {
                    switch (shape)
                    {
                    case LibUtilities::eSegment:
                        {
                            const LibUtilities::PointsKey pkey(nummodes+1, LibUtilities::eGaussLobattoLegendre);
                            LibUtilities::BasisKey bkey(LibUtilities::eOrtho_A, nummodes, pkey);

                            returnval.push_back(bkey);
                        }
                        break;
                    case LibUtilities::eTriangle:
                        {
                            const LibUtilities::PointsKey pkey(nummodes+1, LibUtilities::eGaussLobattoLegendre);
                            LibUtilities::BasisKey bkey(LibUtilities::eOrtho_A, nummodes, pkey);

                            returnval.push_back(bkey);

                            const LibUtilities::PointsKey pkey1(nummodes, LibUtilities::eGaussRadauMAlpha1Beta0);
                            LibUtilities::BasisKey bkey1(LibUtilities::eOrtho_B, nummodes, pkey1);

                            returnval.push_back(bkey1);
                        }
                        break;
                    case LibUtilities::eQuadrilateral:
                        {
                            const LibUtilities::PointsKey pkey(nummodes+1, LibUtilities::eGaussLobattoLegendre);
                            LibUtilities::BasisKey bkey(LibUtilities::eOrtho_A, nummodes, pkey);

                            returnval.push_back(bkey);
                            returnval.push_back(bkey);
                        }
                        break;
                    case LibUtilities::eTetrahedron:
                        {
                            const LibUtilities::PointsKey pkey(nummodes+1, LibUtilities::eGaussLobattoLegendre);
                            LibUtilities::BasisKey bkey(LibUtilities::eOrtho_A, nummodes, pkey);

                            returnval.push_back(bkey);

                            const LibUtilities::PointsKey pkey1(nummodes, LibUtilities::eGaussRadauMAlpha1Beta0);
                            LibUtilities::BasisKey bkey1(LibUtilities::eOrtho_B, nummodes, pkey1);

                            returnval.push_back(bkey1);

                            const LibUtilities::PointsKey pkey2(nummodes, LibUtilities::eGaussRadauMAlpha2Beta0);
                            LibUtilities::BasisKey bkey2(LibUtilities::eOrtho_C, nummodes, pkey2);
                        }
                        break;
                    default:
                        {
                    ASSERTL0(false,"Expansion not defined in switch  for this shape");
                        }
                        break;
                    }
                }
                break;

            case eGLL_Lagrange_SEM:
                {
                    switch (shape)
                    {
                    case LibUtilities::eSegment:
                        {
                            const LibUtilities::PointsKey pkey(nummodes, LibUtilities::eGaussLobattoLegendre);
                    LibUtilities::BasisKey bkey(LibUtilities::eGLL_Lagrange, nummodes, pkey);

                    returnval.push_back(bkey);
                }
                break;
                case LibUtilities::eQuadrilateral:
                {
                    const LibUtilities::PointsKey pkey(nummodes, LibUtilities::eGaussLobattoLegendre);
                    LibUtilities::BasisKey bkey(LibUtilities::eGLL_Lagrange, nummodes, pkey);

                    returnval.push_back(bkey);
                    returnval.push_back(bkey);
                }
                break;
                case LibUtilities::eHexahedron:
                {
                    const LibUtilities::PointsKey pkey(nummodes, LibUtilities::eGaussLobattoLegendre);
                    LibUtilities::BasisKey bkey(LibUtilities::eGLL_Lagrange, nummodes, pkey);

                    returnval.push_back(bkey);
                    returnval.push_back(bkey);
                    returnval.push_back(bkey);
                }
                break;
                default:
                {
                    ASSERTL0(false,"Expansion not defined in switch  for this shape");
                }
                break;
                }
            }
            break;


            case eFourier:
            {
                switch (shape)
                {
                case LibUtilities::eSegment:
                {
                    const LibUtilities::PointsKey pkey(nummodes, LibUtilities::eFourierEvenlySpaced);
                    LibUtilities::BasisKey bkey(LibUtilities::eFourier, nummodes, pkey);
                    returnval.push_back(bkey);
                }
                break;
                case LibUtilities::eQuadrilateral:
                {
                    const LibUtilities::PointsKey pkey(nummodes, LibUtilities::eFourierEvenlySpaced);
                    LibUtilities::BasisKey bkey(LibUtilities::eFourier, nummodes, pkey);
                    returnval.push_back(bkey);
                    returnval.push_back(bkey);
                }
                break;
                case LibUtilities::eHexahedron:
                {
                    const LibUtilities::PointsKey pkey(nummodes, LibUtilities::eFourierEvenlySpaced);
                    LibUtilities::BasisKey bkey(LibUtilities::eFourier, nummodes, pkey);
                    returnval.push_back(bkey);
                    returnval.push_back(bkey);
                    returnval.push_back(bkey);
                }
                break;
                default:
                {
                    ASSERTL0(false,"Expansion not defined in switch  for this shape");
                }
                break;
                }
            }
            break;


            case eFourierSingleMode:
            {
                switch (shape)
                {
                    case LibUtilities::eSegment:
                    {
                        const LibUtilities::PointsKey pkey(nummodes, LibUtilities::eFourierSingleModeSpaced);
                        LibUtilities::BasisKey bkey(LibUtilities::eFourierSingleMode, nummodes, pkey);
                        returnval.push_back(bkey);
                    }
                    break;
                    case LibUtilities::eQuadrilateral:
                    {
                        const LibUtilities::PointsKey pkey(nummodes, LibUtilities::eFourierSingleModeSpaced);
                        LibUtilities::BasisKey bkey(LibUtilities::eFourierSingleMode, nummodes, pkey);
                        returnval.push_back(bkey);
                        returnval.push_back(bkey);
                    }
                    break;
                    case LibUtilities::eHexahedron:
                    {
                        const LibUtilities::PointsKey pkey(nummodes, LibUtilities::eFourierSingleModeSpaced);
                        LibUtilities::BasisKey bkey(LibUtilities::eFourierSingleMode, nummodes, pkey);
                        returnval.push_back(bkey);
                        returnval.push_back(bkey);
                        returnval.push_back(bkey);
                    }
                    break;
                    default:
                    {
                        ASSERTL0(false,"Expansion not defined in switch  for this shape");
                    }
                    break;
                }
            }
            break;

            case eFourierHalfModeRe:
            {
                switch (shape)
                {
                    case LibUtilities::eSegment:
                    {
                        const LibUtilities::PointsKey pkey(nummodes, LibUtilities::eFourierSingleModeSpaced);
                        LibUtilities::BasisKey bkey(LibUtilities::eFourierHalfModeRe, nummodes, pkey);
                        returnval.push_back(bkey);
                    }
                    break;
                    case LibUtilities::eQuadrilateral:
                    {
                        const LibUtilities::PointsKey pkey(nummodes, LibUtilities::eFourierSingleModeSpaced);
                        LibUtilities::BasisKey bkey(LibUtilities::eFourierHalfModeRe, nummodes, pkey);
                        returnval.push_back(bkey);
                        returnval.push_back(bkey);
                    }
                    break;
                    case LibUtilities::eHexahedron:
                    {
                        const LibUtilities::PointsKey pkey(nummodes, LibUtilities::eFourierSingleModeSpaced);
                        LibUtilities::BasisKey bkey(LibUtilities::eFourierHalfModeRe, nummodes, pkey);
                        returnval.push_back(bkey);
                        returnval.push_back(bkey);
                        returnval.push_back(bkey);
                    }
                        break;
                    default:
                    {
                        ASSERTL0(false,"Expansion not defined in switch  for this shape");
                    }
                    break;
                }
            }
            break;

            case eFourierHalfModeIm:
            {
                switch (shape)
                {
                    case LibUtilities::eSegment:
                    {
                        const LibUtilities::PointsKey pkey(nummodes, LibUtilities::eFourierSingleModeSpaced);
                        LibUtilities::BasisKey bkey(LibUtilities::eFourierHalfModeIm, nummodes, pkey);
                        returnval.push_back(bkey);
                    }
                    break;
                    case LibUtilities::eQuadrilateral:
                    {
                        const LibUtilities::PointsKey pkey(nummodes, LibUtilities::eFourierSingleModeSpaced);
                        LibUtilities::BasisKey bkey(LibUtilities::eFourierHalfModeIm, nummodes, pkey);
                        returnval.push_back(bkey);
                        returnval.push_back(bkey);
                    }
                    break;
                    case LibUtilities::eHexahedron:
                    {
                        const LibUtilities::PointsKey pkey(nummodes, LibUtilities::eFourierSingleModeSpaced);
                        LibUtilities::BasisKey bkey(LibUtilities::eFourierHalfModeIm, nummodes, pkey);
                        returnval.push_back(bkey);
                        returnval.push_back(bkey);
                        returnval.push_back(bkey);
                    }
                    break;
                    default:
                    {
                        ASSERTL0(false,"Expansion not defined in switch  for this shape");
                    }
                    break;
                }
            }
            break;

            case eChebyshev:
            {
                switch (shape)
                {
                case LibUtilities::eSegment:
                {
                    const LibUtilities::PointsKey pkey(nummodes, LibUtilities::eGaussGaussChebyshev);
                    LibUtilities::BasisKey bkey(LibUtilities::eChebyshev, nummodes, pkey);
                    returnval.push_back(bkey);
                }
                break;
                case LibUtilities::eQuadrilateral:
                {
                    const LibUtilities::PointsKey pkey(nummodes, LibUtilities::eGaussGaussChebyshev);
                    LibUtilities::BasisKey bkey(LibUtilities::eChebyshev, nummodes, pkey);
                    returnval.push_back(bkey);
                    returnval.push_back(bkey);
                }
                break;
                case LibUtilities::eHexahedron:
                {
                    const LibUtilities::PointsKey pkey(nummodes, LibUtilities::eGaussGaussChebyshev);
                    LibUtilities::BasisKey bkey(LibUtilities::eChebyshev, nummodes, pkey);
                    returnval.push_back(bkey);
                    returnval.push_back(bkey);
                    returnval.push_back(bkey);
                }
                break;
                default:
                {
                    ASSERTL0(false,"Expansion not defined in switch  for this shape");
                }
                break;
                }
            }
            break;

            case eFourierChebyshev:
            {
                switch (shape)
                {
                case LibUtilities::eQuadrilateral:
                {
                    const LibUtilities::PointsKey pkey(nummodes, LibUtilities::eFourierEvenlySpaced);
                    LibUtilities::BasisKey bkey(LibUtilities::eFourier, nummodes, pkey);
                    returnval.push_back(bkey);

                    const LibUtilities::PointsKey pkey1(nummodes, LibUtilities::eGaussGaussChebyshev);
                    LibUtilities::BasisKey bkey1(LibUtilities::eChebyshev, nummodes, pkey1);
                    returnval.push_back(bkey1);
                }
                break;
                default:
                {
                    ASSERTL0(false,"Expansion not defined in switch  for this shape");
                }
                break;
                }
            }
            break;

            case eChebyshevFourier:
            {
                switch (shape)
                {
                case LibUtilities::eQuadrilateral:
                {
                    const LibUtilities::PointsKey pkey1(nummodes, LibUtilities::eGaussGaussChebyshev);
                    LibUtilities::BasisKey bkey1(LibUtilities::eChebyshev, nummodes, pkey1);
                    returnval.push_back(bkey1);

                    const LibUtilities::PointsKey pkey(nummodes, LibUtilities::eFourierEvenlySpaced);
                    LibUtilities::BasisKey bkey(LibUtilities::eFourier, nummodes, pkey);
                    returnval.push_back(bkey);
                }
                break;
                default:
                {
                    ASSERTL0(false,"Expansion not defined in switch  for this shape");
                }
                break;
                }
            }
            break;

            case eFourierModified:
            {
                switch (shape)
                {
                case LibUtilities::eQuadrilateral:
                {
                    const LibUtilities::PointsKey pkey(nummodes, LibUtilities::eFourierEvenlySpaced);
                    LibUtilities::BasisKey bkey(LibUtilities::eFourier, nummodes, pkey);
                    returnval.push_back(bkey);

                    const LibUtilities::PointsKey pkey1(nummodes+1, LibUtilities::eGaussLobattoLegendre);
                    LibUtilities::BasisKey bkey1(LibUtilities::eModified_A, nummodes, pkey1);
                    returnval.push_back(bkey1);
                }
                break;
                default:
                {
                    ASSERTL0(false,"Expansion not defined in switch  for this shape");
                }
                break;
                }
            }
            break;

            default:
            {
                ASSERTL0(false,"Expansion type not defined");
            }
            break;

            }

            return returnval;
        }

        /**
         *
         */
        LibUtilities::BasisKeyVector
                            MeshGraph::DefineBasisKeyFromExpansionTypeHomo(
                GeometrySharedPtr in,
                ExpansionType type_x,
                ExpansionType type_y,
                ExpansionType type_z,
                const int nummodes_x,
                const int nummodes_y,
                const int nummodes_z)
        {
            LibUtilities::BasisKeyVector returnval;

            LibUtilities::ShapeType shape = in->GetShapeType();

            switch (shape)
            {
                case LibUtilities::eSegment:
                {
                    ASSERTL0(false,"Homogeneous expansion not defined for this shape");
                }
                break;

                case LibUtilities::eQuadrilateral:
                {
                    ASSERTL0(false,"Homogeneous expansion not defined for this shape");
                }
                break;

                case LibUtilities::eHexahedron:
                {
                    switch(type_x)
                    {
                        case eFourier:
                        {
                            const LibUtilities::PointsKey pkey1(nummodes_x,LibUtilities::eFourierEvenlySpaced);
                            LibUtilities::BasisKey bkey1(LibUtilities::eFourier,nummodes_x,pkey1);
                            returnval.push_back(bkey1);
                        }
                            break;

						case eFourierSingleMode:
                        {
                            const LibUtilities::PointsKey pkey1(nummodes_x,LibUtilities::eFourierSingleModeSpaced);
                            LibUtilities::BasisKey bkey1(LibUtilities::eFourierSingleMode,nummodes_x,pkey1);
                            returnval.push_back(bkey1);
                        }
                            break;

						case eFourierHalfModeRe:
                        {
                            const LibUtilities::PointsKey pkey1(nummodes_x,LibUtilities::eFourierSingleModeSpaced);
                            LibUtilities::BasisKey bkey1(LibUtilities::eFourierHalfModeRe,nummodes_x,pkey1);
                            returnval.push_back(bkey1);
                        }
                            break;

						case eFourierHalfModeIm:
                        {
                            const LibUtilities::PointsKey pkey1(nummodes_x,LibUtilities::eFourierSingleModeSpaced);
                            LibUtilities::BasisKey bkey1(LibUtilities::eFourierHalfModeIm,nummodes_x,pkey1);
                            returnval.push_back(bkey1);
                        }
                            break;


                        case eChebyshev:
                        {
                            const LibUtilities::PointsKey pkey1(nummodes_x,LibUtilities::eGaussGaussChebyshev);
                            LibUtilities::BasisKey bkey1(LibUtilities::eChebyshev,nummodes_x,pkey1);
                            returnval.push_back(bkey1);
                        }
                            break;



                        default:
                        {
                            ASSERTL0(false,"Homogeneous expansion can be of Fourier or Chebyshev type only");
                        }
                            break;
                    }


                    switch(type_y)
                    {
                        case eFourier:
                        {
                            const LibUtilities::PointsKey pkey2(nummodes_y,LibUtilities::eFourierEvenlySpaced);
                            LibUtilities::BasisKey bkey2(LibUtilities::eFourier,nummodes_y,pkey2);
                            returnval.push_back(bkey2);
                        }
                            break;


						case eFourierSingleMode:
                        {
                            const LibUtilities::PointsKey pkey2(nummodes_y,LibUtilities::eFourierSingleModeSpaced);
                            LibUtilities::BasisKey bkey2(LibUtilities::eFourierSingleMode,nummodes_y,pkey2);
                            returnval.push_back(bkey2);
                        }
                            break;

						case eFourierHalfModeRe:
                        {
                            const LibUtilities::PointsKey pkey2(nummodes_y,LibUtilities::eFourierSingleModeSpaced);
                            LibUtilities::BasisKey bkey2(LibUtilities::eFourierHalfModeRe,nummodes_y,pkey2);
                            returnval.push_back(bkey2);
                        }
                            break;

						case eFourierHalfModeIm:
                        {
                            const LibUtilities::PointsKey pkey2(nummodes_y,LibUtilities::eFourierSingleModeSpaced);
                            LibUtilities::BasisKey bkey2(LibUtilities::eFourierHalfModeIm,nummodes_y,pkey2);
                            returnval.push_back(bkey2);
                        }
                            break;

                        case eChebyshev:
                        {
                            const LibUtilities::PointsKey pkey2(nummodes_y,LibUtilities::eGaussGaussChebyshev);
                            LibUtilities::BasisKey bkey2(LibUtilities::eChebyshev,nummodes_y,pkey2);
                            returnval.push_back(bkey2);
                        }
                            break;

                        default:
                        {
                            ASSERTL0(false,"Homogeneous expansion can be of Fourier or Chebyshev type only");
                        }
                            break;
                    }

                    switch(type_z)
                    {
                        case eFourier:
                        {
                            const LibUtilities::PointsKey pkey3(nummodes_z,LibUtilities::eFourierEvenlySpaced);
                            LibUtilities::BasisKey bkey3(LibUtilities::eFourier,nummodes_z,pkey3);
                            returnval.push_back(bkey3);
                        }
                            break;

						case eFourierSingleMode:
                        {
                            const LibUtilities::PointsKey pkey3(nummodes_z,LibUtilities::eFourierSingleModeSpaced);
                            LibUtilities::BasisKey bkey3(LibUtilities::eFourierSingleMode,nummodes_z,pkey3);
                            returnval.push_back(bkey3);
                        }
                            break;

						case eFourierHalfModeRe:
                        {
                            const LibUtilities::PointsKey pkey3(nummodes_z,LibUtilities::eFourierSingleModeSpaced);
                            LibUtilities::BasisKey bkey3(LibUtilities::eFourierHalfModeRe,nummodes_z,pkey3);
                            returnval.push_back(bkey3);
                        }
                            break;

						case eFourierHalfModeIm:
                        {
                            const LibUtilities::PointsKey pkey3(nummodes_z,LibUtilities::eFourierSingleModeSpaced);
                            LibUtilities::BasisKey bkey3(LibUtilities::eFourierHalfModeIm,nummodes_z,pkey3);
                            returnval.push_back(bkey3);
                        }
                            break;

                        case eChebyshev:
                        {
                            const LibUtilities::PointsKey pkey3(nummodes_z,LibUtilities::eGaussGaussChebyshev);
                            LibUtilities::BasisKey bkey3(LibUtilities::eChebyshev,nummodes_z,pkey3);
                            returnval.push_back(bkey3);
                        }
                            break;

                        default:
                        {
                            ASSERTL0(false,"Homogeneous expansion can be of Fourier or Chebyshev type only");
                        }
                            break;
                    }
                }
                break;

                case LibUtilities::eTriangle:
                {
                    ASSERTL0(false,"Homogeneous expansion not defined for this shape");
                }
                break;

                case LibUtilities::eTetrahedron:
                {
                    ASSERTL0(false,"Homogeneous expansion not defined for this shape");
                }
                break;

                default:
                    ASSERTL0(false,"Expansion not defined in switch  for this shape");
                break;
            }

            return returnval;
        }


        /**
         *
         */
        PointGeomSharedPtr MeshGraph::AddVertex(NekDouble x, NekDouble y, NekDouble z)
        {
            unsigned int nextId = m_vertSet.rbegin()->first + 1;
            PointGeomSharedPtr vert(MemoryManager<PointGeom>::AllocateSharedPtr(m_spaceDimension, nextId, x, y, z));
            m_vertSet[nextId] = vert;
            return vert;
        }


        /**
         *
         */
        SegGeomSharedPtr MeshGraph::AddEdge(PointGeomSharedPtr v0, PointGeomSharedPtr v1,
                CurveSharedPtr curveDefinition)
        {
            PointGeomSharedPtr vertices[] = {v0, v1};
            SegGeomSharedPtr edge;
            int edgeId = m_segGeoms.rbegin()->first + 1;

            if( curveDefinition )
            {
                edge = MemoryManager<SegGeom>::AllocateSharedPtr(edgeId, m_spaceDimension, vertices, curveDefinition);
            }
            else
            {
                edge = MemoryManager<SegGeom>::AllocateSharedPtr(edgeId, m_spaceDimension, vertices);
            }
            m_segGeoms[edgeId] = edge;
            return edge;
        }


        /**
         *
         */
        TriGeomSharedPtr MeshGraph::AddTriangle(SegGeomSharedPtr edges[], StdRegions::Orientation orient[])
        {
            int indx = m_triGeoms.rbegin()->first + 1;
            TriGeomSharedPtr trigeom(MemoryManager<TriGeom>::AllocateSharedPtr(indx, edges, orient));
            trigeom->SetGlobalID(indx);

            m_triGeoms[indx] = trigeom;

            return trigeom;
        }


        /**
         *
         */
        QuadGeomSharedPtr MeshGraph::AddQuadrilateral(SegGeomSharedPtr edges[], StdRegions::Orientation orient[])
        {
            int indx = m_quadGeoms.rbegin()->first + 1;
            QuadGeomSharedPtr quadgeom(MemoryManager<QuadGeom>::AllocateSharedPtr(indx, edges, orient));
            quadgeom->SetGlobalID(indx);

            m_quadGeoms[indx] = quadgeom;
            return quadgeom;
        }


        /**
         *
         */
        PrismGeomSharedPtr MeshGraph::AddPrism(TriGeomSharedPtr tfaces[PrismGeom::kNtfaces],
                QuadGeomSharedPtr qfaces[PrismGeom::kNqfaces])
        {
            // Setting the orientation is disabled in the reader.  Why?
            Geometry2DSharedPtr faces[] = { qfaces[0], tfaces[0], qfaces[1], tfaces[1], qfaces[2] };
            unsigned int index = m_prismGeoms.rbegin()->first + 1;
            PrismGeomSharedPtr prismgeom(MemoryManager<PrismGeom>::AllocateSharedPtr(faces));
            prismgeom->SetGlobalID(index);

            m_prismGeoms[index] = prismgeom;
            return prismgeom;
        }


        /**
         *
         */
        TetGeomSharedPtr MeshGraph::AddTetrahedron(TriGeomSharedPtr tfaces[TetGeom::kNtfaces])
        {
            unsigned int index = m_tetGeoms.rbegin()->first + 1;
            TetGeomSharedPtr tetgeom(MemoryManager<TetGeom>::AllocateSharedPtr(tfaces));
            tetgeom->SetGlobalID(index);

            m_tetGeoms[index] = tetgeom;
            return tetgeom;
        }


        /**
         *
         */
        PyrGeomSharedPtr MeshGraph::AddPyramid(TriGeomSharedPtr tfaces[PyrGeom::kNtfaces],
                QuadGeomSharedPtr qfaces[PyrGeom::kNqfaces])
        {
            Geometry2DSharedPtr faces[] = { qfaces[0], tfaces[0], tfaces[1], tfaces[2], tfaces[3] };
            unsigned int index = m_pyrGeoms.rbegin()->first + 1;

            PyrGeomSharedPtr pyrgeom(MemoryManager<PyrGeom>::AllocateSharedPtr(faces));
            pyrgeom->SetGlobalID(index);

            m_pyrGeoms[index] = pyrgeom;
            return pyrgeom;
        }


        /**
         *
         */
        HexGeomSharedPtr MeshGraph::AddHexahedron(QuadGeomSharedPtr qfaces[HexGeom::kNqfaces])
        {
            unsigned int index = m_hexGeoms.rbegin()->first + 1;
            HexGeomSharedPtr hexgeom(MemoryManager<HexGeom>::AllocateSharedPtr(qfaces));
            hexgeom->SetGlobalID(index);
            m_hexGeoms[index] = hexgeom;
            return hexgeom;
        }


        /**
         * Generate a single vector of Expansion structs mapping global element
         * ID to a corresponding Geometry shared pointer and basis key.
         *
         * Expansion map ensures elements which appear in multiple composites
         * within the domain are only listed once.
         */
        ExpansionMapShPtr MeshGraph::SetUpExpansionMap(void)
        {
            ExpansionMapShPtr returnval;
            returnval = MemoryManager<ExpansionMap>::AllocateSharedPtr();

            for(int d = 0; d < m_domain.size(); ++d)
            {
                CompositeMap::const_iterator compIter;

                for (compIter = m_domain[d].begin(); compIter != m_domain[d].end(); ++compIter)
                {
                    GeometryVector::const_iterator x;
                    for (x = compIter->second->begin(); x != compIter->second->end(); ++x)
                    {
                        LibUtilities::BasisKeyVector def;
                        ExpansionShPtr expansionElementShPtr =
                            MemoryManager<Expansion>::AllocateSharedPtr(*x, def);
                        int id = (*x)->GetGlobalID();
                        (*returnval)[id] = expansionElementShPtr;
                    }
                }
            }

            return returnval;
        }
    }; //end of namespace
}; //end of namespace<|MERGE_RESOLUTION|>--- conflicted
+++ resolved
@@ -2561,9 +2561,6 @@
             }
         }
 
-
-
-<<<<<<< HEAD
         /** 
          * \brief Reset all points keys to have expansion order of \a
          *  nmodes.  we keep the point distribution the same and make
@@ -2596,9 +2593,6 @@
             }
         }
 
-
-=======
->>>>>>> aed43873
         /**
          * For each element of shape given by \a shape in field \a
          * var, replace the current BasisKeyVector describing the
