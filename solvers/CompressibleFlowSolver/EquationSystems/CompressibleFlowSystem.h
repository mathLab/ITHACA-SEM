--- conflicted
+++ resolved
@@ -46,13 +46,10 @@
 #include <SolverUtils/Diffusion/Diffusion.h>
 #include <SolverUtils/Forcing/Forcing.h>
 #include <MultiRegions/GlobalMatrixKey.h>
-<<<<<<< HEAD
-#define CFS_DEBUGMODE
-=======
 #include <LocalRegions/Expansion3D.h>
 #include <LocalRegions/Expansion2D.h>
->>>>>>> d24a1f6a
-
+
+#define CFS_DEBUGMODE
 namespace Nektar
 {
     /**
@@ -263,7 +260,6 @@
 
         template<typename DataType, typename TypeNekBlkMatSharedPtr>
         void AddMatNSBlkDiag_boundary(
-<<<<<<< HEAD
             const Array<OneD, const Array<OneD, NekDouble> >                        &inarray,
             Array<OneD, Array<OneD, Array<OneD, NekDouble> > >                      &qfield,
             Array<OneD, Array<OneD, TypeNekBlkMatSharedPtr> >                       &gmtxarray,
@@ -283,17 +279,6 @@
             const DataType                                    &tmpDatatype);
         
         template<typename DataType, typename TypeNekBlkMatSharedPtr>
-=======
-            const Array<OneD, const Array<OneD, NekDouble> >                &inarray,
-            const Array<OneD, const Array<OneD, Array<OneD, NekDouble> > >  &qfield,
-            Array<OneD, Array<OneD, DNekBlkMatSharedPtr> >                  &gmtxarray,
-            Array<OneD, DNekBlkMatSharedPtr >                               &TraceJac,
-            Array<OneD, DNekBlkMatSharedPtr >                               &TraceJacDeriv,
-            Array<OneD, Array<OneD, NekDouble> >                            &TraceJacDerivSign);
-
-        void ElmtVarInvMtrx(Array<OneD, Array<OneD, DNekBlkMatSharedPtr> > &gmtxarray);
-
->>>>>>> d24a1f6a
         void GetTraceJac(
             const Array<OneD, const Array<OneD, NekDouble> >                        &inarray,
             const Array<OneD, const Array<OneD, Array<OneD, NekDouble> > >          &qfield,
@@ -355,11 +340,7 @@
 
         template<typename TypeNekBlkMatSharedPtr>
         void CoutBlkMat(
-<<<<<<< HEAD
             TypeNekBlkMatSharedPtr &gmtx, 
-=======
-            DNekBlkMatSharedPtr &gmtx,
->>>>>>> d24a1f6a
             const unsigned int nwidthcolm=12);
 
         template<typename TypeNekBlkMatSharedPtr>
@@ -371,12 +352,8 @@
         void Cout1DArrayBlkMat(
             Array<OneD, TypeNekBlkMatSharedPtr> &gmtxarray,
             const unsigned int nwidthcolm=12);
-<<<<<<< HEAD
         
         template<typename TypeNekBlkMatSharedPtr>
-=======
-
->>>>>>> d24a1f6a
         void Cout2DArrayBlkMat(
             Array<OneD, Array<OneD, TypeNekBlkMatSharedPtr> > &gmtxarray,
             const unsigned int nwidthcolm=12);
@@ -502,16 +479,6 @@
                 Array<OneD, NekDouble >&out,
             const  bool                   &controlFlag);
 
-<<<<<<< HEAD
-=======
-        void DebugNumCalJac_coeff(
-            Array<OneD, Array<OneD, DNekBlkMatSharedPtr> > &gmtxarray);
-
-        void DebugNumCalElmtJac_coeff(
-            Array<OneD, Array<OneD, DNekMatSharedPtr> > &ElmtPrecMatVars,
-            const int nelmt);
-
->>>>>>> d24a1f6a
         void NonlinSysEvaluator_coeff(
                 Array<OneD, Array<OneD, NekDouble> > &inarray,
                 Array<OneD, Array<OneD, NekDouble> > &out);
@@ -549,18 +516,11 @@
             Array<OneD, Array<OneD, NekDouble> >                &PntJacArray);
 
         void GetFluxVectorJacPoint(
-<<<<<<< HEAD
             const int                                   nConvectiveFields,
             const Array<OneD, NekDouble>                &conservVar, 
             const Array<OneD, NekDouble>                &normals, 
             DNekMatSharedPtr                            &fluxJac);
         
-=======
-            const Array<OneD, NekDouble>                &conservVar,
-            const Array<OneD, NekDouble>                &normals,
-                 DNekMatSharedPtr                       &fluxJac);
-
->>>>>>> d24a1f6a
         void CalTraceNumericalFlux(
             const int                                                           nConvectiveFields,
             const int                                                           nDim,
@@ -679,14 +639,8 @@
             const Array<OneD, const Array<OneD, Array<OneD, NekDouble>> >   &qfields,
                   Array<OneD, Array<OneD, DNekMatSharedPtr> >               &ElmtJac);
         void GetDiffusionFluxJacPoint(
-<<<<<<< HEAD
             const Array<OneD, NekDouble>                        &conservVar, 
             const Array<OneD, const Array<OneD, NekDouble> >    &conseDeriv, 
-=======
-            const int                                           nelmt,
-            const Array<OneD, NekDouble>                        &conservVar,
-            const Array<OneD, const Array<OneD, NekDouble> >    &conseDeriv,
->>>>>>> d24a1f6a
             const NekDouble                                     mu,
             const NekDouble                                     DmuDT,
             const Array<OneD, NekDouble>                        &normals,
@@ -839,14 +793,8 @@
                 
 #ifdef DEMO_IMPLICITSOLVER_JFNK_COEFF
         virtual void v_GetDiffusionFluxJacPoint(
-<<<<<<< HEAD
             const Array<OneD, NekDouble>                        &conservVar, 
             const Array<OneD, const Array<OneD, NekDouble> >    &conseDeriv, 
-=======
-            const int                                           nelmt,
-            const Array<OneD, NekDouble>                        &conservVar,
-            const Array<OneD, const Array<OneD, NekDouble> >    &conseDeriv,
->>>>>>> d24a1f6a
             const NekDouble                                     mu,
             const NekDouble                                     DmuDT,
             const Array<OneD, NekDouble>                        &normals,
