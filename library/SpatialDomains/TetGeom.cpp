////////////////////////////////////////////////////////////////////////////////
//
//  File: TetGeom.cpp
//
//  For more information, please see: http://www.nektar.info/
//
//  The MIT License
//
//  Copyright (c) 2006 Division of Applied Mathematics, Brown University (USA),
//  Department of Aeronautics, Imperial College London (UK), and Scientific
//  Computing and Imaging Institute, University of Utah (USA).
//
//  License for the specific language governing rights and limitations under
//  Permission is hereby granted, free of charge, to any person obtaining a
//  copy of this software and associated documentation files (the "Software"),
//  to deal in the Software without restriction, including without limitation
//  the rights to use, copy, modify, merge, publish, distribute, sublicense,
//  and/or sell copies of the Software, and to permit persons to whom the
//  Software is furnished to do so, subject to the following conditions:
//
//  The above copyright notice and this permission notice shall be included
//  in all copies or substantial portions of the Software.
//
//  THE SOFTWARE IS PROVIDED "AS IS", WITHOUT WARRANTY OF ANY KIND, EXPRESS
//  OR IMPLIED, INCLUDING BUT NOT LIMITED TO THE WARRANTIES OF MERCHANTABILITY,
//  FITNESS FOR A PARTICULAR PURPOSE AND NONINFRINGEMENT. IN NO EVENT SHALL
//  THE AUTHORS OR COPYRIGHT HOLDERS BE LIABLE FOR ANY CLAIM, DAMAGES OR OTHER
//  LIABILITY, WHETHER IN AN ACTION OF CONTRACT, TORT OR OTHERWISE, ARISING
//  FROM, OUT OF OR IN CONNECTION WITH THE SOFTWARE OR THE USE OR OTHER
//  DEALINGS IN THE SOFTWARE.
//
//  Description: Tetrahedral geometry information.
//
////////////////////////////////////////////////////////////////////////////////

#include <SpatialDomains/TetGeom.h>

#include <SpatialDomains/Geometry1D.h>
#include <SpatialDomains/SegGeom.h>
#include <StdRegions/StdTetExp.h>

using namespace std;

namespace Nektar
{
namespace SpatialDomains
{
const unsigned int TetGeom::VertexEdgeConnectivity[4][3] = {
    {0, 2, 3}, {0, 1, 4}, {1, 2, 5}, {3, 4, 5}};
const unsigned int TetGeom::VertexFaceConnectivity[4][3] = {
    {0, 1, 3}, {0, 1, 2}, {0, 2, 3}, {1, 2, 3}};
const unsigned int TetGeom::EdgeFaceConnectivity[6][2] = {
    {0, 1}, {0, 2}, {0, 3}, {1, 3}, {1, 2}, {2, 3}};

TetGeom::TetGeom()
{
    m_shapeType = LibUtilities::eTetrahedron;
}

TetGeom::TetGeom(const TriGeomSharedPtr faces[])
    : Geometry3D(faces[0]->GetEdge(0)->GetVertex(0)->GetCoordim())
{
    m_shapeType = LibUtilities::eTetrahedron;

    /// Copy the face shared pointers
    m_faces.insert(m_faces.begin(), faces, faces + TetGeom::kNfaces);

    /// Set up orientation vectors with correct amount of elements.
    m_eorient.resize(kNedges);
    m_forient.resize(kNfaces);

    SetUpLocalEdges();
    SetUpLocalVertices();
    SetUpEdgeOrientation();
    SetUpFaceOrientation();
    SetUpXmap();
    SetUpCoeffs(m_xmap->GetNcoeffs());
}

TetGeom::~TetGeom()
{
}

/**
 * @brief Determines if a point specified in global coordinates is
 * located within this tetrahedral geometry.
 */
bool TetGeom::v_ContainsPoint(const Array<OneD, const NekDouble> &gloCoord,
                              NekDouble tol)
{
    Array<OneD, NekDouble> locCoord(GetCoordim(), 0.0);
    return v_ContainsPoint(gloCoord, locCoord, tol);
}

bool TetGeom::v_ContainsPoint(const Array<OneD, const NekDouble> &gloCoord,
                              Array<OneD, NekDouble> &locCoord, NekDouble tol)
{
    NekDouble resid;
    return v_ContainsPoint(gloCoord, locCoord, tol, resid);
}

/**
 * @brief Determines if a point specified in global coordinates is
 * located within this tetrahedral geometry and return local caretsian
 * coordinates
 */
bool TetGeom::v_ContainsPoint(const Array<OneD, const NekDouble> &gloCoord,
                              Array<OneD, NekDouble> &locCoord, NekDouble tol,
                              NekDouble &resid)
{
    // Validation checks
    ASSERTL1(gloCoord.num_elements() == 3,
             "Three dimensional geometry expects three coordinates.");

    // find min, max point and check if within twice this
    // distance other false this is advisable since
    // GetLocCoord is expensive for non regular elements.
    if (GetMetricInfo()->GetGtype() != eRegular)
    {
        int i;
        Array<OneD, NekDouble> mincoord(3), maxcoord(3);
        NekDouble diff = 0.0;

        v_FillGeom();

        const int npts = m_xmap->GetTotPoints();
        Array<OneD, NekDouble> pts(npts);

        for (i = 0; i < 3; ++i)
        {
            m_xmap->BwdTrans(m_coeffs[i], pts);

            mincoord[i] = Vmath::Vmin(pts.num_elements(), pts, 1);
            maxcoord[i] = Vmath::Vmax(pts.num_elements(), pts, 1);

            diff = max(maxcoord[i] - mincoord[i], diff);
        }

        for (i = 0; i < 3; ++i)
        {
            if ((gloCoord[i] < mincoord[i] - 0.2 * diff) ||
                (gloCoord[i] > maxcoord[i] + 0.2 * diff))
            {
                return false;
            }
        }
    }

    // Convert to the local (eta) coordinates.
    resid = v_GetLocCoords(gloCoord, locCoord);

    // Check local coordinate is within cartesian bounds.
    if (locCoord[0] >= -(1 + tol) && locCoord[1] >= -(1 + tol) &&
        locCoord[2] >= -(1 + tol) &&
        locCoord[0] + locCoord[1] + locCoord[2] <= -1 + tol)
    {
        return true;
    }

    // If out of range clamp locCoord to be within [-1,1]^3
    // since any larger value will be very oscillatory if
    // called by 'returnNearestElmt' option in
    // ExpList::GetExpIndex
    for (int i = 0; i < 3; ++i)
    {
        if (locCoord[i] < -(1 + tol))
        {
            locCoord[i] = -(1 + tol);
        }

        if (locCoord[i] > (1 + tol))
        {
            locCoord[i] = 1 + tol;
        }
    }

    return false;
}

/// Get Local cartesian points
NekDouble TetGeom::v_GetLocCoords(const Array<OneD, const NekDouble> &coords,
                                  Array<OneD, NekDouble> &Lcoords)
{
    NekDouble ptdist = numeric_limits<double>::max();

    // calculate local coordinates (eta) for coord
    if (GetMetricInfo()->GetGtype() == eRegular)
    {
        // Point inside tetrahedron
        PointGeom r(m_coordim, 0, coords[0], coords[1], coords[2]);

        // Edges
        PointGeom er0, e10, e20, e30;
        er0.Sub(r, *m_verts[0]);
        e10.Sub(*m_verts[1], *m_verts[0]);
        e20.Sub(*m_verts[2], *m_verts[0]);
        e30.Sub(*m_verts[3], *m_verts[0]);

        // Cross products (Normal times area)
        PointGeom cp1020, cp2030, cp3010;
        cp1020.Mult(e10, e20);
        cp2030.Mult(e20, e30);
        cp3010.Mult(e30, e10);

        // Barycentric coordinates (relative volume)
        NekDouble V    = e30.dot(cp1020); // Tet Volume={(e30)dot(e10)x(e20)}/6
        NekDouble beta = er0.dot(cp2030) / V; // volume1={(er0)dot(e20)x(e30)}/6
        NekDouble gamma =
            er0.dot(cp3010) / V; // volume1={(er0)dot(e30)x(e10)}/6
        NekDouble delta =
            er0.dot(cp1020) / V; // volume1={(er0)dot(e10)x(e20)}/6

        // Make tet bigger
        Lcoords[0] = 2.0 * beta - 1.0;
        Lcoords[1] = 2.0 * gamma - 1.0;
        Lcoords[2] = 2.0 * delta - 1.0;

        // Set ptdist to distance to nearest vertex
        for (int i = 0; i < 4; ++i)
        {
            ptdist = min(ptdist, r.dist(*m_verts[i]));
        }
    }
    else
    {
        v_FillGeom();

        // Determine nearest point of coords  to values in m_xmap
        int npts = m_xmap->GetTotPoints();
        Array<OneD, NekDouble> ptsx(npts), ptsy(npts), ptsz(npts);
        Array<OneD, NekDouble> tmp1(npts), tmp2(npts);

        m_xmap->BwdTrans(m_coeffs[0], ptsx);
        m_xmap->BwdTrans(m_coeffs[1], ptsy);
        m_xmap->BwdTrans(m_coeffs[2], ptsz);

        const Array<OneD, const NekDouble> za = m_xmap->GetPoints(0);
        const Array<OneD, const NekDouble> zb = m_xmap->GetPoints(1);
        const Array<OneD, const NekDouble> zc = m_xmap->GetPoints(2);

        // guess the first local coords based on nearest point
        Vmath::Sadd(npts, -coords[0], ptsx, 1, tmp1, 1);
        Vmath::Vmul(npts, tmp1, 1, tmp1, 1, tmp1, 1);
        Vmath::Sadd(npts, -coords[1], ptsy, 1, tmp2, 1);
        Vmath::Vvtvp(npts, tmp2, 1, tmp2, 1, tmp1, 1, tmp1, 1);
        Vmath::Sadd(npts, -coords[2], ptsz, 1, tmp2, 1);
        Vmath::Vvtvp(npts, tmp2, 1, tmp2, 1, tmp1, 1, tmp1, 1);

        int min_i = Vmath::Imin(npts, tmp1, 1);

        // distance from coordinate to nearest point for return value.
        ptdist = sqrt(tmp1[min_i]);

        // Get collapsed coordinate
        int qa = za.num_elements(), qb = zb.num_elements();
        Lcoords[2] = zc[min_i / (qa * qb)];
        min_i      = min_i % (qa * qb);
        Lcoords[1] = zb[min_i / qa];
        Lcoords[0] = za[min_i % qa];

        // recover cartesian coordinate from collapsed coordinate.
        Lcoords[1] = (1.0 + Lcoords[0]) * (1.0 - Lcoords[2]) / 2 - 1.0;
        Lcoords[0] = (1.0 + Lcoords[0]) * (-Lcoords[1] - Lcoords[2]) / 2 - 1.0;

        // Perform newton iteration to find local coordinates
        NekDouble resid = 0.0;
        NewtonIterationForLocCoord(coords, ptsx, ptsy, ptsz, Lcoords, resid);
    }
    return ptdist;
}

int TetGeom::v_GetNumVerts() const
{
    return 4;
}

int TetGeom::v_GetNumEdges() const
{
    return 6;
}

int TetGeom::v_GetNumFaces() const
{
    return 4;
}

int TetGeom::v_GetDir(const int faceidx, const int facedir) const
{
    if (faceidx == 0)
    {
        return facedir;
    }
    else if (faceidx == 1)
    {
        return 2 * facedir;
    }
    else
    {
        return 1 + facedir;
    }
}

int TetGeom::v_GetVertexEdgeMap(const int i, const int j) const
{
    return VertexEdgeConnectivity[i][j];
}

int TetGeom::v_GetVertexFaceMap(const int i, const int j) const
{
    return VertexFaceConnectivity[i][j];
}

int TetGeom::v_GetEdgeFaceMap(const int i, const int j) const
{
    return EdgeFaceConnectivity[i][j];
}

void TetGeom::SetUpLocalEdges()
{

    // find edge 0
    int i, j;
    unsigned int check;

    SegGeomSharedPtr edge;

    // First set up the 3 bottom edges

    if (m_faces[0]->GetEid(0) != m_faces[1]->GetEid(0))
    {
        std::ostringstream errstrm;
        errstrm << "Local edge 0 (eid=" << m_faces[0]->GetEid(0);
        errstrm << ") on face " << m_faces[0]->GetFid();
        errstrm << " must be the same as local edge 0 (eid="
                << m_faces[1]->GetEid(0);
        errstrm << ") on face " << m_faces[1]->GetFid();
        ASSERTL0(false, errstrm.str());
    }

    int faceConnected;
    for (faceConnected = 1; faceConnected < 4; faceConnected++)
    {
        check = 0;
        for (i = 0; i < 3; i++)
        {
            if ((m_faces[0])->GetEid(i) == (m_faces[faceConnected])->GetEid(0))
            {
                edge = boost::dynamic_pointer_cast<SegGeom>(
                    (m_faces[0])->GetEdge(i));
                m_edges.push_back(edge);
                check++;
            }
        }

<<<<<<< HEAD
        if (check < 1)
        {
            std::ostringstream errstrm;
            errstrm << "Face 0 does not share an edge with first edge of "
                       "adjacent face. Faces ";
            errstrm << (m_faces[0])->GetFid() << ", "
                    << (m_faces[faceConnected])->GetFid();
            ASSERTL0(false, errstrm.str());
        }
        else if (check > 1)
        {
            std::ostringstream errstrm;
            errstrm << "Connected faces share more than one edge. Faces ";
            errstrm << (m_faces[0])->GetFid() << ", "
                    << (m_faces[faceConnected])->GetFid();
            ASSERTL0(false, errstrm.str());
        }
    }
=======
            // If out of range clamp locCoord to be within [-1,1]^3
            // since any larger value will be very oscillatory if
            // called by 'returnNearestElmt' option in
            // ExpList::GetExpIndex
            for(int i = 0; i < 3; ++i)
            {
                if(locCoord[i] <-(1+tol))
                {
                    locCoord[i] = -1;
                }
>>>>>>> e2bd965e

    // Then, set up the 3 vertical edges
    check = 0;
    for (i = 0; i < 3; i++) // Set up the vertical edge :face(1) and face(3)
    {
        for (j = 0; j < 3; j++)
        {
            if ((m_faces[1])->GetEid(i) == (m_faces[3])->GetEid(j))
            {
                edge = boost::dynamic_pointer_cast<SegGeom>(
                    (m_faces[1])->GetEdge(i));
                m_edges.push_back(edge);
                check++;
            }
        }
    }
    if (check < 1)
    {
        std::ostringstream errstrm;
        errstrm << "Connected faces do not share an edge. Faces ";
        errstrm << (m_faces[1])->GetFid() << ", " << (m_faces[3])->GetFid();
        ASSERTL0(false, errstrm.str());
    }
    else if (check > 1)
    {
        std::ostringstream errstrm;
        errstrm << "Connected faces share more than one edge. Faces ";
        errstrm << (m_faces[1])->GetFid() << ", " << (m_faces[3])->GetFid();
        ASSERTL0(false, errstrm.str());
    }
    // Set up vertical edges: face(1) through face(3)
    for (faceConnected = 1; faceConnected < 3; faceConnected++)
    {
        check = 0;
        for (i = 0; i < 3; i++)
        {
            for (j = 0; j < 3; j++)
            {
                if ((m_faces[faceConnected])->GetEid(i) ==
                    (m_faces[faceConnected + 1])->GetEid(j))
                {
<<<<<<< HEAD
                    edge = boost::dynamic_pointer_cast<SegGeom>(
                        (m_faces[faceConnected])->GetEdge(i));
                    m_edges.push_back(edge);
                    check++;
=======
                    locCoord[i] = 1;
>>>>>>> e2bd965e
                }
            }
        }

        if (check < 1)
        {
            std::ostringstream errstrm;
            errstrm << "Connected faces do not share an edge. Faces ";
            errstrm << (m_faces[faceConnected])->GetFid() << ", "
                    << (m_faces[faceConnected + 1])->GetFid();
            ASSERTL0(false, errstrm.str());
        }
        else if (check > 1)
        {
            std::ostringstream errstrm;
            errstrm << "Connected faces share more than one edge. Faces ";
            errstrm << (m_faces[faceConnected])->GetFid() << ", "
                    << (m_faces[faceConnected + 1])->GetFid();
            ASSERTL0(false, errstrm.str());
        }
    }
};

void TetGeom::SetUpLocalVertices()
{

    // Set up the first 2 vertices (i.e. vertex 0,1)
    if ((m_edges[0]->GetVid(0) == m_edges[1]->GetVid(0)) ||
        (m_edges[0]->GetVid(0) == m_edges[1]->GetVid(1)))
    {
        m_verts.push_back(m_edges[0]->GetVertex(1));
        m_verts.push_back(m_edges[0]->GetVertex(0));
    }
    else if ((m_edges[0]->GetVid(1) == m_edges[1]->GetVid(0)) ||
             (m_edges[0]->GetVid(1) == m_edges[1]->GetVid(1)))
    {
        m_verts.push_back(m_edges[0]->GetVertex(0));
        m_verts.push_back(m_edges[0]->GetVertex(1));
    }
    else
    {
        std::ostringstream errstrm;
        errstrm << "Connected edges do not share a vertex. Edges ";
        errstrm << m_edges[0]->GetEid() << ", " << m_edges[1]->GetEid();
        ASSERTL0(false, errstrm.str());
    }

    // set up the other bottom vertices (i.e. vertex 2)
    for (int i = 1; i < 2; i++)
    {
        if (m_edges[i]->GetVid(0) == m_verts[i]->GetVid())
        {
            m_verts.push_back(m_edges[i]->GetVertex(1));
        }
        else if (m_edges[i]->GetVid(1) == m_verts[i]->GetVid())
        {
            m_verts.push_back(m_edges[i]->GetVertex(0));
        }
        else
        {
            std::ostringstream errstrm;
            errstrm << "Connected edges do not share a vertex. Edges ";
            errstrm << m_edges[i]->GetEid() << ", " << m_edges[i - 1]->GetEid();
            ASSERTL0(false, errstrm.str());
        }
    }

    // set up top vertex
    if (m_edges[3]->GetVid(0) == m_verts[0]->GetVid())
    {
        m_verts.push_back(m_edges[3]->GetVertex(1));
    }
    else
    {
        m_verts.push_back(m_edges[3]->GetVertex(0));
    }

    // Check the other edges match up.
    int check = 0;
    for (int i = 4; i < 6; ++i)
    {
        if ((m_edges[i]->GetVid(0) == m_verts[i - 3]->GetVid() &&
             m_edges[i]->GetVid(1) == m_verts[3]->GetVid()) ||
            (m_edges[i]->GetVid(1) == m_verts[i - 3]->GetVid() &&
             m_edges[i]->GetVid(0) == m_verts[3]->GetVid()))
        {
            check++;
        }
    }
    if (check != 2)
    {
        std::ostringstream errstrm;
        errstrm << "Connected edges do not share a vertex. Edges ";
        errstrm << m_edges[3]->GetEid() << ", " << m_edges[2]->GetEid();
        ASSERTL0(false, errstrm.str());
    }
};

void TetGeom::SetUpEdgeOrientation()
{

    // This 2D array holds the local id's of all the vertices
    // for every edge. For every edge, they are ordered to what we
    // define as being Forwards
    const unsigned int edgeVerts[kNedges][2] = {{0, 1}, {1, 2}, {0, 2},
                                                {0, 3}, {1, 3}, {2, 3}};

    int i;
    for (i = 0; i < kNedges; i++)
    {
        if (m_edges[i]->GetVid(0) == m_verts[edgeVerts[i][0]]->GetVid())
        {
            m_eorient[i] = StdRegions::eForwards;
        }
        else if (m_edges[i]->GetVid(0) == m_verts[edgeVerts[i][1]]->GetVid())
        {
            m_eorient[i] = StdRegions::eBackwards;
        }
        else
        {
            ASSERTL0(false, "Could not find matching vertex for the edge");
        }
    }
};

void TetGeom::SetUpFaceOrientation()
{

    int f, i;

    // These arrays represent the vector of the A and B
    // coordinate of the local elemental coordinate system
    // where A corresponds with the coordinate direction xi_i
    // with the lowest index i (for that particular face)
    // Coordinate 'B' then corresponds to the other local
    // coordinate (i.e. with the highest index)
    Array<OneD, NekDouble> elementAaxis(m_coordim);
    Array<OneD, NekDouble> elementBaxis(m_coordim);

    // These arrays correspond to the local coordinate
    // system of the face itself (i.e. the Geometry2D)
    // faceAaxis correspond to the xi_0 axis
    // faceBaxis correspond to the xi_1 axis
    Array<OneD, NekDouble> faceAaxis(m_coordim);
    Array<OneD, NekDouble> faceBaxis(m_coordim);

    // This is the base vertex of the face (i.e. the Geometry2D)
    // This corresponds to thevertex with local ID 0 of the
    // Geometry2D
    unsigned int baseVertex;

    // The lenght of the vectors above
    NekDouble elementAaxis_length;
    NekDouble elementBaxis_length;
    NekDouble faceAaxis_length;
    NekDouble faceBaxis_length;

    // This 2D array holds the local id's of all the vertices
    // for every face. For every face, they are ordered in such
    // a way that the implementation below allows a unified approach
    // for all faces.
    const unsigned int faceVerts[kNfaces][TriGeom::kNverts] = {
        {0, 1, 2}, {0, 1, 3}, {1, 2, 3}, {0, 2, 3}};

    NekDouble dotproduct1 = 0.0;
    NekDouble dotproduct2 = 0.0;

    unsigned int orientation;

    // Loop over all the faces to set up the orientation
    for (f = 0; f < kNqfaces + kNtfaces; f++)
    {
        // initialisation
        elementAaxis_length = 0.0;
        elementBaxis_length = 0.0;
        faceAaxis_length    = 0.0;
        faceBaxis_length    = 0.0;

        dotproduct1 = 0.0;
        dotproduct2 = 0.0;

        baseVertex = m_faces[f]->GetVid(0);

        // We are going to construct the vectors representing the A and B axis
        // of every face. These vectors will be constructed as a
        // vector-representation
        // of the edges of the face. However, for both coordinate directions, we
        // can
        // represent the vectors by two different edges. That's why we need to
        // make sure that
        // we pick the edge to which the baseVertex of the
        // Geometry2D-representation of the face
        // belongs...

        // Compute the length of edges on a base-face
        if (baseVertex == m_verts[faceVerts[f][0]]->GetVid())
        {
            for (i = 0; i < m_coordim; i++)
            {
                elementAaxis[i] = (*m_verts[faceVerts[f][1]])[i] -
                                  (*m_verts[faceVerts[f][0]])[i];
                elementBaxis[i] = (*m_verts[faceVerts[f][2]])[i] -
                                  (*m_verts[faceVerts[f][0]])[i];
            }
        }
        else if (baseVertex == m_verts[faceVerts[f][1]]->GetVid())
        {
            for (i = 0; i < m_coordim; i++)
            {
                elementAaxis[i] = (*m_verts[faceVerts[f][1]])[i] -
                                  (*m_verts[faceVerts[f][0]])[i];
                elementBaxis[i] = (*m_verts[faceVerts[f][2]])[i] -
                                  (*m_verts[faceVerts[f][1]])[i];
            }
        }
        else if (baseVertex == m_verts[faceVerts[f][2]]->GetVid())
        {
            for (i = 0; i < m_coordim; i++)
            {
                elementAaxis[i] = (*m_verts[faceVerts[f][1]])[i] -
                                  (*m_verts[faceVerts[f][2]])[i];
                elementBaxis[i] = (*m_verts[faceVerts[f][2]])[i] -
                                  (*m_verts[faceVerts[f][0]])[i];
            }
        }
        else
        {
            ASSERTL0(false, "Could not find matching vertex for the face");
        }

        // Now, construct the edge-vectors of the local coordinates of
        // the Geometry2D-representation of the face
        for (i = 0; i < m_coordim; i++)
        {
            faceAaxis[i] =
                (*m_faces[f]->GetVertex(1))[i] - (*m_faces[f]->GetVertex(0))[i];
            faceBaxis[i] =
                (*m_faces[f]->GetVertex(2))[i] - (*m_faces[f]->GetVertex(0))[i];

            elementAaxis_length += pow(elementAaxis[i], 2);
            elementBaxis_length += pow(elementBaxis[i], 2);
            faceAaxis_length += pow(faceAaxis[i], 2);
            faceBaxis_length += pow(faceBaxis[i], 2);
        }

        elementAaxis_length = sqrt(elementAaxis_length);
        elementBaxis_length = sqrt(elementBaxis_length);
        faceAaxis_length    = sqrt(faceAaxis_length);
        faceBaxis_length    = sqrt(faceBaxis_length);

        // Calculate the inner product of both the A-axis
        // (i.e. Elemental A axis and face A axis)
        for (i = 0; i < m_coordim; i++)
        {
            dotproduct1 += elementAaxis[i] * faceAaxis[i];
        }

        NekDouble norm =
            fabs(dotproduct1) / elementAaxis_length / faceAaxis_length;

        orientation = 0;
        // if the innerproduct is equal to the (absolute value of the ) products
        // of the lengths
        // of both vectors, then, the coordinate systems will NOT be transposed
        if (fabs(norm - 1.0) < NekConstants::kNekZeroTol)
        {
            // if the inner product is negative, both A-axis point
            // in reverse direction
            if (dotproduct1 < 0.0)
            {
                orientation += 2;
            }

            // calculate the inner product of both B-axis
            for (i = 0; i < m_coordim; i++)
            {
<<<<<<< HEAD
                dotproduct2 += elementBaxis[i] * faceBaxis[i];
=======
                check = 0;
                for(i = 0; i < 3; i++)
                {
                    if( (m_faces[0])->GetEid(i) == (m_faces[faceConnected])->GetEid(0) )
                    {
                        edge = std::dynamic_pointer_cast<SegGeom>((m_faces[0])->GetEdge(i));
                        m_edges.push_back(edge);
                        check++;
                    }
                }

                if( check < 1 )
                {
                    std::ostringstream errstrm;
                    errstrm << "Face 0 does not share an edge with first edge of adjacent face. Faces ";
                    errstrm << (m_faces[0])->GetFid() << ", " << (m_faces[faceConnected])->GetFid();
                    ASSERTL0(false, errstrm.str());
                }
                else if( check > 1)
                {
                    std::ostringstream errstrm;
                    errstrm << "Connected faces share more than one edge. Faces ";
                    errstrm << (m_faces[0])->GetFid() << ", " << (m_faces[faceConnected])->GetFid();
                    ASSERTL0(false, errstrm.str());
                }
>>>>>>> e2bd965e
            }

            norm = fabs(dotproduct2) / elementBaxis_length / faceBaxis_length;

<<<<<<< HEAD
            // check that both these axis are indeed parallel
            ASSERTL1(fabs(norm - 1.0) < NekConstants::kNekZeroTol,
                     "These vectors should be parallel");

            // if the inner product is negative, both B-axis point
            // in reverse direction
            if (dotproduct2 < 0.0)
=======
            // Then, set up the 3 vertical edges
            check = 0;
            for(i = 0; i < 3; i++) //Set up the vertical edge :face(1) and face(3)
            {
                for(j = 0; j < 3; j++)
                {
                    if( (m_faces[1])->GetEid(i) == (m_faces[3])->GetEid(j) )
                    {
                        edge = std::dynamic_pointer_cast<SegGeom>((m_faces[1])->GetEdge(i));
                        m_edges.push_back(edge);
                        check++;
                    }
                }
            }
            if( check < 1 )
>>>>>>> e2bd965e
            {
                orientation++;
            }
        }
        // The coordinate systems are transposed
        else
        {
            orientation = 4;

            // Calculate the inner product between the elemental A-axis
            // and the B-axis of the face (which are now the corresponding axis)
            dotproduct1 = 0.0;
            for (i = 0; i < m_coordim; i++)
            {
                dotproduct1 += elementAaxis[i] * faceBaxis[i];
            }
<<<<<<< HEAD
=======
            // Set up vertical edges: face(1) through face(3)
            for(faceConnected = 1; faceConnected < 3 ; faceConnected++)
            {
                check = 0;
                for(i = 0; i < 3; i++)
                {
                    for(j = 0; j < 3; j++)
                    {
                        if( (m_faces[faceConnected])->GetEid(i) == (m_faces[faceConnected+1])->GetEid(j) )
                        {
                            edge = std::dynamic_pointer_cast<SegGeom>((m_faces[faceConnected])->GetEdge(i));
                            m_edges.push_back(edge);
                            check++;
                        }
                    }
                }
>>>>>>> e2bd965e

            norm = fabs(dotproduct1) / elementAaxis_length / faceBaxis_length;

            // check that both these axis are indeed parallel
            ASSERTL1(fabs(norm - 1.0) < NekConstants::kNekZeroTol,
                     "These vectors should be parallel");

            // if the result is negative, both axis point in reverse
            // directions
            if (dotproduct1 < 0.0)
            {
                orientation += 2;
            }

            // Do the same for the other two corresponding axis
            dotproduct2 = 0.0;
            for (i = 0; i < m_coordim; i++)
            {
                dotproduct2 += elementBaxis[i] * faceAaxis[i];
            }

            norm = fabs(dotproduct2) / elementBaxis_length / faceAaxis_length;

            // check that both these axis are indeed parallel
            ASSERTL1(fabs(norm - 1.0) < NekConstants::kNekZeroTol,
                     "These vectors should be parallel");

            if (dotproduct2 < 0.0)
            {
                orientation++;
            }
        }

        orientation = orientation + 5;

        // Fill the m_forient array
        m_forient[f] = (StdRegions::Orientation)orientation;
    }
}

void TetGeom::v_Reset(CurveMap &curvedEdges, CurveMap &curvedFaces)
{
    Geometry::v_Reset(curvedEdges, curvedFaces);

    for (int i = 0; i < 4; ++i)
    {
        m_faces[i]->Reset(curvedEdges, curvedFaces);
    }

    SetUpXmap();
    SetUpCoeffs(m_xmap->GetNcoeffs());
}

/**
 * @brief Set up the #m_xmap object by determining the order of each
 * direction from derived faces.
 */
void TetGeom::SetUpXmap()
{
    vector<int> tmp;
    tmp.push_back(m_faces[0]->GetXmap()->GetEdgeNcoeffs(0));
    int order0 = *max_element(tmp.begin(), tmp.end());

    tmp.clear();
    tmp.push_back(order0);
    tmp.push_back(m_faces[0]->GetXmap()->GetEdgeNcoeffs(1));
    tmp.push_back(m_faces[0]->GetXmap()->GetEdgeNcoeffs(2));
    int order1 = *max_element(tmp.begin(), tmp.end());

    tmp.clear();
    tmp.push_back(order0);
    tmp.push_back(order1);
    tmp.push_back(m_faces[1]->GetXmap()->GetEdgeNcoeffs(1));
    tmp.push_back(m_faces[1]->GetXmap()->GetEdgeNcoeffs(2));
    tmp.push_back(m_faces[3]->GetXmap()->GetEdgeNcoeffs(1));
    int order2 = *max_element(tmp.begin(), tmp.end());

    const LibUtilities::BasisKey A(
        LibUtilities::eModified_A, order0,
        LibUtilities::PointsKey(order0 + 1,
                                LibUtilities::eGaussLobattoLegendre));
    const LibUtilities::BasisKey B(
        LibUtilities::eModified_B, order1,
        LibUtilities::PointsKey(order1, LibUtilities::eGaussRadauMAlpha1Beta0));
    const LibUtilities::BasisKey C(
        LibUtilities::eModified_C, order2,
        LibUtilities::PointsKey(order2, LibUtilities::eGaussRadauMAlpha2Beta0));

    m_xmap = MemoryManager<StdRegions::StdTetExp>::AllocateSharedPtr(A, B, C);
}
}; // end of namespace
}; // end of namespace<|MERGE_RESOLUTION|>--- conflicted
+++ resolved
@@ -36,342 +36,129 @@
 #include <SpatialDomains/TetGeom.h>
 
 #include <SpatialDomains/Geometry1D.h>
+#include <StdRegions/StdTetExp.h>
 #include <SpatialDomains/SegGeom.h>
-#include <StdRegions/StdTetExp.h>
 
 using namespace std;
 
 namespace Nektar
 {
-namespace SpatialDomains
-{
-const unsigned int TetGeom::VertexEdgeConnectivity[4][3] = {
-    {0, 2, 3}, {0, 1, 4}, {1, 2, 5}, {3, 4, 5}};
-const unsigned int TetGeom::VertexFaceConnectivity[4][3] = {
-    {0, 1, 3}, {0, 1, 2}, {0, 2, 3}, {1, 2, 3}};
-const unsigned int TetGeom::EdgeFaceConnectivity[6][2] = {
-    {0, 1}, {0, 2}, {0, 3}, {1, 3}, {1, 2}, {2, 3}};
-
-TetGeom::TetGeom()
-{
-    m_shapeType = LibUtilities::eTetrahedron;
-}
-
-TetGeom::TetGeom(const TriGeomSharedPtr faces[])
-    : Geometry3D(faces[0]->GetEdge(0)->GetVertex(0)->GetCoordim())
-{
-    m_shapeType = LibUtilities::eTetrahedron;
-
-    /// Copy the face shared pointers
-    m_faces.insert(m_faces.begin(), faces, faces + TetGeom::kNfaces);
-
-    /// Set up orientation vectors with correct amount of elements.
-    m_eorient.resize(kNedges);
-    m_forient.resize(kNfaces);
-
-    SetUpLocalEdges();
-    SetUpLocalVertices();
-    SetUpEdgeOrientation();
-    SetUpFaceOrientation();
-    SetUpXmap();
-    SetUpCoeffs(m_xmap->GetNcoeffs());
-}
-
-TetGeom::~TetGeom()
-{
-}
-
-/**
- * @brief Determines if a point specified in global coordinates is
- * located within this tetrahedral geometry.
- */
-bool TetGeom::v_ContainsPoint(const Array<OneD, const NekDouble> &gloCoord,
-                              NekDouble tol)
-{
-    Array<OneD, NekDouble> locCoord(GetCoordim(), 0.0);
-    return v_ContainsPoint(gloCoord, locCoord, tol);
-}
-
-bool TetGeom::v_ContainsPoint(const Array<OneD, const NekDouble> &gloCoord,
-                              Array<OneD, NekDouble> &locCoord, NekDouble tol)
-{
-    NekDouble resid;
-    return v_ContainsPoint(gloCoord, locCoord, tol, resid);
-}
-
-/**
- * @brief Determines if a point specified in global coordinates is
- * located within this tetrahedral geometry and return local caretsian
- * coordinates
- */
-bool TetGeom::v_ContainsPoint(const Array<OneD, const NekDouble> &gloCoord,
-                              Array<OneD, NekDouble> &locCoord, NekDouble tol,
-                              NekDouble &resid)
-{
-    // Validation checks
-    ASSERTL1(gloCoord.num_elements() == 3,
-             "Three dimensional geometry expects three coordinates.");
-
-    // find min, max point and check if within twice this
-    // distance other false this is advisable since
-    // GetLocCoord is expensive for non regular elements.
-    if (GetMetricInfo()->GetGtype() != eRegular)
+    namespace SpatialDomains
     {
-        int i;
-        Array<OneD, NekDouble> mincoord(3), maxcoord(3);
-        NekDouble diff = 0.0;
-
-        v_FillGeom();
-
-        const int npts = m_xmap->GetTotPoints();
-        Array<OneD, NekDouble> pts(npts);
-
-        for (i = 0; i < 3; ++i)
-        {
-            m_xmap->BwdTrans(m_coeffs[i], pts);
-
-            mincoord[i] = Vmath::Vmin(pts.num_elements(), pts, 1);
-            maxcoord[i] = Vmath::Vmax(pts.num_elements(), pts, 1);
-
-            diff = max(maxcoord[i] - mincoord[i], diff);
-        }
-
-        for (i = 0; i < 3; ++i)
-        {
-            if ((gloCoord[i] < mincoord[i] - 0.2 * diff) ||
-                (gloCoord[i] > maxcoord[i] + 0.2 * diff))
-            {
-                return false;
-            }
-        }
-    }
-
-    // Convert to the local (eta) coordinates.
-    resid = v_GetLocCoords(gloCoord, locCoord);
-
-    // Check local coordinate is within cartesian bounds.
-    if (locCoord[0] >= -(1 + tol) && locCoord[1] >= -(1 + tol) &&
-        locCoord[2] >= -(1 + tol) &&
-        locCoord[0] + locCoord[1] + locCoord[2] <= -1 + tol)
-    {
-        return true;
-    }
-
-    // If out of range clamp locCoord to be within [-1,1]^3
-    // since any larger value will be very oscillatory if
-    // called by 'returnNearestElmt' option in
-    // ExpList::GetExpIndex
-    for (int i = 0; i < 3; ++i)
-    {
-        if (locCoord[i] < -(1 + tol))
-        {
-            locCoord[i] = -(1 + tol);
-        }
-
-        if (locCoord[i] > (1 + tol))
-        {
-            locCoord[i] = 1 + tol;
-        }
-    }
-
-    return false;
-}
-
-/// Get Local cartesian points
-NekDouble TetGeom::v_GetLocCoords(const Array<OneD, const NekDouble> &coords,
-                                  Array<OneD, NekDouble> &Lcoords)
-{
-    NekDouble ptdist = numeric_limits<double>::max();
-
-    // calculate local coordinates (eta) for coord
-    if (GetMetricInfo()->GetGtype() == eRegular)
-    {
-        // Point inside tetrahedron
-        PointGeom r(m_coordim, 0, coords[0], coords[1], coords[2]);
-
-        // Edges
-        PointGeom er0, e10, e20, e30;
-        er0.Sub(r, *m_verts[0]);
-        e10.Sub(*m_verts[1], *m_verts[0]);
-        e20.Sub(*m_verts[2], *m_verts[0]);
-        e30.Sub(*m_verts[3], *m_verts[0]);
-
-        // Cross products (Normal times area)
-        PointGeom cp1020, cp2030, cp3010;
-        cp1020.Mult(e10, e20);
-        cp2030.Mult(e20, e30);
-        cp3010.Mult(e30, e10);
-
-        // Barycentric coordinates (relative volume)
-        NekDouble V    = e30.dot(cp1020); // Tet Volume={(e30)dot(e10)x(e20)}/6
-        NekDouble beta = er0.dot(cp2030) / V; // volume1={(er0)dot(e20)x(e30)}/6
-        NekDouble gamma =
-            er0.dot(cp3010) / V; // volume1={(er0)dot(e30)x(e10)}/6
-        NekDouble delta =
-            er0.dot(cp1020) / V; // volume1={(er0)dot(e10)x(e20)}/6
-
-        // Make tet bigger
-        Lcoords[0] = 2.0 * beta - 1.0;
-        Lcoords[1] = 2.0 * gamma - 1.0;
-        Lcoords[2] = 2.0 * delta - 1.0;
-
-        // Set ptdist to distance to nearest vertex
-        for (int i = 0; i < 4; ++i)
-        {
-            ptdist = min(ptdist, r.dist(*m_verts[i]));
-        }
-    }
-    else
-    {
-        v_FillGeom();
-
-        // Determine nearest point of coords  to values in m_xmap
-        int npts = m_xmap->GetTotPoints();
-        Array<OneD, NekDouble> ptsx(npts), ptsy(npts), ptsz(npts);
-        Array<OneD, NekDouble> tmp1(npts), tmp2(npts);
-
-        m_xmap->BwdTrans(m_coeffs[0], ptsx);
-        m_xmap->BwdTrans(m_coeffs[1], ptsy);
-        m_xmap->BwdTrans(m_coeffs[2], ptsz);
-
-        const Array<OneD, const NekDouble> za = m_xmap->GetPoints(0);
-        const Array<OneD, const NekDouble> zb = m_xmap->GetPoints(1);
-        const Array<OneD, const NekDouble> zc = m_xmap->GetPoints(2);
-
-        // guess the first local coords based on nearest point
-        Vmath::Sadd(npts, -coords[0], ptsx, 1, tmp1, 1);
-        Vmath::Vmul(npts, tmp1, 1, tmp1, 1, tmp1, 1);
-        Vmath::Sadd(npts, -coords[1], ptsy, 1, tmp2, 1);
-        Vmath::Vvtvp(npts, tmp2, 1, tmp2, 1, tmp1, 1, tmp1, 1);
-        Vmath::Sadd(npts, -coords[2], ptsz, 1, tmp2, 1);
-        Vmath::Vvtvp(npts, tmp2, 1, tmp2, 1, tmp1, 1, tmp1, 1);
-
-        int min_i = Vmath::Imin(npts, tmp1, 1);
-
-        // distance from coordinate to nearest point for return value.
-        ptdist = sqrt(tmp1[min_i]);
-
-        // Get collapsed coordinate
-        int qa = za.num_elements(), qb = zb.num_elements();
-        Lcoords[2] = zc[min_i / (qa * qb)];
-        min_i      = min_i % (qa * qb);
-        Lcoords[1] = zb[min_i / qa];
-        Lcoords[0] = za[min_i % qa];
-
-        // recover cartesian coordinate from collapsed coordinate.
-        Lcoords[1] = (1.0 + Lcoords[0]) * (1.0 - Lcoords[2]) / 2 - 1.0;
-        Lcoords[0] = (1.0 + Lcoords[0]) * (-Lcoords[1] - Lcoords[2]) / 2 - 1.0;
-
-        // Perform newton iteration to find local coordinates
-        NekDouble resid = 0.0;
-        NewtonIterationForLocCoord(coords, ptsx, ptsy, ptsz, Lcoords, resid);
-    }
-    return ptdist;
-}
-
-int TetGeom::v_GetNumVerts() const
-{
-    return 4;
-}
-
-int TetGeom::v_GetNumEdges() const
-{
-    return 6;
-}
-
-int TetGeom::v_GetNumFaces() const
-{
-    return 4;
-}
-
-int TetGeom::v_GetDir(const int faceidx, const int facedir) const
-{
-    if (faceidx == 0)
-    {
-        return facedir;
-    }
-    else if (faceidx == 1)
-    {
-        return 2 * facedir;
-    }
-    else
-    {
-        return 1 + facedir;
-    }
-}
-
-int TetGeom::v_GetVertexEdgeMap(const int i, const int j) const
-{
-    return VertexEdgeConnectivity[i][j];
-}
-
-int TetGeom::v_GetVertexFaceMap(const int i, const int j) const
-{
-    return VertexFaceConnectivity[i][j];
-}
-
-int TetGeom::v_GetEdgeFaceMap(const int i, const int j) const
-{
-    return EdgeFaceConnectivity[i][j];
-}
-
-void TetGeom::SetUpLocalEdges()
-{
-
-    // find edge 0
-    int i, j;
-    unsigned int check;
-
-    SegGeomSharedPtr edge;
-
-    // First set up the 3 bottom edges
-
-    if (m_faces[0]->GetEid(0) != m_faces[1]->GetEid(0))
-    {
-        std::ostringstream errstrm;
-        errstrm << "Local edge 0 (eid=" << m_faces[0]->GetEid(0);
-        errstrm << ") on face " << m_faces[0]->GetFid();
-        errstrm << " must be the same as local edge 0 (eid="
-                << m_faces[1]->GetEid(0);
-        errstrm << ") on face " << m_faces[1]->GetFid();
-        ASSERTL0(false, errstrm.str());
-    }
-
-    int faceConnected;
-    for (faceConnected = 1; faceConnected < 4; faceConnected++)
-    {
-        check = 0;
-        for (i = 0; i < 3; i++)
-        {
-            if ((m_faces[0])->GetEid(i) == (m_faces[faceConnected])->GetEid(0))
-            {
-                edge = boost::dynamic_pointer_cast<SegGeom>(
-                    (m_faces[0])->GetEdge(i));
-                m_edges.push_back(edge);
-                check++;
-            }
-        }
-
-<<<<<<< HEAD
-        if (check < 1)
-        {
-            std::ostringstream errstrm;
-            errstrm << "Face 0 does not share an edge with first edge of "
-                       "adjacent face. Faces ";
-            errstrm << (m_faces[0])->GetFid() << ", "
-                    << (m_faces[faceConnected])->GetFid();
-            ASSERTL0(false, errstrm.str());
-        }
-        else if (check > 1)
-        {
-            std::ostringstream errstrm;
-            errstrm << "Connected faces share more than one edge. Faces ";
-            errstrm << (m_faces[0])->GetFid() << ", "
-                    << (m_faces[faceConnected])->GetFid();
-            ASSERTL0(false, errstrm.str());
-        }
-    }
-=======
+        const unsigned int TetGeom::VertexEdgeConnectivity[4][3] = {
+            {0,2,3},{0,1,4},{1,2,5},{3,4,5}};
+        const unsigned int TetGeom::VertexFaceConnectivity[4][3] = {
+            {0,1,3},{0,1,2},{0,2,3},{1,2,3}};
+        const unsigned int TetGeom::EdgeFaceConnectivity  [6][2] = {
+            {0,1},{0,2},{0,3},{1,3},{1,2},{2,3}};
+
+        TetGeom::TetGeom()
+        {
+            m_shapeType = LibUtilities::eTetrahedron;
+        }
+
+        TetGeom::TetGeom(const TriGeomSharedPtr faces[]) :
+            Geometry3D(faces[0]->GetEdge(0)->GetVertex(0)->GetCoordim())
+        {
+            m_shapeType = LibUtilities::eTetrahedron;
+
+            /// Copy the face shared pointers
+            m_faces.insert(m_faces.begin(), faces, faces+TetGeom::kNfaces);
+
+            /// Set up orientation vectors with correct amount of elements.
+            m_eorient.resize(kNedges);
+            m_forient.resize(kNfaces);
+
+            SetUpLocalEdges();
+            SetUpLocalVertices();
+            SetUpEdgeOrientation();
+            SetUpFaceOrientation();
+            SetUpXmap();
+            SetUpCoeffs(m_xmap->GetNcoeffs());
+        }
+
+        TetGeom::~TetGeom()
+        {
+
+        }
+
+        /**
+         * @brief Determines if a point specified in global coordinates is
+         * located within this tetrahedral geometry.
+         */
+        bool TetGeom::v_ContainsPoint(
+            const Array<OneD, const NekDouble> &gloCoord, NekDouble tol)
+        {
+            Array<OneD,NekDouble> locCoord(GetCoordim(),0.0);
+            return v_ContainsPoint(gloCoord,locCoord,tol);
+        }
+
+        bool TetGeom::v_ContainsPoint(const Array<OneD, const NekDouble> &gloCoord,
+                                      Array<OneD, NekDouble> &locCoord,
+                                      NekDouble tol)
+        {
+            NekDouble resid;
+            return v_ContainsPoint(gloCoord,locCoord,tol,resid);
+        }
+
+        /**
+         * @brief Determines if a point specified in global coordinates is
+         * located within this tetrahedral geometry and return local caretsian coordinates
+         */
+        bool TetGeom::v_ContainsPoint(const Array<OneD, const NekDouble> &gloCoord,
+                                      Array<OneD, NekDouble> &locCoord,
+                                      NekDouble tol,
+                                      NekDouble &resid)
+        {
+            // Validation checks
+            ASSERTL1(gloCoord.num_elements() == 3,
+                     "Three dimensional geometry expects three coordinates.");
+
+            // find min, max point and check if within twice this
+            // distance other false this is advisable since
+            // GetLocCoord is expensive for non regular elements.
+            if(GetMetricInfo()->GetGtype() !=  eRegular)
+            {
+                int i;
+                Array<OneD, NekDouble> mincoord(3), maxcoord(3);
+                NekDouble diff = 0.0;
+
+                v_FillGeom();
+
+                const int npts = m_xmap->GetTotPoints();
+                Array<OneD, NekDouble> pts(npts);
+
+                for(i = 0; i < 3; ++i)
+                {
+                    m_xmap->BwdTrans(m_coeffs[i], pts);
+
+                    mincoord[i] = Vmath::Vmin(pts.num_elements(),pts,1);
+                    maxcoord[i] = Vmath::Vmax(pts.num_elements(),pts,1);
+
+                    diff = max(maxcoord[i] - mincoord[i],diff);
+                }
+
+                for(i = 0; i < 3; ++i)
+                {
+                    if((gloCoord[i] < mincoord[i] - 0.2*diff)||
+                       (gloCoord[i] > maxcoord[i] + 0.2*diff))
+                    {
+                        return false;
+                    }
+                }
+            }
+
+            // Convert to the local (eta) coordinates.
+            resid = v_GetLocCoords(gloCoord, locCoord);
+
+            // Check local coordinate is within cartesian bounds.
+            if (locCoord[0] >= -(1+tol) && locCoord[1] >= -(1+tol) &&
+                locCoord[2] >= -(1+tol)                            &&
+                locCoord[0] + locCoord[1] + locCoord[2] <= -1+tol)
+            {
+                return true;
+            }
+
             // If out of range clamp locCoord to be within [-1,1]^3
             // since any larger value will be very oscillatory if
             // called by 'returnNearestElmt' option in
@@ -382,335 +169,180 @@
                 {
                     locCoord[i] = -1;
                 }
->>>>>>> e2bd965e
-
-    // Then, set up the 3 vertical edges
-    check = 0;
-    for (i = 0; i < 3; i++) // Set up the vertical edge :face(1) and face(3)
-    {
-        for (j = 0; j < 3; j++)
-        {
-            if ((m_faces[1])->GetEid(i) == (m_faces[3])->GetEid(j))
-            {
-                edge = boost::dynamic_pointer_cast<SegGeom>(
-                    (m_faces[1])->GetEdge(i));
-                m_edges.push_back(edge);
-                check++;
-            }
-        }
-    }
-    if (check < 1)
-    {
-        std::ostringstream errstrm;
-        errstrm << "Connected faces do not share an edge. Faces ";
-        errstrm << (m_faces[1])->GetFid() << ", " << (m_faces[3])->GetFid();
-        ASSERTL0(false, errstrm.str());
-    }
-    else if (check > 1)
-    {
-        std::ostringstream errstrm;
-        errstrm << "Connected faces share more than one edge. Faces ";
-        errstrm << (m_faces[1])->GetFid() << ", " << (m_faces[3])->GetFid();
-        ASSERTL0(false, errstrm.str());
-    }
-    // Set up vertical edges: face(1) through face(3)
-    for (faceConnected = 1; faceConnected < 3; faceConnected++)
-    {
-        check = 0;
-        for (i = 0; i < 3; i++)
-        {
-            for (j = 0; j < 3; j++)
-            {
-                if ((m_faces[faceConnected])->GetEid(i) ==
-                    (m_faces[faceConnected + 1])->GetEid(j))
-                {
-<<<<<<< HEAD
-                    edge = boost::dynamic_pointer_cast<SegGeom>(
-                        (m_faces[faceConnected])->GetEdge(i));
-                    m_edges.push_back(edge);
-                    check++;
-=======
+
+                if(locCoord[i] > (1+tol))
+                {
                     locCoord[i] = 1;
->>>>>>> e2bd965e
-                }
-            }
-        }
-
-        if (check < 1)
-        {
-            std::ostringstream errstrm;
-            errstrm << "Connected faces do not share an edge. Faces ";
-            errstrm << (m_faces[faceConnected])->GetFid() << ", "
-                    << (m_faces[faceConnected + 1])->GetFid();
-            ASSERTL0(false, errstrm.str());
-        }
-        else if (check > 1)
-        {
-            std::ostringstream errstrm;
-            errstrm << "Connected faces share more than one edge. Faces ";
-            errstrm << (m_faces[faceConnected])->GetFid() << ", "
-                    << (m_faces[faceConnected + 1])->GetFid();
-            ASSERTL0(false, errstrm.str());
-        }
-    }
-};
-
-void TetGeom::SetUpLocalVertices()
-{
-
-    // Set up the first 2 vertices (i.e. vertex 0,1)
-    if ((m_edges[0]->GetVid(0) == m_edges[1]->GetVid(0)) ||
-        (m_edges[0]->GetVid(0) == m_edges[1]->GetVid(1)))
-    {
-        m_verts.push_back(m_edges[0]->GetVertex(1));
-        m_verts.push_back(m_edges[0]->GetVertex(0));
-    }
-    else if ((m_edges[0]->GetVid(1) == m_edges[1]->GetVid(0)) ||
-             (m_edges[0]->GetVid(1) == m_edges[1]->GetVid(1)))
-    {
-        m_verts.push_back(m_edges[0]->GetVertex(0));
-        m_verts.push_back(m_edges[0]->GetVertex(1));
-    }
-    else
-    {
-        std::ostringstream errstrm;
-        errstrm << "Connected edges do not share a vertex. Edges ";
-        errstrm << m_edges[0]->GetEid() << ", " << m_edges[1]->GetEid();
-        ASSERTL0(false, errstrm.str());
-    }
-
-    // set up the other bottom vertices (i.e. vertex 2)
-    for (int i = 1; i < 2; i++)
-    {
-        if (m_edges[i]->GetVid(0) == m_verts[i]->GetVid())
-        {
-            m_verts.push_back(m_edges[i]->GetVertex(1));
-        }
-        else if (m_edges[i]->GetVid(1) == m_verts[i]->GetVid())
-        {
-            m_verts.push_back(m_edges[i]->GetVertex(0));
-        }
-        else
-        {
-            std::ostringstream errstrm;
-            errstrm << "Connected edges do not share a vertex. Edges ";
-            errstrm << m_edges[i]->GetEid() << ", " << m_edges[i - 1]->GetEid();
-            ASSERTL0(false, errstrm.str());
-        }
-    }
-
-    // set up top vertex
-    if (m_edges[3]->GetVid(0) == m_verts[0]->GetVid())
-    {
-        m_verts.push_back(m_edges[3]->GetVertex(1));
-    }
-    else
-    {
-        m_verts.push_back(m_edges[3]->GetVertex(0));
-    }
-
-    // Check the other edges match up.
-    int check = 0;
-    for (int i = 4; i < 6; ++i)
-    {
-        if ((m_edges[i]->GetVid(0) == m_verts[i - 3]->GetVid() &&
-             m_edges[i]->GetVid(1) == m_verts[3]->GetVid()) ||
-            (m_edges[i]->GetVid(1) == m_verts[i - 3]->GetVid() &&
-             m_edges[i]->GetVid(0) == m_verts[3]->GetVid()))
-        {
-            check++;
-        }
-    }
-    if (check != 2)
-    {
-        std::ostringstream errstrm;
-        errstrm << "Connected edges do not share a vertex. Edges ";
-        errstrm << m_edges[3]->GetEid() << ", " << m_edges[2]->GetEid();
-        ASSERTL0(false, errstrm.str());
-    }
-};
-
-void TetGeom::SetUpEdgeOrientation()
-{
-
-    // This 2D array holds the local id's of all the vertices
-    // for every edge. For every edge, they are ordered to what we
-    // define as being Forwards
-    const unsigned int edgeVerts[kNedges][2] = {{0, 1}, {1, 2}, {0, 2},
-                                                {0, 3}, {1, 3}, {2, 3}};
-
-    int i;
-    for (i = 0; i < kNedges; i++)
-    {
-        if (m_edges[i]->GetVid(0) == m_verts[edgeVerts[i][0]]->GetVid())
-        {
-            m_eorient[i] = StdRegions::eForwards;
-        }
-        else if (m_edges[i]->GetVid(0) == m_verts[edgeVerts[i][1]]->GetVid())
-        {
-            m_eorient[i] = StdRegions::eBackwards;
-        }
-        else
-        {
-            ASSERTL0(false, "Could not find matching vertex for the edge");
-        }
-    }
-};
-
-void TetGeom::SetUpFaceOrientation()
-{
-
-    int f, i;
-
-    // These arrays represent the vector of the A and B
-    // coordinate of the local elemental coordinate system
-    // where A corresponds with the coordinate direction xi_i
-    // with the lowest index i (for that particular face)
-    // Coordinate 'B' then corresponds to the other local
-    // coordinate (i.e. with the highest index)
-    Array<OneD, NekDouble> elementAaxis(m_coordim);
-    Array<OneD, NekDouble> elementBaxis(m_coordim);
-
-    // These arrays correspond to the local coordinate
-    // system of the face itself (i.e. the Geometry2D)
-    // faceAaxis correspond to the xi_0 axis
-    // faceBaxis correspond to the xi_1 axis
-    Array<OneD, NekDouble> faceAaxis(m_coordim);
-    Array<OneD, NekDouble> faceBaxis(m_coordim);
-
-    // This is the base vertex of the face (i.e. the Geometry2D)
-    // This corresponds to thevertex with local ID 0 of the
-    // Geometry2D
-    unsigned int baseVertex;
-
-    // The lenght of the vectors above
-    NekDouble elementAaxis_length;
-    NekDouble elementBaxis_length;
-    NekDouble faceAaxis_length;
-    NekDouble faceBaxis_length;
-
-    // This 2D array holds the local id's of all the vertices
-    // for every face. For every face, they are ordered in such
-    // a way that the implementation below allows a unified approach
-    // for all faces.
-    const unsigned int faceVerts[kNfaces][TriGeom::kNverts] = {
-        {0, 1, 2}, {0, 1, 3}, {1, 2, 3}, {0, 2, 3}};
-
-    NekDouble dotproduct1 = 0.0;
-    NekDouble dotproduct2 = 0.0;
-
-    unsigned int orientation;
-
-    // Loop over all the faces to set up the orientation
-    for (f = 0; f < kNqfaces + kNtfaces; f++)
-    {
-        // initialisation
-        elementAaxis_length = 0.0;
-        elementBaxis_length = 0.0;
-        faceAaxis_length    = 0.0;
-        faceBaxis_length    = 0.0;
-
-        dotproduct1 = 0.0;
-        dotproduct2 = 0.0;
-
-        baseVertex = m_faces[f]->GetVid(0);
-
-        // We are going to construct the vectors representing the A and B axis
-        // of every face. These vectors will be constructed as a
-        // vector-representation
-        // of the edges of the face. However, for both coordinate directions, we
-        // can
-        // represent the vectors by two different edges. That's why we need to
-        // make sure that
-        // we pick the edge to which the baseVertex of the
-        // Geometry2D-representation of the face
-        // belongs...
-
-        // Compute the length of edges on a base-face
-        if (baseVertex == m_verts[faceVerts[f][0]]->GetVid())
-        {
-            for (i = 0; i < m_coordim; i++)
-            {
-                elementAaxis[i] = (*m_verts[faceVerts[f][1]])[i] -
-                                  (*m_verts[faceVerts[f][0]])[i];
-                elementBaxis[i] = (*m_verts[faceVerts[f][2]])[i] -
-                                  (*m_verts[faceVerts[f][0]])[i];
-            }
-        }
-        else if (baseVertex == m_verts[faceVerts[f][1]]->GetVid())
-        {
-            for (i = 0; i < m_coordim; i++)
-            {
-                elementAaxis[i] = (*m_verts[faceVerts[f][1]])[i] -
-                                  (*m_verts[faceVerts[f][0]])[i];
-                elementBaxis[i] = (*m_verts[faceVerts[f][2]])[i] -
-                                  (*m_verts[faceVerts[f][1]])[i];
-            }
-        }
-        else if (baseVertex == m_verts[faceVerts[f][2]]->GetVid())
-        {
-            for (i = 0; i < m_coordim; i++)
-            {
-                elementAaxis[i] = (*m_verts[faceVerts[f][1]])[i] -
-                                  (*m_verts[faceVerts[f][2]])[i];
-                elementBaxis[i] = (*m_verts[faceVerts[f][2]])[i] -
-                                  (*m_verts[faceVerts[f][0]])[i];
-            }
-        }
-        else
-        {
-            ASSERTL0(false, "Could not find matching vertex for the face");
-        }
-
-        // Now, construct the edge-vectors of the local coordinates of
-        // the Geometry2D-representation of the face
-        for (i = 0; i < m_coordim; i++)
-        {
-            faceAaxis[i] =
-                (*m_faces[f]->GetVertex(1))[i] - (*m_faces[f]->GetVertex(0))[i];
-            faceBaxis[i] =
-                (*m_faces[f]->GetVertex(2))[i] - (*m_faces[f]->GetVertex(0))[i];
-
-            elementAaxis_length += pow(elementAaxis[i], 2);
-            elementBaxis_length += pow(elementBaxis[i], 2);
-            faceAaxis_length += pow(faceAaxis[i], 2);
-            faceBaxis_length += pow(faceBaxis[i], 2);
-        }
-
-        elementAaxis_length = sqrt(elementAaxis_length);
-        elementBaxis_length = sqrt(elementBaxis_length);
-        faceAaxis_length    = sqrt(faceAaxis_length);
-        faceBaxis_length    = sqrt(faceBaxis_length);
-
-        // Calculate the inner product of both the A-axis
-        // (i.e. Elemental A axis and face A axis)
-        for (i = 0; i < m_coordim; i++)
-        {
-            dotproduct1 += elementAaxis[i] * faceAaxis[i];
-        }
-
-        NekDouble norm =
-            fabs(dotproduct1) / elementAaxis_length / faceAaxis_length;
-
-        orientation = 0;
-        // if the innerproduct is equal to the (absolute value of the ) products
-        // of the lengths
-        // of both vectors, then, the coordinate systems will NOT be transposed
-        if (fabs(norm - 1.0) < NekConstants::kNekZeroTol)
-        {
-            // if the inner product is negative, both A-axis point
-            // in reverse direction
-            if (dotproduct1 < 0.0)
-            {
-                orientation += 2;
-            }
-
-            // calculate the inner product of both B-axis
-            for (i = 0; i < m_coordim; i++)
-            {
-<<<<<<< HEAD
-                dotproduct2 += elementBaxis[i] * faceBaxis[i];
-=======
+                }
+            }
+
+            return false;
+        }
+
+
+        /// Get Local cartesian points
+        NekDouble TetGeom::v_GetLocCoords(
+            const Array<OneD, const NekDouble>& coords,
+                  Array<OneD,       NekDouble>& Lcoords)
+        {
+            NekDouble ptdist = 1e6;
+
+            // calculate local coordinates (eta) for coord
+            if(GetMetricInfo()->GetGtype() == eRegular)
+            {
+                // Point inside tetrahedron
+                PointGeom r(m_coordim, 0, coords[0], coords[1], coords[2]);
+
+                // Edges
+                PointGeom er0, e10, e20, e30;
+                er0.Sub(r,*m_verts[0]);
+                e10.Sub(*m_verts[1],*m_verts[0]);
+                e20.Sub(*m_verts[2],*m_verts[0]);
+                e30.Sub(*m_verts[3],*m_verts[0]);
+
+
+                // Cross products (Normal times area)
+                PointGeom cp1020, cp2030, cp3010;
+                cp1020.Mult(e10,e20);
+                cp2030.Mult(e20,e30);
+                cp3010.Mult(e30,e10);
+
+
+                // Barycentric coordinates (relative volume)
+                NekDouble V = e30.dot(cp1020); //Tet Volume={(e30)dot(e10)x(e20)}/6
+                NekDouble beta  = er0.dot(cp2030)/V; //volume1={(er0)dot(e20)x(e30)}/6
+                NekDouble gamma = er0.dot(cp3010)/V; //volume1={(er0)dot(e30)x(e10)}/6
+                NekDouble delta = er0.dot(cp1020)/V; //volume1={(er0)dot(e10)x(e20)}/6
+
+                // Make tet bigger
+                Lcoords[0] = 2.0*beta  - 1.0;
+                Lcoords[1] = 2.0*gamma - 1.0;
+                Lcoords[2] = 2.0*delta - 1.0;
+
+                // Set ptdist to distance to nearest vertex
+                for(int i = 0; i < 4; ++i)
+                {
+                    ptdist = min(ptdist,r.dist(*m_verts[i]));
+                }
+            }
+            else
+            {
+                v_FillGeom();
+
+                // Determine nearest point of coords  to values in m_xmap
+                int npts = m_xmap->GetTotPoints();
+                Array<OneD, NekDouble> ptsx(npts), ptsy(npts), ptsz(npts);
+                Array<OneD, NekDouble> tmp1(npts), tmp2(npts);
+
+                m_xmap->BwdTrans(m_coeffs[0], ptsx);
+                m_xmap->BwdTrans(m_coeffs[1], ptsy);
+                m_xmap->BwdTrans(m_coeffs[2], ptsz);
+
+                const Array<OneD, const NekDouble> za = m_xmap->GetPoints(0);
+                const Array<OneD, const NekDouble> zb = m_xmap->GetPoints(1);
+                const Array<OneD, const NekDouble> zc = m_xmap->GetPoints(2);
+
+                //guess the first local coords based on nearest point
+                Vmath::Sadd(npts, -coords[0], ptsx,1,tmp1,1);
+                Vmath::Vmul (npts, tmp1,1,tmp1,1,tmp1,1);
+                Vmath::Sadd(npts, -coords[1], ptsy,1,tmp2,1);
+                Vmath::Vvtvp(npts, tmp2,1,tmp2,1,tmp1,1,tmp1,1);
+                Vmath::Sadd(npts, -coords[2], ptsz,1,tmp2,1);
+                Vmath::Vvtvp(npts, tmp2,1,tmp2,1,tmp1,1,tmp1,1);
+
+                int min_i = Vmath::Imin(npts,tmp1,1);
+
+                // distance from coordinate to nearest point for return value.
+                ptdist = sqrt(tmp1[min_i]);
+
+                // Get collapsed coordinate
+                int qa = za.num_elements(), qb = zb.num_elements();
+                Lcoords[2] = zc[min_i/(qa*qb)];
+                min_i = min_i%(qa*qb);
+                Lcoords[1] = zb[min_i/qa];
+                Lcoords[0] = za[min_i%qa];
+
+                // recover cartesian coordinate from collapsed coordinate.
+                Lcoords[1] = (1.0+Lcoords[0])*(1.0-Lcoords[2])/2 -1.0;
+                Lcoords[0] = (1.0+Lcoords[0])*(-Lcoords[1]-Lcoords[2])/2 -1.0;
+
+                // Perform newton iteration to find local coordinates
+                NekDouble resid = 0.0;
+                NewtonIterationForLocCoord(coords, ptsx, ptsy, ptsz, Lcoords,resid);
+            }
+            return ptdist;
+        }
+
+        int TetGeom::v_GetNumVerts() const
+        {
+            return 4;
+        }
+
+        int TetGeom::v_GetNumEdges() const
+        {
+            return 6;
+        }
+
+        int TetGeom::v_GetNumFaces() const
+        {
+            return 4;
+        }
+
+        int TetGeom::v_GetDir(const int faceidx, const int facedir) const
+        {
+            if (faceidx == 0)
+            {
+                return facedir;
+            }
+            else if (faceidx == 1)
+            {
+                return 2 * facedir;
+            }
+            else
+            {
+                return 1 + facedir;
+            }
+        }
+
+        int TetGeom::v_GetVertexEdgeMap(const int i, const int j) const
+	{
+	    return VertexEdgeConnectivity[i][j];
+	}
+
+        int TetGeom::v_GetVertexFaceMap(const int i, const int j) const
+	{
+	    return VertexFaceConnectivity[i][j];
+	}
+
+        int TetGeom::v_GetEdgeFaceMap(const int i, const int j) const
+	{
+	    return EdgeFaceConnectivity[i][j];
+	}
+
+        void TetGeom::SetUpLocalEdges()
+        {
+
+            // find edge 0
+            int i,j;
+            unsigned int check;
+
+            SegGeomSharedPtr edge;
+
+            // First set up the 3 bottom edges
+
+            if(m_faces[0]->GetEid(0) != m_faces[1]->GetEid(0))
+            {
+                std::ostringstream errstrm;
+                errstrm << "Local edge 0 (eid=" << m_faces[0]->GetEid(0);
+                errstrm  << ") on face " <<  m_faces[0]->GetFid();
+                errstrm << " must be the same as local edge 0 (eid="<<m_faces[1]->GetEid(0);
+                errstrm << ") on face " <<   m_faces[1]->GetFid();
+                ASSERTL0(false, errstrm.str());
+            }
+
+            int faceConnected;
+            for(faceConnected = 1; faceConnected < 4 ; faceConnected++)
+            {
                 check = 0;
                 for(i = 0; i < 3; i++)
                 {
@@ -736,20 +368,9 @@
                     errstrm << (m_faces[0])->GetFid() << ", " << (m_faces[faceConnected])->GetFid();
                     ASSERTL0(false, errstrm.str());
                 }
->>>>>>> e2bd965e
-            }
-
-            norm = fabs(dotproduct2) / elementBaxis_length / faceBaxis_length;
-
-<<<<<<< HEAD
-            // check that both these axis are indeed parallel
-            ASSERTL1(fabs(norm - 1.0) < NekConstants::kNekZeroTol,
-                     "These vectors should be parallel");
-
-            // if the inner product is negative, both B-axis point
-            // in reverse direction
-            if (dotproduct2 < 0.0)
-=======
+            }
+
+
             // Then, set up the 3 vertical edges
             check = 0;
             for(i = 0; i < 3; i++) //Set up the vertical edge :face(1) and face(3)
@@ -765,25 +386,19 @@
                 }
             }
             if( check < 1 )
->>>>>>> e2bd965e
-            {
-                orientation++;
-            }
-        }
-        // The coordinate systems are transposed
-        else
-        {
-            orientation = 4;
-
-            // Calculate the inner product between the elemental A-axis
-            // and the B-axis of the face (which are now the corresponding axis)
-            dotproduct1 = 0.0;
-            for (i = 0; i < m_coordim; i++)
-            {
-                dotproduct1 += elementAaxis[i] * faceBaxis[i];
-            }
-<<<<<<< HEAD
-=======
+            {
+                std::ostringstream errstrm;
+                errstrm << "Connected faces do not share an edge. Faces ";
+                errstrm << (m_faces[1])->GetFid() << ", " << (m_faces[3])->GetFid();
+                ASSERTL0(false, errstrm.str());
+            }
+            else if( check > 1)
+            {
+                std::ostringstream errstrm;
+                errstrm << "Connected faces share more than one edge. Faces ";
+                errstrm << (m_faces[1])->GetFid() << ", " << (m_faces[3])->GetFid();
+                ASSERTL0(false, errstrm.str());
+            }
             // Set up vertical edges: face(1) through face(3)
             for(faceConnected = 1; faceConnected < 3 ; faceConnected++)
             {
@@ -800,96 +415,384 @@
                         }
                     }
                 }
->>>>>>> e2bd965e
-
-            norm = fabs(dotproduct1) / elementAaxis_length / faceBaxis_length;
-
-            // check that both these axis are indeed parallel
-            ASSERTL1(fabs(norm - 1.0) < NekConstants::kNekZeroTol,
-                     "These vectors should be parallel");
-
-            // if the result is negative, both axis point in reverse
-            // directions
-            if (dotproduct1 < 0.0)
-            {
-                orientation += 2;
-            }
-
-            // Do the same for the other two corresponding axis
-            dotproduct2 = 0.0;
-            for (i = 0; i < m_coordim; i++)
-            {
-                dotproduct2 += elementBaxis[i] * faceAaxis[i];
-            }
-
-            norm = fabs(dotproduct2) / elementBaxis_length / faceAaxis_length;
-
-            // check that both these axis are indeed parallel
-            ASSERTL1(fabs(norm - 1.0) < NekConstants::kNekZeroTol,
-                     "These vectors should be parallel");
-
-            if (dotproduct2 < 0.0)
-            {
-                orientation++;
-            }
-        }
-
-        orientation = orientation + 5;
-
-        // Fill the m_forient array
-        m_forient[f] = (StdRegions::Orientation)orientation;
-    }
-}
-
-void TetGeom::v_Reset(CurveMap &curvedEdges, CurveMap &curvedFaces)
-{
-    Geometry::v_Reset(curvedEdges, curvedFaces);
-
-    for (int i = 0; i < 4; ++i)
-    {
-        m_faces[i]->Reset(curvedEdges, curvedFaces);
-    }
-
-    SetUpXmap();
-    SetUpCoeffs(m_xmap->GetNcoeffs());
-}
-
-/**
- * @brief Set up the #m_xmap object by determining the order of each
- * direction from derived faces.
- */
-void TetGeom::SetUpXmap()
-{
-    vector<int> tmp;
-    tmp.push_back(m_faces[0]->GetXmap()->GetEdgeNcoeffs(0));
-    int order0 = *max_element(tmp.begin(), tmp.end());
-
-    tmp.clear();
-    tmp.push_back(order0);
-    tmp.push_back(m_faces[0]->GetXmap()->GetEdgeNcoeffs(1));
-    tmp.push_back(m_faces[0]->GetXmap()->GetEdgeNcoeffs(2));
-    int order1 = *max_element(tmp.begin(), tmp.end());
-
-    tmp.clear();
-    tmp.push_back(order0);
-    tmp.push_back(order1);
-    tmp.push_back(m_faces[1]->GetXmap()->GetEdgeNcoeffs(1));
-    tmp.push_back(m_faces[1]->GetXmap()->GetEdgeNcoeffs(2));
-    tmp.push_back(m_faces[3]->GetXmap()->GetEdgeNcoeffs(1));
-    int order2 = *max_element(tmp.begin(), tmp.end());
-
-    const LibUtilities::BasisKey A(
-        LibUtilities::eModified_A, order0,
-        LibUtilities::PointsKey(order0 + 1,
-                                LibUtilities::eGaussLobattoLegendre));
-    const LibUtilities::BasisKey B(
-        LibUtilities::eModified_B, order1,
-        LibUtilities::PointsKey(order1, LibUtilities::eGaussRadauMAlpha1Beta0));
-    const LibUtilities::BasisKey C(
-        LibUtilities::eModified_C, order2,
-        LibUtilities::PointsKey(order2, LibUtilities::eGaussRadauMAlpha2Beta0));
-
-    m_xmap = MemoryManager<StdRegions::StdTetExp>::AllocateSharedPtr(A, B, C);
-}
-}; // end of namespace
-}; // end of namespace+
+                if( check < 1 )
+                {
+                    std::ostringstream errstrm;
+                    errstrm << "Connected faces do not share an edge. Faces ";
+                    errstrm << (m_faces[faceConnected])->GetFid() << ", " << (m_faces[faceConnected+1])->GetFid();
+                    ASSERTL0(false, errstrm.str());
+                }
+                else if( check > 1)
+                {
+                    std::ostringstream errstrm;
+                    errstrm << "Connected faces share more than one edge. Faces ";
+                    errstrm << (m_faces[faceConnected])->GetFid() << ", " << (m_faces[faceConnected+1])->GetFid();
+                    ASSERTL0(false, errstrm.str());
+                }
+            }
+        };
+
+        void TetGeom::SetUpLocalVertices(){
+
+            // Set up the first 2 vertices (i.e. vertex 0,1)
+            if( ( m_edges[0]->GetVid(0) == m_edges[1]->GetVid(0) ) ||
+                ( m_edges[0]->GetVid(0) == m_edges[1]->GetVid(1) ) )
+            {
+                m_verts.push_back(m_edges[0]->GetVertex(1));
+                m_verts.push_back(m_edges[0]->GetVertex(0));
+            }
+            else if( ( m_edges[0]->GetVid(1) == m_edges[1]->GetVid(0) ) ||
+                     ( m_edges[0]->GetVid(1) == m_edges[1]->GetVid(1) ) )
+            {
+                m_verts.push_back(m_edges[0]->GetVertex(0));
+                m_verts.push_back(m_edges[0]->GetVertex(1));
+            }
+            else
+            {
+                std::ostringstream errstrm;
+                errstrm << "Connected edges do not share a vertex. Edges ";
+                errstrm << m_edges[0]->GetEid() << ", " << m_edges[1]->GetEid();
+                ASSERTL0(false, errstrm.str());
+            }
+
+            // set up the other bottom vertices (i.e. vertex 2)
+            for(int i = 1; i < 2; i++)
+            {
+                if( m_edges[i]->GetVid(0) == m_verts[i]->GetVid() )
+                {
+                    m_verts.push_back(m_edges[i]->GetVertex(1));
+                }
+                else if( m_edges[i]->GetVid(1) == m_verts[i]->GetVid() )
+                {
+                    m_verts.push_back(m_edges[i]->GetVertex(0));
+                }
+                else
+                {
+                    std::ostringstream errstrm;
+                    errstrm << "Connected edges do not share a vertex. Edges ";
+                    errstrm << m_edges[i]->GetEid() << ", " << m_edges[i-1]->GetEid();
+                    ASSERTL0(false, errstrm.str());
+                }
+            }
+
+            // set up top vertex
+            if (m_edges[3]->GetVid(0) == m_verts[0]->GetVid())
+            {
+                m_verts.push_back(m_edges[3]->GetVertex(1));
+            }
+            else {
+                m_verts.push_back(m_edges[3]->GetVertex(0));
+            }
+
+            // Check the other edges match up.
+            int check = 0;
+            for (int i = 4; i < 6; ++i)
+            {
+                if( (m_edges[i]->GetVid(0) == m_verts[i-3]->GetVid()
+                    && m_edges[i]->GetVid(1) == m_verts[3]->GetVid())
+                    ||(m_edges[i]->GetVid(1) == m_verts[i-3]->GetVid()
+                    && m_edges[i]->GetVid(0) == m_verts[3]->GetVid()))
+                {
+                    check++;
+                }
+            }
+            if (check != 2) {
+                std::ostringstream errstrm;
+                errstrm << "Connected edges do not share a vertex. Edges ";
+                errstrm << m_edges[3]->GetEid() << ", " << m_edges[2]->GetEid();
+                ASSERTL0(false, errstrm.str());
+            }
+        };
+
+        void TetGeom::SetUpEdgeOrientation(){
+
+            // This 2D array holds the local id's of all the vertices
+            // for every edge. For every edge, they are ordered to what we
+            // define as being Forwards
+            const unsigned int edgeVerts[kNedges][2] =
+                { {0,1},
+                  {1,2},
+                  {0,2},
+                  {0,3},
+                  {1,3},
+                  {2,3} };
+
+            int i;
+            for(i = 0; i < kNedges; i++)
+            {
+                if( m_edges[i]->GetVid(0) == m_verts[ edgeVerts[i][0] ]->GetVid() )
+                {
+                    m_eorient[i] = StdRegions::eForwards;
+                }
+                else if( m_edges[i]->GetVid(0) == m_verts[ edgeVerts[i][1] ]->GetVid() )
+                {
+                    m_eorient[i] = StdRegions::eBackwards;
+                }
+                else
+                {
+                    ASSERTL0(false,"Could not find matching vertex for the edge");
+                }
+            }
+
+        };
+
+        void TetGeom::SetUpFaceOrientation(){
+
+            int f,i;
+
+            // These arrays represent the vector of the A and B
+            // coordinate of the local elemental coordinate system
+            // where A corresponds with the coordinate direction xi_i
+            // with the lowest index i (for that particular face)
+            // Coordinate 'B' then corresponds to the other local
+            // coordinate (i.e. with the highest index)
+            Array<OneD,NekDouble> elementAaxis(m_coordim);
+            Array<OneD,NekDouble> elementBaxis(m_coordim);
+
+            // These arrays correspond to the local coordinate
+            // system of the face itself (i.e. the Geometry2D)
+            // faceAaxis correspond to the xi_0 axis
+            // faceBaxis correspond to the xi_1 axis
+            Array<OneD,NekDouble> faceAaxis(m_coordim);
+            Array<OneD,NekDouble> faceBaxis(m_coordim);
+
+            // This is the base vertex of the face (i.e. the Geometry2D)
+            // This corresponds to thevertex with local ID 0 of the
+            // Geometry2D
+            unsigned int baseVertex;
+
+            // The lenght of the vectors above
+            NekDouble elementAaxis_length;
+            NekDouble elementBaxis_length;
+            NekDouble faceAaxis_length;
+            NekDouble faceBaxis_length;
+
+            // This 2D array holds the local id's of all the vertices
+            // for every face. For every face, they are ordered in such
+            // a way that the implementation below allows a unified approach
+            // for all faces.
+            const unsigned int faceVerts[kNfaces][TriGeom::kNverts] =
+                { {0,1,2} ,
+                  {0,1,3} ,
+                  {1,2,3} ,
+                  {0,2,3} };
+
+            NekDouble dotproduct1 = 0.0;
+            NekDouble dotproduct2 = 0.0;
+
+            unsigned int orientation;
+
+            // Loop over all the faces to set up the orientation
+            for(f = 0; f < kNqfaces + kNtfaces; f++)
+            {
+                // initialisation
+                elementAaxis_length = 0.0;
+                elementBaxis_length = 0.0;
+                faceAaxis_length = 0.0;
+                faceBaxis_length = 0.0;
+
+                dotproduct1 = 0.0;
+                dotproduct2 = 0.0;
+
+                baseVertex = m_faces[f]->GetVid(0);
+
+                // We are going to construct the vectors representing the A and B axis
+                // of every face. These vectors will be constructed as a vector-representation
+                // of the edges of the face. However, for both coordinate directions, we can
+                // represent the vectors by two different edges. That's why we need to make sure that
+                // we pick the edge to which the baseVertex of the Geometry2D-representation of the face
+                // belongs...
+
+                // Compute the length of edges on a base-face
+                if( baseVertex == m_verts[ faceVerts[f][0] ]->GetVid() )
+                {
+                    for(i = 0; i < m_coordim; i++)
+                    {
+                        elementAaxis[i] = (*m_verts[ faceVerts[f][1] ])[i] - (*m_verts[ faceVerts[f][0] ])[i];
+                        elementBaxis[i] = (*m_verts[ faceVerts[f][2] ])[i] - (*m_verts[ faceVerts[f][0] ])[i];
+                    }
+                }
+                else if( baseVertex == m_verts[ faceVerts[f][1] ]->GetVid() )
+                {
+                    for(i = 0; i < m_coordim; i++)
+                    {
+                        elementAaxis[i] = (*m_verts[ faceVerts[f][1] ])[i] - (*m_verts[ faceVerts[f][0] ])[i];
+                        elementBaxis[i] = (*m_verts[ faceVerts[f][2] ])[i] - (*m_verts[ faceVerts[f][1] ])[i];
+                    }
+                }
+                else if( baseVertex == m_verts[ faceVerts[f][2] ]->GetVid() )
+                {
+                    for(i = 0; i < m_coordim; i++)
+                    {
+                        elementAaxis[i] = (*m_verts[ faceVerts[f][1] ])[i] - (*m_verts[ faceVerts[f][2] ])[i];
+                        elementBaxis[i] = (*m_verts[ faceVerts[f][2] ])[i] - (*m_verts[ faceVerts[f][0] ])[i];
+                    }
+                }
+                else
+                {
+                    ASSERTL0(false, "Could not find matching vertex for the face");
+                }
+
+                // Now, construct the edge-vectors of the local coordinates of
+                // the Geometry2D-representation of the face
+                for(i = 0; i < m_coordim; i++)
+                {
+                    faceAaxis[i] = (*m_faces[f]->GetVertex(1))[i] - (*m_faces[f]->GetVertex(0))[i];
+                    faceBaxis[i] = (*m_faces[f]->GetVertex(2))[i] - (*m_faces[f]->GetVertex(0))[i];
+
+                    elementAaxis_length += pow(elementAaxis[i],2);
+                    elementBaxis_length += pow(elementBaxis[i],2);
+                    faceAaxis_length += pow(faceAaxis[i],2);
+                    faceBaxis_length += pow(faceBaxis[i],2);
+                }
+
+                elementAaxis_length = sqrt(elementAaxis_length);
+                elementBaxis_length = sqrt(elementBaxis_length);
+                faceAaxis_length = sqrt(faceAaxis_length);
+                faceBaxis_length = sqrt(faceBaxis_length);
+
+                // Calculate the inner product of both the A-axis
+                // (i.e. Elemental A axis and face A axis)
+                for(i = 0 ; i < m_coordim; i++)
+                {
+                    dotproduct1 += elementAaxis[i]*faceAaxis[i];
+                }
+
+                orientation = 0;
+                // if the innerproduct is equal to the (absolute value of the ) products of the lengths
+                // of both vectors, then, the coordinate systems will NOT be transposed
+                if( fabs(elementAaxis_length*faceAaxis_length - fabs(dotproduct1)) < NekConstants::kNekZeroTol )
+                {
+                    // if the inner product is negative, both A-axis point
+                    // in reverse direction
+                    if(dotproduct1 < 0.0)
+                    {
+                        orientation += 2;
+                    }
+
+                    // calculate the inner product of both B-axis
+                    for(i = 0 ; i < m_coordim; i++)
+                    {
+                        dotproduct2 += elementBaxis[i]*faceBaxis[i];
+                    }
+
+                    // check that both these axis are indeed parallel
+                    ASSERTL1(fabs(elementBaxis_length*faceBaxis_length - fabs(dotproduct2)) <
+                             NekConstants::kNekZeroTol,
+                             "These vectors should be parallel");
+
+                    // if the inner product is negative, both B-axis point
+                    // in reverse direction
+                    if( dotproduct2 < 0.0 )
+                    {
+                        orientation++;
+                    }
+                }
+                // The coordinate systems are transposed
+                else
+                {
+                    orientation = 4;
+
+                    // Calculate the inner product between the elemental A-axis
+                    // and the B-axis of the face (which are now the corresponding axis)
+                    dotproduct1 = 0.0;
+                    for(i = 0 ; i < m_coordim; i++)
+                    {
+                        dotproduct1 += elementAaxis[i]*faceBaxis[i];
+                    }
+
+                    // check that both these axis are indeed parallel
+                    ASSERTL1(fabs(elementAaxis_length*faceBaxis_length - fabs(dotproduct1)) <
+                             NekConstants::kNekZeroTol,
+                             "These vectors should be parallel");
+
+                    // if the result is negative, both axis point in reverse
+                    // directions
+                    if(dotproduct1 < 0.0)
+                    {
+                        orientation += 2;
+                    }
+
+                    // Do the same for the other two corresponding axis
+                    dotproduct2 = 0.0;
+                    for(i = 0 ; i < m_coordim; i++)
+                    {
+                        dotproduct2 += elementBaxis[i]*faceAaxis[i];
+                    }
+
+                    // check that both these axis are indeed parallel
+                    ASSERTL1(fabs(elementBaxis_length*faceAaxis_length - fabs(dotproduct2)) <
+                             NekConstants::kNekZeroTol,
+                             "These vectors should be parallel");
+
+                    if( dotproduct2 < 0.0 )
+                    {
+                        orientation++;
+                    }
+                }
+
+				orientation = orientation + 5;
+
+                // Fill the m_forient array
+                m_forient[f] = (StdRegions::Orientation) orientation;
+            }
+        }
+
+        void TetGeom::v_Reset(
+            CurveMap &curvedEdges,
+            CurveMap &curvedFaces)
+        {
+            Geometry::v_Reset(curvedEdges, curvedFaces);
+
+            for (int i = 0; i < 4; ++i)
+            {
+                m_faces[i]->Reset(curvedEdges, curvedFaces);
+            }
+
+            SetUpXmap();
+            SetUpCoeffs(m_xmap->GetNcoeffs());
+        }
+
+        /**
+         * @brief Set up the #m_xmap object by determining the order of each
+         * direction from derived faces.
+         */
+        void TetGeom::SetUpXmap()
+        {
+            vector<int> tmp;
+            tmp.push_back(m_faces[0]->GetXmap()->GetEdgeNcoeffs(0));
+            int order0 = *max_element(tmp.begin(), tmp.end());
+
+            tmp.clear();
+            tmp.push_back(order0);
+            tmp.push_back(m_faces[0]->GetXmap()->GetEdgeNcoeffs(1));
+            tmp.push_back(m_faces[0]->GetXmap()->GetEdgeNcoeffs(2));
+            int order1 = *max_element(tmp.begin(), tmp.end());
+
+            tmp.clear();
+            tmp.push_back(order0);
+            tmp.push_back(order1);
+            tmp.push_back(m_faces[1]->GetXmap()->GetEdgeNcoeffs(1));
+            tmp.push_back(m_faces[1]->GetXmap()->GetEdgeNcoeffs(2));
+            tmp.push_back(m_faces[3]->GetXmap()->GetEdgeNcoeffs(1));
+            int order2 = *max_element(tmp.begin(), tmp.end());
+
+            const LibUtilities::BasisKey A(
+                LibUtilities::eModified_A, order0,
+                LibUtilities::PointsKey(
+                    order0+1, LibUtilities::eGaussLobattoLegendre));
+            const LibUtilities::BasisKey B(
+                LibUtilities::eModified_B, order1,
+                LibUtilities::PointsKey(
+                    order1, LibUtilities::eGaussRadauMAlpha1Beta0));
+            const LibUtilities::BasisKey C(
+                LibUtilities::eModified_C, order2,
+                LibUtilities::PointsKey(
+                    order2, LibUtilities::eGaussRadauMAlpha2Beta0));
+
+            m_xmap = MemoryManager<StdRegions::StdTetExp>::AllocateSharedPtr(
+                A, B, C);
+        }
+    }; //end of namespace
+}; //end of namespace