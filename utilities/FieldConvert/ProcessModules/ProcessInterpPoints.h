////////////////////////////////////////////////////////////////////////////////
//
//  File: ProcessInterpPoints.h
//
//  For more information, please see: http://www.nektar.info/
//
//  The MIT License
//
//  Copyright (c) 2006 Division of Applied Mathematics, Brown University (USA),
//  Department of Aeronautics, Imperial College London (UK), and Scientific
//  Computing and Imaging Institute, University of Utah (USA).
//
//  License for the specific language governing rights and limitations under
//  Permission is hereby granted, free of charge, to any person obtaining a
//  copy of this software and associated documentation files (the "Software"),
//  to deal in the Software without restriction, including without limitation
//  the rights to use, copy, modify, merge, publish, distribute, sublicense,
//  and/or sell copies of the Software, and to permit persons to whom the
//  Software is furnished to do so, subject to the following conditions:
//
//  The above copyright notice and this permission notice shall be included
//  in all copies or substantial portions of the Software.
//
//  THE SOFTWARE IS PROVIDED "AS IS", WITHOUT WARRANTY OF ANY KIND, EXPRESS
//  OR IMPLIED, INCLUDING BUT NOT LIMITED TO THE WARRANTIES OF MERCHANTABILITY,
//  FITNESS FOR A PARTICULAR PURPOSE AND NONINFRINGEMENT. IN NO EVENT SHALL
//  THE AUTHORS OR COPYRIGHT HOLDERS BE LIABLE FOR ANY CLAIM, DAMAGES OR OTHER
//  LIABILITY, WHETHER IN AN ACTION OF CONTRACT, TORT OR OTHERWISE, ARISING
//  FROM, OUT OF OR IN CONNECTION WITH THE SOFTWARE OR THE USE OR OTHER
//  DEALINGS IN THE SOFTWARE.
//
//  Description: Interp point data.
//
////////////////////////////////////////////////////////////////////////////////

#ifndef UTILITIES_PREPROCESSING_FIELDCONVERT_PROCESSINTERPPOINTS
#define UTILITIES_PREPROCESSING_FIELDCONVERT_PROCESSINTERPPOINTS

#include "../Module.h"

#include <LibUtilities/BasicUtils/PtsField.h>

namespace Nektar
{
namespace Utilities
{

/**
 * @brief This processing module interpolates one field to another
 */
class ProcessInterpPoints : public ProcessModule
{
    public:
        /// Creates an instance of this class
        static boost::shared_ptr<Module> create(FieldSharedPtr f) {
            return MemoryManager<ProcessInterpPoints>::AllocateSharedPtr(f);
        }
        static ModuleKey className;

        ProcessInterpPoints(FieldSharedPtr f);
        virtual ~ProcessInterpPoints();

        /// Write mesh to output file.
        virtual void Process(po::variables_map &vm);

        void PrintProgressbar(const int position, const int goal) const;

        virtual std::string GetModuleName()
        {
            return "ProcessInterpPoints";
        }

    private:

<<<<<<< HEAD
        void InterpolateFieldToPts(FieldSharedPtr                         &fromField,
                                   Array<OneD, Array<OneD, NekDouble> >   &pts,
=======
        void InterpolateFieldToPts(vector<MultiRegions::ExpListSharedPtr> &field0,
                                   LibUtilities::PtsFieldSharedPtr        &pts,
>>>>>>> 3758077b
                                   NekDouble                               clamp_low,
                                   NekDouble                               clamp_up,
                                   NekDouble                               def_value);

        void calcCp0();
};

}
}

#endif<|MERGE_RESOLUTION|>--- conflicted
+++ resolved
@@ -72,13 +72,8 @@
 
     private:
 
-<<<<<<< HEAD
-        void InterpolateFieldToPts(FieldSharedPtr                         &fromField,
-                                   Array<OneD, Array<OneD, NekDouble> >   &pts,
-=======
         void InterpolateFieldToPts(vector<MultiRegions::ExpListSharedPtr> &field0,
                                    LibUtilities::PtsFieldSharedPtr        &pts,
->>>>>>> 3758077b
                                    NekDouble                               clamp_low,
                                    NekDouble                               clamp_up,
                                    NekDouble                               def_value);
