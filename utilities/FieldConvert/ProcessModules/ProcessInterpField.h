--- conflicted
+++ resolved
@@ -61,14 +61,12 @@
         /// Write mesh to output file.
         virtual void Process(po::variables_map &vm);
 
-<<<<<<< HEAD
         void PrintProgressbar(const int position, const int goal) const;
-=======
+
         virtual std::string GetModuleName()
         {
             return "ProcessInterpField";
         }
->>>>>>> 639aa734
 
     private:
         FieldSharedPtr m_fromField;
