--- conflicted
+++ resolved
@@ -504,11 +504,7 @@
 
             // Add up hash values if parallel
             int hash = m_hash;
-<<<<<<< HEAD
-            m_comm->AllReduce(hash, 
-=======
             m_comm->GetRowComm()->AllReduce(hash, 
->>>>>>> 94015edc
                               LibUtilities::ReduceSum);
             m_hash = hash;
         }
