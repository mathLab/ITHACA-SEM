///////////////////////////////////////////////////////////////////////////////
//
// File ExpList.h
//
// For more information, please see: http://www.nektar.info
//
// The MIT License
//
// Copyright (c) 2006 Division of Applied Mathematics, Brown University (USA),
// Department of Aeronautics, Imperial College London (UK), and Scientific
// Computing and Imaging Institute, University of Utah (USA).
//
// Permission is hereby granted, free of charge, to any person obtaining a
// copy of this software and associated documentation files (the "Software"),
// to deal in the Software without restriction, including without limitation
// the rights to use, copy, modify, merge, publish, distribute, sublicense,
// and/or sell copies of the Software, and to permit persons to whom the
// Software is furnished to do so, subject to the following conditions:
//
// The above copyright notice and this permission notice shall be included
// in all copies or substantial portions of the Software.
//
// THE SOFTWARE IS PROVIDED "AS IS", WITHOUT WARRANTY OF ANY KIND, EXPRESS
// OR IMPLIED, INCLUDING BUT NOT LIMITED TO THE WARRANTIES OF MERCHANTABILITY,
// FITNESS FOR A PARTICULAR PURPOSE AND NONINFRINGEMENT. IN NO EVENT SHALL
// THE AUTHORS OR COPYRIGHT HOLDERS BE LIABLE FOR ANY CLAIM, DAMAGES OR OTHER
// LIABILITY, WHETHER IN AN ACTION OF CONTRACT, TORT OR OTHERWISE, ARISING
// FROM, OUT OF OR IN CONNECTION WITH THE SOFTWARE OR THE USE OR OTHER
// DEALINGS IN THE SOFTWARE.
//
// Description: Expansion list top class definition
//
///////////////////////////////////////////////////////////////////////////////

#ifndef NEKTAR_LIBS_MULTIREGIONS_EXPLIST_H
#define NEKTAR_LIBS_MULTIREGIONS_EXPLIST_H

#include <boost/core/ignore_unused.hpp>

#include <LibUtilities/Communication/Transposition.h>
#include <LibUtilities/Communication/Comm.h>
#include <LibUtilities/BasicUtils/SessionReader.h>
#include <SpatialDomains/MeshGraph.h>
#include <LocalRegions/Expansion.h>
#include <Collections/Collection.h>
#include <MultiRegions/MultiRegionsDeclspec.h>
#include <MultiRegions/MultiRegions.hpp>
#include <MultiRegions/AssemblyMap/LocTraceToTraceMap.h>
#include <MultiRegions/GlobalMatrix.h>
#include <MultiRegions/GlobalMatrixKey.h>
#include <MultiRegions/GlobalLinSysKey.h>
#include <MultiRegions/GlobalOptimizationParameters.h>
#include <MultiRegions/AssemblyMap/AssemblyMap.h>
#include <tinyxml.h>

namespace Nektar
{
    namespace MultiRegions
    {
        // Forward declarations
        class GlobalLinSys;
        class AssemblyMapDG;

        class AssemblyMapCG;
        class GlobalLinSysKey;
        class GlobalMatrix;

        enum Direction
        {
            eX,
            eY,
            eZ,
            eS,
            eN
        };

        enum ExpansionType
        {
            e0D,
            e1D,
            e2D,
            e2DH1D,
            e3DH1D,
            e3DH2D,
            e3D,
            eNoType
        };

        MultiRegions::Direction const DirCartesianMap[] =
        {
            eX,
            eY,
            eZ
        };

        /// A map between global matrix keys and their associated block
        /// matrices.
        typedef std::map<GlobalMatrixKey,DNekScalBlkMatSharedPtr> BlockMatrixMap;
        /// A shared pointer to a BlockMatrixMap.
        typedef std::shared_ptr<BlockMatrixMap> BlockMatrixMapShPtr;


        /// Base class for all multi-elemental spectral/hp expansions.
        class ExpList: public std::enable_shared_from_this<ExpList>
        {
        public:
            /// The default constructor.
            MULTI_REGIONS_EXPORT ExpList();

            /// The default constructor.
            MULTI_REGIONS_EXPORT ExpList(
                    const LibUtilities::SessionReaderSharedPtr &pSession);

            /// The default constructor.
            MULTI_REGIONS_EXPORT ExpList(
                    const LibUtilities::SessionReaderSharedPtr &pSession,
                    const SpatialDomains::MeshGraphSharedPtr &pGraph);

            /// Constructor copying only elements defined in eIds.
            MULTI_REGIONS_EXPORT ExpList(
                const ExpList &in,
                const std::vector<unsigned int> &eIDs,
                const bool DeclareCoeffPhysArrays = true);

            /// The copy constructor.
            MULTI_REGIONS_EXPORT ExpList(
                const ExpList &in,
                const bool DeclareCoeffPhysArrays = true);

            /// The default destructor.
            MULTI_REGIONS_EXPORT virtual ~ExpList();

            /// Returns the total number of local degrees of freedom
            /// \f$N_{\mathrm{eof}}=\sum_{e=1}^{{N_{\mathrm{el}}}}N^{e}_m\f$.
            inline int GetNcoeffs(void) const;

            /// Returns the total number of local degrees of freedom
            /// for element eid
            MULTI_REGIONS_EXPORT int GetNcoeffs(const int eid) const;

            /// Returns the type of the expansion
            MULTI_REGIONS_EXPORT ExpansionType GetExpType(void);

            /// Returns the type of the expansion
            MULTI_REGIONS_EXPORT void SetExpType(ExpansionType Type);

            /// Evaulates the maximum number of modes in the elemental basis
            /// order over all elements
            inline int EvalBasisNumModesMax(void) const;

            /// Returns the vector of the number of modes in the elemental
            /// basis order over all elements.
            MULTI_REGIONS_EXPORT const Array<OneD,int>
                EvalBasisNumModesMaxPerExp(void) const;
            
            /// Returns the total number of quadrature points #m_npoints
            /// \f$=Q_{\mathrm{tot}}\f$.
            inline int GetTotPoints(void) const;

            /// Returns the total number of quadrature points for eid's element
            /// \f$=Q_{\mathrm{tot}}\f$.
            inline int GetTotPoints(const int eid) const;

            /// Returns the total number of quadrature points #m_npoints
            /// \f$=Q_{\mathrm{tot}}\f$.
            inline int GetNpoints(void) const;


            /// Returns the total number of qudature points scaled by
            /// the factor scale on each 1D direction
            inline int Get1DScaledTotPoints(const NekDouble scale) const;

            /// Sets the wave space to the one of the possible configuration
            /// true or false
            inline void SetWaveSpace(const bool wavespace);


            ///Set Modified Basis for the stability analysis
            inline void SetModifiedBasis(const bool modbasis);

            /// Set the \a i th value of \a m_phys to value \a val
            inline void SetPhys(int i, NekDouble val);

            /// This function returns the third direction expansion condition,
            /// which can be in wave space (coefficient) or not
            /// It is stored in the variable m_WaveSpace.
            inline bool GetWaveSpace(void) const;

            /// Fills the array #m_phys
            inline void SetPhys(const Array<OneD, const NekDouble> &inarray);

            /// Sets the array #m_phys
            inline void SetPhysArray(Array<OneD, NekDouble> &inarray);

            /// This function manually sets whether the array of physical
            /// values \f$\boldsymbol{u}_l\f$ (implemented as #m_phys) is
            /// filled or not.
            inline void SetPhysState(const bool physState);

            /// This function indicates whether the array of physical values
            /// \f$\boldsymbol{u}_l\f$ (implemented as #m_phys) is filled or
            /// not.
            inline bool GetPhysState(void) const;

            /// This function integrates a function \f$f(\boldsymbol{x})\f$
            /// over the domain consisting of all the elements of the expansion.
            MULTI_REGIONS_EXPORT NekDouble PhysIntegral (void);

            /// This function integrates a function \f$f(\boldsymbol{x})\f$
            /// over the domain consisting of all the elements of the expansion.
            MULTI_REGIONS_EXPORT NekDouble PhysIntegral(
                const Array<OneD,
                const NekDouble> &inarray);

            MULTI_REGIONS_EXPORT void MultiplyByQuadratureMetric(
                const Array<OneD, const NekDouble>  &inarray,
                Array<OneD, NekDouble>              &outarray);

            MULTI_REGIONS_EXPORT void DividByQuadratureMetric(
                const Array<OneD, const NekDouble>  &inarray,
                Array<OneD, NekDouble>              &outarray);

            /// This function calculates the inner product of a function
            /// \f$f(\boldsymbol{x})\f$ with respect to all \em local
            /// expansion modes \f$\phi_n^e(\boldsymbol{x})\f$.
            inline void   IProductWRTBase_IterPerExp(
                const Array<OneD, const NekDouble> &inarray,
                      Array<OneD,       NekDouble> &outarray);

            ///
            inline void IProductWRTBase(
                const Array<OneD, const NekDouble> &inarray,
                      Array<OneD,       NekDouble> &outarray,
                      CoeffState coeffstate = eLocal);

            /// This function calculates the inner product of a function
            /// \f$f(\boldsymbol{x})\f$ with respect to the derivative (in
            /// direction \param dir) of all \em local expansion modes
            /// \f$\phi_n^e(\boldsymbol{x})\f$.
            MULTI_REGIONS_EXPORT void   IProductWRTDerivBase(
                const int dir,
                const Array<OneD, const NekDouble> &inarray,
                      Array<OneD,       NekDouble> &outarray);

            MULTI_REGIONS_EXPORT void   IProductWRTDirectionalDerivBase(
                const Array<OneD, const NekDouble> &direction,
                const Array<OneD, const NekDouble> &inarray,
                      Array<OneD,       NekDouble> &outarray);

            /// This function calculates the inner product of a function
            /// \f$f(\boldsymbol{x})\f$ with respect to the derivative (in
            /// direction \param dir) of all \em local expansion modes
            /// \f$\phi_n^e(\boldsymbol{x})\f$.
            MULTI_REGIONS_EXPORT void   IProductWRTDerivBase
                (const Array<OneD, const Array<OneD, NekDouble> > &inarray,
                 Array<OneD,       NekDouble> &outarray);

            /// This function elementally evaluates the forward transformation
            /// of a function \f$u(\boldsymbol{x})\f$ onto the global
            /// spectral/hp expansion.
            inline void  FwdTrans_IterPerExp (
                const Array<OneD,
                const NekDouble> &inarray,
                      Array<OneD,NekDouble> &outarray);

            ///
            inline void FwdTrans(
                const Array<OneD,
                const NekDouble> &inarray,
                      Array<OneD,       NekDouble> &outarray,
                      CoeffState coeffstate = eLocal);

            MULTI_REGIONS_EXPORT void   ExponentialFilter(
                Array<OneD, NekDouble> &array,
                const NekDouble        alpha,
                const NekDouble        exponent,
                const NekDouble        cutoff);

            /// This function elementally mulplies the coefficient space of
            /// Sin my the elemental inverse of the mass matrix.
            MULTI_REGIONS_EXPORT void  MultiplyByElmtInvMass (
                 const Array<OneD,
                 const NekDouble> &inarray,
                 Array<OneD,       NekDouble> &outarray);

            ///
            inline void MultiplyByInvMassMatrix(
                const Array<OneD,const NekDouble> &inarray,
                      Array<OneD,      NekDouble> &outarray,
                      CoeffState coeffstate = eLocal);

            /// Smooth a field across elements
            inline void SmoothField(Array<OneD,NekDouble> &field);

            /// Solve helmholtz problem
            inline void HelmSolve(
                const Array<OneD, const NekDouble> &inarray,
                      Array<OneD,       NekDouble> &outarray,
                const FlagList &flags,
                const StdRegions::ConstFactorMap &factors,
                const StdRegions::VarCoeffMap &varcoeff =
                                StdRegions::NullVarCoeffMap,
                const MultiRegions::VarFactorsMap &varfactors =
                                 MultiRegions::NullVarFactorsMap,
                const Array<OneD, const NekDouble> &dirForcing =
                NullNekDouble1DArray,
                const bool PhysSpaceForcing = true);

            /// Solve Advection Diffusion Reaction
            inline void LinearAdvectionDiffusionReactionSolve(
                const Array<OneD, Array<OneD, NekDouble> > &velocity,
                       const Array<OneD, const NekDouble> &inarray,
                       Array<OneD, NekDouble> &outarray,
                       const NekDouble lambda,
                       CoeffState coeffstate = eLocal,
                       const Array<OneD, const NekDouble>&
                       dirForcing = NullNekDouble1DArray);


            /// Solve Advection Diffusion Reaction
            inline void LinearAdvectionReactionSolve(
                const Array<OneD, Array<OneD, NekDouble> > &velocity,
                const Array<OneD, const NekDouble> &inarray,
                      Array<OneD, NekDouble> &outarray,
                const NekDouble lambda,
                      CoeffState coeffstate = eLocal,
                const Array<OneD, const NekDouble>&
                      dirForcing = NullNekDouble1DArray);

            ///
            MULTI_REGIONS_EXPORT void FwdTrans_BndConstrained(
                const Array<OneD, const NekDouble> &inarray,
                      Array<OneD,       NekDouble> &outarray);


            /// This function elementally evaluates the backward transformation
            /// of the global spectral/hp element expansion.
            inline void BwdTrans_IterPerExp (
                const Array<OneD, const NekDouble> &inarray,
                      Array<OneD,NekDouble> &outarray);

            ///
            inline void BwdTrans (
                const Array<OneD,
                const NekDouble> &inarray,
                      Array<OneD,NekDouble> &outarray,
                      CoeffState coeffstate = eLocal);

            /// This function calculates the coordinates of all the elemental
            /// quadrature points \f$\boldsymbol{x}_i\f$.
            inline void GetCoords(
                Array<OneD, NekDouble> &coord_0,
                Array<OneD, NekDouble> &coord_1 = NullNekDouble1DArray,
                Array<OneD, NekDouble> &coord_2 = NullNekDouble1DArray);

            // Homogeneous transforms
            inline void HomogeneousFwdTrans(
                const Array<OneD, const NekDouble> &inarray,
                      Array<OneD, NekDouble> &outarray,
                      CoeffState coeffstate = eLocal,
                bool Shuff = true,
                bool UnShuff = true);

            inline void HomogeneousBwdTrans(
                const Array<OneD, const NekDouble> &inarray,
                      Array<OneD, NekDouble> &outarray,
                      CoeffState coeffstate = eLocal,
                bool Shuff = true,
                bool UnShuff = true);

            inline void DealiasedProd(
                const Array<OneD, NekDouble> &inarray1,
                const Array<OneD, NekDouble> &inarray2,
                      Array<OneD, NekDouble> &outarray,
                      CoeffState coeffstate = eLocal);

            inline void DealiasedDotProd(
                const Array<OneD, Array<OneD, NekDouble> > &inarray1,
                const Array<OneD, Array<OneD, NekDouble> > &inarray2,
                      Array<OneD, Array<OneD, NekDouble> > &outarray,
                      CoeffState coeffstate = eLocal);

            inline void GetBCValues(
                      Array<OneD, NekDouble> &BndVals,
                const Array<OneD, NekDouble> &TotField,
                int BndID);

            inline void NormVectorIProductWRTBase(
                Array<OneD, const NekDouble> &V1,
                Array<OneD, const NekDouble> &V2,
                Array<OneD, NekDouble> &outarray,
                int BndID);

            inline void NormVectorIProductWRTBase(
                Array<OneD, Array<OneD, NekDouble> > &V,
                Array<OneD, NekDouble> &outarray);

            /// Apply geometry information to each expansion.
            MULTI_REGIONS_EXPORT void ApplyGeomInfo();

            /// Reset geometry information and reset matrices
            MULTI_REGIONS_EXPORT void Reset()
            {
                v_Reset();
            }

            void WriteTecplotHeader(std::ostream &outfile,
                                    std::string var = "")
            {
                v_WriteTecplotHeader(outfile, var);
            }

            void WriteTecplotZone(
                std::ostream &outfile,
                int expansion = -1)
            {
                v_WriteTecplotZone(outfile, expansion);
            }

            void WriteTecplotField(std::ostream &outfile,
                                   int expansion = -1)
            {
                v_WriteTecplotField(outfile, expansion);
            }

            void WriteTecplotConnectivity(std::ostream &outfile,
                                          int expansion = -1)
            {
                v_WriteTecplotConnectivity(outfile, expansion);
            }

            MULTI_REGIONS_EXPORT void WriteVtkHeader(std::ostream &outfile);
            MULTI_REGIONS_EXPORT void WriteVtkFooter(std::ostream &outfile);

            void WriteVtkPieceHeader(std::ostream &outfile, int expansion,
                                     int istrip = 0)
            {
                v_WriteVtkPieceHeader(outfile, expansion, istrip);
            }

            MULTI_REGIONS_EXPORT void WriteVtkPieceFooter(
                std::ostream &outfile,
                int expansion);

            void WriteVtkPieceData  (
                std::ostream &outfile,
                int expansion,
                std::string var = "v")
            {
                v_WriteVtkPieceData(outfile, expansion, var);
            }

            /// This function returns the dimension of the coordinates of the
            /// element \a eid.
            // inline
            MULTI_REGIONS_EXPORT int GetCoordim(int eid);

            /// Set the \a i th coefficiient in \a m_coeffs to value \a val
            inline void SetCoeff(int i, NekDouble val);

            /// Set the \a i th coefficiient in  #m_coeffs to value \a val
            inline void SetCoeffs(int i, NekDouble val);

            /// Set the  #m_coeffs array to inarray
            inline void SetCoeffsArray(Array<OneD, NekDouble> &inarray);

            /// This function returns the dimension of the shape of the
            /// element \a eid.
            // inline
            MULTI_REGIONS_EXPORT int GetShapeDimension();

            /// This function returns (a reference to) the array
            /// \f$\boldsymbol{\hat{u}}_l\f$ (implemented as #m_coeffs)
            /// containing all local expansion coefficients.
            inline const Array<OneD, const NekDouble> &GetCoeffs() const;

            /// Impose Dirichlet Boundary Conditions onto Array
            inline void ImposeDirichletConditions(
                Array<OneD,NekDouble>& outarray);


            /// Fill Bnd Condition expansion from the values stored in expansion
            inline void FillBndCondFromField(void);

            /// Fill Bnd Condition expansion in nreg from the values stored in expansion
            inline void FillBndCondFromField(const int nreg);

            /// Gathers the global coefficients \f$\boldsymbol{\hat{u}}_g\f$
            /// from the local coefficients \f$\boldsymbol{\hat{u}}_l\f$.
            // inline
            MULTI_REGIONS_EXPORT inline void LocalToGlobal(bool useComm = true);

            MULTI_REGIONS_EXPORT inline void LocalToGlobal(
                const Array<OneD, const NekDouble> &inarray,
                Array<OneD,NekDouble> &outarray,
                bool useComm = true);

            /// Scatters from the global coefficients
            /// \f$\boldsymbol{\hat{u}}_g\f$ to the local coefficients
            /// \f$\boldsymbol{\hat{u}}_l\f$.
            // inline
            MULTI_REGIONS_EXPORT inline void GlobalToLocal(void);

            /**
             * This operation is evaluated as:
             * \f{tabbing}
             * \hspace{1cm}  \= Do \= $e=$  $1, N_{\mathrm{el}}$ \\
             * \> \> Do \= $i=$  $0,N_m^e-1$ \\
             * \> \> \> $\boldsymbol{\hat{u}}^{e}[i] = \mbox{sign}[e][i] \cdot
             * \boldsymbol{\hat{u}}_g[\mbox{map}[e][i]]$ \\
             * \> \> continue \\
             * \> continue
             * \f}
             * where \a map\f$[e][i]\f$ is the mapping array and \a
             * sign\f$[e][i]\f$ is an array of similar dimensions ensuring the
             * correct modal connectivity between the different elements (both
             * these arrays are contained in the data member #m_locToGloMap). This
             * operation is equivalent to the scatter operation
             * \f$\boldsymbol{\hat{u}}_l=\mathcal{A}\boldsymbol{\hat{u}}_g\f$,
             * where \f$\mathcal{A}\f$ is the
             * \f$N_{\mathrm{eof}}\times N_{\mathrm{dof}}\f$ permutation matrix.
             *
             * @param   inarray     An array of size \f$N_\mathrm{dof}\f$
             *                      containing the global degrees of freedom
             *                      \f$\boldsymbol{x}_g\f$.
             * @param   outarray    The resulting local degrees of freedom
             *                      \f$\boldsymbol{x}_l\f$ will be stored in this
             *                      array of size \f$N_\mathrm{eof}\f$.
             */
            MULTI_REGIONS_EXPORT inline void GlobalToLocal(
                const Array<OneD, const NekDouble> &inarray,
                Array<OneD,NekDouble> &outarray);

            /// Get the \a i th value  (coefficient) of #m_coeffs
            inline NekDouble GetCoeff(int i);

            /// Get the \a i th value  (coefficient) of #m_coeffs
            inline NekDouble GetCoeffs(int i);

            /// This function returns (a reference to) the array
            /// \f$\boldsymbol{u}_l\f$ (implemented as #m_phys) containing the
            /// function \f$u^{\delta}(\boldsymbol{x})\f$ evaluated at the
            /// quadrature points.
            // inline
            MULTI_REGIONS_EXPORT const Array<OneD, const NekDouble>
                &GetPhys()  const;

            /// This function calculates the \f$L_\infty\f$ error of the global
            /// spectral/hp element approximation.
            MULTI_REGIONS_EXPORT NekDouble Linf (
                const Array<OneD, const NekDouble> &inarray,
                const Array<OneD, const NekDouble> &soln = NullNekDouble1DArray);

            /// This function calculates the \f$L_2\f$ error with
            /// respect to soln of the global
            /// spectral/hp element approximation.
            NekDouble L2(
                const Array<OneD, const NekDouble> &inarray,
                const Array<OneD, const NekDouble> &soln = NullNekDouble1DArray)
            {
                return v_L2(inarray, soln);
            }

            /// Calculates the \f$H^1\f$ error of the global spectral/hp
            /// element approximation.
            MULTI_REGIONS_EXPORT NekDouble H1 (
                const Array<OneD, const NekDouble> &inarray,
                const Array<OneD, const NekDouble> &soln = NullNekDouble1DArray);

            NekDouble Integral (const Array<OneD, const NekDouble> &inarray)
            {
                return v_Integral(inarray);
            }

            NekDouble VectorFlux(const Array<OneD, Array<OneD, NekDouble> > &inarray)
            {
                return v_VectorFlux(inarray);
            }

            /// This function calculates the energy associated with
            /// each one of the modesof a 3D homogeneous nD expansion
            Array<OneD, const NekDouble> HomogeneousEnergy (void)
            {
                return v_HomogeneousEnergy();
            }

            /// This function sets the Spectral Vanishing Viscosity
            /// in homogeneous1D expansion.
            void SetHomo1DSpecVanVisc(Array<OneD, NekDouble> visc)
            {
                v_SetHomo1DSpecVanVisc(visc);
            }

            /// This function returns a vector containing the wave
            /// numbers in z-direction associated
            /// with the 3D homogenous expansion. Required if a
            /// parellelisation is applied in the Fourier direction
            Array<OneD, const unsigned int> GetZIDs(void)
            {
                return v_GetZIDs();
            }

            /// This function returns the transposition class
            /// associaed with the homogeneous expansion.
            LibUtilities::TranspositionSharedPtr GetTransposition(void)
            {
                return v_GetTransposition();
            }

            /// This function returns the Width of homogeneous direction
            /// associaed with the homogeneous expansion.
            NekDouble GetHomoLen(void)
            {
                return v_GetHomoLen();
            }

            /// This function sets the Width of homogeneous direction
            /// associaed with the homogeneous expansion.
            void SetHomoLen(const NekDouble lhom)
            {
                return v_SetHomoLen(lhom);
            }

            /// This function returns a vector containing the wave
            /// numbers in y-direction associated
            /// with the 3D homogenous expansion. Required if a
            /// parellelisation is applied in the Fourier direction
            Array<OneD, const unsigned int> GetYIDs(void)
            {
                return v_GetYIDs();
            }

            /// This function interpolates the physical space points in
            /// \a inarray to \a outarray using the same points defined in the
            /// expansion but where the number of points are rescaled
            /// by \a 1DScale
            void PhysInterp1DScaled(
                const NekDouble scale,
                const Array<OneD, NekDouble> &inarray,
                      Array<OneD, NekDouble>  &outarray)
            {
                v_PhysInterp1DScaled(scale, inarray,outarray);
            }

            /// This function Galerkin projects the physical space points in
            /// \a inarray to \a outarray where inarray is assumed to
            /// be defined in the expansion but where the number of
            /// points are rescaled by \a 1DScale
            void PhysGalerkinProjection1DScaled(
                const NekDouble scale,
                const Array<OneD, NekDouble> &inarray,
                      Array<OneD, NekDouble> &outarray)
            {
                v_PhysGalerkinProjection1DScaled(scale, inarray, outarray);
            }

            /// This function returns the number of elements in the expansion.
            inline int GetExpSize(void);


            /// This function returns the number of elements in the
            /// expansion which may be different for a homogeoenous extended
            /// expansionp.
            inline int GetNumElmts(void)
            {
                return v_GetNumElmts();
            }

            /// This function returns the vector of elements in the expansion.
            inline const std::shared_ptr<LocalRegions::ExpansionVector>
                    GetExp() const;

            /// This function returns (a shared pointer to) the local elemental
            /// expansion of the \f$n^{\mathrm{th}}\f$ element.
            inline LocalRegions::ExpansionSharedPtr& GetExp(int n) const;

            /// This function returns (a shared pointer to) the local elemental
            /// expansion containing the arbitrary point given by \a gloCoord.
            MULTI_REGIONS_EXPORT LocalRegions::ExpansionSharedPtr& GetExp(
                const Array<OneD, const NekDouble> &gloCoord);

            /** This function returns the index of the local elemental
             * expansion containing the arbitrary point given by \a gloCoord.
             **/
            MULTI_REGIONS_EXPORT int GetExpIndex(
                const Array<OneD, const NekDouble> &gloCoord,
                NekDouble tol = 0.0,
                bool returnNearestElmt = false);

            /** This function returns the index and the Local
             * Cartesian Coordinates \a locCoords of the local
             * elemental expansion containing the arbitrary point
             * given by \a gloCoords.
             **/
            MULTI_REGIONS_EXPORT int GetExpIndex(
                const Array<OneD, const NekDouble> &gloCoords,
                Array<OneD, NekDouble>       &locCoords,
                NekDouble tol = 0.0,
                bool returnNearestElmt = false);

            /** This function return the expansion field value
             * at the coordinates given as input.
             **/
            MULTI_REGIONS_EXPORT NekDouble PhysEvaluate(
                const Array<OneD, const NekDouble> &coords,
                const Array<OneD, const NekDouble> &phys);

            /// Get the start offset position for a global list of #m_coeffs
            /// correspoinding to element n.
            inline int GetCoeff_Offset(int n) const;

            /// Get the start offset position for a global list of m_phys
            /// correspoinding to element n.
            inline int GetPhys_Offset(int n) const;

            /// This function returns (a reference to) the array
            /// \f$\boldsymbol{\hat{u}}_l\f$ (implemented as #m_coeffs)
            /// containing all local expansion coefficients.
            inline Array<OneD, NekDouble> &UpdateCoeffs();

            /// This function returns (a reference to) the array
            /// \f$\boldsymbol{u}_l\f$ (implemented as #m_phys) containing the
            /// function \f$u^{\delta}(\boldsymbol{x})\f$ evaluated at the
            /// quadrature points.
            inline Array<OneD, NekDouble> &UpdatePhys();

            inline void PhysDeriv(
                Direction edir,
                const Array<OneD, const NekDouble> &inarray,
                      Array<OneD, NekDouble> &out_d);

            /// This function discretely evaluates the derivative of a function
            /// \f$f(\boldsymbol{x})\f$ on the domain consisting of all
            /// elements of the expansion.
            inline void PhysDeriv(
                const Array<OneD, const NekDouble> &inarray,
                      Array<OneD, NekDouble> &out_d0,
                      Array<OneD, NekDouble> &out_d1 = NullNekDouble1DArray,
                      Array<OneD, NekDouble> &out_d2 = NullNekDouble1DArray);

            inline void PhysDeriv(
                const int dir,
                const Array<OneD, const NekDouble> &inarray,
                      Array<OneD, NekDouble> &out_d);

            inline void CurlCurl(
                Array<OneD, Array<OneD, NekDouble> > &Vel,
                Array<OneD, Array<OneD, NekDouble> > &Q);

            inline void PhysDirectionalDeriv(
                const Array<OneD, const NekDouble> &direction,
                const Array<OneD, const NekDouble> &inarray,
                      Array<OneD, NekDouble> &outarray);

            inline void GetMovingFrames(
                const SpatialDomains::GeomMMF MMFdir,
                const Array<OneD, const NekDouble> &CircCentre,
                      Array<OneD, Array<OneD, NekDouble> > &outarray);

            // functions associated with DisContField
            inline const Array<OneD, const  std::shared_ptr<ExpList> >
                &GetBndCondExpansions();

<<<<<<< HEAD
            inline const Array<OneD,const NekDouble>
                &GetBndCondBwdWeight();

            inline void SetBndCondBwdWeight(
                const int index, 
                const NekDouble value);

            inline const Array<OneD, const Array<OneD, 
                std::shared_ptr<ExpList> > >
                &GetDerivBndCondExpansions();
      
=======
>>>>>>> 198bb4a5
            inline std::shared_ptr<ExpList> &UpdateBndCondExpansion(int i);

            inline void Upwind(
                const Array<OneD, const Array<OneD,       NekDouble> > &Vec,
                const Array<OneD,                   const NekDouble>   &Fwd,
                const Array<OneD,                   const NekDouble>   &Bwd,
                      Array<OneD,                         NekDouble>   &Upwind);

            inline void Upwind(
                const Array<OneD, const NekDouble> &Vn,
                const Array<OneD, const NekDouble> &Fwd,
                const Array<OneD, const NekDouble> &Bwd,
                      Array<OneD,       NekDouble> &Upwind);

            /**
             * Return a reference to the trace space associated with this
             * expansion list.
             */
            inline std::shared_ptr<ExpList> &GetTrace();

            inline std::shared_ptr<AssemblyMapDG> &GetTraceMap(void);

            inline const Array<OneD, const int> &GetTraceBndMap(void);

            inline void GetNormals(Array<OneD, Array<OneD, NekDouble> > &normals);

            inline void GetElmtNormalLength(
                Array<OneD, NekDouble>  &lengthsFwd,
                Array<OneD, NekDouble>  &lengthsBwd);

            MULTI_REGIONS_EXPORT void GetBwdWeight(
                Array<OneD, NekDouble>  &weightAver,
                Array<OneD, NekDouble>  &weightJump);

            inline void AddTraceIntegral(
                const Array<OneD, const NekDouble> &Fx,
                const Array<OneD, const NekDouble> &Fy,
                Array<OneD, NekDouble> &outarray);

            inline void AddTraceIntegral(
                const Array<OneD, const NekDouble> &Fn,
                      Array<OneD, NekDouble> &outarray);

            inline void AddFwdBwdTraceIntegral(
                const Array<OneD, const NekDouble> &Fwd,
                const Array<OneD, const NekDouble> &Bwd,
                      Array<OneD, NekDouble> &outarray);

            inline void GetFwdBwdTracePhys(
                Array<OneD,NekDouble> &Fwd,
                Array<OneD,NekDouble> &Bwd);

            inline void GetFwdBwdTracePhys(
                const Array<OneD,const NekDouble> &field,
                      Array<OneD,NekDouble> &Fwd,
                      Array<OneD,NekDouble> &Bwd);

            inline void GetFwdBwdTracePhys_serial(
                const Array<OneD,const NekDouble> &field,
                      Array<OneD,NekDouble> &Fwd,
                      Array<OneD,NekDouble> &Bwd);

            inline void GetFwdBwdTracePhysDeriv(
                const int                          Dir,
                const Array<OneD,const NekDouble> &field,
                      Array<OneD,NekDouble> &Fwd,
                      Array<OneD,NekDouble> &Bwd);
            
            inline void GetFwdBwdTracePhysDeriv_serial(
                const int                          Dir,
                const Array<OneD,const NekDouble> &field,
                      Array<OneD,NekDouble> &Fwd,
                      Array<OneD,NekDouble> &Bwd);
            
            inline void GetFwdBwdTracePhysNoBndFill(
                const Array<OneD,const NekDouble> &field,
                      Array<OneD,NekDouble> &Fwd,
                      Array<OneD,NekDouble> &Bwd);

            inline void AddTraceQuadPhysToField(
                const Array<OneD, const NekDouble>  &Fwd,
                const Array<OneD, const NekDouble>  &Bwd,
                Array<OneD,       NekDouble>        &field);

            inline void FillBwdWITHBound(
                const Array<OneD, const NekDouble> &Fwd,
                      Array<OneD,       NekDouble> &Bwd);
            
            inline void FillBwdWITHBoundDeriv(
                const int                          Dir,
                const Array<OneD, const NekDouble> &Fwd,
                      Array<OneD,       NekDouble> &Bwd);

            inline void FillBwdWITHBwdWeight(
                    Array<OneD,       NekDouble> &weightave,
                    Array<OneD,       NekDouble> &weightjmp);

            inline void PeriodicBwdCopy(
                const Array<OneD, const NekDouble> &Fwd,
                      Array<OneD,       NekDouble> &Bwd);

            inline const std::vector<bool> &GetLeftAdjacentFaces(void) const;

            inline void ExtractTracePhys(Array<OneD,NekDouble> &outarray);

            inline void ExtractTracePhys(
                const Array<OneD, const NekDouble> &inarray,
                      Array<OneD,NekDouble> &outarray);

            inline const Array<OneD, const SpatialDomains::
                BoundaryConditionShPtr>& GetBndConditions();

            inline Array<OneD, SpatialDomains::
                BoundaryConditionShPtr>& UpdateBndConditions();

            inline void EvaluateBoundaryConditions(
                const NekDouble   time      = 0.0,
                const std::string varName   = "",
                const             NekDouble = NekConstants::kNekUnsetDouble,
                const             NekDouble = NekConstants::kNekUnsetDouble);

            // Routines for continous matrix solution
            /// This function calculates the result of the multiplication of a
            /// matrix of type specified by \a mkey with a vector given by \a
            /// inarray.
            inline void GeneralMatrixOp(
                const GlobalMatrixKey             &gkey,
                const Array<OneD,const NekDouble> &inarray,
                      Array<OneD,      NekDouble> &outarray,
                      CoeffState coeffstate = eLocal);

            MULTI_REGIONS_EXPORT void GeneralMatrixOp_IterPerExp(
                const GlobalMatrixKey      &gkey,
                const Array<OneD,const NekDouble> &inarray,
                      Array<OneD,      NekDouble> &outarray);

            inline void SetUpPhysNormals();

            inline void GetBoundaryToElmtMap(Array<OneD, int> &ElmtID,
                                             Array<OneD,int> &EdgeID);

            inline void GetBndElmtExpansion(int i,
                            std::shared_ptr<ExpList> &result,
                            const bool DeclareCoeffPhysArrays = true);

            inline void ExtractElmtToBndPhys(int i,
                                             const Array<OneD, NekDouble> &elmt,
                                             Array<OneD, NekDouble> &boundary);

            inline void ExtractPhysToBndElmt(int i,
                            const Array<OneD, const NekDouble> &phys,
                            Array<OneD, NekDouble> &bndElmt);

            inline void ExtractPhysToBnd(int i,
                            const Array<OneD, const NekDouble> &phys,
                            Array<OneD, NekDouble> &bnd);

            inline void GetBoundaryNormals(int i,
                            Array<OneD, Array<OneD, NekDouble> > &normals);

            MULTI_REGIONS_EXPORT void  GeneralGetFieldDefinitions(
                std::vector<LibUtilities::FieldDefinitionsSharedPtr> &fielddef,
                int NumHomoDir = 0,
                Array<OneD, LibUtilities::BasisSharedPtr> &HomoBasis =
                    LibUtilities::NullBasisSharedPtr1DArray,
                std::vector<NekDouble> &HomoLen =
                    LibUtilities::NullNekDoubleVector,
                bool  homoStrips = false,
                std::vector<unsigned int> &HomoSIDs =
                    LibUtilities::NullUnsignedIntVector,
                std::vector<unsigned int> &HomoZIDs =
                    LibUtilities::NullUnsignedIntVector,
                std::vector<unsigned int> &HomoYIDs =
                    LibUtilities::NullUnsignedIntVector);


            const NekOptimize::GlobalOptParamSharedPtr &GetGlobalOptParam(void)
            {
                return m_globalOptParam;
            }

            std::map<int, RobinBCInfoSharedPtr> GetRobinBCInfo()
            {
                return v_GetRobinBCInfo();
            }

            void GetPeriodicEntities(
                PeriodicMap &periodicVerts,
                PeriodicMap &periodicEdges,
                PeriodicMap &periodicFaces = NullPeriodicMap)
            {
                v_GetPeriodicEntities(periodicVerts, periodicEdges, periodicFaces);
            }

            std::vector<LibUtilities::FieldDefinitionsSharedPtr>
                GetFieldDefinitions()
            {
                return v_GetFieldDefinitions();
            }


            void GetFieldDefinitions(std::vector<LibUtilities::FieldDefinitionsSharedPtr> &fielddef)
            {
                v_GetFieldDefinitions(fielddef);
            }



            /// Append the element data listed in elements
            /// fielddef->m_ElementIDs onto fielddata
            void AppendFieldData(
                LibUtilities::FieldDefinitionsSharedPtr &fielddef,
                std::vector<NekDouble> &fielddata)
            {
                v_AppendFieldData(fielddef,fielddata);
            }


            /// Append the data in coeffs listed in elements
            /// fielddef->m_ElementIDs onto fielddata
            void AppendFieldData(
                LibUtilities::FieldDefinitionsSharedPtr &fielddef,
                std::vector<NekDouble> &fielddata,
                Array<OneD, NekDouble> &coeffs)
            {
                v_AppendFieldData(fielddef,fielddata,coeffs);
            }


            /** \brief Extract the data in fielddata into the coeffs
             * using the basic ExpList Elemental expansions rather
             * than planes in homogeneous case
             */
            MULTI_REGIONS_EXPORT void ExtractElmtDataToCoeffs(
                LibUtilities::FieldDefinitionsSharedPtr &fielddef,
                std::vector<NekDouble> &fielddata,
                std::string &field,
                Array<OneD, NekDouble> &coeffs);


            /** \brief Extract the data from fromField using
             * fromExpList the coeffs using the basic ExpList
             * Elemental expansions rather than planes in homogeneous
             * case
             */
            MULTI_REGIONS_EXPORT  void ExtractCoeffsToCoeffs(
                const std::shared_ptr<ExpList> &fromExpList,
                const Array<OneD, const NekDouble> &fromCoeffs,
                      Array<OneD, NekDouble> &toCoeffs);


            //Extract data in fielddata into the m_coeffs_list for the 3D stability analysis (base flow is 2D)
            MULTI_REGIONS_EXPORT void ExtractDataToCoeffs(
                LibUtilities::FieldDefinitionsSharedPtr &fielddef,
                std::vector<NekDouble> &fielddata,
                std::string &field,
                Array<OneD, NekDouble> &coeffs);

            MULTI_REGIONS_EXPORT void GenerateElementVector(
                const int ElementID,
                const NekDouble scalar1,
                const NekDouble scalar2,
                Array<OneD, NekDouble> &outarray);

            /// Returns a shared pointer to the current object.
            std::shared_ptr<ExpList> GetSharedThisPtr()
            {
                return shared_from_this();
            }

            /// Returns the session object
            std::shared_ptr<LibUtilities::SessionReader> GetSession() const
            {
                return m_session;
            }

            /// Returns the comm object
            std::shared_ptr<LibUtilities::Comm> GetComm()
            {
                return m_comm;
            }

            SpatialDomains::MeshGraphSharedPtr GetGraph()
            {
                return m_graph;
            }

            // Wrapper functions for Homogeneous Expansions
            inline LibUtilities::BasisSharedPtr  GetHomogeneousBasis(void)
            {
                return v_GetHomogeneousBasis();
            }

            std::shared_ptr<ExpList> &GetPlane(int n)
            {
                return v_GetPlane(n);
            }
<<<<<<< HEAD
             
=======

>>>>>>> 198bb4a5
            //expansion type
            ExpansionType m_expType;

            MULTI_REGIONS_EXPORT void CreateCollections(
                    Collections::ImplementationType ImpType
                                                    = Collections::eNoImpType);

            MULTI_REGIONS_EXPORT void ClearGlobalLinSysManager(void);

            
            MULTI_REGIONS_EXPORT inline const 
                Array<OneD,const std::pair<int,int> > 
                &GetCoeffsToElmt() const
            {
                return m_coeffsToElmt;
            }

            MULTI_REGIONS_EXPORT inline const LocTraceToTraceMapSharedPtr 
                &GetlocTraceToTraceMap() const
            {
                return v_GetlocTraceToTraceMap();
            }
        protected:
            /// Definition of the total number of degrees of freedom and
            /// quadrature points and offsets to access data
            void SetCoeffPhysOffsets();

            std::shared_ptr<DNekMat> GenGlobalMatrixFull(
                const GlobalLinSysKey &mkey,
                const std::shared_ptr<AssemblyMapCG> &locToGloMap);

            /// Communicator
            LibUtilities::CommSharedPtr m_comm;

            /// Session
            LibUtilities::SessionReaderSharedPtr m_session;

            /// Mesh associated with this expansion list.
            SpatialDomains::MeshGraphSharedPtr m_graph;

            /// The total number of local degrees of freedom. #m_ncoeffs
            /// \f$=N_{\mathrm{eof}}=\sum_{e=1}^{{N_{\mathrm{el}}}}N^{e}_l\f$
            int m_ncoeffs;

            /** The total number of quadrature points. #m_npoints
             *\f$=Q_{\mathrm{tot}}=\sum_{e=1}^{{N_{\mathrm{el}}}}N^{e}_Q\f$
             **/
            int m_npoints;

            /**
             * \brief Concatenation of all local expansion coefficients.
             *
             * The array of length #m_ncoeffs\f$=N_{\mathrm{eof}}\f$ which is
             * the concatenation of the local expansion coefficients
             * \f$\hat{u}_n^e\f$ over all \f$N_{\mathrm{el}}\f$ elements
             * \f[\mathrm{\texttt{m\_coeffs}}=\boldsymbol{\hat{u}}_{l} =
             * \underline{\boldsymbol{\hat{u}}}^e = \left [ \begin{array}{c}
             * \boldsymbol{\hat{u}}^{1} \       \
             * \boldsymbol{\hat{u}}^{2} \       \
             * \vdots \                                                 \
             * \boldsymbol{\hat{u}}^{{{N_{\mathrm{el}}}}} \end{array} \right ],
             * \quad
             * \mathrm{where}\quad \boldsymbol{\hat{u}}^{e}[n]=\hat{u}_n^{e}\f]
             */
            Array<OneD, NekDouble> m_coeffs;

            /**
             * \brief The global expansion evaluated at the quadrature points
             *
             * The array of length #m_npoints\f$=Q_{\mathrm{tot}}\f$ containing
             * the evaluation of \f$u^{\delta}(\boldsymbol{x})\f$ at the
             * quadrature points \f$\boldsymbol{x}_i\f$.
             * \f[\mathrm{\texttt{m\_phys}}=\boldsymbol{u}_{l} =
             * \underline{\boldsymbol{u}}^e = \left [ \begin{array}{c}
             * \boldsymbol{u}^{1} \             \
             * \boldsymbol{u}^{2} \             \
             * \vdots \                                                 \
             * \boldsymbol{u}^{{{N_{\mathrm{el}}}}} \end{array} \right ],\quad
             * \mathrm{where}\quad
             * \boldsymbol{u}^{e}[i]=u^{\delta}(\boldsymbol{x}_i)\f]
             */
            Array<OneD, NekDouble> m_phys;

            /**
             * \brief The state of the array #m_phys.
             *
             * Indicates whether the array #m_phys, created to contain the
             * evaluation of \f$u^{\delta}(\boldsymbol{x})\f$ at the quadrature
             * points \f$\boldsymbol{x}_i\f$, is filled with these values.
             */
            bool       m_physState;

            /**
             * \brief The list of local expansions.
             *
             * The (shared pointer to the) vector containing (shared pointers
             * to) all local expansions. The fact that the local expansions are
             * all stored as a (pointer to a) #StdExpansion, the abstract base
             * class for all local expansions, allows a general implementation
             * where most of the routines for the derived classes are defined
             * in the #ExpList base class.
             */
            std::shared_ptr<LocalRegions::ExpansionVector> m_exp;

            Collections::CollectionVector m_collections;

            /// Offset of elemental data into the array #m_coeffs
            std::vector<int>  m_coll_coeff_offset;

            /// Offset of elemental data into the array #m_phys
            std::vector<int>  m_coll_phys_offset;

            /// Offset of elemental data into the array #m_coeffs
            Array<OneD, int>  m_coeff_offset;

            /// Offset of elemental data into the array #m_phys
            Array<OneD, int>  m_phys_offset;

            /// m_coeffs to elemental value map
            Array<OneD,std::pair<int,int> >  m_coeffsToElmt;

            NekOptimize::GlobalOptParamSharedPtr m_globalOptParam;

            BlockMatrixMapShPtr  m_blockMat;

            //@todo should this be in ExpList or ExpListHomogeneous1D.cpp
            // it's a bool which determine if the expansion is in the wave space (coefficient space)
            // or not
            bool m_WaveSpace;

            /// Mapping from geometry ID of element to index inside #m_exp
            std::unordered_map<int, int> m_elmtToExpId;

            /// This function assembles the block diagonal matrix of local
            /// matrices of the type \a mtype.
            const DNekScalBlkMatSharedPtr GenBlockMatrix(
                const GlobalMatrixKey &gkey);

            const DNekScalBlkMatSharedPtr& GetBlockMatrix(
                const GlobalMatrixKey &gkey);  

            void MultiplyByBlockMatrix(
                const GlobalMatrixKey             &gkey,
                const Array<OneD,const NekDouble> &inarray,
                      Array<OneD,      NekDouble> &outarray);

            /// Generates a global matrix from the given key and map.
            std::shared_ptr<GlobalMatrix>  GenGlobalMatrix(
                const GlobalMatrixKey &mkey,
                const std::shared_ptr<AssemblyMapCG> &locToGloMap);


            void GlobalEigenSystem(
                const std::shared_ptr<DNekMat> &Gmat,
                Array<OneD, NekDouble> &EigValsReal,
                Array<OneD, NekDouble> &EigValsImag,
                Array<OneD, NekDouble> &EigVecs
                = NullNekDouble1DArray);


            /// This operation constructs the global linear system of type \a
            /// mkey.
            std::shared_ptr<GlobalLinSys>  GenGlobalLinSys(
                const GlobalLinSysKey &mkey,
                const std::shared_ptr<AssemblyMapCG> &locToGloMap);

            /// Generate a GlobalLinSys from information provided by the key
            /// "mkey" and the mapping provided in LocToGloBaseMap.
            std::shared_ptr<GlobalLinSys> GenGlobalBndLinSys(
                const GlobalLinSysKey     &mkey,
                const AssemblyMapSharedPtr &locToGloMap);

            void ReadGlobalOptimizationParameters()
            {
                v_ReadGlobalOptimizationParameters();
            }

            // Virtual prototypes

            virtual int v_GetNumElmts(void)
            {
                return (*m_exp).size();
            }

            virtual const Array<OneD,const std::shared_ptr<ExpList> >
                &v_GetBndCondExpansions(void);

            virtual const Array<OneD,const NekDouble>
                &v_GetBndCondBwdWeight();

            virtual void v_SetBndCondBwdWeight(
                const int index, 
                const NekDouble value);

            virtual const Array<OneD, const Array<OneD, 
                std::shared_ptr<ExpList> > >
                &v_GetDerivBndCondExpansions();

            virtual std::shared_ptr<ExpList> &v_UpdateBndCondExpansion(int i);

            virtual void v_Upwind(
                const Array<OneD, const Array<OneD,       NekDouble> > &Vec,
                const Array<OneD,                   const NekDouble>   &Fwd,
                const Array<OneD,                   const NekDouble>   &Bwd,
                      Array<OneD,                         NekDouble>   &Upwind);

            virtual void v_Upwind(
                const Array<OneD, const NekDouble> &Vn,
                const Array<OneD, const NekDouble> &Fwd,
                const Array<OneD, const NekDouble> &Bwd,
                      Array<OneD,       NekDouble> &Upwind);

            virtual std::shared_ptr<ExpList> &v_GetTrace();

            virtual std::shared_ptr<AssemblyMapDG> &v_GetTraceMap();

            virtual const Array<OneD, const int> &v_GetTraceBndMap();

            virtual void v_GetNormals(
                Array<OneD, Array<OneD, NekDouble> > &normals);

            virtual void v_GetElmtNormalLength(
                Array<OneD, NekDouble>  &lengthsFwd,
                Array<OneD, NekDouble>  &lengthsBwd);

            virtual void v_AddTraceIntegral(
                const Array<OneD, const NekDouble> &Fx,
                const Array<OneD, const NekDouble> &Fy,
                      Array<OneD, NekDouble> &outarray);

            virtual void v_AddTraceIntegral(
                const Array<OneD, const NekDouble> &Fn,
                      Array<OneD, NekDouble> &outarray);

            virtual void v_AddFwdBwdTraceIntegral(
                const Array<OneD, const NekDouble> &Fwd,
                const Array<OneD, const NekDouble> &Bwd,
                      Array<OneD, NekDouble> &outarray);

            virtual void v_GetFwdBwdTracePhys(
                Array<OneD,NekDouble> &Fwd,
                Array<OneD,NekDouble> &Bwd);

            virtual void v_GetFwdBwdTracePhys(
                const Array<OneD,const NekDouble>  &field,
                      Array<OneD,NekDouble> &Fwd,
                      Array<OneD,NekDouble> &Bwd);

            virtual void v_GetFwdBwdTracePhysDeriv(
                const int                          Dir,
                const Array<OneD,const NekDouble>  &field,
                      Array<OneD,NekDouble> &Fwd,
                      Array<OneD,NekDouble> &Bwd);
            
            virtual void v_GetFwdBwdTracePhysDeriv_serial(
                const int                          Dir,
                const Array<OneD,const NekDouble>  &field,
                      Array<OneD,NekDouble> &Fwd,
                      Array<OneD,NekDouble> &Bwd);

            virtual void v_GetFwdBwdTracePhysNoBndFill(
                const Array<OneD,const NekDouble>  &field,
                      Array<OneD,NekDouble> &Fwd,
                      Array<OneD,NekDouble> &Bwd);

            virtual void v_GetFwdBwdTracePhys_serial(
                const Array<OneD,const NekDouble>  &field,
                      Array<OneD,NekDouble> &Fwd,
                      Array<OneD,NekDouble> &Bwd);
            virtual void v_GetFwdBwdTracePhysInterior(
                const Array<OneD,const NekDouble>  &field,
                      Array<OneD,NekDouble> &Fwd,
                      Array<OneD,NekDouble> &Bwd);
            
            virtual void v_AddTraceQuadPhysToField(
                const Array<OneD, const NekDouble>  &Fwd,
                const Array<OneD, const NekDouble>  &Bwd,
                Array<OneD,       NekDouble>        &field);
                      
            virtual void v_FillBwdWITHBound(
                const Array<OneD, const NekDouble> &Fwd,
                      Array<OneD,       NekDouble> &Bwd);
            
            virtual void v_FillBwdWITHBoundDeriv(
                const int                          Dir,
                const Array<OneD, const NekDouble> &Fwd,
                      Array<OneD,       NekDouble> &Bwd);
            
            virtual void v_FillBwdWITHBwdWeight(
                Array<OneD,       NekDouble> &weightave,
                Array<OneD,       NekDouble> &weightjmp);

            virtual void v_PeriodicBwdCopy(
                const Array<OneD, const NekDouble> &Fwd,
                      Array<OneD,       NekDouble> &Bwd);

            virtual const std::vector<bool> &v_GetLeftAdjacentFaces(void) const;

            virtual void v_ExtractTracePhys(
                Array<OneD,NekDouble> &outarray);

            virtual void v_ExtractTracePhys(
                const Array<OneD, const NekDouble> &inarray,
                      Array<OneD,NekDouble> &outarray);

            virtual void v_MultiplyByInvMassMatrix(
                const Array<OneD,const NekDouble> &inarray,
                      Array<OneD,      NekDouble> &outarray,
                      CoeffState coeffstate);

            virtual void v_HelmSolve(
                const Array<OneD, const NekDouble> &inarray,
                      Array<OneD,       NekDouble> &outarray,
                const FlagList &flags,
                const StdRegions::ConstFactorMap &factors,
                const StdRegions::VarCoeffMap &varcoeff,
                const MultiRegions::VarFactorsMap &varfactors,
                const Array<OneD, const NekDouble> &dirForcing,
                const bool PhysSpaceForcing);

            virtual void v_LinearAdvectionDiffusionReactionSolve(
                const Array<OneD, Array<OneD, NekDouble> > &velocity,
                const Array<OneD, const NekDouble> &inarray,
                      Array<OneD, NekDouble> &outarray,
                const NekDouble lambda,
                      CoeffState coeffstate = eLocal,
                const Array<OneD, const NekDouble>&
                      dirForcing = NullNekDouble1DArray);

            virtual void v_LinearAdvectionReactionSolve(
                const Array<OneD, Array<OneD, NekDouble> > &velocity,
                const Array<OneD, const NekDouble> &inarray,
                      Array<OneD, NekDouble> &outarray,
                const NekDouble lambda,
                      CoeffState coeffstate = eLocal,
                const Array<OneD, const NekDouble>&
                      dirForcing = NullNekDouble1DArray);

            // wrapper functions about virtual functions
            virtual void v_ImposeDirichletConditions(Array<OneD,NekDouble>& outarray);

            virtual void v_FillBndCondFromField();

            virtual void v_FillBndCondFromField(const int nreg);

            virtual void v_Reset();

            virtual void v_LocalToGlobal(bool UseComm);

            virtual void v_LocalToGlobal(
                const Array<OneD, const NekDouble> &inarray,
                Array<OneD,NekDouble> &outarray,
                bool UseComm);

            virtual void v_GlobalToLocal(void);

            virtual void v_GlobalToLocal(
                const Array<OneD, const NekDouble> &inarray,
                Array<OneD,NekDouble> &outarray);

            virtual void v_BwdTrans(
                const Array<OneD,const NekDouble> &inarray,
                      Array<OneD,      NekDouble> &outarray,
                      CoeffState coeffstate);

            virtual void v_BwdTrans_IterPerExp(
                const Array<OneD,const NekDouble> &inarray,
                      Array<OneD,NekDouble> &outarray);

            virtual void v_FwdTrans(
                const Array<OneD,const NekDouble> &inarray,
                      Array<OneD,      NekDouble> &outarray,
                      CoeffState coeffstate);

            virtual void v_FwdTrans_IterPerExp(
                const Array<OneD,const NekDouble> &inarray,
                      Array<OneD,NekDouble> &outarray);

            virtual void v_FwdTrans_BndConstrained(
                const Array<OneD,const NekDouble> &inarray,
                      Array<OneD,NekDouble> &outarray);

            virtual void v_SmoothField(Array<OneD,NekDouble> &field);

            virtual void v_IProductWRTBase(
                const Array<OneD, const NekDouble> &inarray,
                      Array<OneD,       NekDouble> &outarray,
                CoeffState                          coeffstate);

            virtual void v_IProductWRTBase_IterPerExp(
                const Array<OneD,const NekDouble> &inarray,
                      Array<OneD,      NekDouble> &outarray);

            virtual void v_GeneralMatrixOp(
                const GlobalMatrixKey             &gkey,
                const Array<OneD,const NekDouble> &inarray,
                      Array<OneD,      NekDouble> &outarray,
                      CoeffState coeffstate);

            virtual void v_GetCoords(
                Array<OneD, NekDouble> &coord_0,
                Array<OneD, NekDouble> &coord_1,
                Array<OneD, NekDouble> &coord_2 = NullNekDouble1DArray);

            virtual void v_PhysDeriv(
                const Array<OneD, const NekDouble> &inarray,
                Array<OneD, NekDouble> &out_d0,
                Array<OneD, NekDouble> &out_d1,
                Array<OneD, NekDouble> &out_d2);

            virtual void v_PhysDeriv(
                const int dir,
                const Array<OneD, const NekDouble> &inarray,
                Array<OneD, NekDouble> &out_d);

            virtual void v_PhysDeriv(
                Direction edir,
                const Array<OneD, const NekDouble> &inarray,
                Array<OneD, NekDouble> &out_d);

            virtual void v_CurlCurl(
                Array<OneD, Array<OneD, NekDouble> > &Vel,
                Array<OneD, Array<OneD, NekDouble> > &Q);

            virtual void v_PhysDirectionalDeriv(
                const Array<OneD, const NekDouble> &direction,
                const Array<OneD, const NekDouble> &inarray,
                      Array<OneD, NekDouble> &outarray);

            virtual void v_GetMovingFrames(
                const SpatialDomains::GeomMMF MMFdir,
                const Array<OneD, const NekDouble> &CircCentre,
                      Array<OneD, Array<OneD, NekDouble> > &outarray);

            virtual void v_HomogeneousFwdTrans(
                const Array<OneD, const NekDouble> &inarray,
                      Array<OneD, NekDouble> &outarray,
                      CoeffState coeffstate = eLocal,
                bool Shuff = true,
                bool UnShuff = true);

            virtual void v_HomogeneousBwdTrans(
                const Array<OneD, const NekDouble> &inarray,
                      Array<OneD, NekDouble> &outarray,
                CoeffState coeffstate = eLocal,
                bool Shuff = true,
                bool UnShuff = true);

            virtual void v_DealiasedProd(
                const Array<OneD, NekDouble> &inarray1,
                const Array<OneD, NekDouble> &inarray2,
                      Array<OneD, NekDouble> &outarray,
                      CoeffState coeffstate = eLocal);

            virtual void v_DealiasedDotProd(
                const Array<OneD, Array<OneD, NekDouble> > &inarray1,
                const Array<OneD, Array<OneD, NekDouble> > &inarray2,
                      Array<OneD, Array<OneD, NekDouble> > &outarray,
                      CoeffState coeffstate = eLocal);

            virtual void v_GetBCValues(
                      Array<OneD, NekDouble> &BndVals,
                const Array<OneD, NekDouble> &TotField,
                int BndID);

            virtual void v_NormVectorIProductWRTBase(
                Array<OneD, const NekDouble> &V1,
                Array<OneD, const NekDouble> &V2,
                Array<OneD, NekDouble> &outarray,
                int BndID);

            virtual void v_NormVectorIProductWRTBase(
                Array<OneD, Array<OneD, NekDouble> > &V,
                Array<OneD, NekDouble> &outarray);

            virtual void v_SetUpPhysNormals();

            virtual void v_GetBoundaryToElmtMap(Array<OneD, int> &ElmtID,
                                                Array<OneD,int> &EdgeID);

            virtual void v_GetBndElmtExpansion(int i,
                            std::shared_ptr<ExpList> &result,
                            const bool DeclareCoeffPhysArrays);

            virtual void v_ExtractElmtToBndPhys( const int                      i,
                                                 const Array<OneD, NekDouble> & elmt,
                                                       Array<OneD, NekDouble> & boundary );

            virtual void v_ExtractPhysToBndElmt( const int                            i,
                                                 const Array<OneD, const NekDouble> & phys,
                                                       Array<OneD, NekDouble>       & bndElmt );

            virtual void v_ExtractPhysToBnd( const int                            i,
                                             const Array<OneD, const NekDouble> & phys,
                                                   Array<OneD, NekDouble>       & bnd );

            virtual void v_GetBoundaryNormals(int i,
                            Array<OneD, Array<OneD, NekDouble> > &normals);

            virtual void v_ReadGlobalOptimizationParameters();

            virtual std::vector<LibUtilities::FieldDefinitionsSharedPtr>
                v_GetFieldDefinitions(void);

            virtual void  v_GetFieldDefinitions(
                std::vector<LibUtilities::FieldDefinitionsSharedPtr> &fielddef);

            virtual void v_AppendFieldData(
                LibUtilities::FieldDefinitionsSharedPtr &fielddef,
                std::vector<NekDouble> &fielddata);

            virtual void v_AppendFieldData(
                LibUtilities::FieldDefinitionsSharedPtr &fielddef,
                std::vector<NekDouble> &fielddata,
                Array<OneD, NekDouble> &coeffs);

            virtual void v_ExtractDataToCoeffs(
                LibUtilities::FieldDefinitionsSharedPtr &fielddef,
                std::vector<NekDouble> &fielddata, std::string &field,
                Array<OneD, NekDouble> &coeffs);

            virtual void v_ExtractCoeffsToCoeffs(const std::shared_ptr<ExpList> &fromExpList, const Array<OneD, const NekDouble> &fromCoeffs, Array<OneD, NekDouble> &toCoeffs);

            virtual void v_WriteTecplotHeader(std::ostream &outfile,
                                              std::string var = "");
            virtual void v_WriteTecplotZone(std::ostream &outfile,
                                            int expansion);
            virtual void v_WriteTecplotField(std::ostream &outfile,
                                             int expansion);
            virtual void v_WriteTecplotConnectivity(std::ostream &outfile,
                                                    int expansion);
            virtual void v_WriteVtkPieceHeader(
                std::ostream &outfile,
                int expansion,
                int istrip);

            virtual void v_WriteVtkPieceData(
                std::ostream &outfile,
                int expansion,
                std::string var);

            virtual NekDouble v_L2(
                const Array<OneD, const NekDouble> &phys,
                const Array<OneD, const NekDouble> &soln = NullNekDouble1DArray);

            virtual NekDouble v_Integral (
                const Array<OneD, const NekDouble> &inarray);
            virtual NekDouble v_VectorFlux (
                const Array<OneD, Array<OneD, NekDouble> > &inarray);

            virtual Array<OneD, const NekDouble> v_HomogeneousEnergy(void);
            virtual LibUtilities::TranspositionSharedPtr v_GetTransposition(void);
            virtual NekDouble v_GetHomoLen(void);
            virtual void      v_SetHomoLen(const NekDouble lhom);
            virtual Array<OneD, const unsigned int> v_GetZIDs(void);
            virtual Array<OneD, const unsigned int> v_GetYIDs(void);

            // 1D Scaling and projection
            virtual void v_PhysInterp1DScaled(
                const NekDouble scale, const Array<OneD, NekDouble> &inarray,
                      Array<OneD, NekDouble> &outarray);

            virtual void v_PhysGalerkinProjection1DScaled(
                const NekDouble scale,
                const Array<OneD, NekDouble> &inarray,
                      Array<OneD, NekDouble> &outarray);

            virtual void v_ClearGlobalLinSysManager(void);

            void ExtractFileBCs(const std::string                &fileName,
                                LibUtilities::CommSharedPtr       comm,
                                const std::string                &varName,
                                const std::shared_ptr<ExpList>  locExpList);

            // Utility function for a common case of retrieving a
            // BoundaryCondition from a boundary condition collection.
            MULTI_REGIONS_EXPORT
                static SpatialDomains::BoundaryConditionShPtr
                    GetBoundaryCondition(const SpatialDomains::
                            BoundaryConditionCollection& collection,
                            unsigned int index, const std::string& variable);


        private:

            virtual const LocTraceToTraceMapSharedPtr 
                &v_GetlocTraceToTraceMap() const;

            virtual const Array<OneD, const SpatialDomains::BoundaryConditionShPtr> &v_GetBndConditions();

            virtual Array<OneD, SpatialDomains::BoundaryConditionShPtr>
                &v_UpdateBndConditions();

            virtual void v_EvaluateBoundaryConditions(
                const NekDouble   time    = 0.0,
                const std::string varName = "",
                const NekDouble   x2_in   = NekConstants::kNekUnsetDouble,
                const NekDouble   x3_in   = NekConstants::kNekUnsetDouble);

            virtual std::map<int, RobinBCInfoSharedPtr> v_GetRobinBCInfo(void);


            virtual void v_GetPeriodicEntities(
                PeriodicMap &periodicVerts,
                PeriodicMap &periodicEdges,
                PeriodicMap &periodicFaces);

            // Homogeneous direction wrapper functions.
            virtual LibUtilities::BasisSharedPtr  v_GetHomogeneousBasis(void)
            {
                NEKERROR(ErrorUtil::efatal,
                    "This method is not defined or valid for this class type");
                return LibUtilities::NullBasisSharedPtr;
            }

            // wrapper function to set viscosity for Homo1D expansion
            virtual void v_SetHomo1DSpecVanVisc(Array<OneD, NekDouble> visc)
            {
                boost::ignore_unused(visc);
                NEKERROR(ErrorUtil::efatal,
                    "This method is not defined or valid for this class type");
            }


            virtual std::shared_ptr<ExpList> &v_GetPlane(int n);
        };


        /// Shared pointer to an ExpList object.
        typedef std::shared_ptr<ExpList>      ExpListSharedPtr;
        /// An empty ExpList object.
        static ExpList NullExpList;
        static ExpListSharedPtr NullExpListSharedPtr;

        // Inline routines follow.

        /**
         * Returns the total number of local degrees of freedom
         * \f$N_{\mathrm{eof}}=\sum_{e=1}^{{N_{\mathrm{el}}}}N^{e}_m\f$.
         */
        inline int ExpList::GetNcoeffs() const
        {
            return m_ncoeffs;
        }

        inline int ExpList::GetNcoeffs(const int eid) const
        {
            return (*m_exp)[eid]->GetNcoeffs();
        }

        /**
         * Evaulates the maximum number of modes in the elemental basis
         * order over all elements
         */
        inline int ExpList::EvalBasisNumModesMax() const
        {
            unsigned int i;
            int returnval = 0;

            for(i= 0; i < (*m_exp).size(); ++i)
            {
                returnval = (std::max)(returnval,
                                (*m_exp)[i]->EvalBasisNumModesMax());
            }

            return returnval;
        }

        /**
         *
         */
        inline const Array<OneD,int> ExpList::EvalBasisNumModesMaxPerExp(void)
            const
        {
            unsigned int i;
            Array<OneD,int> returnval((*m_exp).size(),0);

            for(i= 0; i < (*m_exp).size(); ++i)
            {
                returnval[i]
                    = (std::max)(returnval[i],(*m_exp)[i]->EvalBasisNumModesMax());
            }

            return returnval;
        }


        /**
         *
         */
        inline int ExpList::GetTotPoints() const
        {
            return m_npoints;
        }

        inline int ExpList::GetTotPoints(const int eid) const
        {
            return (*m_exp)[eid]->GetTotPoints();
        }


        inline int ExpList::Get1DScaledTotPoints(const NekDouble scale) const
        {
            int returnval = 0;
            int cnt;
            int nbase = (*m_exp)[0]->GetNumBases();

            for(int i = 0; i < (*m_exp).size(); ++i)
            {
                cnt = 1;
                for(int j = 0; j < nbase; ++j)
                {
                    cnt *= (int)(scale*((*m_exp)[i]->GetNumPoints(j)));
                }
                returnval += cnt;
            }
            return returnval;
        }

        /**
         *
         */
        inline int ExpList::GetNpoints() const
        {
            return m_npoints;
        }


        /**
         *
         */
        inline void ExpList::SetWaveSpace(const bool wavespace)
        {
            m_WaveSpace = wavespace;
        }

        /**
         *
         */
        inline bool ExpList::GetWaveSpace() const
        {
            return m_WaveSpace;
        }

        /// Set the \a i th value of\a m_phys to value \a val
        inline void ExpList::SetPhys(int i, NekDouble val)
        {
            m_phys[i] = val;
        }


        /**
         * This function fills the array \f$\boldsymbol{u}_l\f$, the evaluation
         * of the expansion at the quadrature points (implemented as #m_phys),
         * with the values of the array \a inarray.
         *
         * @param   inarray         The array containing the values where
         *                          #m_phys should be filled with.
         */
        inline void ExpList::SetPhys(
            const Array<OneD, const NekDouble> &inarray)
        {
            ASSERTL0(inarray.size() == m_npoints,
                     "Input array does not have correct number of elements.");

            Vmath::Vcopy(m_npoints,&inarray[0],1,&m_phys[0],1);
            m_physState = true;
        }


        inline void ExpList::SetPhysArray(Array<OneD, NekDouble> &inarray)
        {
            m_phys = inarray;
        }


        /**
         * @param   physState       \a true (=filled) or \a false (=not filled).
         */
        inline void ExpList::SetPhysState(const bool physState)
        {
            m_physState = physState;
        }


        /**
         * @return  physState       \a true (=filled) or \a false (=not filled).
         */
        inline bool ExpList::GetPhysState() const
        {
            return m_physState;
        }

        /**
         *
         */
        inline void ExpList::IProductWRTBase(
            const Array<OneD, const NekDouble> &inarray,
                  Array<OneD, NekDouble> &outarray,
                  CoeffState coeffstate)
        {
            v_IProductWRTBase(inarray,outarray, coeffstate);
        }

        /**
         *
         */
        inline void ExpList::IProductWRTBase_IterPerExp(
            const Array<OneD, const NekDouble> &inarray,
                  Array<OneD,       NekDouble> &outarray)
        {
            v_IProductWRTBase_IterPerExp(inarray,outarray);
        }

        /**
         *
         */
        inline void ExpList::FwdTrans(
            const Array<OneD, const NekDouble> &inarray,
                  Array<OneD,       NekDouble> &outarray,
                  CoeffState coeffstate)
        {
            v_FwdTrans(inarray,outarray,coeffstate);
        }

        /**
         *
         */
        inline void ExpList::FwdTrans_IterPerExp (
            const Array<OneD, const NekDouble> &inarray,
                  Array<OneD,NekDouble> &outarray)
        {
            v_FwdTrans_IterPerExp(inarray,outarray);
        }

        /**
         *
         */
        inline void ExpList::FwdTrans_BndConstrained (
            const Array<OneD, const NekDouble> &inarray,
                  Array<OneD,NekDouble> &outarray)
        {
            v_FwdTrans_BndConstrained(inarray,outarray);
        }


        /**
         *
         */
        inline void ExpList::SmoothField(Array<OneD,NekDouble> &field)
        {
            v_SmoothField(field);
        }

        /**
         *
         */
        inline void ExpList::BwdTrans (
            const Array<OneD, const NekDouble> &inarray,
                  Array<OneD,       NekDouble> &outarray,
                  CoeffState coeffstate)
        {
            v_BwdTrans(inarray,outarray,coeffstate);
        }

        /**
         *
         */
        inline void ExpList::BwdTrans_IterPerExp (
            const Array<OneD, const NekDouble> &inarray,
                  Array<OneD,       NekDouble> &outarray)
        {
            v_BwdTrans_IterPerExp(inarray,outarray);
        }


        /**
         *
         */
        inline void ExpList::MultiplyByInvMassMatrix(
            const Array<OneD,const NekDouble> &inarray,
                  Array<OneD,      NekDouble> &outarray,
                  CoeffState coeffstate)
        {
            v_MultiplyByInvMassMatrix(inarray,outarray,coeffstate);
        }

        /**
         *
         */
        inline void ExpList::HelmSolve(
            const Array<OneD, const NekDouble> &inarray,
                  Array<OneD,       NekDouble> &outarray,
            const FlagList &flags,
            const StdRegions::ConstFactorMap &factors,
            const StdRegions::VarCoeffMap &varcoeff,
            const MultiRegions::VarFactorsMap &varfactors,
            const Array<OneD, const NekDouble> &dirForcing,
            const bool PhysSpaceForcing)

        {
            v_HelmSolve(inarray, outarray, flags, factors, varcoeff,
                        varfactors, dirForcing, PhysSpaceForcing);
        }


        /**
         *
         */
        inline void ExpList::LinearAdvectionDiffusionReactionSolve(
            const Array<OneD, Array<OneD, NekDouble> > &velocity,
            const Array<OneD, const NekDouble> &inarray,
                  Array<OneD, NekDouble> &outarray,
            const NekDouble lambda,
                  CoeffState coeffstate,
            const Array<OneD, const NekDouble>&  dirForcing)
        {
            v_LinearAdvectionDiffusionReactionSolve(velocity,inarray, outarray,
                                                lambda, coeffstate,dirForcing);
        }

        inline void ExpList::LinearAdvectionReactionSolve(
            const Array<OneD, Array<OneD, NekDouble> > &velocity,
            const Array<OneD, const NekDouble> &inarray,
                  Array<OneD, NekDouble> &outarray,
            const NekDouble lambda,
                  CoeffState coeffstate,
            const Array<OneD, const NekDouble>&  dirForcing)
        {
            v_LinearAdvectionReactionSolve(velocity,inarray, outarray,
                                           lambda, coeffstate,dirForcing);
        }

        /**
         *
         */
        inline void ExpList::GetCoords(Array<OneD, NekDouble> &coord_0,
                                       Array<OneD, NekDouble> &coord_1,
                                       Array<OneD, NekDouble> &coord_2)

        {
            v_GetCoords(coord_0,coord_1,coord_2);
        }


        /**
         *
         */
        inline void ExpList::GetMovingFrames(
            const SpatialDomains::GeomMMF MMFdir,
            const Array<OneD, const NekDouble> &CircCentre,
                  Array<OneD, Array<OneD, NekDouble> > &outarray)
        {
             v_GetMovingFrames(MMFdir,CircCentre,outarray);
        }


        /**
         *
         */
        inline void ExpList::PhysDeriv(const Array<OneD, const NekDouble> &inarray,
                                       Array<OneD, NekDouble> &out_d0,
                                       Array<OneD, NekDouble> &out_d1,
                                       Array<OneD, NekDouble> &out_d2)
        {
            v_PhysDeriv(inarray,out_d0,out_d1,out_d2);
        }

        /**
         *
         */
        inline void ExpList::PhysDeriv(
            const int dir,
            const Array<OneD, const NekDouble> &inarray,
                  Array<OneD, NekDouble> &out_d)
        {
            v_PhysDeriv(dir,inarray,out_d);
        }

        inline void ExpList::PhysDeriv(
            Direction edir,
            const Array<OneD, const NekDouble> &inarray,
                  Array<OneD, NekDouble> &out_d)
        {
            v_PhysDeriv(edir, inarray,out_d);
        }


        /**
         *
         */
        inline void ExpList::PhysDirectionalDeriv(
            const Array<OneD, const NekDouble> &direction,
            const Array<OneD, const NekDouble> &inarray,
                  Array<OneD, NekDouble> &outarray)
        {
            v_PhysDirectionalDeriv(direction, inarray, outarray);
        }


        /**
         *
         */

        inline void ExpList::CurlCurl(
                Array<OneD, Array<OneD, NekDouble> > &Vel,
                Array<OneD, Array<OneD, NekDouble> > &Q)
        {
            v_CurlCurl(Vel, Q);
        }

        /**
         *
         */
        inline void ExpList::HomogeneousFwdTrans(
            const Array<OneD, const NekDouble> &inarray,
                  Array<OneD, NekDouble> &outarray,
                  CoeffState coeffstate,
            bool Shuff,
            bool UnShuff)
        {
            v_HomogeneousFwdTrans(inarray,outarray,coeffstate,Shuff,UnShuff);
        }

        /**
         *
         */
        inline void ExpList::HomogeneousBwdTrans(
            const Array<OneD, const NekDouble> &inarray,
                  Array<OneD, NekDouble> &outarray,
                  CoeffState coeffstate,
            bool Shuff,
            bool UnShuff)
        {
            v_HomogeneousBwdTrans(inarray,outarray,coeffstate,Shuff,UnShuff);
        }

        /**
         *
         */
        inline void ExpList::DealiasedProd(
            const Array<OneD, NekDouble> &inarray1,
            const Array<OneD, NekDouble> &inarray2,
                  Array<OneD, NekDouble> &outarray,
                  CoeffState coeffstate)
        {
            v_DealiasedProd(inarray1,inarray2,outarray,coeffstate);
        }

        /**
         *
         */
        inline void ExpList::DealiasedDotProd(
                const Array<OneD, Array<OneD, NekDouble> > &inarray1,
                const Array<OneD, Array<OneD, NekDouble> > &inarray2,
                      Array<OneD, Array<OneD, NekDouble> > &outarray,
                      CoeffState coeffstate)
        {
            v_DealiasedDotProd(inarray1,inarray2,outarray,coeffstate);
        }

        /**
         *
         */
        inline void ExpList::GetBCValues(
                  Array<OneD, NekDouble> &BndVals,
            const Array<OneD, NekDouble> &TotField,
            int BndID)
        {
            v_GetBCValues(BndVals,TotField,BndID);
        }

        /**
         *
         */
        inline void ExpList::NormVectorIProductWRTBase(
            Array<OneD, const NekDouble> &V1,
            Array<OneD, const NekDouble> &V2,
            Array<OneD, NekDouble> &outarray,
            int BndID)
        {
            v_NormVectorIProductWRTBase(V1,V2,outarray,BndID);
        }

        inline void ExpList::NormVectorIProductWRTBase(
            Array<OneD, Array<OneD, NekDouble> > &V,
            Array<OneD, NekDouble> &outarray)
        {
            v_NormVectorIProductWRTBase(V, outarray);
        }

        /**
         * @param   eid         The index of the element to be checked.
         * @return  The dimension of the coordinates of the specific element.
         */
        inline int ExpList::GetCoordim(int eid)
        {
            ASSERTL2(eid <= (*m_exp).size(),
                     "eid is larger than number of elements");
            return (*m_exp)[eid]->GetCoordim();
        }

        /**
         * @param   eid         The index of the element to be checked.
         * @return  The dimension of the shape of the specific element.
         */
        inline int ExpList::GetShapeDimension()
        {
            return (*m_exp)[0]->GetShapeDimension();
        }

        /**
         * @param   i           The index of m_coeffs to be set
         * @param   val         The value which m_coeffs[i] is to be set to.
         */
        inline void ExpList::SetCoeff(int i, NekDouble val)
        {
            m_coeffs[i] = val;
        }


        /**
         * @param   i           The index of #m_coeffs to be set.
         * @param   val         The value which #m_coeffs[i] is to be set to.
         */
        inline void ExpList::SetCoeffs(int i, NekDouble val)
        {
            m_coeffs[i] = val;
        }


        inline void ExpList::SetCoeffsArray(Array<OneD, NekDouble> &inarray)
        {
            m_coeffs = inarray;
        }

        /**
         * As the function returns a constant reference to a
         * <em>const Array</em>, it is not possible to modify the
         * underlying data of the array #m_coeffs. In order to do
         * so, use the function #UpdateCoeffs instead.
         *
         * @return  (A constant reference to) the array #m_coeffs.
         */
        inline const Array<OneD, const NekDouble> &ExpList::GetCoeffs() const
        {
            return m_coeffs;
        }

        inline void ExpList::ImposeDirichletConditions(
            Array<OneD,NekDouble>& outarray)
        {
            v_ImposeDirichletConditions(outarray);
        }

        inline void ExpList::FillBndCondFromField(void)
        {
            v_FillBndCondFromField();
        }

        inline void ExpList::FillBndCondFromField(const int nreg)
        {
            v_FillBndCondFromField(nreg);
        }

        inline void ExpList::LocalToGlobal(bool useComm)
        {
            v_LocalToGlobal(useComm);
        }

        inline void ExpList::LocalToGlobal(
                const Array<OneD, const NekDouble> &inarray,
                Array<OneD,NekDouble> &outarray,
                bool useComm)
        {
            v_LocalToGlobal(inarray, outarray,useComm);
        }

        inline void ExpList::GlobalToLocal(void)
        {
            v_GlobalToLocal();
        }

        /**
         * This operation is evaluated as:
         * \f{tabbing}
         * \hspace{1cm}  \= Do \= $e=$  $1, N_{\mathrm{el}}$ \\
         * \> \> Do \= $i=$  $0,N_m^e-1$ \\
         * \> \> \> $\boldsymbol{\hat{u}}^{e}[i] = \mbox{sign}[e][i] \cdot
         * \boldsymbol{\hat{u}}_g[\mbox{map}[e][i]]$ \\
         * \> \> continue \\
         * \> continue
         * \f}
         * where \a map\f$[e][i]\f$ is the mapping array and \a
         * sign\f$[e][i]\f$ is an array of similar dimensions ensuring the
         * correct modal connectivity between the different elements (both
         * these arrays are contained in the data member #m_locToGloMap). This
         * operation is equivalent to the scatter operation
         * \f$\boldsymbol{\hat{u}}_l=\mathcal{A}\boldsymbol{\hat{u}}_g\f$, where
         * \f$\mathcal{A}\f$ is the
         * \f$N_{\mathrm{eof}}\times N_{\mathrm{dof}}\f$ permutation matrix.
         *
         * @param   inarray     An array of size \f$N_\mathrm{dof}\f$
         *                      containing the global degrees of freedom
         *                      \f$\boldsymbol{x}_g\f$.
         * @param   outarray    The resulting local degrees of freedom
         *                      \f$\boldsymbol{x}_l\f$ will be stored in this
         *                      array of size \f$N_\mathrm{eof}\f$.
         */
        inline void ExpList::GlobalToLocal(
                const Array<OneD, const NekDouble> &inarray,
                Array<OneD,NekDouble> &outarray)
        {
            v_GlobalToLocal(inarray, outarray);
        }


        /**
         * @param   i               The index of #m_coeffs to be returned
         * @return  The NekDouble held in #m_coeffs[i].
         */
        inline NekDouble ExpList::GetCoeff(int i)
        {
            return m_coeffs[i];
        }

        /**
         * @param   i               The index of #m_coeffs to be returned
         * @return  The NekDouble held in #m_coeffs[i].
         */
        inline NekDouble ExpList::GetCoeffs(int i)
        {
            return m_coeffs[i];
        }

        /**
         * As the function returns a constant reference to a
         * <em>const Array</em> it is not possible to modify the
         * underlying data of the array #m_phys. In order to do
         * so, use the function #UpdatePhys instead.
         *
         * @return  (A constant reference to) the array #m_phys.
         */
        inline const Array<OneD, const NekDouble> &ExpList::GetPhys()  const
        {
            return m_phys;
        }

        /**
         * @return  \f$N_{\mathrm{el}}\f$, the number of elements in the
         *          expansion.
         */
        inline int ExpList::GetExpSize(void)
        {
            return (*m_exp).size();
        }


        /**
         * @param   n               The index of the element concerned.
         *
         * @return  (A shared pointer to) the local expansion of the
         *          \f$n^{\mathrm{th}}\f$ element.
         */
        inline LocalRegions::ExpansionSharedPtr& ExpList::GetExp(int n) const
        {
            return (*m_exp)[n];
        }

        /**
         * @return  (A const shared pointer to) the local expansion vector #m_exp
         */
        inline const std::shared_ptr<LocalRegions::ExpansionVector>
            ExpList::GetExp(void) const
        {
            return m_exp;
        }


        /**
         *
         */
        inline int ExpList::GetCoeff_Offset(int n) const
        {
            return m_coeff_offset[n];
        }

        /**
         *
         */
        inline int ExpList::GetPhys_Offset(int n) const
        {
            return m_phys_offset[n];
        }

        /**
         * If one wants to get hold of the underlying data without modifying
         * them, rather use the function #GetCoeffs instead.
         *
         * @return  (A reference to) the array #m_coeffs.
         */
        inline Array<OneD, NekDouble> &ExpList::UpdateCoeffs()
        {
            return m_coeffs;
        }

        /**
         * If one wants to get hold of the underlying data without modifying
         * them,  rather use the function #GetPhys instead.
         *
         * @return  (A reference to) the array #m_phys.
         */
        inline Array<OneD, NekDouble> &ExpList::UpdatePhys()
        {
            m_physState = true;
            return m_phys;
        }


        // functions associated with DisContField
        inline const Array<OneD, const  std::shared_ptr<ExpList> >
            &ExpList::GetBndCondExpansions()
        {
            return v_GetBndCondExpansions();
        }

<<<<<<< HEAD
        // functions associated with DisContField
        inline const Array<OneD, const  NekDouble >
            &ExpList::GetBndCondBwdWeight()
        {
            return v_GetBndCondBwdWeight();
        }

        inline void ExpList::SetBndCondBwdWeight(
            const int index, 
            const NekDouble value)
        {
            v_SetBndCondBwdWeight(index, value);
        }

        inline const Array<OneD, const Array<OneD, std::shared_ptr<ExpList> > >
            &ExpList::GetDerivBndCondExpansions()
        {
            return v_GetDerivBndCondExpansions();
        }
        
=======
>>>>>>> 198bb4a5
        inline std::shared_ptr<ExpList>  &ExpList::UpdateBndCondExpansion(int i)
        {
            return v_UpdateBndCondExpansion(i);
        }

        inline void ExpList::Upwind(
            const Array<OneD, const Array<OneD,       NekDouble> > &Vec,
            const Array<OneD,                   const NekDouble>   &Fwd,
            const Array<OneD,                   const NekDouble>   &Bwd,
                  Array<OneD,                         NekDouble>   &Upwind)
        {
            v_Upwind(Vec, Fwd, Bwd, Upwind);
        }

        inline void ExpList::Upwind(
            const Array<OneD, const NekDouble> &Vn,
            const Array<OneD, const NekDouble> &Fwd,
            const Array<OneD, const NekDouble> &Bwd,
                  Array<OneD,       NekDouble> &Upwind)
        {
            v_Upwind(Vn, Fwd, Bwd, Upwind);
        }

        inline std::shared_ptr<ExpList> &ExpList::GetTrace()
        {
            return v_GetTrace();
        }

        inline std::shared_ptr<AssemblyMapDG> &ExpList::GetTraceMap()
        {
            return v_GetTraceMap();
        }

        inline const Array<OneD, const int> &ExpList::GetTraceBndMap()
        {
            return v_GetTraceBndMap();
        }

        inline void ExpList::GetNormals(
            Array<OneD, Array<OneD, NekDouble> > &normals)
        {
            v_GetNormals(normals);
        }

        inline void ExpList::GetElmtNormalLength(
            Array<OneD, NekDouble>  &lengthsFwd,
            Array<OneD, NekDouble>  &lengthsBwd)
        {
            v_GetElmtNormalLength(lengthsFwd,lengthsBwd);
        }
        
        inline void ExpList::AddTraceIntegral(
            const Array<OneD, const NekDouble> &Fx,
            const Array<OneD, const NekDouble> &Fy,
            Array<OneD, NekDouble> &outarray)
        {
            v_AddTraceIntegral(Fx,Fy,outarray);
        }

        inline void ExpList::AddTraceIntegral(
            const Array<OneD, const NekDouble> &Fn,
            Array<OneD, NekDouble> &outarray)
        {
            v_AddTraceIntegral(Fn,outarray);
        }

        inline void ExpList::AddFwdBwdTraceIntegral(
            const Array<OneD, const NekDouble> &Fwd,
            const Array<OneD, const NekDouble> &Bwd,
                  Array<OneD, NekDouble> &outarray)
        {
            v_AddFwdBwdTraceIntegral(Fwd,Bwd,outarray);
        }

        inline void ExpList::GetFwdBwdTracePhys(
            Array<OneD,NekDouble> &Fwd,
            Array<OneD,NekDouble> &Bwd)
        {
            v_GetFwdBwdTracePhys(Fwd,Bwd);
        }

        inline void ExpList::GetFwdBwdTracePhys(
            const Array<OneD,const NekDouble>  &field,
                  Array<OneD,NekDouble> &Fwd,
                  Array<OneD,NekDouble> &Bwd)
        {
            v_GetFwdBwdTracePhys(field,Fwd,Bwd);
        }

        inline void ExpList::GetFwdBwdTracePhys_serial(
            const Array<OneD,const NekDouble>  &field,
                  Array<OneD,NekDouble> &Fwd,
                  Array<OneD,NekDouble> &Bwd)
        {
            v_GetFwdBwdTracePhys_serial(field,Fwd,Bwd);
        }

        inline void ExpList::GetFwdBwdTracePhysNoBndFill(
            const Array<OneD,const NekDouble>  &field,
                  Array<OneD,NekDouble> &Fwd,
                  Array<OneD,NekDouble> &Bwd)
        {
            v_GetFwdBwdTracePhysNoBndFill(field,Fwd,Bwd);
        }

        inline void ExpList::GetFwdBwdTracePhysDeriv(
            const int                          Dir,
            const Array<OneD,const NekDouble>  &field,
                  Array<OneD,NekDouble> &Fwd,
                  Array<OneD,NekDouble> &Bwd)
        {
            v_GetFwdBwdTracePhysDeriv(Dir,field,Fwd,Bwd);
        }

        inline void ExpList::GetFwdBwdTracePhysDeriv_serial(
            const int                          Dir,
            const Array<OneD,const NekDouble>  &field,
                  Array<OneD,NekDouble> &Fwd,
                  Array<OneD,NekDouble> &Bwd)
        {
            v_GetFwdBwdTracePhysDeriv_serial(Dir,field,Fwd,Bwd);
        }

        inline void ExpList::AddTraceQuadPhysToField(
                const Array<OneD, const NekDouble>  &Fwd,
                const Array<OneD, const NekDouble>  &Bwd,
                Array<OneD,       NekDouble>        &field)
        {
            v_AddTraceQuadPhysToField(Fwd,Bwd,field);
        }

        inline void ExpList::FillBwdWITHBound(
            const Array<OneD, const NekDouble> &Fwd,
                  Array<OneD,       NekDouble> &Bwd)
        {
            v_FillBwdWITHBound(Fwd,Bwd);
        }

        inline void ExpList::FillBwdWITHBoundDeriv(
            const int                          Dir,
            const Array<OneD, const NekDouble> &Fwd,
                  Array<OneD,       NekDouble> &Bwd)
        {
            v_FillBwdWITHBoundDeriv(Dir,Fwd,Bwd);
        }

        inline void ExpList::FillBwdWITHBwdWeight(
            Array<OneD,       NekDouble> &weightave,
            Array<OneD,       NekDouble> &weightjmp)
        {
            v_FillBwdWITHBwdWeight(weightave,weightjmp);
        }

        inline void ExpList::PeriodicBwdCopy(
                const Array<OneD, const NekDouble> &Fwd,
                      Array<OneD,       NekDouble> &Bwd)
        {
            v_PeriodicBwdCopy(Fwd,Bwd);
        }

        inline const std::vector<bool> &ExpList::GetLeftAdjacentFaces(void) const
        {
            return v_GetLeftAdjacentFaces();
        }

        inline void ExpList::ExtractTracePhys(Array<OneD,NekDouble> &outarray)
        {
            v_ExtractTracePhys(outarray);
        }


        inline void ExpList::ExtractTracePhys(
                const Array<OneD, const NekDouble> &inarray,
                      Array<OneD,NekDouble> &outarray)
        {
            v_ExtractTracePhys(inarray,outarray);
        }

        inline const Array<OneD,const SpatialDomains::BoundaryConditionShPtr>
                            &ExpList::GetBndConditions()
        {
            return v_GetBndConditions();
        }

        inline Array<OneD, SpatialDomains::BoundaryConditionShPtr>
            &ExpList::UpdateBndConditions()
        {
            return v_UpdateBndConditions();
        }

        inline void ExpList::EvaluateBoundaryConditions(
            const NekDouble   time,
            const std::string varName,
            const NekDouble   x2_in,
            const NekDouble   x3_in)
        {
            v_EvaluateBoundaryConditions(time, varName, x2_in, x3_in);
        }

        // Routines for continous matrix solution
        /**
         * This operation is equivalent to the evaluation of
         * \f$\underline{\boldsymbol{M}}^e\boldsymbol{\hat{u}}_l\f$, that is,
         * \f[ \left[
         * \begin{array}{cccc}
         * \boldsymbol{M}^1 & 0 & \hspace{3mm}0 \hspace{3mm}& 0 \\
         * 0 & \boldsymbol{M}^2 & 0 & 0 \\
         * 0 &  0 & \ddots &  0 \\
         * 0 &  0 & 0 & \boldsymbol{M}^{N_{\mathrm{el}}} \end{array} \right]
         *\left [ \begin{array}{c}
         * \boldsymbol{\hat{u}}^{1} \\
         * \boldsymbol{\hat{u}}^{2} \\
         * \vdots \\
         * \boldsymbol{\hat{u}}^{{{N_{\mathrm{el}}}}} \end{array} \right ]\f]
         * where \f$\boldsymbol{M}^e\f$ are the local matrices of type
         * specified by the key \a mkey. The decoupling of the local matrices
         * allows for a local evaluation of the operation. However, rather than
         * a local matrix-vector multiplication, the local operations are
         * evaluated as implemented in the function
         * StdRegions#StdExpansion#GeneralMatrixOp.
         *
         * @param   mkey            This key uniquely defines the type matrix
         *                          required for the operation.
         * @param   inarray         The vector \f$\boldsymbol{\hat{u}}_l\f$ of
         *                          size \f$N_{\mathrm{eof}}\f$.
         * @param   outarray        The resulting vector of size
         *                          \f$N_{\mathrm{eof}}\f$.
         */
        inline void ExpList::GeneralMatrixOp(
                                const GlobalMatrixKey             &gkey,
                                const Array<OneD,const NekDouble> &inarray,
                                      Array<OneD,      NekDouble> &outarray,
                                CoeffState coeffstate)
        {
            v_GeneralMatrixOp(gkey,inarray,outarray,coeffstate);
        }


        inline void ExpList::SetUpPhysNormals()
        {
            v_SetUpPhysNormals();
        }

        inline void ExpList::GetBoundaryToElmtMap( Array<OneD, int> &ElmtID,
                                            Array<OneD,int> &EdgeID)
        {
            v_GetBoundaryToElmtMap(ElmtID,EdgeID);
        }

        inline void ExpList::GetBndElmtExpansion(int i,
                            std::shared_ptr<ExpList> &result,
                            const bool DeclareCoeffPhysArrays)
        {
            v_GetBndElmtExpansion(i, result, DeclareCoeffPhysArrays);
        }

        inline void ExpList::ExtractElmtToBndPhys(int i,
                                                  const Array<OneD, NekDouble> &elmt,
                                                  Array<OneD, NekDouble> &boundary)
        {
            v_ExtractElmtToBndPhys(i, elmt, boundary);
        }

        inline void ExpList::ExtractPhysToBndElmt(int i,
                            const Array<OneD, const NekDouble> &phys,
                            Array<OneD, NekDouble> &bndElmt)
        {
            v_ExtractPhysToBndElmt(i, phys, bndElmt);
        }

        inline void ExpList::ExtractPhysToBnd(int i,
                            const Array<OneD, const NekDouble> &phys,
                            Array<OneD, NekDouble> &bnd)
        {
            v_ExtractPhysToBnd(i, phys, bnd);
        }

        inline void ExpList::GetBoundaryNormals(int i,
                            Array<OneD, Array<OneD, NekDouble> > &normals)
        {
            v_GetBoundaryNormals(i, normals);
        }

        const static Array<OneD, ExpListSharedPtr> NullExpListSharedPtrArray;

    } //end of namespace
} //end of namespace

#endif // EXPLIST_H
<|MERGE_RESOLUTION|>--- conflicted
+++ resolved
@@ -761,7 +761,6 @@
             inline const Array<OneD, const  std::shared_ptr<ExpList> >
                 &GetBndCondExpansions();
 
-<<<<<<< HEAD
             inline const Array<OneD,const NekDouble>
                 &GetBndCondBwdWeight();
 
@@ -773,8 +772,6 @@
                 std::shared_ptr<ExpList> > >
                 &GetDerivBndCondExpansions();
       
-=======
->>>>>>> 198bb4a5
             inline std::shared_ptr<ExpList> &UpdateBndCondExpansion(int i);
 
             inline void Upwind(
@@ -1072,11 +1069,7 @@
             {
                 return v_GetPlane(n);
             }
-<<<<<<< HEAD
              
-=======
-
->>>>>>> 198bb4a5
             //expansion type
             ExpansionType m_expType;
 
@@ -2403,7 +2396,6 @@
             return v_GetBndCondExpansions();
         }
 
-<<<<<<< HEAD
         // functions associated with DisContField
         inline const Array<OneD, const  NekDouble >
             &ExpList::GetBndCondBwdWeight()
@@ -2424,8 +2416,6 @@
             return v_GetDerivBndCondExpansions();
         }
         
-=======
->>>>>>> 198bb4a5
         inline std::shared_ptr<ExpList>  &ExpList::UpdateBndCondExpansion(int i)
         {
             return v_UpdateBndCondExpansion(i);
