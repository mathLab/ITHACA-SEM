--- conflicted
+++ resolved
@@ -1,70 +1,9 @@
-<<<<<<< HEAD
 ADD_SOLVER_UTILITY(CFLStep IncNavierStokesSolver SOURCES CFLStep.cpp USELIBRARY)
 ADD_SOLVER_UTILITY(Aliasing IncNavierStokesSolver SOURCES Aliasing.cpp USELIBRARY)
+ADD_SOLVER_UTILITY(NonLinearEnergy IncNavierStokesSolver SOURCES NonLinearEnergy.cpp USELIBRARY)
 
 ADD_SOLVER_UTILITY(Fld2DTo2D5 IncNavierStokesSolver SOURCES Fld2DTo2D5.cpp)
 ADD_SOLVER_UTILITY(FldAddFalknerSkanBL IncNavierStokesSolver SOURCES FldAddFalknerSkanBL.cpp)
 ADD_SOLVER_UTILITY(AddModeTo2DFld IncNavierStokesSolver SOURCES AddModeTo2DFld.cpp)
 ADD_SOLVER_UTILITY(ExtractMeanModeFromHomo1DFld IncNavierStokesSolver
-    SOURCES ExtractMeanModeFromHomo1DFld.cpp)
-=======
-SET(CFLStepSources  CFLStep.cpp 
-       ../EquationSystems/CoupledLinearNS.cpp
-       ../EquationSystems/CoupledLocalToGlobalC0ContMap.cpp
-       ../EquationSystems/IncNavierStokes.cpp
-       ../EquationSystems/VelocityCorrectionScheme.cpp
-       ../EquationSystems/Extrapolate.cpp
-       ../EquationSystems/StandardExtrapolate.cpp
-       ../EquationSystems/SubSteppingExtrapolate.cpp
-       ../AdvectionTerms/AdjointAdvection.cpp
-       ../AdvectionTerms/LinearisedAdvection.cpp
-       ../AdvectionTerms/NavierStokesAdvection.cpp
-       ../AdvectionTerms/SkewSymmetricAdvection.cpp
-       ../AdvectionTerms/NoAdvection.cpp
-       )
-
-ADD_SOLVER_EXECUTABLE(CFLStep solvers ${CFLStepSources})
-
-SET(AliasingSources  Aliasing.cpp 
-       ../EquationSystems/CoupledLinearNS.cpp
-       ../EquationSystems/CoupledLocalToGlobalC0ContMap.cpp
-       ../EquationSystems/IncNavierStokes.cpp
-       ../EquationSystems/VelocityCorrectionScheme.cpp
-       ../EquationSystems/Extrapolate.cpp
-       ../EquationSystems/StandardExtrapolate.cpp
-       ../EquationSystems/SubSteppingExtrapolate.cpp
-       ../AdvectionTerms/AdjointAdvection.cpp
-       ../AdvectionTerms/LinearisedAdvection.cpp
-       ../AdvectionTerms/NavierStokesAdvection.cpp
-       ../AdvectionTerms/SkewSymmetricAdvection.cpp
-       ../AdvectionTerms/NoAdvection.cpp
-       )
-
-
-ADD_SOLVER_EXECUTABLE(Aliasing solvers ${AliasingSources})
-
-
-SET(NonLinearEnergySources  NonLinearEnergy.cpp 
-       ../EquationSystems/CoupledLinearNS.cpp
-       ../EquationSystems/CoupledLocalToGlobalC0ContMap.cpp
-       ../EquationSystems/IncNavierStokes.cpp
-       ../EquationSystems/VelocityCorrectionScheme.cpp
-       ../EquationSystems/Extrapolate.cpp
-       ../EquationSystems/StandardExtrapolate.cpp
-       ../EquationSystems/SubSteppingExtrapolate.cpp
-       ../AdvectionTerms/AdjointAdvection.cpp
-       ../AdvectionTerms/LinearisedAdvection.cpp
-       ../AdvectionTerms/NavierStokesAdvection.cpp
-       ../AdvectionTerms/SkewSymmetricAdvection.cpp
-       ../AdvectionTerms/NoAdvection.cpp
-       )
-
-
-ADD_SOLVER_EXECUTABLE(NonLinearEnergy solvers ${NonLinearEnergySources})
-
-ADD_SOLVER_EXECUTABLE(Fld2DTo2D5            solvers Fld2DTo2D5.cpp)
-ADD_SOLVER_EXECUTABLE(FldAddFalknerSkanBL   solvers FldAddFalknerSkanBL.cpp)
-ADD_SOLVER_EXECUTABLE(AddModeTo2DFld        solvers AddModeTo2DFld.cpp)
-ADD_SOLVER_EXECUTABLE(ExtractMeanModeFromHomo1DFld  
-                                    solvers ExtractMeanModeFromHomo1DFld.cpp)
->>>>>>> e73317fd
+    SOURCES ExtractMeanModeFromHomo1DFld.cpp)