///////////////////////////////////////////////////////////////////////////////
//
// File Expansion2D.cpp
//
// For more information, please see: http://www.nektar.info
//
// The MIT License
//
// Copyright (c) 2006 Division of Applied Mathematics, Brown University (USA),
// Department of Aeronautics, Imperial College London (UK), and Scientific
// Computing and Imaging Institute, University of Utah (USA).
//
// License for the specific language governing rights and limitations under
// Permission is hereby granted, free of charge, to any person obtaining a
// copy of this software and associated documentation files (the "Software"),
// to deal in the Software without restriction, including without limitation
// the rights to use, copy, modify, merge, publish, distribute, sublicense,
// and/or sell copies of the Software, and to permit persons to whom the
// Software is furnished to do so, subject to the following conditions:
//
// The above copyright notice and this permission notice shall be included
// in all copies or substantial portions of the Software.
//
// THE SOFTWARE IS PROVIDED "AS IS", WITHOUT WARRANTY OF ANY KIND, EXPRESS
// OR IMPLIED, INCLUDING BUT NOT LIMITED TO THE WARRANTIES OF MERCHANTABILITY,
// FITNESS FOR A PARTICULAR PURPOSE AND NONINFRINGEMENT. IN NO EVENT SHALL
// THE AUTHORS OR COPYRIGHT HOLDERS BE LIABLE FOR ANY CLAIM, DAMAGES OR OTHER
// LIABILITY, WHETHER IN AN ACTION OF CONTRACT, TORT OR OTHERWISE, ARISING
// FROM, OUT OF OR IN CONNECTION WITH THE SOFTWARE OR THE USE OR OTHER
// DEALINGS IN THE SOFTWARE.
//
// Description: File for Expansion2D routines
//
///////////////////////////////////////////////////////////////////////////////
#include <LocalRegions/Expansion2D.h>
#include <LocalRegions/Expansion1D.h>
#include <SpatialDomains/Geometry.h>
#include <SpatialDomains/Geometry2D.h>
#include <LibUtilities/Foundations/InterpCoeff.h>
#include <LocalRegions/MatrixKey.h>
#include <LibUtilities/Foundations/ManagerAccess.h>

namespace Nektar
{
    namespace LocalRegions 
    {
        Expansion2D::Expansion2D(SpatialDomains::Geometry2DSharedPtr pGeom) :
            StdExpansion(), Expansion(pGeom), StdExpansion2D()
        {
            m_elementFaceLeft  = -1;
            m_elementFaceRight = -1;
        }
        
        void Expansion2D::v_AddEdgeNormBoundaryInt(

            const int edge,

            StdRegions::StdExpansionSharedPtr  &EdgeExp,
            const Array<OneD, const NekDouble> &Fx,  
            const Array<OneD, const NekDouble> &Fy,  
                  Array<OneD,       NekDouble> &outarray)
        {
            ASSERTL1(GetCoordim() == 2,
                     "Routine only set up for two-dimensions");

            const Array<OneD, const Array<OneD, NekDouble> > normals
                                    = GetEdgeNormal(edge);

            if (m_requireNeg.size() == 0)
            {
                m_requireNeg.resize(GetNedges());
                
                for (int i = 0; i < GetNedges(); ++i)
                {
                    m_requireNeg[i] = false;
                    if (m_negatedNormals[i])
                    {
                        m_requireNeg[i] = true;
                        continue;
                    }
                    
                    Expansion1DSharedPtr edgeExp =
                                    m_edgeExp[i].lock()->as<Expansion1D>();

                    if (edgeExp->GetRightAdjacentElementExp())
                    {
                        if (edgeExp->GetRightAdjacentElementExp()->GetGeom2D()
                            ->GetGlobalID() == GetGeom2D()->GetGlobalID())
                        {
                            m_requireNeg[i] = true;
                        }
                    }
                }
            }

            // We allow the case of mixed polynomial order by supporting only
            // those modes on the edge common to both adjoining elements. This
            // is enforced here by taking the minimum size and padding with
            // zeros.
            int nquad_e = min(EdgeExp->GetNumPoints(0),
                              int(normals[0].num_elements()));

            int nEdgePts = EdgeExp->GetTotPoints();
            Array<OneD, NekDouble> edgePhys(nEdgePts);
            Vmath::Vmul (nquad_e, normals[0], 1, Fx, 1, edgePhys, 1);
            Vmath::Vvtvp(nquad_e, normals[1], 1, Fy, 1, edgePhys, 1,
                                  edgePhys,   1);

            Expansion1DSharedPtr locExp = EdgeExp->as<Expansion1D>();

            if (m_negatedNormals[edge])
            {
                Vmath::Neg(nquad_e, edgePhys, 1);
            }
            else if (locExp->GetRightAdjacentElementEdge() != -1)
            {
                if (locExp->GetRightAdjacentElementExp()->GetGeom2D()->GetGlobalID() 
                    == GetGeom2D()->GetGlobalID())
                {
                    Vmath::Neg(nquad_e, edgePhys, 1);
                }
            }

            AddEdgeNormBoundaryInt(edge, EdgeExp, edgePhys, outarray);
        }

        void Expansion2D::v_AddEdgeNormBoundaryInt(
            const int                           edge,
            StdRegions::StdExpansionSharedPtr  &EdgeExp,
            const Array<OneD, const NekDouble> &Fn,  
            Array<OneD, NekDouble>             &outarray)
        {
            int i;

            if (m_requireNeg.size() == 0)
            {
                m_requireNeg.resize(GetNedges());
                
                for (i = 0; i < GetNedges(); ++i)
                {
                    m_requireNeg[i] = false;
                    if (m_negatedNormals[i])
                    {
                        m_requireNeg[i] = true;
                        continue;
                    }
<<<<<<< HEAD

                    Expansion1DSharedPtr edgeExp = boost::dynamic_pointer_cast<
                        Expansion1D>(m_edgeExp[i].lock());
=======
                    
                    Expansion1DSharedPtr edgeExp = 
                                m_edgeExp[i].lock()->as<Expansion1D>();
>>>>>>> 928c1202

                    if (edgeExp->GetRightAdjacentElementExp())
                    {
                        if (edgeExp->GetRightAdjacentElementExp()->GetGeom2D()
                            ->GetGlobalID() == GetGeom2D()->GetGlobalID())
                        {
                            m_requireNeg[i] = true;
                        }
                    }
                }
            }

            StdRegions::IndexMapKey ikey(
                StdRegions::eEdgeToElement, DetShapeType(),
                GetBasisNumModes(0), GetBasisNumModes(1), 0,
                edge, GetEorient(edge));
            StdRegions::IndexMapValuesSharedPtr map =
                StdExpansion::GetIndexMap(ikey);

            // Order of the element
            int order_e = map->num_elements();
            // Order of the trace
            int n_coeffs = EdgeExp->GetNcoeffs();

            Array<OneD, NekDouble> edgeCoeffs(n_coeffs);
            if(n_coeffs!=order_e) // Going to orthogonal space
            {
                EdgeExp->FwdTrans(Fn, edgeCoeffs);
                Expansion1DSharedPtr locExp = EdgeExp->as<Expansion1D>();
                
                if (m_requireNeg[edge])
                {
                    Vmath::Neg(n_coeffs, edgeCoeffs, 1);
                }
                
                Array<OneD, NekDouble> coeff(n_coeffs,0.0);
                LibUtilities::BasisType btype = ((LibUtilities::BasisType) 1); //1-->Ortho_A
                LibUtilities::BasisKey bkey_ortho(btype,EdgeExp->GetBasis(0)->GetNumModes(),EdgeExp->GetBasis(0)->GetPointsKey());
                LibUtilities::BasisKey bkey(EdgeExp->GetBasis(0)->GetBasisType(),EdgeExp->GetBasis(0)->GetNumModes(),EdgeExp->GetBasis(0)->GetPointsKey());
                LibUtilities::InterpCoeff1D(bkey,edgeCoeffs,bkey_ortho,coeff);
                
                // Cutting high frequencies
                for(i = order_e; i < n_coeffs; i++)
                {
                    coeff[i] = 0.0;
                }	

                LibUtilities::InterpCoeff1D(bkey_ortho,coeff,bkey,edgeCoeffs);
                
                StdRegions::StdMatrixKey masskey(StdRegions::eMass,LibUtilities::eSegment,*EdgeExp);
                EdgeExp->MassMatrixOp(edgeCoeffs, edgeCoeffs, masskey);
            }
            else
            {
                EdgeExp->IProductWRTBase(Fn, edgeCoeffs);

                Expansion1DSharedPtr locExp = EdgeExp->as<Expansion1D>();
                
                if (m_requireNeg[edge])
                {
                    Vmath::Neg(n_coeffs, edgeCoeffs, 1);
                }
            }
            
            // Implementation for all the basis except Gauss points
            if(EdgeExp->GetBasis(0)->GetBasisType() !=
                   LibUtilities::eGauss_Lagrange)
            {
                // add data to outarray if forward edge normal is outwards
                for(i = 0; i < order_e; ++i)
                {
                    outarray[(*map)[i].index] +=
                        (*map)[i].sign * edgeCoeffs[i];
                }
            }
            else
            {
                int nCoeffs0, nCoeffs1;
                int j;
                
                StdRegions::ConstFactorMap factors;
                factors[StdRegions::eFactorGaussEdge] = edge;
                StdRegions::StdMatrixKey key(StdRegions::eGaussDG,
                                             DetShapeType(),*this,factors);
                
                DNekMatSharedPtr mat_gauss = m_stdMatrixManager[key];
                
                switch(edge)
                {
                    case 0:
                    {
                        nCoeffs1 = m_base[1]->GetNumModes();
                        
                        for(i = 0; i < order_e; ++i)
                        {
                            for(j = 0; j < nCoeffs1; j++)
                            {
                                outarray[(*map)[i].index + j*order_e] +=
                                    mat_gauss->GetPtr()[j]*
                                    (*map)[i].sign*edgeCoeffs[i];
                            }
                        }
                        break;
                    }
                    case 1:
                    {
                        nCoeffs0 = m_base[0]->GetNumModes();
                        
                        for(i = 0; i < order_e; ++i)
                        {
                            for(j = 0; j < nCoeffs0; j++)
                            {
                                outarray[(*map)[i].index - j] +=
                                    mat_gauss->GetPtr()[order_e - 1 -j]*
                                    (*map)[i].sign*edgeCoeffs[i];
                            }
                        }
                        break;
                    }
                    case 2:
                    {
                        nCoeffs1 = m_base[1]->GetNumModes();
                        
                        for(i = 0; i < order_e; ++i)
                        {
                            for(j = 0; j < nCoeffs1; j++)
                            {
                                outarray[(*map)[i].index - j*order_e] +=
                                    mat_gauss->GetPtr()[order_e - 1 - j]*
                                    (*map)[i].sign*edgeCoeffs[i];
                            }
                        }
                        break;
                    }
                    case 3:
                    {
                        nCoeffs0 = m_base[0]->GetNumModes();
                        
                        for(i = 0; i < order_e; ++i)
                        {
                            for(j = 0; j < nCoeffs0; j++)
                            {
                                outarray[(*map)[i].index + j] +=
                                    mat_gauss->GetPtr()[j]*
                                    (*map)[i].sign*edgeCoeffs[i];
                            }
                        }
                        break;
                    }
                    default:
                        ASSERTL0(false,"edge value (< 3) is out of range");
                        break;
                }
            }
        }
        
        void Expansion2D::SetTraceToGeomOrientation(
            Array<OneD,StdRegions::StdExpansionSharedPtr> &EdgeExp,
            Array<OneD, NekDouble> &inout)
        {
            int i, cnt = 0;
            int nedges = GetNedges();
            Array<OneD, NekDouble> e_tmp;
            
            for(i = 0; i < nedges; ++i)
            {
                EdgeExp[i]->SetCoeffsToOrientation(GetEorient(i),
                                                   e_tmp = inout + cnt, 
                                                   e_tmp = inout + cnt);
                cnt += GetEdgeNcoeffs(i);
            }
        }

        /**
         * Computes the C matrix entries due to the presence of the identity
         * matrix in Eqn. 32.
         */
        void Expansion2D::AddNormTraceInt(
            const int                                       dir,
            Array<OneD, const NekDouble>                   &inarray,
            Array<OneD, StdRegions::StdExpansionSharedPtr> &EdgeExp,
            Array<OneD, NekDouble>                         &outarray,
            const StdRegions::VarCoeffMap                  &varcoeffs)
        {
            int i,e,cnt;
            int order_e,nquad_e;
            int nedges = GetNedges();

            cnt = 0;
            for(e = 0; e < nedges; ++e)
            {
                order_e = EdgeExp[e]->GetNcoeffs();
                nquad_e = EdgeExp[e]->GetNumPoints(0);

                const Array<OneD, const Array<OneD, NekDouble> > &normals
                    = GetEdgeNormal(e);
                Array<OneD, NekDouble> edgeCoeffs(order_e);
                Array<OneD, NekDouble> edgePhys  (nquad_e);
                
                for(i = 0; i < order_e; ++i)
                {
                    edgeCoeffs[i] = inarray[i+cnt];
                }
                cnt += order_e;
                
                EdgeExp[e]->BwdTrans(edgeCoeffs, edgePhys);
                
                // Multiply by variable coefficient
                /// @TODO: Document this
                // StdRegions::VarCoeffType VarCoeff[3] = {StdRegions::eVarCoeffD00,
                //                                         StdRegions::eVarCoeffD11,
                //                                         StdRegions::eVarCoeffD22};
                // StdRegions::VarCoeffMap::const_iterator x;
                // Array<OneD, NekDouble> varcoeff_work(nquad_e);

                // if ((x = varcoeffs.find(VarCoeff[dir])) != varcoeffs.end())
                // {
                //     GetPhysEdgeVarCoeffsFromElement(e,EdgeExp[e],x->second,varcoeff_work);
                //     Vmath::Vmul(nquad_e,varcoeff_work,1,EdgeExp[e]->GetPhys(),1,EdgeExp[e]->UpdatePhys(),1);
                // }

                Vmath::Vmul(nquad_e, normals[dir], 1, edgePhys, 1, edgePhys, 1);

                if (m_negatedNormals[e])
                {
                    Vmath::Neg(nquad_e, edgePhys, 1);
                }

                AddEdgeBoundaryInt(e, EdgeExp[e], edgePhys, outarray, varcoeffs);
            }
        }

        void Expansion2D::AddNormTraceInt(
            const int                                       dir,
            Array<OneD, StdRegions::StdExpansionSharedPtr> &EdgeExp,
            Array<OneD, Array<OneD, NekDouble> >           &edgeCoeffs,
            Array<OneD, NekDouble>                         &outarray) 
        {
            int e;
            int nquad_e;
            int nedges = GetNedges();

            for(e = 0; e < nedges; ++e)
            {
                nquad_e = EdgeExp[e]->GetNumPoints(0);

                Array<OneD, NekDouble> edgePhys(nquad_e);
                const Array<OneD, const Array<OneD, NekDouble> > &normals
                    = GetEdgeNormal(e);
                
                EdgeExp[e]->BwdTrans(edgeCoeffs[e], edgePhys);
                
                Vmath::Vmul(nquad_e, normals[dir], 1, edgePhys, 1, edgePhys, 1);

                if (m_negatedNormals[e])
                {
                    Vmath::Neg(nquad_e, edgePhys, 1);
                }

                AddEdgeBoundaryInt(e, EdgeExp[e], edgePhys, outarray);
            }
        }


        /**
         * For a given edge add the \tilde{F}_1j contributions
         */
        void Expansion2D::AddEdgeBoundaryInt(
            const int                          edge,
            StdRegions::StdExpansionSharedPtr &EdgeExp,
            Array<OneD, NekDouble>            &edgePhys,
            Array<OneD, NekDouble>            &outarray,
            const StdRegions::VarCoeffMap     &varcoeffs)
        {
            int i;
            int order_e = EdgeExp->GetNcoeffs();
            int nquad_e = EdgeExp->GetNumPoints(0);
            Array<OneD,unsigned int> map;
            Array<OneD,int> sign;
            Array<OneD, NekDouble> coeff(order_e);

            GetEdgeToElementMap(edge, v_GetEorient(edge), map, sign);

            StdRegions::VarCoeffType VarCoeff[3] = {StdRegions::eVarCoeffD00,
                                                    StdRegions::eVarCoeffD11,
                                                    StdRegions::eVarCoeffD22};
            StdRegions::VarCoeffMap::const_iterator x;

            /// @TODO Variable coeffs
            if ((x = varcoeffs.find(VarCoeff[0])) != varcoeffs.end())
            {
                Array<OneD, NekDouble> work(nquad_e);
                GetPhysEdgeVarCoeffsFromElement(
                    edge, EdgeExp, x->second, work);
                Vmath::Vmul(nquad_e, work, 1, edgePhys, 1, edgePhys, 1);
            }

            EdgeExp->IProductWRTBase(edgePhys, coeff);

            // add data to out array
            for(i = 0; i < order_e; ++i)
            {
                outarray[map[i]] += sign[i]*coeff[i];
            }
        }
        
        // This method assumes that data in EdgeExp is orientated according to
        // elemental counter clockwise format AddHDGHelmholtzTraceTerms with
        // directions
        void Expansion2D::AddHDGHelmholtzTraceTerms(
            const NekDouble                                tau,
            const Array<OneD, const NekDouble>            &inarray, 
            Array<OneD,StdRegions::StdExpansionSharedPtr> &EdgeExp,  
            const StdRegions::VarCoeffMap                 &dirForcing,
            Array<OneD,NekDouble>                         &outarray)
        {
            ASSERTL0(&inarray[0] != &outarray[0],
                     "Input and output arrays use the same memory");

            int e, cnt, order_e, nedges = GetNedges();
            Array<OneD, const NekDouble> tmp;
            
            cnt = 0;

            for(e = 0; e < nedges; ++e)
            {
                order_e = EdgeExp[e]->GetNcoeffs();  
                Array<OneD, NekDouble> edgeCoeffs(order_e);
                Array<OneD, NekDouble> edgePhys  (EdgeExp[e]->GetTotPoints());

                Vmath::Vcopy(order_e, tmp = inarray + cnt, 1, edgeCoeffs, 1);
                EdgeExp[e]->BwdTrans(edgeCoeffs, edgePhys);
                AddHDGHelmholtzEdgeTerms(
                    tau, e, EdgeExp, edgePhys, dirForcing, outarray);

                cnt += order_e;
            }
        }
        
        // evaluate additional terms in HDG edges. Not that this assumes that
        // edges are unpacked into local cartesian order. 
        void Expansion2D::AddHDGHelmholtzEdgeTerms(
            const NekDouble                                 tau,
            const int                                       edge,
            Array<OneD, StdRegions::StdExpansionSharedPtr> &EdgeExp,
            Array<OneD, NekDouble>                         &edgePhys,
            const StdRegions::VarCoeffMap                  &varcoeffs,
            Array<OneD, NekDouble>                         &outarray)
        {
            int i, j, n;
            int nquad_e = EdgeExp[edge]->GetNumPoints(0); 
            int order_e = EdgeExp[edge]->GetNcoeffs();            
            int coordim = GetCoordim();
            int ncoeffs = GetNcoeffs();

            Array<OneD, NekDouble> inval   (nquad_e);
            Array<OneD, NekDouble> outcoeff(order_e);
            Array<OneD, NekDouble> tmpcoeff(ncoeffs);

            const Array<OneD, const Array<OneD, NekDouble> > &normals
                                = GetEdgeNormal(edge);

            Array<OneD,unsigned int> emap;
            Array<OneD,int> sign;

            DNekScalMat  &invMass = *GetLocMatrix(StdRegions::eInvMass);
            
            StdRegions::Orientation edgedir = GetEorient(edge);

            DNekVec                Coeffs  (ncoeffs,outarray,eWrapper);
            DNekVec                Tmpcoeff(ncoeffs,tmpcoeff,eWrapper);
            
            GetEdgeToElementMap(edge,edgedir,emap,sign);

            StdRegions::MatrixType DerivType[3] = {StdRegions::eWeakDeriv0,
                                                   StdRegions::eWeakDeriv1,
                                                   StdRegions::eWeakDeriv2};

            StdRegions::VarCoeffType VarCoeff[3] = {StdRegions::eVarCoeffD00,
                                                    StdRegions::eVarCoeffD11,
                                                    StdRegions::eVarCoeffD22};

            StdRegions::VarCoeffMap::const_iterator x;
            /// @TODO: What direction to use here??
            if ((x = varcoeffs.find(VarCoeff[0])) != varcoeffs.end())
            {
                Array<OneD, NekDouble> work(nquad_e);
                GetPhysEdgeVarCoeffsFromElement(
                    edge, EdgeExp[edge], x->second, work);
                Vmath::Vmul(nquad_e, work, 1, edgePhys, 1, edgePhys, 1);
            }

            //================================================================
            // Add F = \tau <phi_i,in_phys>
            // Fill edge and take inner product
            EdgeExp[edge]->IProductWRTBase(edgePhys, outcoeff);
            // add data to out array
            for(i = 0; i < order_e; ++i)
            {
                outarray[emap[i]] += sign[i] * tau * outcoeff[i];
            }
            //================================================================

            //===============================================================
            // Add -\sum_i D_i^T M^{-1} G_i + E_i M^{-1} G_i = 
            //                         \sum_i D_i M^{-1} G_i term

            // Two independent direction
            for(n = 0; n < coordim; ++n)
            {
                Vmath::Vmul(nquad_e, normals[n], 1, edgePhys, 1, inval, 1);

                if (m_negatedNormals[edge])
                {
                    Vmath::Neg(nquad_e, inval, 1);
                }

                // Multiply by variable coefficient
                /// @TODO: Document this (probably not needed)
//                StdRegions::VarCoeffMap::const_iterator x;
//                if ((x = varcoeffs.find(VarCoeff[n])) != varcoeffs.end())
//                {
//                    GetPhysEdgeVarCoeffsFromElement(edge,EdgeExp[edge],x->second,varcoeff_work);
//                    Vmath::Vmul(nquad_e,varcoeff_work,1,EdgeExp[edge]->GetPhys(),1,EdgeExp[edge]->UpdatePhys(),1);
//                }

                EdgeExp[edge]->IProductWRTBase(inval, outcoeff);

                // M^{-1} G
                for(i = 0; i < ncoeffs; ++i)
                {
                    tmpcoeff[i] = 0;
                    for(j = 0; j < order_e; ++j)
                    {
                        tmpcoeff[i] += invMass(i,emap[j])*sign[j]*outcoeff[j];
                    }
                }

                if(varcoeffs.find(VarCoeff[n]) != varcoeffs.end())
                {
                    MatrixKey mkey(DerivType[n], DetShapeType(), *this, StdRegions::NullConstFactorMap, varcoeffs);
                    DNekScalMat &Dmat = *GetLocMatrix(mkey);
                    Coeffs = Coeffs  + Dmat*Tmpcoeff;                 
                }

                else
                {
                    DNekScalMat &Dmat = *GetLocMatrix(DerivType[n]);
                    Coeffs = Coeffs  + Dmat*Tmpcoeff;       
                }
            }
        }

        /**
         * Extracts the variable coefficients along an edge
         */
        void Expansion2D::GetPhysEdgeVarCoeffsFromElement(
            const int                           edge,
            StdRegions::StdExpansionSharedPtr  &EdgeExp,
            const Array<OneD, const NekDouble> &varcoeff,
            Array<OneD,NekDouble>              &outarray)
        {
            Array<OneD, NekDouble> tmp(GetNcoeffs());
            Array<OneD, NekDouble> edgetmp(EdgeExp->GetNcoeffs());

            // FwdTrans varcoeffs
            FwdTrans(varcoeff, tmp);

            // Map to edge
            Array<OneD,unsigned int>    emap;
            Array<OneD, int>            sign;
            StdRegions::Orientation edgedir = GetEorient(edge);
            GetEdgeToElementMap(edge,edgedir,emap,sign);

            for (unsigned int i = 0; i < EdgeExp->GetNcoeffs(); ++i)
            {
                edgetmp[i] = tmp[emap[i]];
            }

            // BwdTrans
            EdgeExp->BwdTrans(edgetmp, outarray);
        }


        /**
         * Computes matrices needed for the HDG formulation. References to
         * equations relate to the following paper:
         *   R. M. Kirby, S. J. Sherwin, B. Cockburn, To CG or to HDG: A
         *   Comparative Study, J. Sci. Comp P1-30
         *   DOI 10.1007/s10915-011-9501-7
         */
        DNekMatSharedPtr Expansion2D::v_GenMatrix(const StdRegions::StdMatrixKey &mkey)
        {
            DNekMatSharedPtr returnval;
            
            switch(mkey.GetMatrixType())
            {
            // (Z^e)^{-1} (Eqn. 33, P22)
            case StdRegions::eHybridDGHelmholtz:
                {
                    ASSERTL1(IsBoundaryInteriorExpansion(),
                             "HybridDGHelmholtz matrix not set up "
                             "for non boundary-interior expansions");
                    
                    int       i,j,k;
                    NekDouble lambdaval = mkey.GetConstFactor(StdRegions::eFactorLambda);
                    NekDouble tau       = mkey.GetConstFactor(StdRegions::eFactorTau);
                    int       ncoeffs   = GetNcoeffs();
                    int       nedges    = GetNedges();

                    Array<OneD,unsigned int> emap;
                    Array<OneD,int> sign;
                    StdRegions::Orientation edgedir = StdRegions::eForwards;
                    ExpansionSharedPtr EdgeExp;
                    StdRegions::StdExpansionSharedPtr EdgeExp2;

                    int order_e, coordim = GetCoordim();
                    DNekScalMat  &invMass = *GetLocMatrix(StdRegions::eInvMass);
                    StdRegions::MatrixType DerivType[3] = {StdRegions::eWeakDeriv0,
                                                           StdRegions::eWeakDeriv1,
                                                           StdRegions::eWeakDeriv2};
                    DNekMat LocMat(ncoeffs,ncoeffs); 

                    returnval = MemoryManager<DNekMat>::AllocateSharedPtr(ncoeffs,ncoeffs);
                    DNekMat &Mat = *returnval;
                    Vmath::Zero(ncoeffs*ncoeffs,Mat.GetPtr(),1);

                    StdRegions::VarCoeffType Coeffs[3] = {StdRegions::eVarCoeffD00,
                                                          StdRegions::eVarCoeffD11,
                                                          StdRegions::eVarCoeffD22};

                    for(i=0;  i < coordim; ++i)
                    {
                        if(mkey.HasVarCoeff(Coeffs[i]))
                        {
                            MatrixKey DmatkeyL(DerivType[i], DetShapeType(), *this, StdRegions::NullConstFactorMap, mkey.GetVarCoeffAsMap(Coeffs[i]));
                            MatrixKey DmatkeyR(DerivType[i], DetShapeType(), *this);

                            DNekScalMat &DmatL = *GetLocMatrix(DmatkeyL);
                            DNekScalMat &DmatR = *GetLocMatrix(DmatkeyR);
                            Mat = Mat + DmatL*invMass*Transpose(DmatR);
                        }
                        else
                        {
                            DNekScalMat &Dmat = *GetLocMatrix(DerivType[i]);
                            Mat = Mat + Dmat*invMass*Transpose(Dmat);
                        }

                    }

                    // Add Mass Matrix Contribution for Helmholtz problem
                    DNekScalMat  &Mass = *GetLocMatrix(StdRegions::eMass);
                    Mat = Mat + lambdaval*Mass;                    

                    // Add tau*E_l using elemental mass matrices on each edge
                    for(i = 0; i < nedges; ++i)
                    {
                        EdgeExp = GetEdgeExp(i);
                        EdgeExp2 = GetEdgeExp(i);
                        order_e = EdgeExp->GetNcoeffs();  
                        int nq = EdgeExp->GetNumPoints(0);
                        GetEdgeToElementMap(i,edgedir,emap,sign);

                        // @TODO: Document
                        StdRegions::VarCoeffMap edgeVarCoeffs;
                        if (mkey.HasVarCoeff(StdRegions::eVarCoeffD00))
                        {
                            Array<OneD, NekDouble> mu(nq);
                            GetPhysEdgeVarCoeffsFromElement(i, EdgeExp2, mkey.GetVarCoeff(StdRegions::eVarCoeffD00), mu);
                            edgeVarCoeffs[StdRegions::eVarCoeffMass] = mu;
                        }
                        DNekScalMat &eMass = *EdgeExp->GetLocMatrix(StdRegions::eMass, StdRegions::NullConstFactorMap, edgeVarCoeffs);
                        //DNekScalMat &eMass = *EdgeExp->GetLocMatrix(StdRegions::eMass);

                        for(j = 0; j < order_e; ++j)
                        {
                            for(k = 0; k < order_e; ++k)
                            {
                                Mat(emap[j],emap[k]) = Mat(emap[j],emap[k]) + tau*sign[j]*sign[k]*eMass(j,k);
                            }
                        }
                    }
                }
                break;
            // U^e (P22)
            case StdRegions::eHybridDGLamToU:
                {
                    int       i,j,k;
                    int       nbndry  = NumDGBndryCoeffs();
                    int       ncoeffs = GetNcoeffs();
                    int       nedges  = GetNedges();
                    NekDouble tau     = mkey.GetConstFactor(StdRegions::eFactorTau);
                    
                    Array<OneD,NekDouble> lambda(nbndry);
                    DNekVec Lambda(nbndry,lambda,eWrapper);                    
                    Array<OneD,NekDouble> ulam(ncoeffs);
                    DNekVec Ulam(ncoeffs,ulam,eWrapper);
                    Array<OneD,NekDouble> f(ncoeffs);
                    DNekVec F(ncoeffs,f,eWrapper);
                    
                    Array<OneD,StdRegions::StdExpansionSharedPtr>  EdgeExp(nedges);
                    // declare matrix space
                    returnval  = MemoryManager<DNekMat>::AllocateSharedPtr(ncoeffs,nbndry); 
                    DNekMat &Umat = *returnval;
                    
                    // Z^e matrix
                    MatrixKey newkey(StdRegions::eInvHybridDGHelmholtz, DetShapeType(), *this, mkey.GetConstFactors(), mkey.GetVarCoeffs());
                    DNekScalMat  &invHmat = *GetLocMatrix(newkey);

                    Array<OneD,unsigned int> emap;
                    Array<OneD,int> sign;
                    
                    for(i = 0; i < nedges; ++i)
                    {
                        EdgeExp[i] = GetEdgeExp(i);
                    }

                    // for each degree of freedom of the lambda space
                    // calculate Umat entry 
                    // Generate Lambda to U_lambda matrix 
                    for(j = 0; j < nbndry; ++j)
                    {
                        // standard basis vectors e_j
                        Vmath::Zero(nbndry,&lambda[0],1);
                        Vmath::Zero(ncoeffs,&f[0],1);
                        lambda[j] = 1.0;
                        
                        SetTraceToGeomOrientation(EdgeExp,lambda);
                        
                        // Compute F = [I   D_1 M^{-1}   D_2 M^{-1}] C e_j
                        AddHDGHelmholtzTraceTerms(
                            tau, lambda, EdgeExp, mkey.GetVarCoeffs(), f);
                        
                        // Compute U^e_j
                        Ulam = invHmat*F; // generate Ulam from lambda
                        
                        // fill column of matrix
                        for(k = 0; k < ncoeffs; ++k)
                        {
                            Umat(k,j) = Ulam[k]; 
                        }
                    }
                }
                break;
            // Q_0, Q_1, Q_2 matrices (P23)
            // Each are a product of a row of Eqn 32 with the C matrix.
            // Rather than explicitly computing all of Eqn 32, we note each
            // row is almost a multiple of U^e, so use that as our starting
            // point.
            case StdRegions::eHybridDGLamToQ0:
            case StdRegions::eHybridDGLamToQ1:
            case StdRegions::eHybridDGLamToQ2:
                {
                    int i,j,k,dir;
                    int nbndry = NumDGBndryCoeffs();
                    int ncoeffs = GetNcoeffs();
                    int nedges  = GetNedges();

                    Array<OneD,NekDouble> lambda(nbndry);
                    DNekVec Lambda(nbndry,lambda,eWrapper);                    
                    Array<OneD,StdRegions::StdExpansionSharedPtr>  EdgeExp(nedges);
                    
                    Array<OneD,NekDouble> ulam(ncoeffs);
                    DNekVec Ulam(ncoeffs,ulam,eWrapper);
                    Array<OneD,NekDouble> f(ncoeffs);
                    DNekVec F(ncoeffs,f,eWrapper);
                    
                    // declare matrix space
                    returnval  = MemoryManager<DNekMat>::AllocateSharedPtr(ncoeffs,nbndry); 
                    DNekMat &Qmat = *returnval;
                    
                    // Lambda to U matrix
                    MatrixKey lamToUkey(StdRegions::eHybridDGLamToU, DetShapeType(), *this, mkey.GetConstFactors(), mkey.GetVarCoeffs());
                    DNekScalMat &lamToU = *GetLocMatrix(lamToUkey);

                    // Inverse mass matrix 
                    DNekScalMat &invMass = *GetLocMatrix(StdRegions::eInvMass);
                    
                    for(i = 0; i < nedges; ++i)
                    {
                        EdgeExp[i] = GetEdgeExp(i);
                    }

                    //Weak Derivative matrix 
                    DNekScalMatSharedPtr Dmat;
                    switch(mkey.GetMatrixType())
                    {
                    case StdRegions::eHybridDGLamToQ0:
                        dir = 0;
                        Dmat = GetLocMatrix(StdRegions::eWeakDeriv0);
                        break;
                    case StdRegions::eHybridDGLamToQ1:
                        dir = 1;
                        Dmat = GetLocMatrix(StdRegions::eWeakDeriv1);
                        break;
                    case StdRegions::eHybridDGLamToQ2:
                        dir = 2;
                        Dmat = GetLocMatrix(StdRegions::eWeakDeriv2);
                        break;
                    default:
                        ASSERTL0(false,"Direction not known");
                        break;
                    }
                
                    // for each degree of freedom of the lambda space
                    // calculate Qmat entry 
                    // Generate Lambda to Q_lambda matrix 
                    for(j = 0; j < nbndry; ++j)
                    {
                        Vmath::Zero(nbndry,&lambda[0],1);
                        lambda[j] = 1.0;
                        
                        // for lambda[j] = 1 this is the solution to ulam
                        for(k = 0; k < ncoeffs; ++k)
                        {
                            Ulam[k] = lamToU(k,j);
                        }
                        
                        // -D^T ulam
                        Vmath::Neg(ncoeffs,&ulam[0],1);
                        F = Transpose(*Dmat)*Ulam; 
                        
                        SetTraceToGeomOrientation(EdgeExp,lambda);
                        
                        // Add the C terms resulting from the I's on the
                        // diagonals of Eqn 32
                        AddNormTraceInt(dir,lambda,EdgeExp,f,mkey.GetVarCoeffs());
                        
                        // finally multiply by inverse mass matrix
                        Ulam = invMass*F; 
                        
                        // fill column of matrix (Qmat is in column major format)
                        Vmath::Vcopy(ncoeffs,&ulam[0],1,&(Qmat.GetPtr())[0]+j*ncoeffs,1);
                    }
                }
                break;
                        // Matrix K (P23)
            case StdRegions::eHybridDGHelmBndLam:
                {
                    int i,j,e,cnt;
                    int order_e, nquad_e;
                    int nbndry  = NumDGBndryCoeffs();
                    int coordim = GetCoordim();
                    int nedges  = GetNedges();
                    NekDouble tau = mkey.GetConstFactor(StdRegions::eFactorTau);

                    Array<OneD,NekDouble>       work, varcoeff_work;
                    Array<OneD,const Array<OneD, NekDouble> > normals; 
                    Array<OneD,StdRegions::StdExpansionSharedPtr>  EdgeExp(nedges);
                    Array<OneD, NekDouble> lam(nbndry); 
                    
                    Array<OneD,unsigned int>    emap;
                    Array<OneD, int>            sign;
                    StdRegions::Orientation edgedir;
                    
                    // declare matrix space
                    returnval = MemoryManager<DNekMat>::AllocateSharedPtr(nbndry, nbndry);
                    DNekMat &BndMat = *returnval;
                    
                    DNekScalMatSharedPtr LamToQ[3];
                    
                    // Matrix to map Lambda to U
                    MatrixKey LamToUkey(StdRegions::eHybridDGLamToU, DetShapeType(), *this, mkey.GetConstFactors(), mkey.GetVarCoeffs());
                    DNekScalMat &LamToU = *GetLocMatrix(LamToUkey);

                    // Matrix to map Lambda to Q0
                    MatrixKey LamToQ0key(StdRegions::eHybridDGLamToQ0, DetShapeType(), *this, mkey.GetConstFactors(), mkey.GetVarCoeffs());
                    LamToQ[0] = GetLocMatrix(LamToQ0key);
 
                    // Matrix to map Lambda to Q1
                    MatrixKey LamToQ1key(StdRegions::eHybridDGLamToQ1, DetShapeType(), *this, mkey.GetConstFactors(), mkey.GetVarCoeffs());
                    LamToQ[1] = GetLocMatrix(LamToQ1key);

                    // Matrix to map Lambda to Q2 for 3D coordinates
                    if (coordim == 3)
                    {
                        MatrixKey LamToQ2key(StdRegions::eHybridDGLamToQ2, DetShapeType(), *this, mkey.GetConstFactors(), mkey.GetVarCoeffs());
                        LamToQ[2] = GetLocMatrix(LamToQ2key);
                    }

                    // Set up edge segment expansions from local geom info
                    for(i = 0; i < nedges; ++i)
                    {
                        EdgeExp[i] = GetEdgeExp(i);
                    }

                    // Set up matrix derived from <mu, Q_lam.n - \tau (U_lam - Lam) > 
                    for(i = 0; i < nbndry; ++i)
                    {
                        cnt = 0;
                        
                        Vmath::Zero(nbndry,lam,1);
                        lam[i] = 1.0;
                        SetTraceToGeomOrientation(EdgeExp,lam);

                        for(e = 0; e < nedges; ++e)
                        {
                            order_e = EdgeExp[e]->GetNcoeffs();  
                            nquad_e = EdgeExp[e]->GetNumPoints(0);    

                            normals = GetEdgeNormal(e);
                            edgedir = GetEorient(e);
                            
                            work = Array<OneD,NekDouble>(nquad_e);
                            varcoeff_work = Array<OneD, NekDouble>(nquad_e);

                            GetEdgeToElementMap(e,edgedir,emap,sign);


                            StdRegions::VarCoeffType VarCoeff[3] = {StdRegions::eVarCoeffD00,
                                                                    StdRegions::eVarCoeffD11,
                                                                    StdRegions::eVarCoeffD22};
                            const StdRegions::VarCoeffMap &varcoeffs = mkey.GetVarCoeffs();
                            StdRegions::VarCoeffMap::const_iterator x;

                            // Q0 * n0 (BQ_0 terms)
                            Array<OneD, NekDouble> edgeCoeffs(order_e);
                            Array<OneD, NekDouble> edgePhys  (nquad_e);
                            for(j = 0; j < order_e; ++j)
                            {
                                edgeCoeffs[j] = sign[j]*(*LamToQ[0])(emap[j],i);
                            }
                            
                            EdgeExp[e]->BwdTrans(edgeCoeffs, edgePhys);
// @TODO Var coeffs
                            // Multiply by variable coefficient
//                            if ((x = varcoeffs.find(VarCoeff[0])) != varcoeffs.end())
//                            {
//                                GetPhysEdgeVarCoeffsFromElement(e,EdgeExp[e],x->second,varcoeff_work);
//                                Vmath::Vmul(nquad_e,varcoeff_work,1,EdgeExp[e]->GetPhys(),1,EdgeExp[e]->UpdatePhys(),1);
//                            }

                            Vmath::Vmul(nquad_e, normals[0], 1, edgePhys, 1, work, 1);
                            
                            // Q1 * n1 (BQ_1 terms)
                            for(j = 0; j < order_e; ++j)
                            {
                                edgeCoeffs[j] = sign[j]*(*LamToQ[1])(emap[j],i);
                            }
                            
                            EdgeExp[e]->BwdTrans(edgeCoeffs, edgePhys);

// @TODO var coeffs
                            // Multiply by variable coefficients
//                            if ((x = varcoeffs.find(VarCoeff[1])) != varcoeffs.end())
//                            {
//                                GetPhysEdgeVarCoeffsFromElement(e,EdgeExp[e],x->second,varcoeff_work);
//                                Vmath::Vmul(nquad_e,varcoeff_work,1,EdgeExp[e]->GetPhys(),1,EdgeExp[e]->UpdatePhys(),1);
//                            }

                            Vmath::Vvtvp(nquad_e, normals[1], 1, edgePhys, 1,
                                                  work,       1, work,     1);

                            // Q2 * n2 (BQ_2 terms)
                            if (coordim == 3)
                            {
                                for(j = 0; j < order_e; ++j)
                                {
                                    edgeCoeffs[j] = sign[j]*(*LamToQ[2])(emap[j],i);
                                }
                                
                                EdgeExp[e]->BwdTrans(edgeCoeffs, edgePhys);
// @TODO var coeffs
                                // Multiply by variable coefficients
//                                if ((x = varcoeffs.find(VarCoeff[2])) != varcoeffs.end())
//                                {
//                                    GetPhysEdgeVarCoeffsFromElement(e,EdgeExp[e],x->second,varcoeff_work);
//                                    Vmath::Vmul(nquad_e,varcoeff_work,1,EdgeExp[e]->GetPhys(),1,EdgeExp[e]->UpdatePhys(),1);
//                                }

                                Vmath::Vvtvp(nquad_e, normals[2], 1, edgePhys, 1,
                                                      work,       1, work,     1);
                            }

                            if (m_negatedNormals[e])
                            {
                                Vmath::Neg(nquad_e, work, 1);
                            }

                            // - tau (ulam - lam)
                            // Corresponds to the G and BU terms.
                            for(j = 0; j < order_e; ++j)
                            {
                                edgeCoeffs[j] = sign[j]*LamToU(emap[j],i) - lam[cnt+j];
                            }
                            
                            EdgeExp[e]->BwdTrans(edgeCoeffs, edgePhys);

                            // Multiply by variable coefficients
                            if ((x = varcoeffs.find(VarCoeff[0])) != varcoeffs.end())
                            {
                                GetPhysEdgeVarCoeffsFromElement(e,EdgeExp[e],x->second,varcoeff_work);
                                Vmath::Vmul(nquad_e,varcoeff_work,1,edgePhys,1,edgePhys,1);
                            }

                            Vmath::Svtvp(nquad_e,-tau,edgePhys,1,
                                         work,1,work,1);
/// TODO: Add variable coeffs
                            EdgeExp[e]->IProductWRTBase(work, edgeCoeffs);
                            
                            EdgeExp[e]->SetCoeffsToOrientation(edgeCoeffs, edgedir);
                            
                            for(j = 0; j < order_e; ++j)
                            {
                                BndMat(cnt+j,i) = edgeCoeffs[j];
                            }
                            
                            cnt += order_e;
                        }
                    }
                }
                break;
            //HDG postprocessing
            case StdRegions::eInvLaplacianWithUnityMean:
                {
                    MatrixKey lapkey(StdRegions::eLaplacian, DetShapeType(), *this, mkey.GetConstFactors(), mkey.GetVarCoeffs());
                    DNekScalMat  &LapMat = *GetLocMatrix(lapkey);
                    
                    returnval = MemoryManager<DNekMat>::AllocateSharedPtr(LapMat.GetRows(),LapMat.GetColumns());
                    DNekMatSharedPtr lmat = returnval;

                    (*lmat) = LapMat;

                    // replace first column with inner product wrt 1
                    int nq = GetTotPoints();
                    Array<OneD, NekDouble> tmp(nq);
                    Array<OneD, NekDouble> outarray(m_ncoeffs);
                    Vmath::Fill(nq,1.0,tmp,1);
                    IProductWRTBase(tmp, outarray);

                    Vmath::Vcopy(m_ncoeffs,&outarray[0],1,
                                 &(lmat->GetPtr())[0],1);

                    lmat->Invert();
                }
                break;
            default:
                ASSERTL0(false,"This matrix type cannot be generated from this class");
                break;
            }
            
            return returnval;
        }

        //Evaluate Coefficients of weak deriviative in the direction dir
        //given the input coefficicents incoeffs and the imposed
        //boundary values in EdgeExp (which will have its phys space updated);
        void Expansion2D::v_DGDeriv(
            int                                            dir,
            const Array<OneD, const NekDouble>            &incoeffs,
            Array<OneD,StdRegions::StdExpansionSharedPtr> &EdgeExp,
            Array<OneD, Array<OneD, NekDouble> >          &edgeCoeffs,
            Array<OneD, NekDouble>                        &out_d)
        {
            StdRegions::MatrixType DerivType[3] = {StdRegions::eWeakDeriv0,
                                                   StdRegions::eWeakDeriv1,
                                                   StdRegions::eWeakDeriv2};

            int ncoeffs = GetNcoeffs();

            DNekScalMat &InvMass = *GetLocMatrix(StdRegions::eInvMass);
            DNekScalMat &Dmat    = *GetLocMatrix(DerivType[dir]);

            Array<OneD, NekDouble> coeffs = incoeffs;
            DNekVec     Coeffs  (ncoeffs,coeffs, eWrapper);

            Coeffs = Transpose(Dmat)*Coeffs;
            Vmath::Neg(ncoeffs, coeffs,1);

            // Add the boundary integral including the relevant part of
            // the normal
            AddNormTraceInt(dir, EdgeExp, edgeCoeffs, coeffs);

            DNekVec Out_d (ncoeffs,out_d,eWrapper);

            Out_d  = InvMass*Coeffs;
        }

        enum BndToLocMatrixMapType
        {
            eBndToFullMatrixCG,
            eBndToBndMatrixCG,
            eBndToTraceMatrixDG
        };

        void Expansion2D::v_AddRobinMassMatrix(const int edge, const Array<OneD, const NekDouble > &primCoeffs, DNekMatSharedPtr &inoutmat)
        {
            ASSERTL1(IsBoundaryInteriorExpansion(),
                     "Not set up for non boundary-interior expansions");
            ASSERTL1(inoutmat->GetRows() == inoutmat->GetColumns(),
                     "Assuming that input matrix was square");
            int i,j;
            int id1,id2;
            ExpansionSharedPtr edgeExp = m_edgeExp[edge].lock();
            int order_e = edgeExp->GetNcoeffs();
         
            Array<OneD,unsigned int> map;
            Array<OneD,int> sign;
            
            StdRegions::VarCoeffMap varcoeffs;
            varcoeffs[StdRegions::eVarCoeffMass] = primCoeffs;

            LocalRegions::MatrixKey mkey(StdRegions::eMass,LibUtilities::eSegment, *edgeExp, StdRegions::NullConstFactorMap, varcoeffs);
            DNekScalMat &edgemat = *edgeExp->GetLocMatrix(mkey);

            // Now need to identify a map which takes the local edge
            // mass matrix to the matrix stored in inoutmat;
            // This can currently be deduced from the size of the matrix
            
            // - if inoutmat.m_rows() == v_NCoeffs() it is a full
            //   matrix system
            
            // - if inoutmat.m_rows() == v_NumBndCoeffs() it is a
            //  boundary CG system

            // - if inoutmat.m_rows() == v_NumDGBndCoeffs() it is a
            //  trace DG system
            int rows = inoutmat->GetRows();

            if (rows == GetNcoeffs())
            {
                GetEdgeToElementMap(edge,v_GetEorient(edge),map,sign);
            }
            else if(rows == NumBndryCoeffs())
            {
                int nbndry = NumBndryCoeffs();
                Array<OneD,unsigned int> bmap(nbndry);

                GetEdgeToElementMap(edge,v_GetEorient(edge),map,sign);

                GetBoundaryMap(bmap);
                
                for(i = 0; i < order_e; ++i)
                {
                    for(j = 0; j < nbndry; ++j)
                    {
                        if(map[i] == bmap[j])
                        {
                            map[i] = j;
                            break;
                        }
                    }
                    ASSERTL1(j != nbndry,"Did not find number in map");
                }
            }
            else if (rows == NumDGBndryCoeffs())
            {
                // possibly this should be a separate method
                int cnt = 0; 
                map  = Array<OneD, unsigned int> (order_e);
                sign = Array<OneD, int> (order_e,1);
                
                for(i = 0; i < edge; ++i)
                {
                    cnt += GetEdgeNcoeffs(i);
                }
                
                for(i = 0; i < order_e; ++i)
                {
                    map[i] = cnt++;
                }
                // check for mapping reversal 
                if(GetEorient(edge) == StdRegions::eBackwards)
                {
                    switch(edgeExp->GetBasis(0)->GetBasisType())
                    {
                    case LibUtilities::eGauss_Lagrange:
                        reverse( map.get() , map.get()+order_e);
                        break;
                    case LibUtilities::eGLL_Lagrange:
                        reverse( map.get() , map.get()+order_e);
                        break;
                    case LibUtilities::eModified_A:
                        {
                            swap(map[0],map[1]);
                            for(i = 3; i < order_e; i+=2)
                            {
                                sign[i] = -1;
                            }  
                        }
                        break;
                    default:
                        ASSERTL0(false,"Edge boundary type not valid for this method");
                    }
                }
            }
            else
            {
                ASSERTL0(false,"Could not identify matrix type from dimension");
            }

            for(i = 0; i < order_e; ++i)
            {
                id1 = map[i];
                for(j = 0; j < order_e; ++j)
                {
                    id2 = map[j];
                    (*inoutmat)(id1,id2) +=  edgemat(i,j)*sign[i]*sign[j];
                }
            }
        }

        /**
         * Given an edge and vector of element coefficients:
         * - maps those elemental coefficients corresponding to the edge into
         *   an edge-vector.
         * - resets the element coefficients
         * - multiplies the edge vector by the edge mass matrix
         * - maps the edge coefficients back onto the elemental coefficients
         */
        void Expansion2D::v_AddRobinEdgeContribution(const int edgeid, const Array<OneD, const NekDouble> &primCoeffs, Array<OneD, NekDouble> &coeffs)
        {
            ASSERTL1(IsBoundaryInteriorExpansion(),
                     "Not set up for non boundary-interior expansions");
            int i;
            ExpansionSharedPtr edgeExp = m_edgeExp[edgeid].lock();
            int order_e = edgeExp->GetNcoeffs();

            Array<OneD,unsigned int> map;
            Array<OneD,int> sign;

            StdRegions::VarCoeffMap varcoeffs;
            varcoeffs[StdRegions::eVarCoeffMass] = primCoeffs;

            LocalRegions::MatrixKey mkey(StdRegions::eMass,LibUtilities::eSegment, *edgeExp, StdRegions::NullConstFactorMap, varcoeffs);
            DNekScalMat &edgemat = *edgeExp->GetLocMatrix(mkey);

            NekVector<NekDouble> vEdgeCoeffs (order_e);

            GetEdgeToElementMap(edgeid,v_GetEorient(edgeid),map,sign);

            for (i = 0; i < order_e; ++i)
            {
                vEdgeCoeffs[i] = coeffs[map[i]]*sign[i];
            }
            Vmath::Zero(GetNcoeffs(), coeffs, 1);

            vEdgeCoeffs = edgemat * vEdgeCoeffs;

            for (i = 0; i < order_e; ++i)
            {
                coeffs[map[i]] = vEdgeCoeffs[i]*sign[i];
            }
        }

        DNekMatSharedPtr Expansion2D::v_BuildVertexMatrix(
            const DNekScalMatSharedPtr &r_bnd)
        {
            MatrixStorage storage = eFULL;
            DNekMatSharedPtr m_vertexmatrix;

            int nVerts, vid1, vid2, vMap1, vMap2;
            NekDouble VertexValue;

            nVerts = GetNverts();

            m_vertexmatrix =
                MemoryManager<DNekMat>::AllocateSharedPtr(
                    nVerts, nVerts, 0.0, storage);
            DNekMat &VertexMat = (*m_vertexmatrix);

            for (vid1 = 0; vid1 < nVerts; ++vid1)
            {
                vMap1 = GetVertexMap(vid1);

                for (vid2 = 0; vid2 < nVerts; ++vid2)
                {
                    vMap2 = GetVertexMap(vid2);
                    VertexValue = (*r_bnd)(vMap1, vMap2);
                    VertexMat.SetValue(vid1, vid2, VertexValue);
                }
            }

            return m_vertexmatrix;
        }

        Array<OneD, unsigned int> Expansion2D::v_GetEdgeInverseBoundaryMap(
            int eid)
        {
            int n, j;
            int nEdgeCoeffs;
            int nBndCoeffs = NumBndryCoeffs();

            Array<OneD, unsigned int> bmap(nBndCoeffs);
            GetBoundaryMap(bmap);

            // Map from full system to statically condensed system (i.e reverse
            // GetBoundaryMap)
            map<int, int> invmap;
            for (j = 0; j < nBndCoeffs; ++j)
            {
                invmap[bmap[j]] = j;
            }

            // Number of interior edge coefficients
            nEdgeCoeffs = GetEdgeNcoeffs(eid) - 2;

            const SpatialDomains::Geometry2DSharedPtr &geom = GetGeom2D();

            Array<OneD, unsigned int> edgemaparray(nEdgeCoeffs);
            Array<OneD, unsigned int> maparray    (nEdgeCoeffs);
            Array<OneD, int>          signarray   (nEdgeCoeffs, 1);
            StdRegions::Orientation eOrient      = geom->GetEorient(eid);

            // maparray is the location of the edge within the matrix
            GetEdgeInteriorMap(eid, eOrient, maparray, signarray);

            for (n = 0; n < nEdgeCoeffs; ++n)
            {
                edgemaparray[n] = invmap[maparray[n]];
            }

            return edgemaparray;
        }

        void Expansion2D::v_SetUpPhysNormals(const int edge)
        {
            ComputeEdgeNormal(edge);
        }

        const StdRegions::NormalVector &Expansion2D::v_GetEdgeNormal(const int edge) const
        {
            std::map<int, StdRegions::NormalVector>::const_iterator x;
            x = m_edgeNormals.find(edge);
            ASSERTL0 (x != m_edgeNormals.end(),
                        "Edge normal not computed.");
            return x->second;
        }
        
        void Expansion2D::v_NegateEdgeNormal(const int edge)
        {
            m_negatedNormals[edge] = true;
            for (int i = 0; i < GetCoordim(); ++i)
            {
                Vmath::Neg(m_edgeNormals[edge][i].num_elements(), 
                           m_edgeNormals[edge][i], 1);
            }
        }

        bool Expansion2D::v_EdgeNormalNegated(const int edge)
        {
            return m_negatedNormals[edge];
        }
    }
}<|MERGE_RESOLUTION|>--- conflicted
+++ resolved
@@ -144,15 +144,9 @@
                         m_requireNeg[i] = true;
                         continue;
                     }
-<<<<<<< HEAD
-
-                    Expansion1DSharedPtr edgeExp = boost::dynamic_pointer_cast<
-                        Expansion1D>(m_edgeExp[i].lock());
-=======
-                    
+
                     Expansion1DSharedPtr edgeExp = 
                                 m_edgeExp[i].lock()->as<Expansion1D>();
->>>>>>> 928c1202
 
                     if (edgeExp->GetRightAdjacentElementExp())
                     {
