--- conflicted
+++ resolved
@@ -1933,23 +1933,6 @@
                 }
             }
 
-<<<<<<< HEAD
-            if (m_dim >= 2)
-            {
-                if(m_isCompressed)
-                {
-                    std::vector<MeshCurvedInfo> edgeinfo;
-                    std::vector<MeshCurvedInfo> faceinfo;
-                    MeshCurvedPts  curvedpts;
-                    curvedpts.id = 0; // assume all points are going in here
-                    int ptoffset = 0;
-                    int newidx   = 0;
-                    std::map<int,int> idxmap;
-
-                    for (auto &vItCurve : m_meshCurved)
-                    {
-                        MeshCurved c = vItCurve.second;
-=======
             std::map<MeshCurvedKey, MeshCurved>::const_iterator vItCurve;
 
             if(m_isCompressed)
@@ -1962,12 +1945,9 @@
                 int newidx   = 0;
                 std::map<int,int> idxmap;
 
-                for (vItCurve  = m_meshCurved.begin();
-                     vItCurve != m_meshCurved.end();
-                     ++vItCurve)
+                for (auto &vItCurve : m_meshCurved)
                 {
                     MeshCurved c = vItCurve->second;
->>>>>>> 18e4c734
 
                     bool IsEdge = boost::iequals(c.entitytype,"E");
                     bool IsFace = boost::iequals(c.entitytype,"F");
@@ -2078,17 +2058,9 @@
             }
             else
             {
-                for (vItCurve  = m_meshCurved.begin();
-                     vItCurve != m_meshCurved.end();
-                     ++vItCurve)
-                {
-<<<<<<< HEAD
-                    for (auto &vItCurve : m_meshCurved)
-                    {
-                        MeshCurved c = vItCurve.second;
-=======
-                    MeshCurved c = vItCurve->second;
->>>>>>> 18e4c734
+                for (auto &vItCurve : m_meshCurved)
+                {
+                    MeshCurved c = vItCurve.second;
 
                     bool IsEdge = boost::iequals(c.entitytype,"E");
                     bool IsFace = boost::iequals(c.entitytype,"F");
