///////////////////////////////////////////////////////////////////////////////
//
// File UnsteadySystem.cpp
//
// For more information, please see: http://www.nektar.info
//
// The MIT License
//
// Copyright (c) 2006 Division of Applied Mathematics, Brown University (USA),
// Department of Aeronautics, Imperial College London (UK), and Scientific
// Computing and Imaging Institute, University of Utah (USA).
//
// Permission is hereby granted, free of charge, to any person obtaining a
// copy of this software and associated documentation files (the "Software"),
// to deal in the Software without restriction, including without limitation
// the rights to use, copy, modify, merge, publish, distribute, sublicense,
// and/or sell copies of the Software, and to permit persons to whom the
// Software is furnished to do so, subject to the following conditions:
//
// The above copyright notice and this permission notice shall be included
// in all copies or substantial portions of the Software.
//
// THE SOFTWARE IS PROVIDED "AS IS", WITHOUT WARRANTY OF ANY KIND, EXPRESS
// OR IMPLIED, INCLUDING BUT NOT LIMITED TO THE WARRANTIES OF MERCHANTABILITY,
// FITNESS FOR A PARTICULAR PURPOSE AND NONINFRINGEMENT. IN NO EVENT SHALL
// THE AUTHORS OR COPYRIGHT HOLDERS BE LIABLE FOR ANY CLAIM, DAMAGES OR OTHER
// LIABILITY, WHETHER IN AN ACTION OF CONTRACT, TORT OR OTHERWISE, ARISING
// FROM, OUT OF OR IN CONNECTION WITH THE SOFTWARE OR THE USE OR OTHER
// DEALINGS IN THE SOFTWARE.
//
// Description: Generic timestepping for Unsteady solvers
//
///////////////////////////////////////////////////////////////////////////////


#include <iostream>
#include <iomanip>
using namespace std;

#include <boost/core/ignore_unused.hpp>
#include <boost/format.hpp>

#include <LibUtilities/BasicUtils/Timer.h>
#include <LibUtilities/TimeIntegration/TimeIntegrationScheme.h>
#include <MultiRegions/AssemblyMap/AssemblyMapDG.h>
#include <SolverUtils/UnsteadySystem.h>

namespace Nektar
{
    namespace SolverUtils
    {
        /**
         * @class UnsteadySystem
         *
         * Provides the underlying timestepping framework for unsteady solvers
         * including the general timestepping routines. This class is not
         * intended to be directly instantiated, but rather is a base class
         * on which to define unsteady solvers.
         *
         * For details on implementing unsteady solvers see
         * \ref sectionADRSolverModuleImplementation here
         */

        /**
         * Processes SolverInfo parameters from the session file and sets up
         * timestepping-specific code.
         * @param   pSession        Session object to read parameters from.
         */
        UnsteadySystem::UnsteadySystem(
            const LibUtilities::SessionReaderSharedPtr& pSession,
            const SpatialDomains::MeshGraphSharedPtr& pGraph)
            : EquationSystem(pSession, pGraph),
              m_infosteps(10)

        {
        }

        /**
         * Initialization object for UnsteadySystem class.
         */
        void UnsteadySystem::v_InitObject()
        {
            EquationSystem::v_InitObject();

            m_initialStep = 0;

            // Load SolverInfo parameters
            m_session->MatchSolverInfo("DIFFUSIONADVANCEMENT","Explicit",
                                       m_explicitDiffusion,true);
            m_session->MatchSolverInfo("ADVECTIONADVANCEMENT","Explicit",
                                       m_explicitAdvection,true);
            m_session->MatchSolverInfo("REACTIONADVANCEMENT", "Explicit",
                                       m_explicitReaction, true);

            m_session->LoadParameter("CheckAbortSteps", m_abortSteps, 1);
            // Steady state tolerance
            m_session->LoadParameter("SteadyStateTol", m_steadyStateTol, 0.0);
            // Frequency for checking steady state
            m_session->LoadParameter("SteadyStateSteps",
                                          m_steadyStateSteps, 1);

            // For steady problems, we do not initialise the time integration
            if (m_session->DefinesSolverInfo("TimeIntegrationMethod") ||
                m_session->DefinesTimeIntScheme())
            {
                LibUtilities::TimeIntScheme timeInt;
                if (m_session->DefinesTimeIntScheme())
                {
                    timeInt = m_session->GetTimeIntScheme();
                }
                else
                {
                    timeInt.method = m_session->GetSolverInfo(
                        "TimeIntegrationMethod");
                }

                m_intScheme = LibUtilities::GetTimeIntegrationSchemeFactory()
                    .CreateInstance(timeInt.method,
                                    timeInt.variant,
                                    timeInt.order,
                                    timeInt.freeParams);

                // Load generic input parameters
                m_session->LoadParameter("IO_InfoSteps", m_infosteps, 0);
                m_session->LoadParameter("IO_FiltersInfoSteps",
                    m_filtersInfosteps, 10.0 * m_infosteps);
                m_session->LoadParameter("CFL", m_cflSafetyFactor, 0.0);
                m_session->LoadParameter("CFLEnd", m_CFLEnd, 0.0);
                m_session->LoadParameter("CFLGrowth", m_CFLGrowth, 1.0);

                // Time tolerance between filter update time and time integration
                m_session->LoadParameter("FilterTimeWarning",
                                         m_filterTimeWarning, 1);

                // Ensure that there is no conflict of parameters
                if(m_cflSafetyFactor > 0.0)
                {
                    // Check final condition
                    ASSERTL0(m_fintime == 0.0 || m_steps == 0,
                             "Final condition not unique: "
                             "fintime > 0.0 and Nsteps > 0");
                    // Check timestep condition
                    ASSERTL0(m_timestep == 0.0,
                             "Timestep not unique: timestep > 0.0 & CFL > 0.0");
                }
                else
                {
                    ASSERTL0(m_timestep != 0.0,
                             "Need to set either TimeStep or CFL");
                }

                // Ensure that there is no conflict of parameters
                if (m_CFLGrowth > 1.0)
                {
                    // Check final condition
                    ASSERTL0(m_CFLEnd >= m_cflSafetyFactor,
                             "m_CFLEnd >= m_cflSafetyFactor required");
                }

                // Set up time to be dumped in field information
                m_fieldMetaDataMap["Time"] =
                        boost::lexical_cast<std::string>(m_time);
            }

            // By default attempt to forward transform initial condition.
            m_homoInitialFwd = true;

            // Set up filters
            for (auto &x : m_session->GetFilters())
            {
                m_filters.push_back(make_pair(x.first, GetFilterFactory().CreateInstance(
                        x.first, m_session, shared_from_this(), x.second)));
            }
        }

        /**
         * Destructor for the class UnsteadyAdvection.
         */
        UnsteadySystem::~UnsteadySystem()
        {
        }

        /**
         * @brief Returns the maximum time estimator for CFL control.
         */
        NekDouble UnsteadySystem::MaxTimeStepEstimator()
        {
            return m_intScheme->GetTimeStability();
        }

        /**
         * @brief Initialises the time integration scheme (as specified in the
         * session file), and perform the time integration.
         */
        void UnsteadySystem::v_DoSolve()
        {
            ASSERTL0(m_intScheme != 0, "No time integration scheme.");

            int i = 1;
            int nvariables = 0;
            int nfields = m_fields.size();

            if (m_intVariables.empty())
            {
                for (i = 0; i < nfields; ++i)
                {
                    m_intVariables.push_back(i);
                }
                nvariables = nfields;
            }
            else
            {
                nvariables = m_intVariables.size();
            }

            // Integrate in wave-space if using homogeneous1D
            if(m_HomogeneousType != eNotHomogeneous && m_homoInitialFwd)
            {
                for(i = 0; i < nfields; ++i)
                {
                    m_fields[i]->HomogeneousFwdTrans(m_fields[i]->GetPhys(),
                                                     m_fields[i]->UpdatePhys());
                    m_fields[i]->SetWaveSpace(true);
                    m_fields[i]->SetPhysState(false);
                }
            }

            // Set up wrapper to fields data storage.
            Array<OneD, Array<OneD, NekDouble> > fields(nvariables);

            // Order storage to list time-integrated fields first.
            for(i = 0; i < nvariables; ++i)
            {
                fields[i] = m_fields[m_intVariables[i]]->GetPhys();
                m_fields[m_intVariables[i]]->SetPhysState(false);
            }

            // Initialise time integration scheme
            m_intScheme->InitializeScheme( m_timestep, fields, m_time, m_ode );

            // Initialise filters
            for( auto &x : m_filters )
            {
                x.second->Initialise(m_fields, m_time);
            }

            LibUtilities::Timer         timer;
            bool      doCheckTime       = false;
            int       step              = m_initialStep;
            int       stepCounter       = 0;
            int       restartStep      = -1;
            NekDouble intTime           = 0.0;
            NekDouble lastCheckTime     = 0.0;
            NekDouble cpuTime           = 0.0;
            NekDouble cpuPrevious       = 0.0;
            NekDouble elapsed           = 0.0;
            NekDouble totFilterTime     = 0.0;

            m_TotNewtonIts  = 0;
            m_TotGMRESIts   = 0;
            m_TotOdeRHS     = 0;
            m_TotImpStages  = 0;


           Array<OneD, int> abortFlags(2, 0);
            string    abortFile     = "abort";
            if (m_session->DefinesSolverInfo("CheckAbortFile"))
            {
                abortFile = m_session->GetSolverInfo("CheckAbortFile");
            }

            NekDouble tmp_cflSafetyFactor = m_cflSafetyFactor;
            m_CalcuPrecMatCounter = m_PrcdMatFreezNumb;
            bool flagFreezeCFL = false;

            m_timestepMax = m_timestep;
            while ((step   < m_steps ||
                   m_time < m_fintime - NekConstants::kNekZeroTol) &&
                   abortFlags[1] == 0)
            {
                restartStep++;

                if(m_CFLEnd>tmp_cflSafetyFactor)
                {
                    if( m_steadyStateTol > 0.0 &&
                        (NekDouble(m_TotLinItePerStep)/NekDouble(m_StagesPerStep)>0.5*NekDouble(m_maxLinItePerNewton)))
                    {
                        // cout <<"WARNINGL1(false,tmp_cflSafetyFactor *= 0.9; );"<<endl;
                        
                        tmp_cflSafetyFactor = 0.9*tmp_cflSafetyFactor;
                        flagFreezeCFL = true;
                        WARNINGL1(false," tmp_cflSafetyFactor *= 0.9; ");
                    }
                    else if(flagFreezeCFL)
                    {
                        flagFreezeCFL = false;
                    }
                    else
                    {
                        if (m_steadyStateTol > 0.0 && (!((step+1)%m_steadyStateSteps)) )
                        {
                            if(restartStep>1)
                            {
                                tmp_cflSafetyFactor = min(m_CFLEnd,std::pow(m_steadyStateRes0/m_steadyStateRes,0.7)*tmp_cflSafetyFactor);
                            }
                        }
                        else
                        {
                            if(m_CFLGrowth > 1.0&&m_cflSafetyFactor<m_CFLEnd)
                            {
                                tmp_cflSafetyFactor = min(m_CFLEnd,m_CFLGrowth*tmp_cflSafetyFactor);
                            }
                        }
                    }
                }

                // Flag to update AV
                m_calcuPhysicalAV = true;

                // Frozen preconditioner checks
                if((m_CalcuPrecMatCounter>= m_PrcdMatFreezNumb)||
                   (m_time + m_timestep > m_fintime && m_fintime > 0.0)||
                   (m_checktime && m_time + m_timestep - lastCheckTime >=
                    m_checktime))
                {

                    m_CalcuPrecMatFlag      =   true;
                    m_CalcuPrecMatCounter   =   0;
                    m_cflSafetyFactor       =   tmp_cflSafetyFactor;

                    if (m_cflSafetyFactor)
                    {
                        m_timestep = GetTimeStep(fields);
                    }

                    // Ensure that the final timestep finishes at the final
                    // time, or at a prescribed IO_CheckTime.
                    if (m_time + m_timestep > m_fintime && m_fintime > 0.0)
                    {
                        m_timestep = m_fintime - m_time;
                    }
                    else if (m_checktime &&
                             m_time + m_timestep - lastCheckTime >= m_checktime)
                    {
                        lastCheckTime += m_checktime;
                        m_timestep     = lastCheckTime - m_time;
                        doCheckTime    = true;
                    }
                }

                m_CalcuPrecMatCounter++;

                if (m_TimeIncrementFactor>1.0)
                {
                    NekDouble timeincrementFactor = m_TimeIncrementFactor;
                    m_timestep  *=  timeincrementFactor;

                    if (m_time + m_timestep > m_fintime && m_fintime > 0.0)
                    {
                        m_timestep = m_fintime - m_time;
                    }
                }

                // Perform any solver-specific pre-integration steps
                timer.Start();
                if (v_PreIntegrate(step))
                {
                    break;
                }

<<<<<<< HEAD
                m_StagesPerStep = 0;
                m_TotLinItePerStep = 0;

                fields = m_intScheme->TimeIntegrate(
                    stepCounter, m_timestep, m_intSoln, m_ode);
=======
                fields =
                    m_intScheme->TimeIntegrate( stepCounter, m_timestep, m_ode);
>>>>>>> 0c105fe7
                timer.Stop();

                m_time  += m_timestep;
                elapsed  = timer.TimePerTest(1);
                intTime += elapsed;
                cpuTime += elapsed;

                // Write out status information
                if (m_session->GetComm()->GetRank() == 0 &&
                    !((step+1) % m_infosteps))
                {
                    cout << "Steps: " << setw(8)  << left << step+1 << " "
                         << "Time: "  << setw(12) << left << m_time;

                    if (m_cflSafetyFactor)
                    {
                        cout << " Time-step: " << setw(12)
                             << left << m_timestep;
                    }

                    stringstream ss;
                    ss << cpuTime << "s";
                    cout << " CPU Time: " << setw(8) << left
                         << ss.str() << endl;
                    cpuPrevious = cpuTime;
                    cpuTime = 0.0;
                }

                // Transform data into coefficient space
                for (i = 0; i < nvariables; ++i)
                {
                    // copy fields into ExpList::m_phys and assign the new
                    // array to fields
                    m_fields[m_intVariables[i]]->SetPhys(fields[i]);
                    fields[i] = m_fields[m_intVariables[i]]->UpdatePhys();
                    if( v_RequireFwdTrans() )
                    {
                        m_fields[m_intVariables[i]]->FwdTrans_IterPerExp(
                            fields[i],
                            m_fields[m_intVariables[i]]->UpdateCoeffs());
                    }
                    m_fields[m_intVariables[i]]->SetPhysState(false);
                }
                
                // Perform any solver-specific post-integration steps
                if (v_PostIntegrate(step))
                {
                    break;
                }

                // Check for steady-state
                if (m_steadyStateTol > 0.0 && (!((step+1)%m_steadyStateSteps)) )
                {
                    if (CheckSteadyState(step,intTime))
                    {
                        if (m_comm->GetRank() == 0)
                        {
                            cout << "Reached Steady State to tolerance "
                                 << m_steadyStateTol << endl;
                        }
                        break;
                    }
                }

                // test for abort conditions (nan, or abort file)
                if (m_abortSteps && !((step+1) % m_abortSteps) )
                {
                    abortFlags[0] = 0;
                    for (i = 0; i < nvariables; ++i)
                    {
                        if (Vmath::Nnan(fields[i].size(),
                                fields[i], 1) > 0)
                        {
                            abortFlags[0] = 1;
                        }
                    }

                    //rank zero looks for abort file and deltes it
                    //if it exists. The communicates the abort
                    if(m_session->GetComm()->GetRank() == 0)
                    {
                        if(boost::filesystem::exists(abortFile))
                        {
                            boost::filesystem::remove(abortFile);
                            abortFlags[1] = 1;
                        }
                    }

                    m_session->GetComm()->AllReduce(abortFlags,
                                LibUtilities::ReduceMax);

                    ASSERTL0 (!abortFlags[0],
                                "NaN found during time integration.");
                }

                // Update filters
                for (auto &x : m_filters)
                {
                    timer.Start();
                    x.second->Update(m_fields, m_time);
                    timer.Stop();
                    elapsed = timer.TimePerTest(1);
                    totFilterTime += elapsed;

                    // Write out individual filter status information
                    if(m_session->GetComm()->GetRank() == 0 &&
                    !((step+1) % m_filtersInfosteps) && !m_filters.empty() &&
                    m_session->DefinesCmdLineArgument("verbose"))
                    {
                        stringstream s0;
                        s0 << x.first << ":";
                        stringstream s1;
                        s1 << elapsed << "s";
                        stringstream s2;
                        s2 << elapsed / cpuPrevious * 100 << "%";
                        cout << "CPU time for filter " << setw(25) << left
                            << s0.str() << setw(12) << left << s1.str() <<
                            endl << "\t Percentage of time integration:     "
                             << setw(10) << left << s2.str() << endl;
                    }
                }

                // Write out overall filter status information
                if (m_session->GetComm()->GetRank() == 0 &&
                    !((step+1) % m_filtersInfosteps) && !m_filters.empty())
                 {
                    stringstream ss;
                    ss << totFilterTime << "s";
                    cout << "Total filters CPU Time:\t\t\t     " << setw(10)
                        << left << ss.str() << endl;
                 }
                totFilterTime = 0.0;

                // Write out checkpoint files
                if ((m_checksteps && !((step + 1) % m_checksteps)) ||
                     doCheckTime)
                {
                    if(m_HomogeneousType != eNotHomogeneous)
                    {
                        vector<bool> transformed(nfields, false);
                        for(i = 0; i < nfields; i++)
                        {
                            if (m_fields[i]->GetWaveSpace())
                            {
                                m_fields[i]->SetWaveSpace(false);
                                m_fields[i]->BwdTrans(m_fields[i]->GetCoeffs(),
                                                      m_fields[i]->UpdatePhys());
                                m_fields[i]->SetPhysState(true);
                                transformed[i] = true;
                            }
                        }
                        Checkpoint_Output(m_nchk);
                        m_nchk++;
                        for(i = 0; i < nfields; i++)
                        {
                            if (transformed[i])
                            {
                                m_fields[i]->SetWaveSpace(true);
                                m_fields[i]->HomogeneousFwdTrans(
                                    m_fields[i]->GetPhys(),
                                    m_fields[i]->UpdatePhys());
                                m_fields[i]->SetPhysState(false);
                            }
                        }
                    }
                    else
                    {
                        Checkpoint_Output(m_nchk);
                        m_nchk++;
                    }
                    doCheckTime = false;
                }

                // Step advance
                ++step;
                ++stepCounter;
            }

            // Print out summary statistics
            if (m_session->GetComm()->GetRank() == 0)
            {
                if (m_cflSafetyFactor > 0.0)
                {
                    cout << "CFL safety factor : " << m_cflSafetyFactor << endl
                         << "CFL time-step     : " << m_timestep        << endl;
                }

                if (m_session->GetSolverInfo("Driver") != "SteadyState")
                {
                    cout << "Time-integration  : " << intTime  << "s"   << endl;
                }
            }

            // If homogeneous, transform back into physical space if necessary.
            if(m_HomogeneousType != eNotHomogeneous)
            {
                for(i = 0; i < nfields; i++)
                {
                    if (m_fields[i]->GetWaveSpace())
                    {
                        m_fields[i]->SetWaveSpace(false);
                        m_fields[i]->BwdTrans(m_fields[i]->GetCoeffs(),
                                              m_fields[i]->UpdatePhys());
                        m_fields[i]->SetPhysState(true);
                    }
                }
            }
            else
            {
                for(i = 0; i < nvariables; ++i)
                {
                    m_fields[m_intVariables[i]]->SetPhys(fields[i]);
                    m_fields[m_intVariables[i]]->SetPhysState(true);
                }
            }

            // Finalise filters
            for (auto &x : m_filters)
            {
                x.second->Finalise(m_fields, m_time);
            }

            // Print for 1D problems
            if(m_spacedim == 1)
            {
                v_AppendOutput1D(fields);
            }
        }

        /**
         * @brief Sets the initial conditions.
         */
        void UnsteadySystem::v_DoInitialise()
        {
            CheckForRestartTime(m_time, m_nchk);
            SetBoundaryConditions(m_time);
            SetInitialConditions(m_time);
            InitializeSteadyState();
        }

        /**
         * @brief Prints a summary with some information regards the
         * time-stepping.
         */
        void UnsteadySystem::v_GenerateSummary(SummaryList& s)
        {
            EquationSystem::v_GenerateSummary(s);
            AddSummaryItem(s, "Advection",
                           m_explicitAdvection ? "explicit" : "implicit");

            if(m_session->DefinesSolverInfo("AdvectionType"))
            {
                AddSummaryItem(s, "AdvectionType",
                               m_session->GetSolverInfo("AdvectionType"));
            }

            AddSummaryItem(s, "Diffusion",
                           m_explicitDiffusion ? "explicit" : "implicit");

            if (m_session->GetSolverInfo("EQTYPE")
                    == "SteadyAdvectionDiffusionReaction")
            {
                AddSummaryItem(s, "Reaction",
                               m_explicitReaction  ? "explicit" : "implicit");
            }

            AddSummaryItem( s, "Time Step", m_timestep );
            AddSummaryItem( s, "No. of Steps", m_steps );
            AddSummaryItem( s, "Checkpoints (steps)", m_checksteps );
            AddSummaryItem( s, "Integration Type", m_intScheme->GetName() );
        }

        /**
         * Stores the solution in a file for 1D problems only. This method has
         * been implemented to facilitate the post-processing for 1D problems.
         */
        void UnsteadySystem::v_AppendOutput1D(
            Array<OneD, Array<OneD, NekDouble> > &solution1D)
        {
            // Coordinates of the quadrature points in the real physical space
            Array<OneD,NekDouble> x(GetNpoints());
            Array<OneD,NekDouble> y(GetNpoints());
            Array<OneD,NekDouble> z(GetNpoints());
            m_fields[0]->GetCoords(x, y, z);

            // Print out the solution in a txt file
            ofstream outfile;
            outfile.open("solution1D.txt");
            for(int i = 0; i < GetNpoints(); i++)
            {
                outfile << scientific << setw (17) << setprecision(16) << x[i]
                        << "  " << solution1D[0][i] << endl;
            }
            outfile << endl << endl;
            outfile.close();
        }

        void UnsteadySystem::CheckForRestartTime(NekDouble &time, int &nchk)
        {
            if (m_session->DefinesFunction("InitialConditions"))
            {
                for (int i = 0; i < m_fields.size(); ++i)
                {
                    LibUtilities::FunctionType vType;

                    vType = m_session->GetFunctionType(
                        "InitialConditions", m_session->GetVariable(i));

                    if (vType == LibUtilities::eFunctionTypeFile)
                    {
                        std::string filename
                            = m_session->GetFunctionFilename(
                                "InitialConditions", m_session->GetVariable(i));

                        fs::path pfilename(filename);

                        // redefine path for parallel file which is in directory
                        if(fs::is_directory(pfilename))
                        {
                            fs::path metafile("Info.xml");
                            fs::path fullpath = pfilename / metafile;
                            filename = LibUtilities::PortablePath(fullpath);
                        }
                        LibUtilities::FieldIOSharedPtr fld =
                            LibUtilities::FieldIO::CreateForFile(
                                m_session, filename);
                        fld->ImportFieldMetaData(filename, m_fieldMetaDataMap);

                        // check to see if time defined
                        if (m_fieldMetaDataMap !=
                                LibUtilities::NullFieldMetaDataMap)
                        {
                            auto iter = m_fieldMetaDataMap.find("Time");
                            if (iter != m_fieldMetaDataMap.end())
                            {
                                time = boost::lexical_cast<NekDouble>(
                                    iter->second);
                            }

                            iter = m_fieldMetaDataMap.find("ChkFileNum");
                            if (iter != m_fieldMetaDataMap.end())
                            {
                                nchk = boost::lexical_cast<NekDouble>(
                                    iter->second);
                            }
                        }

                        break;
                    }
                }
            }
        }

        /**
         * @brief Return the timestep to be used for the next step in the
         * time-marching loop.
         *
         * This function can be overloaded to facilitate solver which utilise a
         * CFL (or other) parameter to determine a maximum timestep under which
         * the problem remains stable.
         */
        NekDouble UnsteadySystem::GetTimeStep(
            const Array<OneD, const Array<OneD, NekDouble> > &inarray)
        {
            return v_GetTimeStep(inarray);
        }

        /**
         * @brief Return the timestep to be used for the next step in the
         * time-marching loop.
         *
         * @see UnsteadySystem::GetTimeStep
         */
        NekDouble UnsteadySystem::v_GetTimeStep(
            const Array<OneD, const Array<OneD, NekDouble> > &inarray)
        {
            boost::ignore_unused(inarray);
            NEKERROR(ErrorUtil::efatal, "Not defined for this class");
            return 0.0;
        }

        bool UnsteadySystem::v_PreIntegrate(int step)
        {
            boost::ignore_unused(step);
            return false;
        }

        bool UnsteadySystem::v_PostIntegrate(int step)
        {
            boost::ignore_unused(step);
            return false;
        }

        void UnsteadySystem::SVVVarDiffCoeff(
            const Array<OneD, Array<OneD, NekDouble> >  vel,
                  StdRegions::VarCoeffMap              &varCoeffMap)
        {
            int phystot = m_fields[0]->GetTotPoints();
            int nvel = vel.size();

            Array<OneD, NekDouble> varcoeff(phystot),tmp;

            // calculate magnitude of v
            Vmath::Vmul(phystot,vel[0],1,vel[0],1,varcoeff,1);
            for(int n = 1; n < nvel; ++n)
            {
                Vmath::Vvtvp(phystot,vel[n],1,vel[n],1,varcoeff,1,varcoeff,1);
            }
            Vmath::Vsqrt(phystot,varcoeff,1,varcoeff,1);

            for(int i = 0; i < m_fields[0]->GetNumElmts(); ++i)
            {
                int offset = m_fields[0]->GetPhys_Offset(i);
                int nq = m_fields[0]->GetExp(i)->GetTotPoints();
                Array<OneD, NekDouble> unit(nq,1.0);

                int nmodes = 0;

                for(int n = 0; n < m_fields[0]->GetExp(i)->GetNumBases(); ++n)
                {
                    nmodes = max(nmodes,
                                 m_fields[0]->GetExp(i)->GetBasisNumModes(n));
                }

                NekDouble h = m_fields[0]->GetExp(i)->Integral(unit);
                h = pow(h,(NekDouble) (1.0/nvel))/((NekDouble) nmodes);

                Vmath::Smul(nq,h,varcoeff+offset,1,tmp = varcoeff+offset,1);
            }

            // set up map with eVarCoffLaplacian key
            varCoeffMap[StdRegions::eVarCoeffLaplacian] = varcoeff;
        }

        void UnsteadySystem::InitializeSteadyState()
        {
            if (m_steadyStateTol > 0.0)
            {
                const int nPoints = m_fields[0]->GetTotPoints();
                m_previousSolution = Array<OneD, Array<OneD, NekDouble> > (
                            m_fields.size());

                for (int i = 0; i < m_fields.size(); ++i)
                {
                    m_previousSolution[i] = Array<OneD, NekDouble>(nPoints);
                    Vmath::Vcopy(nPoints, m_fields[i]->GetPhys(), 1,
                                          m_previousSolution[i], 1);
                }

                if (m_comm->GetRank() == 0)
                {
                    std::string fName = m_session->GetSessionName() +
                        std::string(".resd");
                    m_errFile.open(fName.c_str());
                    m_errFile << setw(26) << left << "# Time";

                    m_errFile << setw(26) << left << "CPU_Time";

                    m_errFile << setw(26) << left << "Step";

                    for (int i = 0; i < m_fields.size(); ++i)
                    {
                       m_errFile << setw(26) << m_session->GetVariables()[i];
                    }

                    m_errFile << endl;
                }
            }
        }

        /**
        * @brief Calculate whether the system has reached a steady state by
        * observing residuals to a user-defined tolerance.
        */
        bool UnsteadySystem::CheckSteadyState(int step)
        {
            return CheckSteadyState(step,0.0);
        }

        bool UnsteadySystem::CheckSteadyState(int step, NekDouble totCPUTime)
        {
            const int nPoints = GetTotPoints();
            const int nFields = m_fields.size();

            // Holds L2 errors.
            Array<OneD, NekDouble> L2       (nFields);

            SteadyStateResidual(step, L2);

            if (m_comm->GetRank() == 0 && ( ((step+1) % m_infosteps == 0)||((step== m_initialStep)) ))
            {
                // Output time
                m_errFile << boost::format("%25.19e") % m_time;

                m_errFile << " "<< boost::format("%25.19e") % totCPUTime;

                int stepp = step +1;

                m_errFile << " "<< boost::format("%25.19e") % stepp;

                // Output residuals
                for (int i = 0; i < nFields; ++i)
                {
                    m_errFile << " " << boost::format("%25.19e") % L2[i];
                }

                m_errFile << endl;
            }

            // Calculate maximum L2 error
            NekDouble maxL2 = Vmath::Vmax(nFields, L2, 1);

            if (m_session->DefinesCmdLineArgument("verbose") &&
                m_comm->GetRank() == 0 && ((step+1) % m_infosteps == 0))
            {
                cout << "-- Maximum L^2 residual: " << maxL2 << endl;
            }

            if (maxL2 <= m_steadyStateTol)
            {
                return true;
            }

            for (int i = 0; i < m_fields.size(); ++i)
            {
                Vmath::Vcopy(nPoints, m_fields[i]->GetPhys(), 1,
                                      m_previousSolution[i], 1);
            }

            m_steadyStateRes0 = m_steadyStateRes;
            m_steadyStateRes = maxL2;

            return false;
        }

        void UnsteadySystem::v_SteadyStateResidual(
            int                         step, 
            Array<OneD, NekDouble>      &L2)
        {
            boost::ignore_unused(step);
            const int nPoints = GetTotPoints();
            const int nFields = m_fields.size();

            // Holds L2 errors.
            Array<OneD, NekDouble> RHSL2    (nFields);
            Array<OneD, NekDouble> residual (nFields);
            Array<OneD, NekDouble> reference(nFields);

            for (int i = 0; i < nFields; ++i)
            {
                Array<OneD, NekDouble> tmp(nPoints);

                Vmath::Vsub(nPoints, m_fields[i]->GetPhys(), 1,
                                     m_previousSolution[i], 1, tmp, 1);
                Vmath::Vmul(nPoints, tmp, 1, tmp, 1, tmp, 1);
                residual[i] = Vmath::Vsum(nPoints, tmp, 1);

                Vmath::Vmul(nPoints, m_previousSolution[i], 1,
                                     m_previousSolution[i], 1, tmp, 1);
                reference[i] = Vmath::Vsum(nPoints, tmp, 1);
            }

            m_comm->AllReduce(residual , LibUtilities::ReduceSum);
            m_comm->AllReduce(reference, LibUtilities::ReduceSum);

            // L2 error
            for (int i = 0; i < nFields; ++i)
            {
                reference[i] = (reference[i] == 0) ? 1 : reference[i];
                L2[i] = sqrt(residual[i] / reference[i]);
            }
        }
    }
}<|MERGE_RESOLUTION|>--- conflicted
+++ resolved
@@ -368,16 +368,11 @@
                     break;
                 }
 
-<<<<<<< HEAD
                 m_StagesPerStep = 0;
                 m_TotLinItePerStep = 0;
 
-                fields = m_intScheme->TimeIntegrate(
-                    stepCounter, m_timestep, m_intSoln, m_ode);
-=======
                 fields =
                     m_intScheme->TimeIntegrate( stepCounter, m_timestep, m_ode);
->>>>>>> 0c105fe7
                 timer.Stop();
 
                 m_time  += m_timestep;
