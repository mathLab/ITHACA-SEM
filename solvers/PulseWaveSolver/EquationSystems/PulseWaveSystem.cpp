--- conflicted
+++ resolved
@@ -560,15 +560,6 @@
 
     Array<OneD, Array<OneD, NekDouble> > fields(m_nVariables);
 
-<<<<<<< HEAD
-        for(int i = 0; i < m_nVariables; ++i)
-        {
-            fields[i]  = m_vessels[i]->UpdatePhys();
-            m_fields[i]->SetPhysState(false);
-        }
-        
-        m_intScheme->InitializeScheme( m_timestep, fields, m_time, m_ode );
-=======
     for (int i = 0; i < m_nVariables; ++i)
     {
         fields[i] = m_vessels[i]->UpdatePhys();
@@ -576,7 +567,6 @@
     }
 
     m_intSoln = m_intScheme->InitializeScheme(m_timestep, fields, m_time, m_ode);
->>>>>>> f071c8d2
 
     // Time loop
     for (n = 0; n < m_steps; ++n)
@@ -591,27 +581,9 @@
         // Write out status information.
         if (m_session->GetComm()->GetRank() == 0 && !((n + 1) % m_infosteps))
         {
-<<<<<<< HEAD
-            LibUtilities::Timer timer;
-            timer.Start();
-            fields = m_intScheme->TimeIntegrate(n,m_timestep,m_ode);
-            //cout<<"integration: "<<fields[0][fields[0].num_elements()-1]<<endl;                
-            m_time += m_timestep;
-            timer.Stop();
-            IntegrationTime += timer.TimePerTest(1);
-
-            // Write out status information.
-            if(m_session->GetComm()->GetRank() == 0 && !((n+1)%m_infosteps))
-            {
-                cout << "Steps: " << n+1
-                     << "\t Time: " << m_time
-                     << "\t Time-step: " << m_timestep << "\t" << endl;
-            }
-=======
             cout << "Steps: " << n + 1 << "\t Time: " << m_time
                  << "\t Time-step: " << m_timestep << "\t" << endl;
         }
->>>>>>> f071c8d2
 
         // Transform data if needed
         if (!((n + 1) % m_checksteps))
