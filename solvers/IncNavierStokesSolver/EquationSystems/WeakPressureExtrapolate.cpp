///////////////////////////////////////////////////////////////////////////////
//
// File: WeakPressureExtrapolate.cpp
//
// For more information, please see: http://www.nektar.info
//
// The MIT License
//
// Copyright (c) 2006 Division of Applied Mathematics, Brown University (USA),
// Department of Aeronautics, Imperial College London (UK), and Scientific
// Computing and Imaging Institute, University of Utah (USA).
//
// License for the specific language governing rights and limitations under
// Permission is hereby granted, free of charge, to any person obtaining a
// copy of this software and associated documentation files (the "Software"),
// to deal in the Software without restriction, including without limitation
// the rights to use, copy, modify, merge, publish, distribute, sublicense,
// and/or sell copies of the Software, and to permit persons to whom the
// Software is furnished to do so, subject to the following conditions:
//
// The above copyright notice and this permission notice shall be included
// in all copies or substantial portions of the Software.
//
// THE SOFTWARE IS PROVIDED "AS IS", WITHOUT WARRANTY OF ANY KIND, EXPRESS
// OR IMPLIED, INCLUDING BUT NOT LIMITED TO THE WARRANTIES OF MERCHANTABILITY,
// FITNESS FOR A PARTICULAR PURPOSE AND NONINFRINGEMENT. IN NO EVENT SHALL
// THE AUTHORS OR COPYRIGHT HOLDERS BE LIABLE FOR ANY CLAIM, DAMAGES OR OTHER
// LIABILITY, WHETHER IN AN ACTION OF CONTRACT, TORT OR OTHERWISE, ARISING
// FROM, OUT OF OR IN CONNECTION WITH THE SOFTWARE OR THE USE OR OTHER
// DEALINGS IN THE SOFTWARE.
//
// Description: Abstract base class for WeakPressureExtrapolate.
//
///////////////////////////////////////////////////////////////////////////////

#include <IncNavierStokesSolver/EquationSystems/WeakPressureExtrapolate.h>
#include <LibUtilities/Communication/Comm.h>

namespace Nektar
{
    /**
     * Registers the class with the Factory.
     */
    std::string WeakPressureExtrapolate::className = GetExtrapolateFactory().RegisterCreatorFunction(
        "WeakPressure",
        WeakPressureExtrapolate::create,
        "WeakPressure");

    WeakPressureExtrapolate::WeakPressureExtrapolate(
        const LibUtilities::SessionReaderSharedPtr pSession,
        Array<OneD, MultiRegions::ExpListSharedPtr> pFields,
        MultiRegions::ExpListSharedPtr pPressure,
        const Array<OneD, int> pVel,
        const SolverUtils::AdvectionSharedPtr advObject):
        StandardExtrapolate(pSession,pFields,pPressure,pVel,advObject)
    {
    }

    WeakPressureExtrapolate::~WeakPressureExtrapolate()
    {
    }

    /**
     * Function to extrapolate the new pressure boundary condition.
     * Based on the velocity field and on the advection term.
     * Acceleration term is also computed.  This routine is a general
     * one for 2d and 3D application and it can be called directly
     * from velocity correction scheme. Specialisation on
     * dimensionality is redirected to the CalcNeumannPressureBCs
     * method.
     */
    void WeakPressureExtrapolate::v_EvaluatePressureBCs(
        const Array<OneD, const Array<OneD, NekDouble> > &fields,
        const Array<OneD, const Array<OneD, NekDouble> >  &N,
        NekDouble kinvis)
    {
        m_pressureCalls++;
        if(m_HBCnumber > 0)
        {
            // Calculate just viscous BCs at current level and put in
            // m_pressureHBCs[nlevels-1]
            CalcNeumannPressureBCs(fields,N,kinvis);

            // Extrapolate to m_pressureHBCs to n+1
            ExtrapolateArray(m_pressureHBCs);

            // \int_bnd q  n.u^{n} ds update current normal of field
            // add m_pressureHBCs to gamma_0/Dt * m_acceleration[0]
            AddVelBC();

            // Copy m_pressureHBCs to m_PbndExp
            CopyPressureHBCsToPbndExp();
        }

        // Evaluate High order outflow conditions if required.
        CalcOutflowBCs(fields, kinvis);
    }

    // In weak pressure formulation we also require \int q u.n ds on
    // outflow boundary
    void WeakPressureExtrapolate::v_AddNormVelOnOBC(const int noutflow,
                                               const int nreg,
                                               Array<OneD,
                                               Array<OneD, NekDouble> > &u)
    {
        if(!m_houtflow.get()) // no outflow on partition so just return
        {
           return;
        }

        int nbcoeffs = m_PBndExp[nreg]->GetNcoeffs();
<<<<<<< HEAD
=======
        //int nqb      = m_PBndExp[nreg]->GetTotPoints();
>>>>>>> 236cb5f9

        Array<OneD, NekDouble> IProdVnTmp(nbcoeffs);

#if 0
        Array<OneD, Array<OneD, NekDouble> > ubnd(m_curl_dim);

        for(int i = 0; i < m_curl_dim; ++i)
        {
            EvaluateBDFArray(m_houtflow->m_outflowVelBnd[noutflow][i]);

            ubnd[i] = m_houtflow->m_outflowVelBnd[noutflow][i][m_intSteps-1];

            // point input u to the first part of the array for later uee.
            // u[i] = m_houtflow->m_outflowVelBnd[noutflow][i][0];
            u[i] = ubnd[i];
        }

        m_PBndExp[nreg]->NormVectorIProductWRTBase(ubnd,IProdVnTmp);
#endif
        m_PBndExp[nreg]->NormVectorIProductWRTBase(u,IProdVnTmp);

        Vmath::Svtvp(nbcoeffs,-1.0/m_timestep,IProdVnTmp,1,
                     m_PBndExp[nreg]->UpdateCoeffs(),1,
                     m_PBndExp[nreg]->UpdateCoeffs(),1);
    }


    /**
     *  vritual function which only puts in the curl operator into the bcs
     */
    void WeakPressureExtrapolate::v_MountHOPBCs(int HBCdata,
                                                NekDouble kinvis,
                                                Array<OneD, NekDouble> &Q,
                                                Array<OneD, const NekDouble> &Advection)
    {
        Vmath::Smul(HBCdata,-kinvis,Q,1,Q,1);
    }


}<|MERGE_RESOLUTION|>--- conflicted
+++ resolved
@@ -109,10 +109,6 @@
         }
 
         int nbcoeffs = m_PBndExp[nreg]->GetNcoeffs();
-<<<<<<< HEAD
-=======
-        //int nqb      = m_PBndExp[nreg]->GetTotPoints();
->>>>>>> 236cb5f9
 
         Array<OneD, NekDouble> IProdVnTmp(nbcoeffs);
 
