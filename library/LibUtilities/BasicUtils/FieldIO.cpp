--- conflicted
+++ resolved
@@ -37,23 +37,11 @@
 #include <boost/date_time/posix_time/posix_time.hpp>
 #include <boost/date_time/posix_time/posix_time_io.hpp>
 #include <boost/asio/ip/host_name.hpp>
-<<<<<<< HEAD
 #include <boost/make_shared.hpp>
-=======
-#include <boost/archive/iterators/base64_from_binary.hpp>
-#include <boost/archive/iterators/binary_from_base64.hpp>
-#include <boost/archive/iterators/transform_width.hpp>
-#include <boost/iostreams/copy.hpp>
-#include <boost/iostreams/filter/zlib.hpp>
-#include <boost/iostreams/filtering_stream.hpp>
-#include <boost/assign/list_of.hpp>
->>>>>>> b720cadb
 
 #include <LibUtilities/BasicUtils/FieldIO.h>
 #include <LibUtilities/BasicUtils/FileSystem.h>
 #include <LibUtilities/BasicConst/GitRevision.h>
-#include <LibUtilities/Communication/Comm.h>
-#include <LibUtilities/BasicUtils/ParseUtils.hpp>
 
 #include <loki/Singleton.h>
 
@@ -154,7 +142,9 @@
         {
             const std::string iofmt = FieldIO::GetFileType(filename,
                     session->GetComm());
-            return GetFieldIOFactory().CreateInstance(iofmt, session->GetComm());
+            return GetFieldIOFactory().CreateInstance(
+                iofmt, session->GetComm(),
+                session->DefinesCmdLineArgument("shared-filesystem"));
         }
         /**
          * This function allows for data to be written to an FLD file when a
@@ -185,7 +175,7 @@
             }
 #endif
             CommSharedPtr c = GetCommFactory().CreateInstance("Serial", 0, 0);
-            FieldIOSharedPtr f = GetFieldIOFactory().CreateInstance("Xml", c);
+            FieldIOSharedPtr f = GetFieldIOFactory().CreateInstance("Xml", c, false);
             f->Write(outFile, fielddefs, fielddata, fieldinfomap);
         }
 
@@ -219,7 +209,7 @@
             }
 #endif
             CommSharedPtr c = GetCommFactory().CreateInstance("Serial", 0, 0);
-            FieldIOSharedPtr f = GetFieldIOFactory().CreateInstance("Xml", c);
+            FieldIOSharedPtr f = GetFieldIOFactory().CreateInstance("Xml", c, false);
             f->Import(infilename, fielddefs, fielddata, fieldinfomap,
                     ElementiDs);
         }
@@ -227,55 +217,20 @@
         /**
          *
          */
-<<<<<<< HEAD
-        FieldIO::FieldIO(LibUtilities::CommSharedPtr pComm) :
-                m_comm(pComm)
-=======
         FieldIO::FieldIO(LibUtilities::CommSharedPtr pComm,
-                         bool                        sharedFilesystem) :
-            m_comm(pComm),
-            m_sharedFilesystem(sharedFilesystem)
->>>>>>> b720cadb
+            bool sharedFilesystem) :
+            m_comm(pComm), m_sharedFilesystem(sharedFilesystem)
         {
         }
 
         /**
          *
          */
-<<<<<<< HEAD
         void FieldIO::WriteMultiFldFileIDs(const std::string &outFile,
                 const std::vector<std::string> fileNames,
                 std::vector<std::vector<unsigned int> > &elementList,
                 const FieldMetaDataMap &fieldmetadatamap)
         {
-=======
-        void FieldIO::Write(const std::string &outFile,
-                   std::vector<FieldDefinitionsSharedPtr> &fielddefs,
-                   std::vector<std::vector<NekDouble> > &fielddata,
-                   const FieldMetaDataMap &fieldmetadatamap)
-        {
-            // Check everything seems sensible
-            ASSERTL1(fielddefs.size() == fielddata.size(),
-                      "Length of fielddefs and fielddata incompatible");
-            for (int f = 0; f < fielddefs.size(); ++f)
-            {
-                ASSERTL1(fielddata[f].size() > 0,
-                        "Fielddata vector must contain at least one value.");
-
-                ASSERTL1(fielddata[f].size() ==
-                             fielddefs[f]->m_fields.size() *
-                             CheckFieldDefinition(fielddefs[f]),
-                         "Invalid size of fielddata vector.");
-            }
-
-            // Prepare to write out data. In parallel, we must create directory
-            // and determine the full pathname to the file to write out.
-            // Any existing file/directory which is in the way is removed.
-            std::string filename = SetUpOutput(outFile);
-            SetUpFieldMetaData(outFile, fielddefs, fieldmetadatamap);
-
-            // Create the file (partition)
->>>>>>> b720cadb
             TiXmlDocument doc;
             TiXmlDeclaration * decl = new TiXmlDeclaration("1.0", "utf-8", "");
             doc.LinkEndChild(decl);
@@ -292,7 +247,6 @@
             {
                 if (elementList[t].size())
                 {
-<<<<<<< HEAD
                     TiXmlElement * elemIDs = new TiXmlElement("Partition");
                     root->LinkEndChild(elemIDs);
 
@@ -304,201 +258,6 @@
 
                     elemIDs->LinkEndChild(new TiXmlText(IDstring));
                 }
-=======
-                    std::stringstream fieldsStringStream;
-                    bool first = true;
-                    for (std::vector<int>::size_type i = 0; i
-                    < fielddefs[f]->m_fields.size(); i++)
-                    {
-                        if (!first)
-                            fieldsStringStream << ",";
-                        fieldsStringStream << fielddefs[f]->m_fields[i];
-                        first = false;
-                    }
-                    fieldsString = fieldsStringStream.str();
-                }
-                elemTag->SetAttribute("FIELDS", fieldsString);
-
-                // Write SHAPE
-                std::string shapeString;
-                {
-                    std::stringstream shapeStringStream;
-                    shapeStringStream << ShapeTypeMap[fielddefs[f]->m_shapeType];
-                    if(fielddefs[f]->m_numHomogeneousDir == 1)
-                    {
-                        shapeStringStream << "-HomogenousExp1D";
-                    }
-                    else if (fielddefs[f]->m_numHomogeneousDir == 2)
-                    {
-                        shapeStringStream << "-HomogenousExp2D";
-                    }
-
-                    if (fielddefs[f]->m_homoStrips)
-                    {
-                        shapeStringStream << "-Strips";
-                    }
-
-                    shapeString = shapeStringStream.str();
-                }
-                elemTag->SetAttribute("SHAPE", shapeString);
-
-                // Write BASIS
-                std::string basisString;
-                {
-                    std::stringstream basisStringStream;
-                    bool first = true;
-                    for (std::vector<BasisType>::size_type i = 0; i < fielddefs[f]->m_basis.size(); i++)
-                    {
-                        if (!first)
-                            basisStringStream << ",";
-                        basisStringStream
-                        << BasisTypeMap[fielddefs[f]->m_basis[i]];
-                        first = false;
-                    }
-                    basisString = basisStringStream.str();
-                }
-                elemTag->SetAttribute("BASIS", basisString);
-
-                // Write homogeneuous length details
-                if(fielddefs[f]->m_numHomogeneousDir)
-                {
-                    std::string homoLenString;
-                    {
-                        std::stringstream homoLenStringStream;
-                        bool first = true;
-                        for (int i = 0; i < fielddefs[f]->m_numHomogeneousDir; ++i)
-                        {
-                            if (!first)
-                                homoLenStringStream << ",";
-                            homoLenStringStream
-                            << fielddefs[f]->m_homogeneousLengths[i];
-                            first = false;
-                        }
-                        homoLenString = homoLenStringStream.str();
-                    }
-                    elemTag->SetAttribute("HOMOGENEOUSLENGTHS", homoLenString);
-                }
-
-                // Write homogeneuous planes/lines details
-                if(fielddefs[f]->m_numHomogeneousDir)
-                {
-                    if(fielddefs[f]->m_homogeneousYIDs.size() > 0)
-                    {
-                        std::string homoYIDsString;
-                        {
-                            std::stringstream homoYIDsStringStream;
-                            bool first = true;
-                            for(int i = 0; i < fielddefs[f]->m_homogeneousYIDs.size(); i++)
-                            {
-                                if (!first)
-                                    homoYIDsStringStream << ",";
-                                homoYIDsStringStream << fielddefs[f]->m_homogeneousYIDs[i];
-                                first = false;
-                            }
-                            homoYIDsString = homoYIDsStringStream.str();
-                        }
-                        elemTag->SetAttribute("HOMOGENEOUSYIDS", homoYIDsString);
-                    }
-
-                    if(fielddefs[f]->m_homogeneousZIDs.size() > 0)
-                    {
-                        std::string homoZIDsString;
-                        {
-                            std::stringstream homoZIDsStringStream;
-                            bool first = true;
-                            for(int i = 0; i < fielddefs[f]->m_homogeneousZIDs.size(); i++)
-                            {
-                                if (!first)
-                                    homoZIDsStringStream << ",";
-                                homoZIDsStringStream << fielddefs[f]->m_homogeneousZIDs[i];
-                                first = false;
-                            }
-                            homoZIDsString = homoZIDsStringStream.str();
-                        }
-                        elemTag->SetAttribute("HOMOGENEOUSZIDS", homoZIDsString);
-                    }
-                    
-                    if(fielddefs[f]->m_homogeneousSIDs.size() > 0)
-                    {
-                        std::string homoSIDsString;
-                        {
-                            std::stringstream homoSIDsStringStream;
-                            bool first = true;
-                            for(int i = 0; i < fielddefs[f]->m_homogeneousSIDs.size(); i++)
-                            {
-                                if (!first)
-                                    homoSIDsStringStream << ",";
-                                homoSIDsStringStream << fielddefs[f]->m_homogeneousSIDs[i];
-                                first = false;
-                            }
-                            homoSIDsString = homoSIDsStringStream.str();
-                        }
-                        elemTag->SetAttribute("HOMOGENEOUSSIDS", homoSIDsString);
-                    }
-                }
-
-                // Write NUMMODESPERDIR
-                std::string numModesString;
-                {
-                    std::stringstream numModesStringStream;
-
-                    if (fielddefs[f]->m_uniOrder)
-                    {
-                        numModesStringStream << "UNIORDER:";
-                        // Just dump single definition
-                        bool first = true;
-                        for (std::vector<int>::size_type i = 0; i
-                                 < fielddefs[f]->m_basis.size(); i++)
-                        {
-                            if (!first)
-                                numModesStringStream << ",";
-                            numModesStringStream << fielddefs[f]->m_numModes[i];
-                            first = false;
-                        }
-                    }
-                    else
-                    {
-                        numModesStringStream << "MIXORDER:";
-                        bool first = true;
-                        for (std::vector<int>::size_type i = 0; i
-                                 < fielddefs[f]->m_numModes.size(); i++)
-                        {
-                            if (!first)
-                                numModesStringStream << ",";
-                            numModesStringStream << fielddefs[f]->m_numModes[i];
-                            first = false;
-                        }
-                    }
-
-                    numModesString = numModesStringStream.str();
-                }
-                elemTag->SetAttribute("NUMMODESPERDIR", numModesString);
-
-                // Write ID
-                // Should ideally look at ways of compressing this stream
-                // if just sequential;
-                std::string idString;
-                {
-                    std::stringstream idStringStream;
-                    GenerateSeqString(fielddefs[f]->m_elementIDs,idString);
-                }
-                elemTag->SetAttribute("ID", idString);
-                elemTag->SetAttribute("COMPRESSED",
-                              LibUtilities::CompressData::GetCompressString());
-
-                // Add this information for future compatibility
-                // issues, for exmaple in case we end up using a 128
-                // bit machine.
-                elemTag->SetAttribute("BITSIZE",
-                              LibUtilities::CompressData::GetBitSizeStr());
-                std::string base64string;
-                ASSERTL0(Z_OK == CompressData::ZlibEncodeToBase64Str(
-                                                fielddata[f], base64string),
-                         "Failed to compress field data.");
-
-                elemTag->LinkEndChild(new TiXmlText(base64string));
-
->>>>>>> b720cadb
             }
 
             doc.SaveFile(outFile);
@@ -514,17 +273,12 @@
 
             fs::path pinfilename(infilename);
 
-<<<<<<< HEAD
             if (fs::is_directory(pinfilename)) // check to see that infile is a directory
-=======
-            if(fs::is_directory(pinfilename)) // check to see that infile is a directory
->>>>>>> b720cadb
             {
                 fs::path infofile("Info.xml");
                 fs::path fullpath = pinfilename / infofile;
                 infile = PortablePath(fullpath);
 
-<<<<<<< HEAD
                 std::vector < std::string > filenames;
                 std::vector < std::vector<unsigned int>
                         > elementIDs_OnPartitions;
@@ -534,26 +288,13 @@
 
                 // Load metadata
                 if (GetClassName() == "Xml")
-=======
-                std::vector<std::string> filenames;
-                std::vector<std::vector<unsigned int> > elementIDs_OnPartitions;
-
-
-                ImportMultiFldFileIDs(infile,filenames, elementIDs_OnPartitions,
-                                      fieldmetadatamap);
-
-                // Load metadata
-                ImportFieldMetaData(infile,fieldmetadatamap);
-
-                if(ElementIDs == NullInt1DArray) //load all fields
->>>>>>> b720cadb
                 {
                     ImportFieldMetaData(infile, fieldinfomap);
                 }
                 else
                 {
                     FieldIOSharedPtr infoReader =
-                            GetFieldIOFactory().CreateInstance("Xml", m_comm);
+                        GetFieldIOFactory().CreateInstance("Xml", m_comm, false);
                     infoReader->ImportFieldMetaData(infile, fieldinfomap);
                 }
 
@@ -564,26 +305,8 @@
                         fs::path pfilename(filenames[i]);
                         fullpath = pinfilename / pfilename;
                         string fname = PortablePath(fullpath);
-<<<<<<< HEAD
                         v_ImportFile(fname, fielddefs, fielddata,
                                 DataSourceSharedPtr());
-=======
-
-                        TiXmlDocument doc1(fname);
-                        bool loadOkay1 = doc1.LoadFile();
-
-                        std::stringstream errstr;
-                        errstr << "Unable to load file: " << fname << std::endl;
-                        errstr << "Reason: " << doc1.ErrorDesc() << std::endl;
-                        errstr << "Position: Line " << doc1.ErrorRow() << ", Column " << doc1.ErrorCol() << std::endl;
-                        ASSERTL0(loadOkay1, errstr.str());
-
-                        ImportFieldDefs(doc1, fielddefs, false);
-                        if(fielddata != NullVectorNekDoubleVector)
-                        {
-                            ImportFieldData(doc1, fielddefs, fielddata);
-                        }
->>>>>>> b720cadb
                     }
 
                 }
@@ -602,11 +325,7 @@
                         }
                     }
 
-<<<<<<< HEAD
                     for (i = 0; i < ElementIDs.num_elements(); ++i)
-=======
-                    for(i = 0; i < ElementIDs.num_elements(); ++i)
->>>>>>> b720cadb
                     {
                         it = FileIDs.find(ElementIDs[i]);
                         if (it != FileIDs.end())
@@ -619,63 +338,22 @@
                     }
 
                     set<int>::iterator iter;
-<<<<<<< HEAD
                     for (iter = LoadFile.begin(); iter != LoadFile.end();
                             ++iter)
-=======
-                    for(iter = LoadFile.begin(); iter != LoadFile.end(); ++iter)
->>>>>>> b720cadb
                     {
                         fs::path pfilename(filenames[*iter]);
                         fullpath = pinfilename / pfilename;
                         string fname = PortablePath(fullpath);
-<<<<<<< HEAD
                         v_ImportFile(fname, fielddefs, fielddata,
                                 DataSourceSharedPtr());
-=======
-                        TiXmlDocument doc1(fname);
-                        bool loadOkay1 = doc1.LoadFile();
-
-                        std::stringstream errstr;
-                        errstr << "Unable to load file: " << fname << std::endl;
-                        errstr << "Reason: " << doc1.ErrorDesc() << std::endl;
-                        errstr << "Position: Line " << doc1.ErrorRow() << ", Column " << doc1.ErrorCol() << std::endl;
-                        ASSERTL0(loadOkay1, errstr.str());
-
-                        ImportFieldDefs(doc1, fielddefs, false);
-                        if(fielddata != NullVectorNekDoubleVector)
-                        {
-                            ImportFieldData(doc1, fielddefs, fielddata);
-                        }
->>>>>>> b720cadb
                     }
                 }
             }
             else // serial format case
             {
-<<<<<<< HEAD
                 DataSourceSharedPtr dfile = ImportFieldMetaData(infile,
                         fieldinfomap);
                 v_ImportFile(infile, fielddefs, fielddata, dfile);
-=======
-
-                TiXmlDocument doc(infile);
-                bool loadOkay = doc.LoadFile();
-
-                std::stringstream errstr;
-                errstr << "Unable to load file: " << infile << std::endl;
-                errstr << "Reason: " << doc.ErrorDesc() << std::endl;
-                errstr << "Position: Line " << doc.ErrorRow() << ", Column " <<
-                    doc.ErrorCol() << std::endl;
-                ASSERTL0(loadOkay, errstr.str());
-
-                ImportFieldMetaData(doc,fieldmetadatamap);
-                ImportFieldDefs(doc, fielddefs, false);
-                if(fielddata != NullVectorNekDoubleVector)
-                {
-                    ImportFieldData(doc, fielddefs, fielddata);
-                }
->>>>>>> b720cadb
             }
         }
 
@@ -705,23 +383,8 @@
             TiXmlElement* master = doc.FirstChildElement("NEKTAR");
             ASSERTL0(master, "Unable to find NEKTAR tag in file.");
 
-<<<<<<< HEAD
             // Partition element tag name
             std::string strPartition = "Partition";
-=======
-            for (int t = 0; t < fileNames.size(); ++t)
-            {
-                if(elementList[t].size())
-                {
-                    TiXmlElement * elemIDs = new TiXmlElement("Partition");
-                    root->LinkEndChild(elemIDs);
-
-                    elemIDs->SetAttribute("FileName",fileNames[t]);
-
-                    string IDstring;
-
-                    GenerateSeqString(elementList[t],IDstring);
->>>>>>> b720cadb
 
             // First attempt to get the first Partition element
             TiXmlElement* fldfileIDs = master->FirstChildElement(
@@ -736,58 +399,8 @@
                     "Unable to find 'Partition' or 'MultipleFldFiles' tag "
                             "within nektar tag.");
 
-<<<<<<< HEAD
             while (fldfileIDs)
             {
-=======
-            doc.SaveFile(outFile);
-        }
-
-
-        /**
-         *
-         */
-         void FieldIO::ImportMultiFldFileIDs(const std::string &inFile,
-                                    std::vector<std::string> &fileNames,
-                                    std::vector<std::vector<unsigned int> > &elementList,
-                                    FieldMetaDataMap &fieldmetadatamap)
-         {
-             TiXmlDocument doc(inFile);
-             bool loadOkay = doc.LoadFile();
-
-
-             std::stringstream errstr;
-             errstr << "Unable to load file: " << inFile<< std::endl;
-             errstr << "Reason: " << doc.ErrorDesc() << std::endl;
-             errstr << "Position: Line " << doc.ErrorRow() << ", Column " << doc.ErrorCol() << std::endl;
-             ASSERTL0(loadOkay, errstr.str());
-
-             // Handle on XML document
-             TiXmlHandle docHandle(&doc);
-
-             // Retrieve main NEKTAR tag - XML specification states one
-             // top-level element tag per file.
-             TiXmlElement* master = doc.FirstChildElement("NEKTAR");
-             ASSERTL0(master, "Unable to find NEKTAR tag in file.");
-
-             // Partition element tag name
-             std::string strPartition = "Partition";
-
-             // First attempt to get the first Partition element
-             TiXmlElement* fldfileIDs = master->FirstChildElement(strPartition.c_str());
-             if (!fldfileIDs)
-             {
-                 // If this files try previous name
-                 strPartition = "MultipleFldFiles";
-                 fldfileIDs = master->FirstChildElement("MultipleFldFiles");
-             }
-             ASSERTL0(fldfileIDs,
-                      "Unable to find 'Partition' or 'MultipleFldFiles' tag "
-                      "within nektar tag.");
-
-             while (fldfileIDs)
-             {
->>>>>>> b720cadb
                 // Read file name of partition file
                 const char *attr = fldfileIDs->Attribute("FileName");
                 ASSERTL0(attr,
@@ -805,102 +418,10 @@
 
                 elementList.push_back(idvec);
 
-<<<<<<< HEAD
                 fldfileIDs = fldfileIDs->NextSiblingElement(
                         strPartition.c_str());
             }
         }
-=======
-                fldfileIDs = fldfileIDs->NextSiblingElement(strPartition.c_str());
-             }
-         }
-
-        void FieldIO::ImportFieldMetaData(std::string filename,
-                                 FieldMetaDataMap &fieldmetadatamap)
-        {
-            TiXmlDocument doc(filename);
-            bool loadOkay = doc.LoadFile();
-
-            std::stringstream errstr;
-            errstr << "Unable to load file: " << filename << std::endl;
-            errstr << "Reason: " << doc.ErrorDesc() << std::endl;
-            errstr << "Position: Line " << doc.ErrorRow() << ", Column " << doc.ErrorCol() << std::endl;
-            ASSERTL0(loadOkay, errstr.str());
-
-            ImportFieldMetaData(doc,fieldmetadatamap);
-        }
-
-
-        void FieldIO::ImportFieldMetaData(TiXmlDocument &doc,
-                                FieldMetaDataMap &fieldmetadatamap)
-        {
-
-            TiXmlHandle docHandle(&doc);
-            TiXmlElement* master = 0;    // Master tag within which all data is contained.
-            TiXmlElement* metadata = 0;
-
-            master = doc.FirstChildElement("NEKTAR");
-            ASSERTL0(master, "Unable to find NEKTAR tag in file.");
-            std::string strLoop = "NEKTAR";
-
-            // Retain original metadata structure for backwards compatibility
-            // TODO: Remove old metadata format
-            metadata = master->FirstChildElement("FIELDMETADATA");
-            if(metadata)
-            {
-                TiXmlElement *param = metadata->FirstChildElement("P");
-
-                while (param)
-                {
-                    TiXmlAttribute *paramAttr = param->FirstAttribute();
-                    std::string attrName(paramAttr->Name());
-                    std::string paramString;
-
-                    if(attrName == "PARAM")
-                    {
-                        paramString.insert(0,paramAttr->Value());
-                    }
-                    else
-                    {
-                        ASSERTL0(false,"PARAM not provided as an attribute in FIELDMETADATA section");
-                    }
-
-                    // Now read body of param
-                    std::string paramBodyStr;
-
-                    TiXmlNode *paramBody = param->FirstChild();
-
-                    paramBodyStr += paramBody->ToText()->Value();
-
-                    fieldmetadatamap[paramString] = paramBodyStr;
-                    param = param->NextSiblingElement("P");
-                }
-            }
-
-            // New metadata format
-            metadata = master->FirstChildElement("Metadata");
-            if(metadata)
-            {
-                TiXmlElement *param = metadata->FirstChildElement();
-
-                while (param)
-                {
-                    std::string paramString = param->Value();
-                    if (paramString != "Provenance")
-                    {
-                        // Now read body of param
-                        TiXmlNode *paramBody = param->FirstChild();
-                        std::string paramBodyStr = paramBody->ToText()->Value();
-
-                        fieldmetadatamap[paramString] = paramBodyStr;
-                    }
-                    param = param->NextSiblingElement();
-                }
-            }
-
-        }
-
->>>>>>> b720cadb
 
         /**
          * \brief add information about provenance and fieldmetadata
@@ -908,358 +429,13 @@
         void FieldIO::AddInfoTag(TiXmlElement * root,
                 const FieldMetaDataMap &fieldmetadatamap)
         {
-<<<<<<< HEAD
             TagWriterSharedPtr w = boost::make_shared < XmlTagWriter > (root);
             AddInfoTag(w, fieldmetadatamap);
-=======
-            TiXmlHandle docHandle(&doc);
-            TiXmlElement* master = NULL;    // Master tag within which all data is contained.
-
-            master = doc.FirstChildElement("NEKTAR");
-            ASSERTL0(master, "Unable to find NEKTAR tag in file.");
-            std::string strLoop = "NEKTAR";
-            TiXmlElement* loopXml = master;
-
-            TiXmlElement *expansionTypes;
-            if(expChild)
-            {
-                expansionTypes = master->FirstChildElement("EXPANSIONS");
-                ASSERTL0(expansionTypes, "Unable to find EXPANSIONS tag in file.");
-                loopXml = expansionTypes;
-                strLoop = "EXPANSIONS";
-            }
-
-            // Loop through all nektar tags, finding all of the element tags.
-            while (loopXml)
-            {
-                TiXmlElement* element = loopXml->FirstChildElement("ELEMENTS");
-                ASSERTL0(element, "Unable to find ELEMENTS tag within nektar tag.");
-
-                while (element)
-                {
-                    // Extract the attributes.
-                    std::string idString;
-                    std::string shapeString;
-                    std::string basisString;
-                    std::string homoLengthsString;
-                    std::string homoSIDsString;
-                    std::string homoZIDsString;
-                    std::string homoYIDsString;
-                    std::string numModesString;
-                    std::string numPointsString;
-                    std::string fieldsString;
-                    std::string pointsString;
-                    bool pointDef = false;
-                    bool numPointDef = false;
-                    TiXmlAttribute *attr = element->FirstAttribute();
-                    while (attr)
-                    {
-                        std::string attrName(attr->Name());
-                        if (attrName == "FIELDS")
-                        {
-                            fieldsString.insert(0, attr->Value());
-                        }
-                        else if (attrName == "SHAPE")
-                        {
-                            shapeString.insert(0, attr->Value());
-                        }
-                        else if (attrName == "BASIS")
-                        {
-                            basisString.insert(0, attr->Value());
-                        }
-                        else if (attrName == "HOMOGENEOUSLENGTHS")
-                        {
-                            homoLengthsString.insert(0,attr->Value());
-                        }
-                        else if (attrName == "HOMOGENEOUSSIDS")
-                        {
-                            homoSIDsString.insert(0,attr->Value());
-                        }
-                        else if (attrName == "HOMOGENEOUSZIDS")
-                        {
-                            homoZIDsString.insert(0,attr->Value());
-                        }
-                        else if (attrName == "HOMOGENEOUSYIDS")
-                        {
-                            homoYIDsString.insert(0,attr->Value());
-                        }
-                        else if (attrName == "NUMMODESPERDIR")
-                        {
-                            numModesString.insert(0, attr->Value());
-                        }
-                        else if (attrName == "ID")
-                        {
-                            idString.insert(0, attr->Value());
-                        }
-                        else if (attrName == "POINTSTYPE")
-                        {
-                            pointsString.insert(0, attr->Value());
-                            pointDef = true;
-                        }
-                        else if (attrName == "NUMPOINTSPERDIR")
-                        {
-                            numPointsString.insert(0, attr->Value());
-                            numPointDef = true;
-                        }
-                        else if (attrName == "COMPRESSED")
-                        {
-                            if(!boost::iequals(attr->Value(),
-                                            CompressData::GetCompressString()))
-                            {
-                                WARNINGL0(false, "Compressed formats do not "
-                                          "match. Expected: "
-                                          + CompressData::GetCompressString()
-                                          + " but got "+ string(attr->Value()));
-                            }
-                        }
-                        else if (attrName =="BITSIZE")
-                        {
-                            // This information is for future
-                            // compatibility issues, for exmaple in
-                            // case we end up using a 128 bit machine.
-                            // Currently just do nothing
-                        }
-                        else
-                        {
-                            std::string errstr("Unknown attribute: ");
-                            errstr += attrName;
-                            ASSERTL1(false, errstr.c_str());
-                        }
-
-                        // Get the next attribute.
-                        attr = attr->Next();
-                    }
-
-
-                    // Check to see if using strips formulation
-                    bool strips = false;
-                    if(shapeString.find("Strips")!=string::npos)
-                    {
-                        strips = true;
-                    }
-
-                    // Check to see if homogeneous expansion and if so
-                    // strip down the shapeString definition
-                    int numHomoDir = 0;
-                    size_t loc;
-                    //---> This finds the first location of  'n'!
-                    if((loc = shapeString.find_first_of("-"))!=string::npos)
-                    {
-                        if(shapeString.find("Exp1D")!=string::npos)
-                        {
-                            numHomoDir = 1;
-                        }
-                        else // HomogeneousExp1D
-                        {
-                            numHomoDir = 2;
-                        }
-
-                        shapeString.erase(loc,shapeString.length());
-                    }
-
-                    // Reconstruct the fielddefs.
-                    std::vector<unsigned int> elementIds;
-                    {
-                        bool valid = ParseUtils::GenerateSeqVector(idString.c_str(), elementIds);
-                        ASSERTL0(valid, "Unable to correctly parse the element ids.");
-                    }
-
-                    // Get the geometrical shape
-                    ShapeType shape;
-                    bool valid = false;
-                    for (unsigned int j = 0; j < SIZE_ShapeType; j++)
-                    {
-                        if (ShapeTypeMap[j] == shapeString)
-                        {
-                            shape = (ShapeType) j;
-                            valid = true;
-                            break;
-                        }
-                    }
-
-                    ASSERTL0(valid, std::string("Unable to correctly parse the shape type: ").append(shapeString).c_str());
-
-                    // Get the basis
-                    std::vector<std::string> basisStrings;
-                    std::vector<BasisType> basis;
-                    valid = ParseUtils::GenerateOrderedStringVector(basisString.c_str(), basisStrings);
-                    ASSERTL0(valid, "Unable to correctly parse the basis types.");
-                    for (std::vector<std::string>::size_type i = 0; i < basisStrings.size(); i++)
-                    {
-                        valid = false;
-                        for (unsigned int j = 0; j < SIZE_BasisType; j++)
-                        {
-                            if (BasisTypeMap[j] == basisStrings[i])
-                            {
-                                basis.push_back((BasisType) j);
-                                valid = true;
-                                break;
-                            }
-                        }
-                        ASSERTL0(valid, std::string("Unable to correctly parse the basis type: ").append(basisStrings[i]).c_str());
-                    }
-
-                    // Get homoLengths
-                    std::vector<NekDouble> homoLengths;
-                    if(numHomoDir)
-                    {
-                        valid = ParseUtils::GenerateUnOrderedVector(homoLengthsString.c_str(), homoLengths);
-                        ASSERTL0(valid, "Unable to correctly parse the number of homogeneous lengths.");
-                    }
-
-                    // Get Homogeneous strips IDs
-                    std::vector<unsigned int> homoSIDs;
-                    if(strips)
-                    {
-                        valid = ParseUtils::GenerateSeqVector(homoSIDsString.c_str(), homoSIDs);
-                        ASSERTL0(valid, "Unable to correctly parse homogeneous strips IDs.");
-                    }
-                    // Get Homogeneous points IDs
-                    std::vector<unsigned int> homoZIDs;
-                    std::vector<unsigned int> homoYIDs;
-
-                    if(numHomoDir == 1)
-                    {
-                        valid = ParseUtils::GenerateSeqVector(homoZIDsString.c_str(), homoZIDs);
-                        ASSERTL0(valid, "Unable to correctly parse homogeneous planes IDs.");
-                    }
-
-                    if(numHomoDir == 2)
-                    {
-                        valid = ParseUtils::GenerateSeqVector(homoZIDsString.c_str(), homoZIDs);
-                        ASSERTL0(valid, "Unable to correctly parse homogeneous lines IDs in z-direction.");
-                        valid = ParseUtils::GenerateSeqVector(homoYIDsString.c_str(), homoYIDs);
-                        ASSERTL0(valid, "Unable to correctly parse homogeneous lines IDs in y-direction.");
-                    }
-
-
-                    // Get points type
-                    std::vector<PointsType> points;
-
-                    if(pointDef)
-                    {
-                        std::vector<std::string> pointsStrings;
-                        valid = ParseUtils::GenerateOrderedStringVector(pointsString.c_str(), pointsStrings);
-                        ASSERTL0(valid, "Unable to correctly parse the points types.");
-                        for (std::vector<std::string>::size_type i = 0; i < pointsStrings.size(); i++)
-                        {
-                            valid = false;
-                            for (unsigned int j = 0; j < SIZE_PointsType; j++)
-                            {
-                                if (kPointsTypeStr[j] == pointsStrings[i])
-                                {
-                                    points.push_back((PointsType) j);
-                                    valid = true;
-                                    break;
-                                }
-                            }
-
-                            ASSERTL0(valid, std::string("Unable to correctly parse the points type: ").append(pointsStrings[i]).c_str());
-                        }
-                    }
-
-                    // Get numModes
-                    std::vector<unsigned int> numModes;
-                    bool UniOrder = false;
-
-                    if(strstr(numModesString.c_str(),"UNIORDER:"))
-                    {
-                        UniOrder  = true;
-                    }
-
-                    valid = ParseUtils::GenerateOrderedVector(numModesString.c_str()+9, numModes);
-                    ASSERTL0(valid, "Unable to correctly parse the number of modes.");
-
-                    // Get numPoints
-                    std::vector<unsigned int> numPoints;
-                    if(numPointDef)
-                    {
-                        valid = ParseUtils::GenerateOrderedVector(numPointsString.c_str(), numPoints);
-                        ASSERTL0(valid, "Unable to correctly parse the number of points.");
-                    }
-
-                    // Get fields names
-                    std::vector<std::string> Fields;
-                    valid = ParseUtils::GenerateOrderedStringVector(fieldsString.c_str(), Fields);
-                    ASSERTL0(valid, "Unable to correctly parse the number of fields.");
-
-                    FieldDefinitionsSharedPtr fielddef  = 
-                            MemoryManager<FieldDefinitions>::AllocateSharedPtr(shape, 
-                            elementIds, basis, UniOrder, numModes, Fields, numHomoDir, 
-                            homoLengths, strips, homoSIDs, homoZIDs, homoYIDs, 
-                            points, pointDef, numPoints, numPointDef);
-
-                    fielddefs.push_back(fielddef);
-
-                    element = element->NextSiblingElement("ELEMENTS");
-                }
-                loopXml = loopXml->NextSiblingElement(strLoop);
-            }
->>>>>>> b720cadb
         }
 
         TagWriter::~TagWriter()
         {
-<<<<<<< HEAD
-        }
-=======
-            int cntdumps = 0;
-
-            TiXmlHandle docHandle(&doc);
-            TiXmlElement* master = NULL;    // Master tag within which all data is contained.
-
-            master = doc.FirstChildElement("NEKTAR");
-            ASSERTL0(master, "Unable to find NEKTAR tag in file.");
-
-            // Loop through all nektar tags, finding all of the element tags.
-            while (master)
-            {
-                TiXmlElement* element = master->FirstChildElement("ELEMENTS");
-                ASSERTL0(element, "Unable to find ELEMENTS tag within nektar tag.");
-                while (element)
-                {
-                    // Extract the body, which the "data".
-                    TiXmlNode* elementChild = element->FirstChild();
-                    ASSERTL0(elementChild, "Unable to extract the data from the element tag.");
-                    std::string elementStr;
-                    while(elementChild)
-                    {
-                        if (elementChild->Type() == TiXmlNode::TINYXML_TEXT)
-                        {
-                            elementStr += elementChild->ToText()->ValueStr();
-                        }
-                        elementChild = elementChild->NextSibling();
-                    }
-
-                    std::vector<NekDouble> elementFieldData;
-                    // Convert from base64 to binary.
-
-                    const char *CompressStr = element->Attribute("COMPRESSED");
-                    if(CompressStr)
-                    {
-                        if(!boost::iequals(CompressStr,
-                                           CompressData::GetCompressString()))
-                        {
-                            WARNINGL0(false, "Compressed formats do not match. "
-                                      "Expected: "
-                                      + CompressData::GetCompressString()
-                                      + " but got "+ string(CompressStr));
-                        }
-                    }
-
-                    ASSERTL0(Z_OK == CompressData::ZlibDecodeFromBase64Str(
-                                                        elementStr,
-                                                        elementFieldData),
-                             "Failed to decompress field data.");
-
-
-                    fielddata.push_back(elementFieldData);
-
-                    int datasize = CheckFieldDefinition(fielddefs[cntdumps]);
-                    ASSERTL0(fielddata[cntdumps].size() == datasize*fielddefs[cntdumps]->m_fields.size(),"Input data is not the same length as header infoarmation");
-
-                    cntdumps++;
->>>>>>> b720cadb
+        }
 
         XmlTagWriter::XmlTagWriter(TiXmlElement* elem) :
                 m_El(elem)
@@ -1385,13 +561,9 @@
             int nprocs = m_comm->GetSize();
             int rank = m_comm->GetRank();
 
-<<<<<<< HEAD
-            // Directory name if in parallel, regular filename if in serial
-            fs::path specPath(outname);
-=======
             // Path to output: will be directory if parallel, normal file if
             // serial.
-            fs::path specPath (outname);
+            fs::path specPath(outname);
             fs::path fulloutname;
 
             if (nprocs == 1)
@@ -1408,24 +580,10 @@
                 fs::path poutfile(pad.str());
                 fulloutname = specPath / poutfile;
             }
->>>>>>> b720cadb
 
             // Remove any existing file which is in the way
             if (m_comm->RemoveExistingFiles())
             {
-<<<<<<< HEAD
-                if (rank == 0)
-                {
-                    try
-                    {
-                        fs::remove_all(specPath);
-                    } catch (fs::filesystem_error& e)
-                    {
-                        ASSERTL0(
-                                e.code().value()
-                                        == berrc::no_such_file_or_directory,
-                                "Filesystem error: " + string(e.what()));
-=======
                 if (m_sharedFilesystem)
                 {
                     // First, each process clears up its .fld file. This might
@@ -1456,7 +614,6 @@
                     {
                         ASSERTL0(e.code().value() == berrc::no_such_file_or_directory,
                                  "Filesystem error: " + string(e.what()));
->>>>>>> b720cadb
                     }
                 }
 
@@ -1516,18 +673,6 @@
             }
             m_comm->AllReduce(elmtnums, LibUtilities::ReduceMax);
 
-<<<<<<< HEAD
-            // Create the destination directory
-            try
-            {
-                fs::create_directory(specPath);
-            } catch (fs::filesystem_error& e)
-            {
-                ASSERTL0(false, "Filesystem error: " + string(e.what()));
-            }
-
-=======
->>>>>>> b720cadb
             // Collate per-process element lists on root process to generate
             // the info file.
             if (rank == 0)
@@ -1565,13 +710,8 @@
                 // Send this process's ID list to the root process
                 m_comm->Send(0, idlist);
             }
-
-        }
-
-<<<<<<< HEAD
-=======
-
->>>>>>> b720cadb
+        }
+
         /**
          *
          */
@@ -1591,49 +731,6 @@
             // Determine nummodes vector lists are correct length
             switch (fielddefs->m_shapeType)
             {
-<<<<<<< HEAD
-=======
-            case eSegment:
-                numbasis = 1;
-                if(fielddefs->m_numHomogeneousDir)
-                {
-                    numbasis += fielddefs->m_numHomogeneousDir;
-                }
-
-                break;
-            case eTriangle:
-            case eQuadrilateral:
-                if(fielddefs->m_numHomogeneousDir)
-                {
-                    numbasis = 3;
-                }
-                else
-                {
-                    numbasis = 2;
-                }
-                break;
-            case eTetrahedron:
-            case ePyramid:
-            case ePrism:
-            case eHexahedron:
-                numbasis = 3;
-                break;
-            default:
-                ASSERTL0(false, "Unsupported shape type.");
-                break;
-            }
-
-            unsigned int datasize = 0;
-
-            ASSERTL0(fielddefs->m_basis.size() == numbasis, "Length of basis vector is incorrect");
-
-            if(fielddefs->m_uniOrder == true)
-            {
-                unsigned int cnt = 0;
-                // calculate datasize
-                switch(fielddefs->m_shapeType)
-                {
->>>>>>> b720cadb
                 case eSegment:
                     numbasis = 1;
                     if (fielddefs->m_numHomogeneousDir)
@@ -1676,14 +773,7 @@
                 // calculate datasize
                 switch (fielddefs->m_shapeType)
                 {
-<<<<<<< HEAD
                     case eSegment:
-=======
-                    int l = fielddefs->m_numModes[cnt++];
-                    int m = fielddefs->m_numModes[cnt++];
-
-                    if(fielddefs->m_numHomogeneousDir == 1)
->>>>>>> b720cadb
                     {
                         int l = fielddefs->m_numModes[cnt++];
                         if (fielddefs->m_numHomogeneousDir == 1)
@@ -1784,7 +874,6 @@
                 {
                     switch (fielddefs->m_shapeType)
                     {
-<<<<<<< HEAD
                         case eSegment:
                             datasize += fielddefs->m_numModes[cnt++];
                             break;
@@ -1794,60 +883,13 @@
                             int m = fielddefs->m_numModes[cnt++];
                             datasize += StdTriData::getNumberOfCoefficients(l,
                                     m);
-=======
-                    case eSegment:
-                        {
-                            int l = fielddefs->m_numModes[cnt++];
-                            if(fielddefs->m_numHomogeneousDir == 1)
-                            {
-                                datasize += l*fielddefs->m_numModes[cnt++];
-                            }
-                            else if(fielddefs->m_numHomogeneousDir == 2)
-                            {
-                                int m = fielddefs->m_numModes[cnt++];
-                                datasize += l*m*fielddefs->m_numModes[cnt++];
-                            }
-                            else
-                            {
-                                datasize += l;
-                            }
-                        }
-                        break;
-                    case eTriangle:
+                        }
+                            break;
+                        case eQuadrilateral:
                         {
                             int l = fielddefs->m_numModes[cnt++];
                             int m = fielddefs->m_numModes[cnt++];
-                            if(fielddefs->m_numHomogeneousDir == 1)
-                            {
-                                datasize += StdTriData::getNumberOfCoefficients(l,m)*
-                                            fielddefs->m_homogeneousZIDs.size();
-                                cnt++;
-                            }
-                            else
-                            {
-                                datasize += StdTriData::getNumberOfCoefficients(l,m);
-                            }
->>>>>>> b720cadb
-                        }
-                            break;
-                        case eQuadrilateral:
-                        {
-                            int l = fielddefs->m_numModes[cnt++];
-                            int m = fielddefs->m_numModes[cnt++];
-<<<<<<< HEAD
                             datasize += l * m;
-=======
-                            if(fielddefs->m_numHomogeneousDir == 1)
-                            {
-                                datasize += l*m*fielddefs->
-                                                    m_homogeneousZIDs.size();
-                                cnt++;
-                            }
-                            else
-                            {
-                                datasize += l*m;
-                            }
->>>>>>> b720cadb
                         }
                             break;
                         case eTetrahedron:
