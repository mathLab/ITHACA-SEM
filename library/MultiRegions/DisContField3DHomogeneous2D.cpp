//////////////////////////////////////////////////////////////////////////////
//
// File DisContField3DHomogeneous2D.cpp
//
// For more information, please see: http://www.nektar.info
//
// The MIT License
//
// Copyright (c) 2006 Division of Applied Mathematics, Brown University (USA),
// Department of Aeronautics, Imperial College London (UK), and Scientific
// Computing and Imaging Institute, University of Utah (USA).
//
// Permission is hereby granted, free of charge, to any person obtaining a
// copy of this software and associated documentation files (the "Software"),
// to deal in the Software without restriction, including without limitation
// the rights to use, copy, modify, merge, publish, distribute, sublicense,
// and/or sell copies of the Software, and to permit persons to whom the
// Software is furnished to do so, subject to the following conditions:
//
// The above copyright notice and this permission notice shall be included
// in all copies or substantial portions of the Software.
//
// THE SOFTWARE IS PROVIDED "AS IS", WITHOUT WARRANTY OF ANY KIND, EXPRESS
// OR IMPLIED, INCLUDING BUT NOT LIMITED TO THE WARRANTIES OF MERCHANTABILITY,
// FITNESS FOR A PARTICULAR PURPOSE AND NONINFRINGEMENT. IN NO EVENT SHALL
// THE AUTHORS OR COPYRIGHT HOLDERS BE LIABLE FOR ANY CLAIM, DAMAGES OR OTHER
// LIABILITY, WHETHER IN AN ACTION OF CONTRACT, TORT OR OTHERWISE, ARISING
// FROM, OUT OF OR IN CONNECTION WITH THE SOFTWARE OR THE USE OR OTHER
// DEALINGS IN THE SOFTWARE.
//
// Description: Field definition for 3D domain with boundary
// conditions using LDG flux and a 2D homogeneous directions
//
///////////////////////////////////////////////////////////////////////////////

#include <boost/core/ignore_unused.hpp>

#include <MultiRegions/ExpList1DHomogeneous2D.h>
#include <MultiRegions/DisContField3DHomogeneous2D.h>
#include <MultiRegions/DisContField1D.h>

namespace Nektar
{
    namespace MultiRegions
    {

        DisContField3DHomogeneous2D::DisContField3DHomogeneous2D(void):
            ExpList3DHomogeneous2D(),
            m_bndCondExpansions(),
            m_BndCondBwdWeight(),
            m_bndConditions()
        {
        }

        DisContField3DHomogeneous2D::DisContField3DHomogeneous2D(
                    const LibUtilities::SessionReaderSharedPtr &pSession,
                    const LibUtilities::BasisKey &HomoBasis_y,
                    const LibUtilities::BasisKey &HomoBasis_z,
                    const NekDouble lhom_y,
                    const NekDouble lhom_z,
                    const bool useFFT,
                    const bool dealiasing,
                    const Collections::ImplementationType ImpType):
            ExpList3DHomogeneous2D(pSession,HomoBasis_y,HomoBasis_z,lhom_y,lhom_z,useFFT,dealiasing,ImpType),
            m_bndCondExpansions(),
            m_BndCondBwdWeight(),
            m_bndConditions()
        {
        }

        DisContField3DHomogeneous2D::DisContField3DHomogeneous2D(const DisContField3DHomogeneous2D &In, const bool DeclareLinesSetCoeffPhys):
            ExpList3DHomogeneous2D (In,false),
            m_bndCondExpansions    (In.m_bndCondExpansions),
            m_BndCondBwdWeight     (In.m_BndCondBwdWeight),
            m_bndConditions        (In.m_bndConditions)
        {
            if(DeclareLinesSetCoeffPhys)
            {
                DisContField1DSharedPtr zero_line = std::dynamic_pointer_cast<DisContField1D> (In.m_lines[0]);

                for(int n = 0; n < m_lines.size(); ++n)
                {
                    m_lines[n] = MemoryManager<DisContField1D>::AllocateSharedPtr(*zero_line);
                }

                SetCoeffPhys();
            }
        }

        DisContField3DHomogeneous2D::DisContField3DHomogeneous2D(
                         const LibUtilities::SessionReaderSharedPtr &pSession,
                         const LibUtilities::BasisKey &HomoBasis_y,
                         const LibUtilities::BasisKey &HomoBasis_z,
                         const NekDouble lhom_y,
                         const NekDouble lhom_z,
                         const bool useFFT,
                         const bool dealiasing,
                         const SpatialDomains::MeshGraphSharedPtr &graph1D,
                         const std::string &variable,
                         const Collections::ImplementationType ImpType):
            ExpList3DHomogeneous2D(pSession,HomoBasis_y,HomoBasis_z,lhom_y,lhom_z,useFFT,dealiasing,ImpType),
            m_bndCondExpansions(),
            m_BndCondBwdWeight(),
            m_bndConditions()
        {
            int i,n,nel;
            DisContField1DSharedPtr line_zero;
            SpatialDomains::BoundaryConditions bcs(pSession, graph1D);

            //
            m_lines[0] = line_zero = MemoryManager<DisContField1D>::AllocateSharedPtr(pSession,graph1D,variable,ImpType);

            m_exp = MemoryManager<LocalRegions::ExpansionVector>::AllocateSharedPtr();
            nel = m_lines[0]->GetExpSize();

            for(i = 0; i < nel; ++i)
            {
                (*m_exp).push_back(m_lines[0]->GetExp(i));
            }

            int nylines = m_homogeneousBasis_y->GetNumPoints();
            int nzlines = m_homogeneousBasis_z->GetNumPoints();

            for(n = 1; n < nylines*nzlines; ++n)
            {
                m_lines[n] = MemoryManager<DisContField1D>::AllocateSharedPtr(pSession,graph1D,variable,ImpType);
                for(i = 0; i < nel; ++i)
                {
                    (*m_exp).push_back((*m_exp)[i]);
                }
            }

            // Setup Default optimisation information.
            nel = GetExpSize();

            m_globalOptParam = MemoryManager<NekOptimize::GlobalOptParam>
                ::AllocateSharedPtr(nel);

            SetCoeffPhys();

            SetupBoundaryConditions(HomoBasis_y,HomoBasis_z,lhom_y,lhom_z,bcs);
        }

        DisContField3DHomogeneous2D::~DisContField3DHomogeneous2D()
        {
        }


        void DisContField3DHomogeneous2D::SetupBoundaryConditions(const LibUtilities::BasisKey &HomoBasis_y,
																  const LibUtilities::BasisKey &HomoBasis_z,
																  const NekDouble lhom_y,
																  const NekDouble lhom_z,
																  SpatialDomains::BoundaryConditions &bcs)
        {
            int i,n;

			// Setup an ExpList1DHomogeneous2D expansion for boundary
            // conditions and link to class declared in m_lines.

			int nlines = m_lines.size();

			const SpatialDomains::BoundaryRegionCollection  &bregions = bcs.GetBoundaryRegions();

			int nbnd = bregions.size();


			m_bndCondExpansions  = Array<OneD,MultiRegions::ExpListSharedPtr>(nbnd);
<<<<<<< HEAD
			m_BndCondBwdWeight  = Array<OneD,NekDouble>(nbnd,0.0);
			
=======

>>>>>>> 198bb4a5
			Array<OneD, MultiRegions::ExpListSharedPtr> LinesBndCondExp(nlines);

			m_bndConditions = m_lines[0]->UpdateBndConditions();

            for(i = 0; i < nbnd; ++i)
            {
                for(n = 0; n < nlines; ++n)
                {
                    LinesBndCondExp[n] = m_lines[n]->UpdateBndCondExpansion(i);
                }

                m_bndCondExpansions[i] = MemoryManager<ExpList1DHomogeneous2D>::AllocateSharedPtr(m_session,HomoBasis_y,HomoBasis_z,lhom_y,lhom_z,m_useFFT,false,LinesBndCondExp);

            }

            EvaluateBoundaryConditions();
        }

        void DisContField3DHomogeneous2D::EvaluateBoundaryConditions(
            const NekDouble   time,
            const std::string varName)
        {
            int n, m;
            const Array<OneD, const NekDouble> y = m_homogeneousBasis_y->GetZ();
            const Array<OneD, const NekDouble> z = m_homogeneousBasis_z->GetZ();

            for (n = 0; n < m_nz; ++n)
            {
                for (m = 0; m < m_ny; ++m)
                {
                    m_lines[m+(n*m_ny)]->EvaluateBoundaryConditions(
                        time, varName, 0.5*m_lhom_y*(1.0+y[m]),
                        0.5*m_lhom_z*(1.0+z[n]));
                }
            }

            // Fourier transform coefficient space boundary values
            for (n = 0; n < m_bndCondExpansions.size(); ++n)
            {
                if (time == 0.0 || m_bndConditions[n]->IsTimeDependent())
                {
                    m_BndCondBwdWeight[n]   =   1.0;
                    m_bndCondExpansions[n]->HomogeneousFwdTrans(
                        m_bndCondExpansions[n]->GetCoeffs(),
                        m_bndCondExpansions[n]->UpdateCoeffs());
                }
            }
        }

        void DisContField3DHomogeneous2D::v_HelmSolve(
                const Array<OneD, const NekDouble> &inarray,
                      Array<OneD,       NekDouble> &outarray,
                const FlagList &flags,
                const StdRegions::ConstFactorMap &factors,
                const StdRegions::VarCoeffMap &varcoeff,
                const MultiRegions::VarFactorsMap &varfactors,
                const Array<OneD, const NekDouble> &dirForcing,
                const bool PhysSpaceForcing)
        {
            int n,m;
            int cnt = 0;
            int cnt1 = 0;
            int nhom_modes_y = m_homogeneousBasis_y->GetNumModes();
			int nhom_modes_z = m_homogeneousBasis_z->GetNumModes();
            NekDouble beta_y;
			NekDouble beta_z;
			StdRegions::ConstFactorMap new_factors;

            Array<OneD, NekDouble> e_out;
            Array<OneD, NekDouble> fce(inarray.size());
            Array<OneD, const NekDouble> wfce;

            // Fourier transform forcing function
            if(m_WaveSpace)
            {
                fce = inarray;
            }
            else
            {
                HomogeneousFwdTrans(inarray,fce);
            }

            for(n = 0; n < nhom_modes_z; ++n)
            {
                for(m = 0; m < nhom_modes_y; ++m)
                {
                    beta_z = 2*M_PI*(n/2)/m_lhom_z;
                    beta_y = 2*M_PI*(m/2)/m_lhom_y;
                    new_factors = factors;
                    new_factors[StdRegions::eFactorLambda] +=
                        beta_y*beta_y + beta_z*beta_z;

                    wfce = (PhysSpaceForcing)? fce+cnt:fce+cnt1;
                    m_lines[n]->HelmSolve(wfce,
                                          e_out = outarray + cnt1,
                                          flags, new_factors,
                                          varcoeff, varfactors,dirForcing,
                                          PhysSpaceForcing);

                    cnt  += m_lines[n]->GetTotPoints();
                    cnt1 += m_lines[n]->GetNcoeffs();
                }
            }
        }

        void DisContField3DHomogeneous2D::v_EvaluateBoundaryConditions(
            const NekDouble   time,
            const std::string varName,
            const NekDouble   x2_in,
            const NekDouble   x3_in)
        {
            boost::ignore_unused(x2_in, x3_in);
            EvaluateBoundaryConditions(time, varName);
        }

		const Array<OneD,const std::shared_ptr<ExpList> > &DisContField3DHomogeneous2D::v_GetBndCondExpansions(void)
		{
			return GetBndCondExpansions();
		}

		const Array<OneD,const SpatialDomains::BoundaryConditionShPtr> &DisContField3DHomogeneous2D::v_GetBndConditions()
		{
			return GetBndConditions();
		}

		std::shared_ptr<ExpList> &DisContField3DHomogeneous2D::v_UpdateBndCondExpansion(int i)
		{
			return UpdateBndCondExpansion(i);
		}

		Array<OneD, SpatialDomains::BoundaryConditionShPtr> &DisContField3DHomogeneous2D::v_UpdateBndConditions()
		{
			return UpdateBndConditions();
		}

        void DisContField3DHomogeneous2D::GetBoundaryToElmtMap(Array<OneD, int> &ElmtID, Array<OneD,int> &EdgeID)
        {
            if(m_BCtoElmMap.size() == 0)
            {
                Array<OneD, int> ElmtID_tmp;
                Array<OneD, int> EdgeID_tmp;

                m_lines[0]->GetBoundaryToElmtMap(ElmtID_tmp,EdgeID_tmp);
                int nel_per_lines = m_lines[0]->GetExpSize();
                int nlines = m_lines.size();

                int MapSize = ElmtID_tmp.size();

                m_BCtoElmMap = Array<OneD, int>(nlines*MapSize);
                m_BCtoEdgMap = Array<OneD, int>(nlines*MapSize);
                if (MapSize > 0)
                {
                    int i ,j, n, cnt;
                    int cntLine = 0;
                    for (cnt=n=0; n < m_bndCondExpansions.size(); ++n)
                    {
                        int lineExpSize = m_lines[0]
                                                ->GetBndCondExpansions()[n]
                                                ->GetExpSize();
                        for (i = 0; i < lineExpSize ; ++i, ++cntLine)
                        {
                            for(j = 0; j < nlines; j++)
                            {
                                m_BCtoElmMap[cnt+i+j*lineExpSize] =
                                        ElmtID_tmp[cntLine]+j*nel_per_lines;
                                m_BCtoEdgMap[cnt+i+j*lineExpSize] =
                                        EdgeID_tmp[cntLine];
                            }
                        }
                        cnt += m_bndCondExpansions[n]->GetExpSize();
                    }
                }
            }
            ElmtID = m_BCtoElmMap;
            EdgeID = m_BCtoEdgMap;
        }

        void DisContField3DHomogeneous2D::v_GetBndElmtExpansion(int i,
                            std::shared_ptr<ExpList> &result,
                            const bool DeclareCoeffPhysArrays)
        {
            int n, cnt, nq;
            int offsetOld, offsetNew;

            std::vector<unsigned int> eIDs;
            Array<OneD, int> ElmtID,EdgeID;
            GetBoundaryToElmtMap(ElmtID,EdgeID);

            // Skip other boundary regions
            for (cnt = n = 0; n < i; ++n)
            {
                cnt += m_bndCondExpansions[n]->GetExpSize();
            }

            // Populate eIDs with information from BoundaryToElmtMap
            for (n = 0; n < m_bndCondExpansions[i]->GetExpSize(); ++n)
            {
                eIDs.push_back(ElmtID[cnt+n]);
            }

            // Create expansion list
            result =
                MemoryManager<ExpList3DHomogeneous2D>::AllocateSharedPtr
                    (*this, eIDs);

            // Copy phys and coeffs to new explist
            if ( DeclareCoeffPhysArrays)
            {
                Array<OneD, NekDouble> tmp1, tmp2;
                for (n = 0; n < result->GetExpSize(); ++n)
                {
                    nq = GetExp(ElmtID[cnt+n])->GetTotPoints();
                    offsetOld = GetPhys_Offset(ElmtID[cnt+n]);
                    offsetNew = result->GetPhys_Offset(n);
                    Vmath::Vcopy(nq, tmp1 = GetPhys()+ offsetOld, 1,
                                tmp2 = result->UpdatePhys()+ offsetNew, 1);

                    nq = GetExp(ElmtID[cnt+n])->GetNcoeffs();
                    offsetOld = GetCoeff_Offset(ElmtID[cnt+n]);
                    offsetNew = result->GetCoeff_Offset(n);
                    Vmath::Vcopy(nq, tmp1 = GetCoeffs()+ offsetOld, 1,
                                tmp2 = result->UpdateCoeffs()+ offsetNew, 1);
                }
            }

            // Set wavespace value
            result->SetWaveSpace(GetWaveSpace());
        }

    } // end of namespace
} //end of namespace<|MERGE_RESOLUTION|>--- conflicted
+++ resolved
@@ -165,12 +165,8 @@
 
 
 			m_bndCondExpansions  = Array<OneD,MultiRegions::ExpListSharedPtr>(nbnd);
-<<<<<<< HEAD
 			m_BndCondBwdWeight  = Array<OneD,NekDouble>(nbnd,0.0);
 			
-=======
-
->>>>>>> 198bb4a5
 			Array<OneD, MultiRegions::ExpListSharedPtr> LinesBndCondExp(nlines);
 
 			m_bndConditions = m_lines[0]->UpdateBndConditions();
