--- conflicted
+++ resolved
@@ -920,10 +920,9 @@
 
 \section{Adaptive polynomial order Session file configuration}
 \label{SectionDriverAdaptive}
-<<<<<<< HEAD
-
-An adaptive polynomial order procedure is available for 2D and Quasi-3D simulations. 
-This procedure consists of the following steps:
+
+An adaptive polynomial order procedure is available for 2D and
+Quasi-3D simulations.  This procedure consists of the following steps:
 \begin{itemize}
 \item Advance the equations for a determined number of time steps
 \item Use the sensor defined in equation \ref{eq:sensor} to 
@@ -975,63 +974,12 @@
 
 \subsection{Functions}
 
-=======
-
-An adaptive polynomial order procedure is available for 2D and Quasi-3D simulations. 
-This procedure consists of the following steps:
-\begin{itemize}
-\item Advance the equations for a determined number of time steps
-\item Use the sensor defined in equation \ref{eq:sensor} to 
-estimate an error measure (the variable used in the sensor can be specified).
- The error is defined here as the square of the sensor.  
-\item Use the error to determine if the order in each element should be
-increased by one, decreased by one, or left unaltered.
-\item Project the solution in each element to the new polynomial order and use it as an
-initial condition to restart the equation, repeating all steps a given number of times.
-\end{itemize}
-
-It is important to note that restarting the simulation after the refinement can be an
-expensive operation (in a typical case 200 times the cost of a single time step). Therefore, the number
-of steps between successive refinements needs to be carefully chosen, since if this value is too 
-low the procedure becomes inefficient, while if it is too high the refinement might not capture
-accurately structures that are convected by the flow.  
-
-\subsection{Solver Info}
-
-The use of the adaptive polynomial order procedure
-is enforced through the definition of the \inltt{Driver} which has to be
-\inltt{Adaptive}.
-
-\subsection{Parameters}
-
-The following parameters can be specified in the \texttt{PARAMETERS} section of the session file:
-
-\begin{itemize}
-\item \inltt{NumSteps}: when using the adaptive order procedure, this parameter determines
- the number of time steps between successive refinements.
-\item \inltt{NumRuns}: this parameter defines the number of times the sequence of solving
- the equation and refining is performed. Therefore,
-  the total number of time steps in the simulation is $NumSteps \times NumRuns$.
-\item \inltt{AdaptiveMaxModes}: sets the maximum number of modes (in each direction)
- that can be used in an element during the adaptive procedure. The solution will not be
-  refined beyond this point, even if the error is higher than the tolerance. Default value: 12.
-\item \inltt{AdaptiveMinModes}: sets the minimal number of modes (in each direction)
- that can be used in an element during the adaptive procedure. Default value: 4.
-\item \inltt{AdaptiveUpperTolerance}: defines a constant tolerance. The polynomial order
- in an element is increased whenever the error is higher than this value. This can be replaced
-  by a spatially-varying function, as described below. Default value: $10^{-6}$.
-\item \inltt{AdaptiveLowerinModes}: defines a constant tolerance. The polynomial order in an
- element is decreased whenever the error is lower than this value. This can also be replaced
-  by a spatially-varying function. Default value: $10^{-8}$.
-\item \inltt{AdaptiveSensorVariable}: integer defining which variable will be considered when calculating
- the error. For example, if this parameter is set to $1$ in the Incompressible Navier-Stokes Solver,
-  the error will be estimated using the $v$ velocity. Default value: $0$.
-\end{itemize}
-
-\subsection{Functions}
-
->>>>>>> 680d616b
-Spatially varying tolerances can be specified by defining the functions \inltt{AdaptiveLowerinModes} and/or \inltt{AdaptiveUpperTolerance}. In this case, the tolerance in an element is taken as the average of the function in the quadrature points of the element. If these functions are defined, the values set for the tolerances in the \texttt{PARAMETERS} section are ignored.
+Spatially varying tolerances can be specified by defining the
+functions \inltt{AdaptiveLowerinModes} and/or
+\inltt{AdaptiveUpperTolerance}. In this case, the tolerance in an
+element is taken as the average of the function in the quadrature
+points of the element. If these functions are defined, the values set
+for the tolerances in the \texttt{PARAMETERS} section are ignored.
 
 \section{Examples}
 
