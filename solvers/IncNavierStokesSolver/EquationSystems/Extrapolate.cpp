--- conflicted
+++ resolved
@@ -80,7 +80,6 @@
 
     void Extrapolate::CalcExplicitDuDt(const Array<OneD, const Array<OneD, NekDouble> > &fields)    
     {
-<<<<<<< HEAD
         int nHBCs = m_acceleration[0].num_elements();
         
         // Adding extrapolated acceleration term to HOPBCs
@@ -101,47 +100,6 @@
                         accelerationTerm,  1);
             
             for(int i = 0; i < acc_order; i++)
-=======
-        m_pressureCalls++;
-        if(m_HBCdata.num_elements()>0)
-        {
-            Array<OneD, NekDouble> tmp;
-            Array<OneD, NekDouble> accelerationTerm;
-
-            int  n,cnt;
-            int  nint    = min(m_pressureCalls,m_intSteps);
-            int  nlevels = m_pressureHBCs.num_elements();
-
-            int acc_order = 0;
-
-            accelerationTerm =
-                Array<OneD, NekDouble>(m_acceleration[0].num_elements(), 0.0);
-
-            // Rotate HOPBCs storage
-            RollOver(m_pressureHBCs);
-
-            // Rotate acceleration term
-            RollOver(m_acceleration);
-
-            // Calculate Neumann BCs at current level
-            CalcNeumannPressureBCs(fields, N, kinvis);
-
-            // Copy High order values into storage array 
-            for(cnt = n = 0; n < m_PBndConds.num_elements(); ++n)
-            {
-                // High order boundary condition;
-                if(boost::iequals(m_PBndConds[n]->GetUserDefined(),"H"))
-                {
-                    int nq = m_PBndExp[n]->GetNcoeffs();
-                    Vmath::Vcopy(nq, &(m_PBndExp[n]->GetCoeffs()[0]), 1,
-                                     &(m_pressureHBCs[0])[cnt], 1);
-                    cnt += nq;
-                }
-            }
-
-            //Calculate acceleration term at level n based on previous steps
-            if (m_pressureCalls > 2)
->>>>>>> 50469556
             {
                 Vmath::Svtvp(nHBCs, 
                              -1*StifflyStable_Alpha_Coeffs[acc_order-1][i],
@@ -1530,42 +1488,9 @@
         return maxV;
     }
 
-<<<<<<< HEAD
 
     LibUtilities::TimeIntegrationMethod Extrapolate::v_GetSubStepIntegrationMethod(void)
     {
         return LibUtilities::eNoTimeIntegrationMethod;
     }
-    
-=======
-    /**
-     *    Update oldarrays to include newarray and 
-     *          extrapolate result to outarray
-     */    
-    void Extrapolate::ExtrapolateArray(
-            Array<OneD, Array<OneD, NekDouble> > &oldarrays,
-            Array<OneD, NekDouble>  &newarray,
-            Array<OneD, NekDouble>  &outarray)
-    {
-        int  nint    = min(m_pressureCalls,m_intSteps);
-        int nPts = newarray.num_elements();
-        
-        // Update oldarrays
-        RollOver(oldarrays);
-        Vmath::Vcopy(nPts, newarray, 1, oldarrays[0], 1);
-        
-        // Extrapolate to outarray
-        Vmath::Smul(nPts, StifflyStable_Betaq_Coeffs[nint-1][nint-1],
-                         oldarrays[nint-1],    1,
-                         outarray, 1);
-
-        for(int n = 0; n < nint-1; ++n)
-        {
-            Vmath::Svtvp(nPts, StifflyStable_Betaq_Coeffs[nint-1][n],
-                         oldarrays[n],1,outarray,1,
-                         outarray,1);
-        }        
-    }
-
->>>>>>> 50469556
 }
