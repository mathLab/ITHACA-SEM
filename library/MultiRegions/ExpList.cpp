///////////////////////////////////////////////////////////////////////////////
//
// File ExpList.cpp
//
// For more information, please see: http://www.nektar.info
//
// The MIT License
//
// Copyright (c) 2006 Division of Applied Mathematics, Brown University (USA),
// Department of Aeronautics, Imperial College London (UK), and Scientific
// Computing and Imaging Institute, University of Utah (USA).
//
// License for the specific language governing rights and limitations under
// Permission is hereby granted, free of charge, to any person obtaining a
// copy of this software and associated documentation files (the "Software"),
// to deal in the Software without restriction, including without limitation
// the rights to use, copy, modify, merge, publish, distribute, sublicense,
// and/or sell copies of the Software, and to permit persons to whom the
// Software is furnished to do so, subject to the following conditions:
//
// The above copyright notice and this permission notice shall be included
// in all copies or substantial portions of the Software.
//
// THE SOFTWARE IS PROVIDED "AS IS", WITHOUT WARRANTY OF ANY KIND, EXPRESS
// OR IMPLIED, INCLUDING BUT NOT LIMITED TO THE WARRANTIES OF MERCHANTABILITY,
// FITNESS FOR A PARTICULAR PURPOSE AND NONINFRINGEMENT. IN NO EVENT SHALL
// THE AUTHORS OR COPYRIGHT HOLDERS BE LIABLE FOR ANY CLAIM, DAMAGES OR OTHER
// LIABILITY, WHETHER IN AN ACTION OF CONTRACT, TORT OR OTHERWISE, ARISING
// FROM, OUT OF OR IN CONNECTION WITH THE SOFTWARE OR THE USE OR OTHER
// DEALINGS IN THE SOFTWARE.
//
// Description: Expansion list definition
//
///////////////////////////////////////////////////////////////////////////////

#include <MultiRegions/ExpList.h>
#include <LibUtilities/Communication/Comm.h>
#include <MultiRegions/GlobalLinSys.h>

#include <StdRegions/StdSegExp.h>
#include <StdRegions/StdTriExp.h>
#include <StdRegions/StdNodalTriExp.h>
#include <StdRegions/StdQuadExp.h>
#include <StdRegions/StdTetExp.h>
#include <StdRegions/StdPyrExp.h>
#include <StdRegions/StdPrismExp.h>
#include <StdRegions/StdHexExp.h>

#include <LocalRegions/MatrixKey.h>     // for MatrixKey
#include <LocalRegions/Expansion.h>     // for Expansion

#include <MultiRegions/AssemblyMap/AssemblyMapCG.h>  // for AssemblyMapCG, etc
#include <MultiRegions/AssemblyMap/AssemblyMapDG.h>  // for AssemblyMapCG, etc
#include <MultiRegions/GlobalLinSysKey.h>  // for GlobalLinSysKey
#include <MultiRegions/GlobalMatrix.h>  // for GlobalMatrix, etc
#include <MultiRegions/GlobalMatrixKey.h>  // for GlobalMatrixKey

#include <LibUtilities/LinearAlgebra/SparseMatrixFwd.hpp>
#include <LibUtilities/LinearAlgebra/NekTypeDefs.hpp>
#include <LibUtilities/LinearAlgebra/NekMatrix.hpp>

#include <Collections/CollectionOptimisation.h>
#include <Collections/Operator.h>

using namespace std;

namespace Nektar
{
    namespace MultiRegions
    {
        /**
         * @class ExpList
         * All multi-elemental expansions \f$u^{\delta}(\boldsymbol{x})\f$ can
         * be considered as the assembly of the various elemental contributions.
         * On a discrete level, this yields,
         * \f[u^{\delta}(\boldsymbol{x}_i)=\sum_{e=1}^{{N_{\mathrm{el}}}}
         * \sum_{n=0}^{N^{e}_m-1}\hat{u}_n^e\phi_n^e(\boldsymbol{x}_i).\f]
         * where \f${N_{\mathrm{el}}}\f$ is the number of elements and
         * \f$N^{e}_m\f$ is the local elemental number of expansion modes.
         * As it is the lowest level class, it contains the definition of the
         * common data and common routines to all multi-elemental expansions.
         *
         * The class stores a vector of expansions, \a m_exp, (each derived from
         * StdRegions#StdExpansion) which define the constituent components of
         * the domain. The coefficients from these expansions are concatenated
         * in \a m_coeffs, while the expansion evaluated at the quadrature
         * points is stored in \a m_phys.
         */

        /**
         * Creates an empty expansion list. The expansion list will typically be
         * populated by a derived class (namely one of MultiRegions#ExpList1D,
         * MultiRegions#ExpList2D or MultiRegions#ExpList3D).
         */
        ExpList::ExpList():
            m_comm(),
            m_session(),
            m_graph(),
            m_ncoeffs(0),
            m_npoints(0),
            m_coeffs(),
            m_phys(),
            m_physState(false),
            m_exp(MemoryManager<LocalRegions::ExpansionVector>
                      ::AllocateSharedPtr()),
            m_coeff_offset(),
            m_phys_offset(),
            m_offset_elmt_id(),
            m_blockMat(MemoryManager<BlockMatrixMap>::AllocateSharedPtr()),
            m_WaveSpace(false)
        {
            SetExpType(eNoType);
        }


        /**
         * Creates an empty expansion list. The expansion list will typically be
         * populated by a derived class (namely one of MultiRegions#ExpList1D,
         * MultiRegions#ExpList2D or MultiRegions#ExpList3D).
         */
        ExpList::ExpList(
                const LibUtilities::SessionReaderSharedPtr &pSession):
            m_comm(pSession->GetComm()),
            m_session(pSession),
            m_graph(),
            m_ncoeffs(0),
            m_npoints(0),
            m_coeffs(),
            m_phys(),
            m_physState(false),
            m_exp(MemoryManager<LocalRegions::ExpansionVector>
                      ::AllocateSharedPtr()),
            m_coeff_offset(),
            m_phys_offset(),
            m_offset_elmt_id(),
            m_blockMat(MemoryManager<BlockMatrixMap>::AllocateSharedPtr()),
            m_WaveSpace(false)
        {
            SetExpType(eNoType);
        }


        /**
         * Creates an empty expansion list. The expansion list will typically be
         * populated by a derived class (namely one of MultiRegions#ExpList1D,
         * MultiRegions#ExpList2D or MultiRegions#ExpList3D).
         */
        ExpList::ExpList(
                const LibUtilities::SessionReaderSharedPtr &pSession,
                const SpatialDomains::MeshGraphSharedPtr &pGraph):
            m_comm(pSession->GetComm()),
            m_session(pSession),
            m_graph(pGraph),
            m_ncoeffs(0),
            m_npoints(0),
            m_coeffs(),
            m_phys(),
            m_physState(false),
            m_exp(MemoryManager<LocalRegions::ExpansionVector>
                      ::AllocateSharedPtr()),
            m_coeff_offset(),
            m_phys_offset(),
            m_offset_elmt_id(),
            m_blockMat(MemoryManager<BlockMatrixMap>::AllocateSharedPtr()),
            m_WaveSpace(false)
        {
            SetExpType(eNoType);
        }
        
        /**
         * Copies the eIds elements from an existing expansion list.
         * @param   in              Source expansion list.
         * @param   in              elements that will be in the new exp list.
         */
        ExpList::ExpList(const ExpList &in, 
                         const std::vector<unsigned int> &eIDs,
                         const bool DeclareCoeffPhysArrays):
            m_comm(in.m_comm),
            m_session(in.m_session),
            m_graph(in.m_graph),
            m_ncoeffs(0),
            m_npoints(0),
            m_coeffs(),
            m_phys(),
            m_physState(false),
            m_exp(MemoryManager<LocalRegions::ExpansionVector>
                      ::AllocateSharedPtr()),
            m_coeff_offset(),
            m_phys_offset(),
            m_offset_elmt_id(),
            m_blockMat(MemoryManager<BlockMatrixMap>::AllocateSharedPtr()),
            m_WaveSpace(false)
        {
            SetExpType(eNoType);
            
            for (int i=0; i < eIDs.size(); ++i)
            {
                (*m_exp).push_back( (*(in.m_exp))[eIDs[i]]);
                m_ncoeffs += (*m_exp)[i]->GetNcoeffs();
                m_npoints += (*m_exp)[i]->GetTotPoints();
            }

            if(DeclareCoeffPhysArrays)
            {
                m_coeffs = Array<OneD, NekDouble>(m_ncoeffs, 0.0);
                m_phys   = Array<OneD, NekDouble>(m_npoints, 0.0);
            }
        }


        /**
         * Copies an existing expansion list.
         * @param   in              Source expansion list.
         */
        ExpList::ExpList(const ExpList &in, const bool DeclareCoeffPhysArrays):
            m_comm(in.m_comm),
            m_session(in.m_session),
            m_graph(in.m_graph),
            m_ncoeffs(in.m_ncoeffs),
            m_npoints(in.m_npoints),
            m_physState(false),
            m_exp(in.m_exp),
            m_collections(in.m_collections),
            m_coll_coeff_offset(in.m_coll_coeff_offset),
            m_coll_phys_offset(in.m_coll_phys_offset),
            m_coeff_offset(in.m_coeff_offset),
            m_phys_offset(in.m_phys_offset),
            m_offset_elmt_id(in.m_offset_elmt_id),
            m_globalOptParam(in.m_globalOptParam),
            m_blockMat(in.m_blockMat),
            m_WaveSpace(false)
        {
            SetExpType(eNoType);

            if(DeclareCoeffPhysArrays)
            {
                m_coeffs = Array<OneD, NekDouble>(m_ncoeffs, 0.0);
                m_phys   = Array<OneD, NekDouble>(m_npoints, 0.0);
            }
        }

        /**
         *
         */
        ExpansionType ExpList::GetExpType(void)
        {
            return m_expType;
        }

        /**
         *
         */
        void ExpList::SetExpType(ExpansionType Type)
        {
            m_expType = Type;
        }

        ExpList::~ExpList()
        {
        }

        /**
         * The integration is evaluated locally, that is
         * \f[\int
         *    f(\boldsymbol{x})d\boldsymbol{x}=\sum_{e=1}^{{N_{\mathrm{el}}}}
         * \left\{\int_{\Omega_e}f(\boldsymbol{x})d\boldsymbol{x}\right\},  \f]
         * where the integration over the separate elements is done by the
         * function StdRegions#StdExpansion#Integral, which discretely
         * evaluates the integral using Gaussian quadrature.
         *
         * Note that the array #m_phys should be filled with the values of the
         * function \f$f(\boldsymbol{x})\f$ at the quadrature points
         * \f$\boldsymbol{x}_i\f$.
         *
         * @return  The value of the discretely evaluated integral
         *          \f$\int f(\boldsymbol{x})d\boldsymbol{x}\f$.
         */
        NekDouble ExpList::PhysIntegral()
        {
            ASSERTL1(m_physState == true,
                     "local physical space is not true ");

            return PhysIntegral(m_phys);
        }


        /**
         * The integration is evaluated locally, that is
         * \f[\int
         *    f(\boldsymbol{x})d\boldsymbol{x}=\sum_{e=1}^{{N_{\mathrm{el}}}}
         * \left\{\int_{\Omega_e}f(\boldsymbol{x})d\boldsymbol{x}\right\},  \f]
         * where the integration over the separate elements is done by the
         * function StdRegions#StdExpansion#Integral, which discretely
         * evaluates the integral using Gaussian quadrature.
         *
         * @param   inarray         An array of size \f$Q_{\mathrm{tot}}\f$
         *                          containing the values of the function
         *                          \f$f(\boldsymbol{x})\f$ at the quadrature
         *                          points \f$\boldsymbol{x}_i\f$.
         * @return  The value of the discretely evaluated integral
         *          \f$\int f(\boldsymbol{x})d\boldsymbol{x}\f$.
         */
        NekDouble ExpList::PhysIntegral(
                                const Array<OneD, const NekDouble> &inarray)
        {
            int       i;
            NekDouble sum = 0.0;

            for(i = 0; i < (*m_exp).size(); ++i)
            {
                sum += (*m_exp)[i]->Integral(inarray + m_phys_offset[i]);
            }

            return sum;
        }


        /**
         * Retrieves the block matrix specified by \a bkey, and computes
         * \f$ y=Mx \f$.
         * @param   gkey        GlobalMatrixKey specifying the block matrix to
         *                      use in the matrix-vector multiply.
         * @param   inarray     Input vector \f$ x \f$.
         * @param   outarray    Output vector \f$ y \f$.
         */
        void ExpList::MultiplyByBlockMatrix(
                                const GlobalMatrixKey             &gkey,
                                const Array<OneD,const NekDouble> &inarray,
                                      Array<OneD,      NekDouble> &outarray)
        {
            // Retrieve the block matrix using the given key.
            const DNekScalBlkMatSharedPtr& blockmat = GetBlockMatrix(gkey);
            int nrows = blockmat->GetRows();
            int ncols = blockmat->GetColumns();

            // Create NekVectors from the given data arrays
            NekVector<NekDouble> in (ncols,inarray, eWrapper);
            NekVector<      NekDouble> out(nrows,outarray,eWrapper);

            // Perform matrix-vector multiply.
            out = (*blockmat)*in;
        }


        /**
         * The operation is evaluated locally for every element by the function
         * StdRegions#StdExpansion#IProductWRTBase.
         *
         * @param   inarray         An array of size \f$Q_{\mathrm{tot}}\f$
         *                          containing the values of the function
         *                          \f$f(\boldsymbol{x})\f$ at the quadrature
         *                          points \f$\boldsymbol{x}_i\f$.
         * @param   outarray        An array of size \f$N_{\mathrm{eof}}\f$
         *                          used to store the result.
         */
        void ExpList::v_IProductWRTBase_IterPerExp(
                                const Array<OneD, const NekDouble> &inarray,
                                      Array<OneD,       NekDouble> &outarray)
        {
            Array<OneD,NekDouble>  tmp;
            for (int i = 0; i < m_collections.size(); ++i)
            {

                m_collections[i].ApplyOperator(Collections::eIProductWRTBase,
                                               inarray + m_coll_phys_offset[i],
                                               tmp = outarray + m_coll_coeff_offset[i]);
            }
        }

        /**
         * The operation is evaluated locally for every element by the function
         * StdRegions#StdExpansion#IProductWRTDerivBase.
         *
         * @param   dir             {0,1} is the direction in which the
         *                          derivative of the basis should be taken
         * @param   inarray         An array of size \f$Q_{\mathrm{tot}}\f$
         *                          containing the values of the function
         *                          \f$f(\boldsymbol{x})\f$ at the quadrature
         *                          points \f$\boldsymbol{x}_i\f$.
         * @param   outarray        An array of size \f$N_{\mathrm{eof}}\f$
         *                          used to store the result.
         */
        void ExpList::IProductWRTDerivBase(const int dir,
                                           const Array<OneD, const NekDouble> &inarray,
                                           Array<OneD, NekDouble> &outarray)
        {
            int    i;

            Array<OneD,NekDouble> e_outarray;

            for(i = 0; i < (*m_exp).size(); ++i)
            {
                (*m_exp)[i]->IProductWRTDerivBase(dir,inarray+m_phys_offset[i],
                                                  e_outarray = outarray+m_coeff_offset[i]);
            }
        }


        /**
         * The operation is evaluated locally for every element by the function
         * StdRegions#StdExpansion#IProductWRTDerivBase.
         *
         * @param   inarray         An array of arrays of size \f$Q_{\mathrm{tot}}\f$
         *                          containing the values of the function
         *                          \f$f(\boldsymbol{x})\f$ at the quadrature
         *                          points \f$\boldsymbol{x}_i\f$ in dir directions.
         * @param   outarray        An array of size \f$N_{\mathrm{eof}}\f$
         *                          used to store the result.
         */
        void ExpList::IProductWRTDerivBase(const Array<OneD, const Array<OneD, NekDouble> > &inarray,
                                           Array<OneD, NekDouble> &outarray)
        {
            Array<OneD, NekDouble> tmp0,tmp1,tmp2;
            // assume coord dimension defines the size of Deriv Base
            int dim = GetCoordim(0);

            ASSERTL1(inarray.num_elements() >= dim,"inarray is not of sufficient dimension");

            switch(dim)
            {
            case 1:
                for (int i = 0; i < m_collections.size(); ++i)
                {
                    m_collections[i].ApplyOperator(
                                                   Collections::eIProductWRTDerivBase,
                                                   inarray[0] + m_coll_phys_offset[i],
                                                   tmp0 = outarray + m_coll_coeff_offset[i]);
                }
                break;
            case 2:
                for (int i = 0; i < m_collections.size(); ++i)
                {
                    m_collections[i].ApplyOperator(
                                                   Collections::eIProductWRTDerivBase,
                                                   inarray[0] + m_coll_phys_offset[i],
                                                   tmp0 = inarray[1] + m_coll_phys_offset[i],
                                                   tmp1 = outarray + m_coll_coeff_offset[i]);
                }
                break;
            case 3:
                for (int i = 0; i < m_collections.size(); ++i)
                {
                    m_collections[i].ApplyOperator(
                                                   Collections::eIProductWRTDerivBase,
                                                   inarray[0] + m_coll_phys_offset[i],
                                                   tmp0 = inarray[1] + m_coll_phys_offset[i],
                                                   tmp1 = inarray[2] + m_coll_phys_offset[i],
                                                   tmp2 = outarray + m_coll_coeff_offset[i]);
                }
                break;
            default:
                ASSERTL0(false,"Dimension of inarray not correct");
                break;
            }
        }
        /**
         * Given a function \f$f(\boldsymbol{x})\f$ evaluated at
         * the quadrature points, this function calculates the
         * derivatives \f$\frac{d}{dx_1}\f$, \f$\frac{d}{dx_2}\f$
         * and \f$\frac{d}{dx_3}\f$ of the function
         * \f$f(\boldsymbol{x})\f$ at the same quadrature
         * points. The local distribution of the quadrature points
         * allows an elemental evaluation of the derivative. This
         * is done by a call to the function
         * StdRegions#StdExpansion#PhysDeriv.
         *
         * @param   inarray         An array of size \f$Q_{\mathrm{tot}}\f$
         *                          containing the values of the function
         *                          \f$f(\boldsymbol{x})\f$ at the quadrature
         *                          points \f$\boldsymbol{x}_i\f$.
         * @param   out_d0          The discrete evaluation of the
         *                          derivative\f$\frac{d}{dx_1}\f$ will
         *                          be stored in this array of size
         *                          \f$Q_{\mathrm{tot}}\f$.
         * @param   out_d1          The discrete evaluation of the
         *                          derivative\f$\frac{d}{dx_2}\f$ will be
         *                          stored in this array of size
         *                          \f$Q_{\mathrm{tot}}\f$. Note that if no
         *                          memory is allocated for \a out_d1, the
         *                          derivative \f$\frac{d}{dx_2}\f$ will not be
         *                          calculated.
         * @param   out_d2          The discrete evaluation of the
         *                          derivative\f$\frac{d}{dx_3}\f$ will be
         *                          stored in this array of size
         *                          \f$Q_{\mathrm{tot}}\f$. Note that if no
         *                          memory is allocated for \a out_d2, the
         *                          derivative \f$\frac{d}{dx_3}\f$ will not be
         *                          calculated.
         */
        void ExpList::v_PhysDeriv(const Array<OneD, const NekDouble> &inarray,
                                  Array<OneD, NekDouble> &out_d0,
                                  Array<OneD, NekDouble> &out_d1,
                                  Array<OneD, NekDouble> &out_d2)
        {
            Array<OneD, NekDouble> e_out_d0;
            Array<OneD, NekDouble> e_out_d1;
            Array<OneD, NekDouble> e_out_d2;
            int offset;
            for (int i = 0; i < m_collections.size(); ++i)
            {
                offset   = m_coll_phys_offset[i];
                e_out_d0 = out_d0  + offset;
                e_out_d1 = out_d1  + offset;
                e_out_d2 = out_d2  + offset;

                m_collections[i].ApplyOperator(Collections::ePhysDeriv,
                                               inarray + offset,
                                               e_out_d0,e_out_d1, e_out_d2);

            }
        }

        void ExpList::v_PhysDeriv(const int dir,
                                  const Array<OneD, const NekDouble> &inarray,
                                  Array<OneD, NekDouble> &out_d)
        {
            Direction edir = DirCartesianMap[dir];
            v_PhysDeriv(edir, inarray,out_d);
        }

        void ExpList::v_PhysDeriv(Direction edir, const Array<OneD, const NekDouble> &inarray,
                Array<OneD, NekDouble> &out_d)
        {
            int i;
            if(edir==MultiRegions::eS)
            {
                Array<OneD, NekDouble> e_out_ds;
                for(i=0; i<(*m_exp).size(); ++i)
                {
                    e_out_ds = out_d + m_phys_offset[i];
                    (*m_exp)[i]->PhysDeriv_s(inarray+m_phys_offset[i],e_out_ds);
                }
            }
            else if(edir==MultiRegions::eN)
            {
                Array<OneD, NekDouble > e_out_dn;
                for(i=0; i<(*m_exp).size(); i++)
                {
                    e_out_dn = out_d +m_phys_offset[i];
                    (*m_exp)[i]->PhysDeriv_n(inarray+m_phys_offset[i],e_out_dn);
                }
            }
            else
            {
                // convert enum into int
                int intdir= (int)edir;
                Array<OneD, NekDouble> e_out_d;
                int offset;
                for (int i = 0; i < m_collections.size(); ++i)
                {
                    offset   = m_coll_phys_offset[i];
                    e_out_d  = out_d  + offset;

                    m_collections[i].ApplyOperator(Collections::ePhysDeriv,
                                                   intdir,
                                                   inarray + offset,
                                                   e_out_d);
                }
            }
        }

        void ExpList::v_CurlCurl(
                Array<OneD, Array<OneD, NekDouble> > &Vel,
                Array<OneD, Array<OneD, NekDouble> > &Q)
        {
            int nq = GetTotPoints();
            Array<OneD,NekDouble> Vx(nq);
            Array<OneD,NekDouble> Uy(nq);
            Array<OneD,NekDouble> Dummy(nq);

            bool halfMode = false;
            if ( GetExpType() == e3DH1D)
            {
                m_session->MatchSolverInfo("ModeType", "HalfMode",
                                           halfMode, false);
            }

            switch(GetExpType())
            {
<<<<<<< HEAD
                case e2D:
                {
                    PhysDeriv(DirCartesianMap[0], Vel[1], Vx);
                    PhysDeriv(DirCartesianMap[1], Vel[0], Uy);
=======
            case e2D:
                {
                    PhysDeriv(eX, Vel[eY], Vx);
                    PhysDeriv(eY, Vel[eX], Uy);
>>>>>>> 56cd9b16

                    Vmath::Vsub(nq, Vx, 1, Uy, 1, Dummy, 1);

                    PhysDeriv(Dummy,Q[1],Q[0]);

                    Vmath::Smul(nq, -1.0, Q[1], 1, Q[1], 1);
                }
                break;

                case e3D:
                case e3DH1D:
                case e3DH2D:
                {
                    Array<OneD,NekDouble> Vz(nq);
                    Array<OneD,NekDouble> Uz(nq);
                    Array<OneD,NekDouble> Wx(nq);
                    Array<OneD,NekDouble> Wy(nq);

                    PhysDeriv(Vel[0], Dummy, Uy, Uz);
                    PhysDeriv(Vel[1], Vx, Dummy, Vz);
                    PhysDeriv(Vel[2], Wx, Wy, Dummy);

                    Vmath::Vsub(nq, Wy, 1, Vz, 1, Q[0], 1);
                    Vmath::Vsub(nq, Uz, 1, Wx, 1, Q[1], 1);
                    Vmath::Vsub(nq, Vx, 1, Uy, 1, Q[2], 1);

                    PhysDeriv(Q[0], Dummy, Uy, Uz);
                    PhysDeriv(Q[1], Vx, Dummy, Vz);
                    PhysDeriv(Q[2], Wx, Wy, Dummy);

                    // For halfmode, need to change the sign of z derivatives
                    if (halfMode)
                    {
                        Vmath::Neg(nq, Uz, 1);
                        Vmath::Neg(nq, Vz, 1);
                    }

                    Vmath::Vsub(nq, Wy, 1, Vz, 1, Q[0], 1);
                    Vmath::Vsub(nq, Uz, 1, Wx, 1, Q[1], 1);
                    Vmath::Vsub(nq, Vx, 1, Uy, 1, Q[2], 1);
                }
                break;
                default:
                    ASSERTL0(0,"Dimension not supported");
                    break;
            }
        }

        /**
         * The coefficients of the function to be acted upon
         * should be contained in the \param inarray. The
         * resulting coefficients are stored in \param outarray
         *
         * @param   inarray         An array of size \f$N_{\mathrm{eof}}\f$
         *                          containing the inner product.
         */
        void ExpList::MultiplyByElmtInvMass(
                                            const Array<OneD, const NekDouble> &inarray,
                                            Array<OneD, NekDouble> &outarray)
        {
            GlobalMatrixKey mkey(StdRegions::eInvMass);
            const DNekScalBlkMatSharedPtr& InvMass = GetBlockMatrix(mkey);

            // Inverse mass matrix
            NekVector<NekDouble> out(m_ncoeffs,outarray,eWrapper);
            if(inarray.get() == outarray.get())
            {
                NekVector<NekDouble> in(m_ncoeffs,inarray); // copy data
                out = (*InvMass)*in;
            }
            else
            {
                NekVector<NekDouble> in(m_ncoeffs,inarray,eWrapper);
                out = (*InvMass)*in;
            }
        }

        /**
         * Given a function \f$u(\boldsymbol{x})\f$ defined at the
         * quadrature points, this function determines the
         * transformed elemental coefficients \f$\hat{u}_n^e\f$
         * employing a discrete elemental Galerkin projection from
         * physical space to coefficient space. For each element,
         * the operation is evaluated locally by the function
         * StdRegions#StdExpansion#IproductWRTBase followed by a
         * call to #MultiRegions#MultiplyByElmtInvMass.
         *
         * @param   inarray         An array of size \f$Q_{\mathrm{tot}}\f$
         *                          containing the values of the function
         *                          \f$f(\boldsymbol{x})\f$ at the quadrature
         *                          points \f$\boldsymbol{x}_i\f$.
         * @param   outarray        The resulting coefficients
         *                          \f$\hat{u}_n^e\f$ will be stored in this
         *                          array of size \f$N_{\mathrm{eof}}\f$.
         */
        void ExpList::v_FwdTrans_IterPerExp(const Array<OneD, const NekDouble> &inarray,
                                            Array<OneD, NekDouble> &outarray)
        {
            Array<OneD,NekDouble> f(m_ncoeffs);

            IProductWRTBase_IterPerExp(inarray,f);
            MultiplyByElmtInvMass(f,outarray);

        }

        void ExpList::FwdTrans_BndConstrained(
                                              const Array<OneD, const NekDouble>& inarray,
                                              Array<OneD, NekDouble> &outarray)
        {
            int i;

            Array<OneD,NekDouble> e_outarray;

            for(i= 0; i < (*m_exp).size(); ++i)
            {
                (*m_exp)[i]->FwdTrans_BndConstrained(inarray+m_phys_offset[i],
                                                     e_outarray = outarray+m_coeff_offset[i]);
            }
        }

        /**
         * This function smooth a field after some calculaitons which have
         * been done elementally.
         *
         * @param   field     An array containing the field in physical space
         *
         */
        void ExpList::v_SmoothField(Array<OneD, NekDouble> &field)
        {
            // Do nothing unless the method is implemented in the appropriate
            // class, i.e. ContField1D,ContField2D, etc.

            // So far it has been implemented just for ContField2D and
            // ContField3DHomogeneous1D

            // Block in case users try the smoothing with a modal expansion.
            // Maybe a different techique for the smoothing require
            // implementation for modal basis.

            ASSERTL0((*m_exp)[0]->GetBasisType(0)
                     == LibUtilities::eGLL_Lagrange ||
                     (*m_exp)[0]->GetBasisType(0)
                     == LibUtilities::eGauss_Lagrange,
                     "Smoothing is currently not allowed unless you are using "
                     "a nodal base for efficiency reasons. The implemented "
                     "smoothing technique requires the mass matrix inversion "
                     "which is trivial just for GLL_LAGRANGE_SEM and "
                     "GAUSS_LAGRANGE_SEMexpansions.");
        }


        /**
         * This function assembles the block diagonal matrix
         * \f$\underline{\boldsymbol{M}}^e\f$, which is the
         * concatenation of the local matrices
         * \f$\boldsymbol{M}^e\f$ of the type \a mtype, that is
         *
         * \f[
         * \underline{\boldsymbol{M}}^e = \left[
         * \begin{array}{cccc}
         * \boldsymbol{M}^1 & 0 & \hspace{3mm}0 \hspace{3mm}& 0 \\
         *  0 & \boldsymbol{M}^2 & 0 & 0 \\
         *  0 &  0 & \ddots &  0 \\
         *  0 &  0 & 0 & \boldsymbol{M}^{N_{\mathrm{el}}} \end{array}\right].\f]
         *
         * @param   mtype           the type of matrix to be assembled
         * @param   scalar          an optional parameter
         * @param   constant        an optional parameter
         */
        const DNekScalBlkMatSharedPtr ExpList::GenBlockMatrix(
                                                              const GlobalMatrixKey &gkey)
        {
            int i,cnt1;
            int n_exp = 0;
            DNekScalMatSharedPtr    loc_mat;
            DNekScalBlkMatSharedPtr BlkMatrix;
            map<int,int> elmt_id;
            LibUtilities::ShapeType ShapeType = gkey.GetShapeType();

            if(ShapeType != LibUtilities::eNoShapeType)
            {
                for(i = 0 ; i < (*m_exp).size(); ++i)
                {
                    if((*m_exp)[m_offset_elmt_id[i]]->DetShapeType()
                       == ShapeType)
                    {
                        elmt_id[n_exp++] = m_offset_elmt_id[i];
                    }
                }
            }
            else
            {
                n_exp = (*m_exp).size();
                for(i = 0; i < n_exp; ++i)
                {
                    elmt_id[i] = m_offset_elmt_id[i];
                }
            }

            Array<OneD,unsigned int> nrows(n_exp);
            Array<OneD,unsigned int> ncols(n_exp);

            switch(gkey.GetMatrixType())
            {
            case StdRegions::eBwdTrans:
                {
                    // set up an array of integers for block matrix construction
                    for(i = 0; i < n_exp; ++i)
                    {
                        nrows[i] = (*m_exp)[elmt_id.find(i)->second]->GetTotPoints();
                        ncols[i] = (*m_exp)[elmt_id.find(i)->second]->GetNcoeffs();
                    }
                }
                break;
            case StdRegions::eIProductWRTBase:
                {
                    // set up an array of integers for block matrix construction
                    for(i = 0; i < n_exp; ++i)
                    {
                        nrows[i] = (*m_exp)[elmt_id.find(i)->second]->GetNcoeffs();
                        ncols[i] = (*m_exp)[elmt_id.find(i)->second]->GetTotPoints();
                    }
                }
                break;
            case StdRegions::eMass:
            case StdRegions::eInvMass:
            case StdRegions::eHelmholtz:
            case StdRegions::eLaplacian:
            case StdRegions::eInvHybridDGHelmholtz:
                {
                    // set up an array of integers for block matrix construction
                    for(i = 0; i < n_exp; ++i)
                    {
                        nrows[i] = (*m_exp)[elmt_id.find(i)->second]->GetNcoeffs();
                        ncols[i] = (*m_exp)[elmt_id.find(i)->second]->GetNcoeffs();
                    }
                }
                break;

            case StdRegions::eHybridDGLamToU:
                {
                    // set up an array of integers for block matrix construction
                    for(i = 0; i < n_exp; ++i)
                    {
                        nrows[i] = (*m_exp)[elmt_id.find(i)->second]->GetNcoeffs();
                        ncols[i] = (*m_exp)[elmt_id.find(i)->second]->NumDGBndryCoeffs();
                    }
                }
                break;

            case StdRegions::eHybridDGHelmBndLam:
                {
                    // set up an array of integers for block matrix construction
                    for(i = 0; i < n_exp; ++i)
                    {
                        nrows[i] = (*m_exp)[elmt_id.find(i)->second]->NumDGBndryCoeffs();
                        ncols[i] = (*m_exp)[elmt_id.find(i)->second]->NumDGBndryCoeffs();
                    }
                }
                break;

            default:
                {
                    NEKERROR(ErrorUtil::efatal,
                             "Global Matrix creation not defined for this type "
                             "of matrix");
                }
            }

            MatrixStorage blkmatStorage = eDIAGONAL;
            BlkMatrix = MemoryManager<DNekScalBlkMat>
                ::AllocateSharedPtr(nrows,ncols,blkmatStorage);

            int nvarcoeffs = gkey.GetNVarCoeffs();
            int eid;
            Array<OneD, NekDouble> varcoeffs_wk;

            for(i = cnt1 = 0; i < n_exp; ++i)
            {
                // need to be initialised with zero size for non variable coefficient case
                StdRegions::VarCoeffMap varcoeffs;

                eid = elmt_id[i];
                if(nvarcoeffs>0)
                {
                    StdRegions::VarCoeffMap::const_iterator x;
                    for (x = gkey.GetVarCoeffs().begin(); x != gkey.GetVarCoeffs().end(); ++x)
                    {
                        varcoeffs[x->first] = x->second + m_phys_offset[eid];
                    }
                }

                LocalRegions::MatrixKey matkey(gkey.GetMatrixType(),
                                               (*m_exp)[eid]->DetShapeType(),
                                               *(*m_exp)[eid],
                                               gkey.GetConstFactors(),
                                               varcoeffs );

                loc_mat = boost::dynamic_pointer_cast<LocalRegions::Expansion>((*m_exp)[elmt_id.find(i)->second])->GetLocMatrix(matkey);
                BlkMatrix->SetBlock(i,i,loc_mat);
            }

            return BlkMatrix;
        }

        const DNekScalBlkMatSharedPtr& ExpList::GetBlockMatrix(
                                                               const GlobalMatrixKey &gkey)
        {
            BlockMatrixMap::iterator matrixIter = m_blockMat->find(gkey);

            if(matrixIter == m_blockMat->end())
            {
                return ((*m_blockMat)[gkey] = GenBlockMatrix(gkey));
            }
            else
            {
                return matrixIter->second;
            }
        }

        void ExpList::GeneralMatrixOp_IterPerExp(
                                                 const GlobalMatrixKey             &gkey,
                                                 const Array<OneD,const NekDouble> &inarray,
                                                 Array<OneD,      NekDouble> &outarray)
        {
            const Array<OneD, const bool>  doBlockMatOp
                        = m_globalOptParam->DoBlockMatOp(gkey.GetMatrixType());
            const Array<OneD, const int> num_elmts
                        = m_globalOptParam->GetShapeNumElements();

            Array<OneD,NekDouble> tmp_outarray;
            int cnt = 0;
            int eid;
            for(int n = 0; n < num_elmts.num_elements(); ++n)
            {
                if(doBlockMatOp[n])
                {
                    const LibUtilities::ShapeType vType
                                    = m_globalOptParam->GetShapeList()[n];
                    const MultiRegions::GlobalMatrixKey vKey(gkey, vType);
                    if (cnt < m_offset_elmt_id.num_elements())
                    {
                        eid = m_offset_elmt_id[cnt];
                        MultiplyByBlockMatrix(vKey,inarray + m_coeff_offset[eid],
                                              tmp_outarray = outarray + m_coeff_offset[eid]);
                        cnt += num_elmts[n];
                    }
                }
                else
                {
                    int i;
                    int nvarcoeffs = gkey.GetNVarCoeffs();

                    for(i= 0; i < num_elmts[n]; ++i)
                    {
                        // need to be initialised with zero size for non variable coefficient case
                        StdRegions::VarCoeffMap varcoeffs;

                        eid = m_offset_elmt_id[cnt++];
                        if(nvarcoeffs>0)
                        {
                            StdRegions::VarCoeffMap::const_iterator x;
                            for (x = gkey.GetVarCoeffs().begin(); x != gkey.GetVarCoeffs().end(); ++x)
                            {
                                varcoeffs[x->first] = x->second + m_phys_offset[eid];
                            }
                        }

                        StdRegions::StdMatrixKey mkey(gkey.GetMatrixType(),
                                                      (*m_exp)[eid]->DetShapeType(),
                                                      *((*m_exp)[eid]),
                                                      gkey.GetConstFactors(),varcoeffs);

                        (*m_exp)[eid]->GeneralMatrixOp(inarray + m_coeff_offset[eid],
                                                       tmp_outarray = outarray+m_coeff_offset[eid],
                                                       mkey);
                    }
                }
            }
        }

        /**
         * Retrieves local matrices from each expansion in the expansion list
         * and combines them together to generate a global matrix system.
         * @param   mkey        Matrix key for the matrix to be generated.
         * @param   locToGloMap Local to global mapping.
         * @returns Shared pointer to the generated global matrix.
         */
        GlobalMatrixSharedPtr ExpList::GenGlobalMatrix(
                                                       const GlobalMatrixKey &mkey,
                                                       const AssemblyMapCGSharedPtr &locToGloMap)
        {
            int i,j,n,gid1,gid2,cntdim1,cntdim2;
            NekDouble sign1,sign2;
            DNekScalMatSharedPtr loc_mat;

            unsigned int glob_rows;
            unsigned int glob_cols;
            unsigned int loc_rows;
            unsigned int loc_cols;

            bool assembleFirstDim;
            bool assembleSecondDim;

            switch(mkey.GetMatrixType())
            {
            case StdRegions::eBwdTrans:
                {
                    glob_rows = m_npoints;
                    glob_cols = locToGloMap->GetNumGlobalCoeffs();

                    assembleFirstDim  = false;
                    assembleSecondDim = true;
                }
                break;
            case StdRegions::eIProductWRTBase:
                {
                    glob_rows = locToGloMap->GetNumGlobalCoeffs();
                    glob_cols = m_npoints;

                    assembleFirstDim  = true;
                    assembleSecondDim = false;
                }
                break;
            case StdRegions::eMass:
            case StdRegions::eHelmholtz:
            case StdRegions::eLaplacian:
            case StdRegions::eHybridDGHelmBndLam:
                {
                    glob_rows = locToGloMap->GetNumGlobalCoeffs();
                    glob_cols = locToGloMap->GetNumGlobalCoeffs();

                    assembleFirstDim  = true;
                    assembleSecondDim = true;
                }
                break;
            default:
                {
                    NEKERROR(ErrorUtil::efatal,
                             "Global Matrix creation not defined for this type "
                             "of matrix");
                }
            }

            COOMatType spcoomat;
            CoordType  coord;

            int nvarcoeffs = mkey.GetNVarCoeffs();
            int eid;

            // fill global matrix
            for(n = cntdim1 = cntdim2 = 0; n < (*m_exp).size(); ++n)
            {
                // need to be initialised with zero size for non variable coefficient case
                StdRegions::VarCoeffMap varcoeffs;

                eid = m_offset_elmt_id[n];
                if(nvarcoeffs>0)
                {
                    StdRegions::VarCoeffMap::const_iterator x;
                    for (x = mkey.GetVarCoeffs().begin(); x != mkey.GetVarCoeffs().end(); ++x)
                    {
                        varcoeffs[x->first] = x->second + m_phys_offset[eid];
                    }
                }

                LocalRegions::MatrixKey matkey(mkey.GetMatrixType(),
                                              (*m_exp)[eid]->DetShapeType(),
                                              *((*m_exp)[eid]),
                                              mkey.GetConstFactors(),varcoeffs);

                loc_mat = boost::dynamic_pointer_cast<LocalRegions::Expansion>((*m_exp)[m_offset_elmt_id[n]])->GetLocMatrix(matkey);

                loc_rows = loc_mat->GetRows();
                loc_cols = loc_mat->GetColumns();

                for(i = 0; i < loc_rows; ++i)
                {
                    if(assembleFirstDim)
                    {
                        gid1  = locToGloMap->GetLocalToGlobalMap (cntdim1 + i);
                        sign1 = locToGloMap->GetLocalToGlobalSign(cntdim1 + i);
                    }
                    else
                    {
                        gid1  = cntdim1 + i;
                        sign1 = 1.0;
                    }

                    for(j = 0; j < loc_cols; ++j)
                    {
                        if(assembleSecondDim)
                        {
                            gid2  = locToGloMap
                                ->GetLocalToGlobalMap(cntdim2 + j);
                            sign2 = locToGloMap
                                ->GetLocalToGlobalSign(cntdim2 + j);
                        }
                        else
                        {
                            gid2  = cntdim2 + j;
                            sign2 = 1.0;
                        }

                        // sparse matrix fill
                        coord = make_pair(gid1,gid2);
                        if( spcoomat.count(coord) == 0 )
                        {
                            spcoomat[coord] = sign1*sign2*(*loc_mat)(i,j);
                        }
                        else
                        {
                            spcoomat[coord] += sign1*sign2*(*loc_mat)(i,j);
                        }
                    }
                }
                cntdim1 += loc_rows;
                cntdim2 += loc_cols;
            }

            return MemoryManager<GlobalMatrix>
                ::AllocateSharedPtr(m_session,glob_rows,glob_cols,spcoomat);
        }


        DNekMatSharedPtr ExpList::GenGlobalMatrixFull(const GlobalLinSysKey &mkey, const AssemblyMapCGSharedPtr &locToGloMap)
        {
            int i,j,n,gid1,gid2,loc_lda,eid;
            NekDouble sign1,sign2,value;
            DNekScalMatSharedPtr loc_mat;

            int totDofs     = locToGloMap->GetNumGlobalCoeffs();
            int NumDirBCs   = locToGloMap->GetNumGlobalDirBndCoeffs();

            unsigned int rows = totDofs - NumDirBCs;
            unsigned int cols = totDofs - NumDirBCs;
            NekDouble zero = 0.0;

            DNekMatSharedPtr Gmat;
            int bwidth = locToGloMap->GetFullSystemBandWidth();

            int nvarcoeffs = mkey.GetNVarCoeffs();
            MatrixStorage matStorage;

            map<int, RobinBCInfoSharedPtr> RobinBCInfo = GetRobinBCInfo();

            switch(mkey.GetMatrixType())
            {
                // case for all symmetric matices
            case StdRegions::eHelmholtz:
            case StdRegions::eLaplacian:
                if( (2*(bwidth+1)) < rows)
                {
                    matStorage = ePOSITIVE_DEFINITE_SYMMETRIC_BANDED;
                    Gmat = MemoryManager<DNekMat>::AllocateSharedPtr(rows,cols,zero,matStorage,bwidth,bwidth);
                }
                else
                {
                    matStorage = ePOSITIVE_DEFINITE_SYMMETRIC;
                    Gmat = MemoryManager<DNekMat>::AllocateSharedPtr(rows,cols,zero,matStorage);
                }

                break;
            default: // Assume general matrix - currently only set up for full invert
                {
                    matStorage = eFULL;
                    Gmat = MemoryManager<DNekMat>::AllocateSharedPtr(rows,cols,zero,matStorage);
                }
            }

            // fill global symmetric matrix
            for(n = 0; n < (*m_exp).size(); ++n)
            {
                // need to be initialised with zero size for non variable coefficient case
                StdRegions::VarCoeffMap varcoeffs;

                eid = m_offset_elmt_id[n];
                if(nvarcoeffs>0)
                {
                    StdRegions::VarCoeffMap::const_iterator x;
                    for (x = mkey.GetVarCoeffs().begin(); x != mkey.GetVarCoeffs().end(); ++x)
                    {
                        varcoeffs[x->first] = x->second + m_phys_offset[eid];
                    }
                }

                LocalRegions::MatrixKey matkey(mkey.GetMatrixType(),
                                              (*m_exp)[eid]->DetShapeType(),
                                              *((*m_exp)[eid]),
                                              mkey.GetConstFactors(),varcoeffs);

                loc_mat = boost::dynamic_pointer_cast<LocalRegions::Expansion>((*m_exp)[n])->GetLocMatrix(matkey);


                if(RobinBCInfo.count(n) != 0) // add robin mass matrix
                {
                    RobinBCInfoSharedPtr rBC;

                    // declare local matrix from scaled matrix.
                    int rows = loc_mat->GetRows();
                    int cols = loc_mat->GetColumns();
                    const NekDouble *dat = loc_mat->GetRawPtr();
                    DNekMatSharedPtr new_mat = MemoryManager<DNekMat>::AllocateSharedPtr(rows,cols,dat);
                    Blas::Dscal(rows*cols,loc_mat->Scale(),new_mat->GetRawPtr(),1);

                    // add local matrix contribution
                    for(rBC = RobinBCInfo.find(n)->second;rBC; rBC = rBC->next)
                    {
                        (*m_exp)[n]->AddRobinMassMatrix(rBC->m_robinID,rBC->m_robinPrimitiveCoeffs,new_mat);
                    }

                    NekDouble one = 1.0;
                    // redeclare loc_mat to point to new_mat plus the scalar.
                    loc_mat = MemoryManager<DNekScalMat>::AllocateSharedPtr(one,new_mat);
                }

                loc_lda = loc_mat->GetColumns();

                for(i = 0; i < loc_lda; ++i)
                {
                    gid1 = locToGloMap->GetLocalToGlobalMap(m_coeff_offset[n] + i) - NumDirBCs;
                    sign1 =  locToGloMap->GetLocalToGlobalSign(m_coeff_offset[n] + i);
                    if(gid1 >= 0)
                    {
                        for(j = 0; j < loc_lda; ++j)
                        {
                            gid2 = locToGloMap->GetLocalToGlobalMap(m_coeff_offset[n] + j) - NumDirBCs;
                            sign2 = locToGloMap->GetLocalToGlobalSign(m_coeff_offset[n] + j);
                            if(gid2 >= 0)
                            {
                                // When global matrix is symmetric,
                                // only add the value for the upper
                                // triangular part in order to avoid
                                // entries to be entered twice
                                if((matStorage == eFULL)||(gid2 >= gid1))
                                {
                                    value = Gmat->GetValue(gid1,gid2) + sign1*sign2*(*loc_mat)(i,j);
                                    Gmat->SetValue(gid1,gid2,value);
                                }
                            }
                        }
                    }
                }
            }

            return Gmat;
        }


        /**
         * Consider a linear system
         * \f$\boldsymbol{M\hat{u}}_g=\boldsymbol{f}\f$ to be solved. Dependent
         * on the solution method, this function constructs
         * - <b>The full linear system</b><BR>
         *   A call to the function #GenGlobalLinSysFullDirect
         * - <b>The statically condensed linear system</b><BR>
         *   A call to the function #GenGlobalLinSysStaticCond
         *
         * @param   mkey            A key which uniquely defines the global
         *                          matrix to be constructed.
         * @param   locToGloMap     Contains the mapping array and required
         *                          information for the transformation from
         *                          local to global degrees of freedom.
         * @return  (A shared pointer to) the global linear system in
         *          required format.
         */
        GlobalLinSysSharedPtr ExpList::GenGlobalLinSys(
                    const GlobalLinSysKey &mkey,
                    const AssemblyMapCGSharedPtr &locToGloMap)
        {
            GlobalLinSysSharedPtr returnlinsys;
            boost::shared_ptr<ExpList> vExpList = GetSharedThisPtr();

            MultiRegions::GlobalSysSolnType vType = mkey.GetGlobalSysSolnType();

            if (vType >= eSIZE_GlobalSysSolnType)
            {
                ASSERTL0(false,"Matrix solution type not defined");
            }
            std::string vSolnType = MultiRegions::GlobalSysSolnTypeMap[vType];

            return GetGlobalLinSysFactory().CreateInstance( vSolnType, mkey,
                                                        vExpList,  locToGloMap);
        }

        GlobalLinSysSharedPtr ExpList::GenGlobalBndLinSys(
                    const GlobalLinSysKey     &mkey,
                    const AssemblyMapSharedPtr &locToGloMap)
        {
            boost::shared_ptr<ExpList> vExpList = GetSharedThisPtr();
            const map<int,RobinBCInfoSharedPtr> vRobinBCInfo = GetRobinBCInfo();

            MultiRegions::GlobalSysSolnType vType = mkey.GetGlobalSysSolnType();

            if (vType >= eSIZE_GlobalSysSolnType)
            {
                ASSERTL0(false,"Matrix solution type not defined");
            }
            std::string vSolnType = MultiRegions::GlobalSysSolnTypeMap[vType];

            return GetGlobalLinSysFactory().CreateInstance(vSolnType,mkey,
                                                        vExpList,locToGloMap);
        }


        /**
         * Given the elemental coefficients \f$\hat{u}_n^e\f$ of
         * an expansion, this function evaluates the spectral/hp
         * expansion \f$u^{\delta}(\boldsymbol{x})\f$ at the
         * quadrature points \f$\boldsymbol{x}_i\f$. The operation
         * is evaluated locally by the elemental function
         * StdRegions#StdExpansion#BwdTrans.
         *
         * @param   inarray         An array of size \f$N_{\mathrm{eof}}\f$
         *                          containing the local coefficients
         *                          \f$\hat{u}_n^e\f$.
         * @param   outarray        The resulting physical values at the
         *                          quadrature points
         *                          \f$u^{\delta}(\boldsymbol{x}_i)\f$
         *                          will be stored in this array of size
         *                          \f$Q_{\mathrm{tot}}\f$.
         */
        void ExpList::v_BwdTrans_IterPerExp(const Array<OneD, const NekDouble> &inarray,
                                            Array<OneD, NekDouble> &outarray)
        {
            Array<OneD, NekDouble> tmp;
            for (int i = 0; i < m_collections.size(); ++i)
            {
                m_collections[i].ApplyOperator(Collections::eBwdTrans,
                                               inarray + m_coll_coeff_offset[i],
                                               tmp = outarray + m_coll_phys_offset[i]);
            }
        }

        LocalRegions::ExpansionSharedPtr& ExpList::GetExp(
                    const Array<OneD, const NekDouble> &gloCoord)
        {
            Array<OneD, NekDouble> stdCoord(GetCoordim(0),0.0);
            for (int i = 0; i < (*m_exp).size(); ++i)
            {
                if ((*m_exp)[i]->GetGeom()->ContainsPoint(gloCoord))
                {
                    return (*m_exp)[i];
                }
            }
            ASSERTL0(false, "Cannot find element for this point.");
            return (*m_exp)[0]; // avoid warnings
        }


        /**
         * @todo need a smarter search here that first just looks at bounding
         * vertices - suggest first seeing if point is within 10% of
         * region defined by vertices. The do point search.
         */
        int ExpList::GetExpIndex(
                                 const Array<OneD, const NekDouble> &gloCoord,
                                 NekDouble tol,
                                 bool returnNearestElmt)
        {
            Array<OneD, NekDouble> Lcoords(gloCoord.num_elements());

            return GetExpIndex(gloCoord,Lcoords,tol,returnNearestElmt);
        }


        int ExpList::GetExpIndex(const Array<OneD, const NekDouble> &gloCoords,
                                 Array<OneD, NekDouble> &locCoords,
                                 NekDouble tol,
                                 bool returnNearestElmt)
        {
            NekDouble nearpt = 1e6;

            if (GetNumElmts() == 0)
            {
                return -1;
            }
            std::vector<std::pair<int,NekDouble> > elmtIdDist;

            // Manifold case (point may match multiple elements)
            if (GetExp(0)->GetCoordim() > GetExp(0)->GetShapeDimension())
            {
                SpatialDomains::PointGeomSharedPtr v;
                SpatialDomains::PointGeom w;
                NekDouble dist = 0.0;

                // Scan all elements and store those which may contain the point
                for (int i = 0; i < (*m_exp).size(); ++i)
                {
                    if ((*m_exp)[i]->GetGeom()->ContainsPoint(gloCoords,
                                                              locCoords,
                                                              tol, nearpt))
                    {
                        w.SetX(gloCoords[0]);
                        w.SetY(gloCoords[1]);
                        w.SetZ(gloCoords[2]);

                        // Find closest vertex
                        for (int j = 0; j < (*m_exp)[i]->GetNverts(); ++j) {
                            v = m_graph->GetVertex(
                                            (*m_exp)[i]->GetGeom()->GetVid(j));
                            if (j == 0 || dist > v->dist(w))
                            {
                                dist = v->dist(w);
                            }
                        }
                        elmtIdDist.push_back(
                                    std::pair<int, NekDouble>(i, dist));
                    }
                }

                // Find nearest element
                if (!elmtIdDist.empty())
                {
                    int         min_id = elmtIdDist[0].first;
                    NekDouble   min_d  = elmtIdDist[0].second;

                    for (int i = 1; i < elmtIdDist.size(); ++i)
                    {
                        if (elmtIdDist[i].second < min_d) {
                            min_id = elmtIdDist[i].first;
                            min_d = elmtIdDist[i].second;
                        }
                    }

                    // retrieve local coordinate of point
                    (*m_exp)[min_id]->GetGeom()->GetLocCoords(gloCoords,
                                                              locCoords);
                    return min_id;
                }
                else
                {
                    return -1;
                }
            }
            // non-embedded mesh (point can only match one element)
            else
            {
                static int start = 0;
                int min_id  = 0;
                NekDouble nearpt_min = 1e6;
                Array<OneD, NekDouble> savLocCoords(locCoords.num_elements());

                // restart search from last found value
                for (int i = start; i < (*m_exp).size(); ++i)
                {
                    if ((*m_exp)[i]->GetGeom()->ContainsPoint(gloCoords, 
                                                              locCoords,
                                                              tol, nearpt))
                    {
                        start = i;
                        return i;
                    }
                    else
                    {
                        if(nearpt < nearpt_min)
                        {
                            min_id    = i;
                            nearpt_min = nearpt;
                            Vmath::Vcopy(locCoords.num_elements(),locCoords,1,savLocCoords,1);
                        }
                    }
                }

                for (int i = 0; i < start; ++i)
                {
                    if ((*m_exp)[i]->GetGeom()->ContainsPoint(gloCoords, 
                                                              locCoords,
                                                              tol, nearpt))
                    {
                        start = i;
                        return i;
                    }
                    else
                    {
                        if(nearpt < nearpt_min)
                        {
                            min_id    = i;
                            nearpt_min = nearpt;
                            Vmath::Vcopy(locCoords.num_elements(),
                                         locCoords,1,savLocCoords,1);
                        }
                    }
                }

                if(returnNearestElmt)
                {

                    std::string msg = "Failed to find point within element to tolerance of "
                        + boost::lexical_cast<std::string>(tol)
                        + " using local point ("
                        + boost::lexical_cast<std::string>(locCoords[0]) +","
                        + boost::lexical_cast<std::string>(locCoords[1]) +","
                        + boost::lexical_cast<std::string>(locCoords[1]) 
                        + ") in element: "
                        + boost::lexical_cast<std::string>(min_id);
                    WARNINGL1(false,msg.c_str());
                    
                    Vmath::Vcopy(locCoords.num_elements(),savLocCoords,1,locCoords,1);
                    return min_id;
                }
                else
                {
                    return -1;
                }

            }
        }


        /**
         * Configures geometric info, such as tangent direction, on each
         * expansion.
         * @param   graph2D         Mesh
         */
        void ExpList::ApplyGeomInfo()
        {

        }

        /**
         * @brief Reset geometry information, metrics, matrix managers and
         * geometry information.
         *
         * This routine clears all matrix managers and resets all geometry
         * information, which allows the geometry information to be dynamically
         * updated as the solver is run.
         */
        void ExpList::v_Reset()
        {
            // Reset matrix managers.
            LibUtilities::NekManager<LocalRegions::MatrixKey,
                DNekScalMat, LocalRegions::MatrixKey::opLess>::ClearManager();
            LibUtilities::NekManager<LocalRegions::MatrixKey,
                DNekScalBlkMat, LocalRegions::MatrixKey::opLess>::ClearManager();

            // Loop over all elements and reset geometry information.
            for (int i = 0; i < m_exp->size(); ++i)
            {
                (*m_exp)[i]->GetGeom()->Reset(m_graph->GetCurvedEdges(),
                                              m_graph->GetCurvedFaces());
            }

            // Loop over all elements and rebuild geometric factors.
            for (int i = 0; i < m_exp->size(); ++i)
            {
                (*m_exp)[i]->Reset();
            }
        }

        /**
         * Write Tecplot Files Header
         * @param   outfile Output file name.
         * @param   var                 variables names
         */
        void ExpList::v_WriteTecplotHeader(std::ostream &outfile,
                                           std::string    var)
        {
            if (GetNumElmts() == 0)
            {
                return;
            }

            int coordim  = GetExp(0)->GetCoordim();
            char vars[3] = { 'x', 'y', 'z' };

            if (m_expType == e3DH1D)
            {
                coordim += 1;
            }
            else if (m_expType == e3DH2D)
            {
                coordim += 2;
            }

            outfile << "Variables = x";
            for (int i = 1; i < coordim; ++i)
            {
                outfile << ", " << vars[i];
            }

            if (var.size() > 0)
            {
                outfile << ", " << var;
            }

            outfile << std::endl << std::endl;
        }

        /**
         * Write Tecplot Files Zone
         * @param   outfile    Output file name.
         * @param   expansion  Expansion that is considered
         */
        void ExpList::v_WriteTecplotZone(std::ostream &outfile, int expansion)
        {
            int i, j;
            int coordim = GetCoordim(0);
            int nPoints = GetTotPoints();
            int nBases  = (*m_exp)[0]->GetNumBases();
            int numBlocks = 0;

            Array<OneD, Array<OneD, NekDouble> > coords(3);

            if (expansion == -1)
            {
                nPoints = GetTotPoints();

                coords[0] = Array<OneD, NekDouble>(nPoints);
                coords[1] = Array<OneD, NekDouble>(nPoints);
                coords[2] = Array<OneD, NekDouble>(nPoints);

                GetCoords(coords[0], coords[1], coords[2]);

                for (i = 0; i < m_exp->size(); ++i)
                {
                    int numInt = 1;

                    for (j = 0; j < nBases; ++j)
                    {
                        numInt *= (*m_exp)[i]->GetNumPoints(j)-1;
                    }

                    numBlocks += numInt;
                }
            }
            else
            {
                nPoints = (*m_exp)[expansion]->GetTotPoints();

                coords[0] = Array<OneD, NekDouble>(nPoints);
                coords[1] = Array<OneD, NekDouble>(nPoints);
                coords[2] = Array<OneD, NekDouble>(nPoints);

                (*m_exp)[expansion]->GetCoords(coords[0], coords[1], coords[2]);

                numBlocks = 1;
                for (j = 0; j < nBases; ++j)
                {
                    numBlocks *= (*m_exp)[expansion]->GetNumPoints(j)-1;
                }
            }

            if (m_expType == e3DH1D)
            {
                nBases += 1;
                coordim += 1;
                int nPlanes = GetZIDs().num_elements();
                NekDouble tmp = numBlocks * (nPlanes-1.0) / nPlanes;
                numBlocks = (int)tmp;
            }
            else if (m_expType == e3DH2D)
            {
                nBases    += 2;
                coordim += 1;
            }

            outfile << "Zone, N=" << nPoints << ", E="
                    << numBlocks << ", F=FEBlock" ;

            switch(nBases)
            {
                case 2:
                    outfile << ", ET=QUADRILATERAL" << std::endl;
                    break;
                case 3:
                    outfile << ", ET=BRICK" << std::endl;
                    break;
                default:
                    ASSERTL0(false,"Not set up for this type of output");
                    break;
            }

            // Write out coordinates
            for (j = 0; j < coordim; ++j)
            {
                for (i = 0; i < nPoints; ++i)
                {
                    outfile << coords[j][i] << " ";
                    if (i % 1000 == 0 && i)
                    {
                        outfile << std::endl;
                    }
                }
                outfile << std::endl;
            }
        }

        void ExpList::v_WriteTecplotConnectivity(std::ostream &outfile,
                                                 int expansion)
        {
            int i,j,k,l;
            int nbase = (*m_exp)[0]->GetNumBases();
            int cnt = 0;

            boost::shared_ptr<LocalRegions::ExpansionVector> exp = m_exp;

            if (expansion != -1)
            {
                exp = boost::shared_ptr<LocalRegions::ExpansionVector>(
                    new LocalRegions::ExpansionVector(1));
                (*exp)[0] = (*m_exp)[expansion];
            }

            if (nbase == 2)
            {
                for(i = 0; i < (*exp).size(); ++i)
                {
                    const int np0 = (*exp)[i]->GetNumPoints(0);
                    const int np1 = (*exp)[i]->GetNumPoints(1);

                    for(j = 1; j < np1; ++j)
                    {
                        for(k = 1; k < np0; ++k)
                        {
                            outfile << cnt + (j-1)*np0 + k   << " ";
                            outfile << cnt + (j-1)*np0 + k+1 << " ";
                            outfile << cnt +  j   *np0 + k+1 << " ";
                            outfile << cnt +  j   *np0 + k   << endl;
                        }
                    }

                    cnt += np0*np1;
                }
            }
            else if (nbase == 3)
            {
                for(i = 0; i < (*exp).size(); ++i)
                {
                    const int np0 = (*exp)[i]->GetNumPoints(0);
                    const int np1 = (*exp)[i]->GetNumPoints(1);
                    const int np2 = (*exp)[i]->GetNumPoints(2);
                    const int np01 = np0*np1;

                    for(j = 1; j < np2; ++j)
                    {
                        for(k = 1; k < np1; ++k)
                        {
                            for(l = 1; l < np0; ++l)
                            {
                                outfile << cnt + (j-1)*np01 + (k-1)*np0 + l   << " ";
                                outfile << cnt + (j-1)*np01 + (k-1)*np0 + l+1 << " ";
                                outfile << cnt + (j-1)*np01 +  k   *np0 + l+1 << " ";
                                outfile << cnt + (j-1)*np01 +  k   *np0 + l   << " ";
                                outfile << cnt +  j   *np01 + (k-1)*np0 + l   << " ";
                                outfile << cnt +  j   *np01 + (k-1)*np0 + l+1 << " ";
                                outfile << cnt +  j   *np01 +  k   *np0 + l+1 << " ";
                                outfile << cnt +  j   *np01 +  k   *np0 + l   << endl;
                            }
                        }
                    }
                    cnt += np0*np1*np2;
                }
            }
            else
            {
                ASSERTL0(false,"Not set up for this dimension");
            }
        }

        /**
         * Write Tecplot Files Field
         * @param   outfile    Output file name.
         * @param   expansion  Expansion that is considered
         */
        void ExpList::v_WriteTecplotField(std::ostream &outfile, int expansion)
        {
            if (expansion == -1)
            {
                int totpoints = GetTotPoints();
                if(m_physState == false)
                {
                    BwdTrans(m_coeffs,m_phys);
                }

                for(int i = 0; i < totpoints; ++i)
                {
                    outfile << m_phys[i] << " ";
                    if(i % 1000 == 0 && i)
                    {
                        outfile << std::endl;
                    }
                }
                outfile << std::endl;

            }
            else
            {
                int nPoints = (*m_exp)[expansion]->GetTotPoints();

                for (int i = 0; i < nPoints; ++i)
                {
                    outfile << m_phys[i + m_phys_offset[expansion]] << " ";
                }

                outfile << std::endl;
            }
        }

        void ExpList::WriteVtkHeader(std::ostream &outfile)
        {
            outfile << "<?xml version=\"1.0\"?>" << endl;
            outfile << "<VTKFile type=\"UnstructuredGrid\" version=\"0.1\" "
                    << "byte_order=\"LittleEndian\">" << endl;
            outfile << "  <UnstructuredGrid>" << endl;
        }

        void ExpList::WriteVtkFooter(std::ostream &outfile)
        {
            outfile << "  </UnstructuredGrid>" << endl;
            outfile << "</VTKFile>" << endl;
        }

        void ExpList::v_WriteVtkPieceHeader(std::ostream &outfile, int expansion, int istrip)
        {
            ASSERTL0(false, "Routine not implemented for this expansion.");
        }

        void ExpList::WriteVtkPieceFooter(std::ostream &outfile, int expansion)
        {
            outfile << "      </PointData>" << endl;
            outfile << "    </Piece>" << endl;
        }

        void ExpList::v_WriteVtkPieceData(std::ostream &outfile, int expansion,
                                        std::string var)
        {
            int i;
            int nq = (*m_exp)[expansion]->GetTotPoints();

            // printing the fields of that zone
            outfile << "        <DataArray type=\"Float64\" Name=\""
                    << var << "\">" << endl;
            outfile << "          ";
            const Array<OneD, NekDouble> phys = m_phys + m_phys_offset[expansion];
            for(i = 0; i < nq; ++i)
            {
                outfile << (fabs(phys[i]) < NekConstants::kNekZeroTol ? 0 : phys[i]) << " ";
            }
            outfile << endl;
            outfile << "        </DataArray>" << endl;
        }

        /**
         * Given a spectral/hp approximation
         * \f$u^{\delta}(\boldsymbol{x})\f$ evaluated at the quadrature points
         * (which should be contained in #m_phys), this function calculates the
         * \f$L_\infty\f$ error of this approximation with respect to an exact
         * solution. The local distribution of the quadrature points allows an
         * elemental evaluation of this operation through the functions
         * StdRegions#StdExpansion#Linf.
         *
         * The exact solution, also evaluated at the quadrature
         * points, should be contained in the variable #m_phys of
         * the ExpList object \a Sol.
         *
         * @param   soln            A 1D array, containing the discrete
         *                          evaluation of the exact solution at the
         *                          quadrature points in its array #m_phys.
         * @return  The \f$L_\infty\f$ error of the approximation.
         */
        NekDouble ExpList::Linf(
            const Array<OneD, const NekDouble> &inarray,
            const Array<OneD, const NekDouble> &soln)
        {
            NekDouble err = 0.0;

            if (soln == NullNekDouble1DArray)
            {
                err = Vmath::Vmax(m_npoints, inarray, 1);
            }
            else
            {
                for (int i = 0; i < m_npoints; ++i)
                {
                    err = max(err, abs(inarray[i] - soln[i]));
                }
            }

            m_comm->GetRowComm()->AllReduce(err, LibUtilities::ReduceMax);

            return err;
        }

        /**
         * Given a spectral/hp approximation \f$u^{\delta}(\boldsymbol{x})\f$
         * evaluated at the quadrature points (which should be contained in
         * #m_phys), this function calculates the \f$L_2\f$ error of this
         * approximation with respect to an exact solution. The local
         * distribution of the quadrature points allows an elemental evaluation
         * of this operation through the functions StdRegions#StdExpansion#L2.
         *
         * The exact solution, also evaluated at the quadrature points, should
         * be contained in the variable #m_phys of the ExpList object \a Sol.
         *
         * @param   Sol             An ExpList, containing the discrete
         *                          evaluation of the exact solution at the
         *                          quadrature points in its array #m_phys.
         * @return  The \f$L_2\f$ error of the approximation.
         */
        NekDouble ExpList::v_L2(
            const Array<OneD, const NekDouble> &inarray,
            const Array<OneD, const NekDouble> &soln)
        {
            NekDouble err = 0.0, errl2;
            int    i;

            if (soln == NullNekDouble1DArray)
            {
                for (i = 0; i < (*m_exp).size(); ++i)
                {
                    errl2 = (*m_exp)[i]->L2(inarray + m_phys_offset[i]);
                    err += errl2*errl2;
                }
            }
            else
            {
                for (i = 0; i < (*m_exp).size(); ++i)
                {
                    errl2 = (*m_exp)[i]->L2(inarray + m_phys_offset[i],
                                            soln    + m_phys_offset[i]);
                    err += errl2*errl2;
                }
            }

            m_comm->GetRowComm()->AllReduce(err, LibUtilities::ReduceSum);

            return sqrt(err);
        }

        NekDouble ExpList::v_Integral(const Array<OneD, const NekDouble> &inarray)
        {
            NekDouble err = 0.0;
            int       i   = 0;

            for (i = 0; i < (*m_exp).size(); ++i)
            {
                err += (*m_exp)[m_offset_elmt_id[i]]->Integral(inarray + m_phys_offset[i]);
            }
            m_comm->GetRowComm()->AllReduce(err, LibUtilities::ReduceSum);

            return err;
        }

        Array<OneD, const NekDouble> ExpList::v_HomogeneousEnergy (void)
        {
            ASSERTL0(false,
                     "This method is not defined or valid for this class type");
            Array<OneD, NekDouble> NoEnergy(1,0.0);
            return NoEnergy;
        }

        LibUtilities::TranspositionSharedPtr ExpList::v_GetTransposition(void)
        {
            ASSERTL0(false,
                     "This method is not defined or valid for this class type");
            LibUtilities::TranspositionSharedPtr trans;
            return trans;
        }

        NekDouble ExpList::v_GetHomoLen(void)
        {
            ASSERTL0(false,
                     "This method is not defined or valid for this class type");
            NekDouble len = 0.0;
            return len;
        }

        Array<OneD, const unsigned int> ExpList::v_GetZIDs(void)
        {
            ASSERTL0(false,
                     "This method is not defined or valid for this class type");
            Array<OneD, unsigned int> NoModes(1);
            return NoModes;
        }

        Array<OneD, const unsigned int> ExpList::v_GetYIDs(void)
        {
            ASSERTL0(false,
                     "This method is not defined or valid for this class type");
            Array<OneD, unsigned int> NoModes(1);
            return NoModes;
        }


        void ExpList::v_PhysInterp1DScaled(const NekDouble scale, const Array<OneD, NekDouble> &inarray, Array<OneD, NekDouble> &outarray)
        {
            ASSERTL0(false,
                     "This method is not defined or valid for this class type");
        }

        void ExpList::v_PhysGalerkinProjection1DScaled(const NekDouble scale, const Array<OneD, NekDouble> &inarray, Array<OneD, NekDouble> &outarray)        {
            ASSERTL0(false,
                     "This method is not defined or valid for this class type");
        }
        
        void ExpList::v_ClearGlobalLinSysManager(void)
        {
            ASSERTL0(false,
                     "This method is not defined or valid for this class type");
        }
        
        void ExpList::ExtractFileBCs(
            const std::string               &fileName,
            LibUtilities::CommSharedPtr      comm,
            const std::string               &varName,
            const boost::shared_ptr<ExpList> locExpList)
        {
            string varString = fileName.substr(0, fileName.find_last_of("."));
            int j, k, len = varString.length();
            varString = varString.substr(len-1, len);

            std::vector<LibUtilities::FieldDefinitionsSharedPtr> FieldDef;
            std::vector<std::vector<NekDouble> > FieldData;

            std::string ft = LibUtilities::FieldIO::GetFileType(fileName, comm);
            LibUtilities::FieldIOSharedPtr f = LibUtilities::GetFieldIOFactory()
                .CreateInstance(ft, comm, m_session->GetSharedFilesystem());

            f->Import(fileName, FieldDef, FieldData);

            bool found = false;
            for (j = 0; j < FieldDef.size(); ++j)
            {
                for (k = 0; k < FieldDef[j]->m_fields.size(); ++k)
                {
                    if (FieldDef[j]->m_fields[k] == varName)
                    {
                        // Copy FieldData into locExpList
                        locExpList->ExtractDataToCoeffs(
                            FieldDef[j], FieldData[j],
                            FieldDef[j]->m_fields[k],
                            locExpList->UpdateCoeffs());
                        found = true;
                    }
                }
            }

            ASSERTL0(found, "Could not find variable '"+varName+
                            "' in file boundary condition "+fileName);
            locExpList->BwdTrans_IterPerExp(
                locExpList->GetCoeffs(),
                locExpList->UpdatePhys());
        }

        /**
         * Given a spectral/hp approximation
         * \f$u^{\delta}(\boldsymbol{x})\f$ evaluated at the quadrature points
         * (which should be contained in #m_phys), this function calculates the
         * \f$H^1_2\f$ error of this approximation with respect to an exact
         * solution. The local distribution of the quadrature points allows an
         * elemental evaluation of this operation through the functions
         * StdRegions#StdExpansion#H1.
         *
         * The exact solution, also evaluated at the quadrature points, should
         * be contained in the variable #m_phys of the ExpList object \a Sol.
         *
         * @param   soln        An 1D array, containing the discrete evaluation
         *                      of the exact solution at the quadrature points.
         *
         * @return  The \f$H^1_2\f$ error of the approximation.
         */
        NekDouble ExpList::H1(
            const Array<OneD, const NekDouble> &inarray,
            const Array<OneD, const NekDouble> &soln)
        {
            NekDouble err = 0.0, errh1;
            int    i;

            for (i = 0; i < (*m_exp).size(); ++i)
            {
                errh1 = (*m_exp)[i]->H1(inarray + m_phys_offset[i],
                                        soln    + m_phys_offset[i]);
                err += errh1*errh1;
            }

            m_comm->GetRowComm()->AllReduce(err, LibUtilities::ReduceSum);

            return sqrt(err);
        }

        void  ExpList::GeneralGetFieldDefinitions(std::vector<LibUtilities::FieldDefinitionsSharedPtr> &fielddef,
                                                  int NumHomoDir,
                                                  Array<OneD, LibUtilities::BasisSharedPtr> &HomoBasis,
                                                  std::vector<NekDouble> &HomoLen,
                                                  bool  homoStrips,
                                                  std::vector<unsigned int> &HomoSIDs,
                                                  std::vector<unsigned int> &HomoZIDs,
                                                  std::vector<unsigned int> &HomoYIDs)
        {   
            int startenum = (int) LibUtilities::eSegment;
            int endenum   = (int) LibUtilities::eHexahedron;
            int s         = 0;
            LibUtilities::ShapeType shape;

            ASSERTL1(NumHomoDir == HomoBasis.num_elements(),"Homogeneous basis is not the same length as NumHomoDir");
            ASSERTL1(NumHomoDir == HomoLen.size(),"Homogeneous length vector is not the same length as NumHomDir");

            // count number of shapes
            switch((*m_exp)[0]->GetShapeDimension())
            {
            case 1:
                startenum = (int) LibUtilities::eSegment;
                endenum   = (int) LibUtilities::eSegment;
                break;
            case 2:
                startenum = (int) LibUtilities::eTriangle;
                endenum   = (int) LibUtilities::eQuadrilateral;
                break;
            case 3:
                startenum = (int) LibUtilities::eTetrahedron;
                endenum   = (int) LibUtilities::eHexahedron;
                break;
            }

            for(s = startenum; s <= endenum; ++s)
            {
                std::vector<unsigned int>             elementIDs;
                std::vector<LibUtilities::BasisType>  basis;
                std::vector<unsigned int>             numModes;
                std::vector<std::string>              fields;

                bool first    = true;
                bool UniOrder = true;
                int n;

                shape = (LibUtilities::ShapeType) s;

                for(int i = 0; i < (*m_exp).size(); ++i)
                {
                    if((*m_exp)[i]->GetGeom()->GetShapeType() == shape)
                    {
                        elementIDs.push_back((*m_exp)[i]->GetGeom()->GetGlobalID());
                        if(first)
                        {
                            for(int j = 0; j < (*m_exp)[i]->GetNumBases(); ++j)
                            {
                                basis.push_back((*m_exp)[i]->GetBasis(j)->GetBasisType());
                                numModes.push_back((*m_exp)[i]->GetBasis(j)->GetNumModes());
                            }

                            // add homogeneous direction details if defined
                            for(n = 0 ; n < NumHomoDir; ++n)
                            {
                                basis.push_back(HomoBasis[n]->GetBasisType());
                                numModes.push_back(HomoBasis[n]->GetNumModes());
                            }

                            first = false;
                        }
                        else
                        {
                            ASSERTL0((*m_exp)[i]->GetBasis(0)->GetBasisType() == basis[0],"Routine is not set up for multiple bases definitions");

                            for(int j = 0; j < (*m_exp)[i]->GetNumBases(); ++j)
                            {
                                numModes.push_back((*m_exp)[i]->GetBasis(j)->GetNumModes());
                                if(numModes[j] != (*m_exp)[i]->GetBasis(j)->GetNumModes())
                                {
                                    UniOrder = false;
                                }
                            }
                            // add homogeneous direction details if defined
                            for(n = 0 ; n < NumHomoDir; ++n)
                            {
                                numModes.push_back(HomoBasis[n]->GetNumModes());
                            }
                        }
                    }
                }


                if(elementIDs.size() > 0)
                {
                    LibUtilities::FieldDefinitionsSharedPtr fdef  =
                        MemoryManager<LibUtilities::FieldDefinitions>::
                            AllocateSharedPtr(shape, elementIDs, basis,
                                            UniOrder, numModes,fields,
                                            NumHomoDir, HomoLen, homoStrips,
                                            HomoSIDs, HomoZIDs, HomoYIDs);
                    fielddef.push_back(fdef);
                }
            }
        }


        //
        // Virtual functions
        //
        std::vector<LibUtilities::FieldDefinitionsSharedPtr> ExpList::v_GetFieldDefinitions()
        {
            std::vector<LibUtilities::FieldDefinitionsSharedPtr> returnval;
            v_GetFieldDefinitions(returnval);
            return returnval;
        }

        void  ExpList::v_GetFieldDefinitions(std::vector<LibUtilities::FieldDefinitionsSharedPtr> &fielddef)
        {
            GeneralGetFieldDefinitions(fielddef);
        }

        //Append the element data listed in elements
        //fielddef->m_ElementIDs onto fielddata
        void ExpList::v_AppendFieldData(LibUtilities::FieldDefinitionsSharedPtr &fielddef, std::vector<NekDouble> &fielddata)
        {
            v_AppendFieldData(fielddef,fielddata,m_coeffs);
        }

        void ExpList::v_AppendFieldData(LibUtilities::FieldDefinitionsSharedPtr &fielddef, std::vector<NekDouble> &fielddata, Array<OneD, NekDouble> &coeffs)
        {
            int i;
            // Determine mapping from element ids to location in
            // expansion list
            // Determine mapping from element ids to location in
            // expansion list
            map<int, int> ElmtID_to_ExpID;
            for(i = 0; i < (*m_exp).size(); ++i)
            {
                ElmtID_to_ExpID[(*m_exp)[i]->GetGeom()->GetGlobalID()] = i;
            }

            for(i = 0; i < fielddef->m_elementIDs.size(); ++i)
            {
                int eid     = ElmtID_to_ExpID[fielddef->m_elementIDs[i]];
                int datalen = (*m_exp)[eid]->GetNcoeffs();
                fielddata.insert(fielddata.end(),&coeffs[m_coeff_offset[eid]],&coeffs[m_coeff_offset[eid]]+datalen);
            }

        }

        /// Extract the data in fielddata into the coeffs
        void ExpList::ExtractDataToCoeffs(
                                   LibUtilities::FieldDefinitionsSharedPtr &fielddef,
                                   std::vector<NekDouble> &fielddata,
                                   std::string &field,
                                   Array<OneD, NekDouble> &coeffs)
        {
            v_ExtractDataToCoeffs(fielddef,fielddata,field,coeffs);
        }

        void ExpList::ExtractCoeffsToCoeffs(const boost::shared_ptr<ExpList> &fromExpList, const Array<OneD, const NekDouble> &fromCoeffs, Array<OneD, NekDouble> &toCoeffs)
        {
            v_ExtractCoeffsToCoeffs(fromExpList,fromCoeffs,toCoeffs);
        }

        /**
         * @brief Extract data from raw field data into expansion list.
         *
         * @param fielddef   Field definitions.
         * @param fielddata  Data for associated field.
         * @param field      Field variable name.
         * @param coeffs     Resulting coefficient array.
         */
        void ExpList::v_ExtractDataToCoeffs(
            LibUtilities::FieldDefinitionsSharedPtr   &fielddef,
            std::vector<NekDouble>                    &fielddata,
            std::string                               &field,
            Array<OneD, NekDouble>                    &coeffs)
        {
            int i, expId;
            int offset       = 0;
            int modes_offset = 0;
            int datalen      = fielddata.size()/fielddef->m_fields.size();

            // Find data location according to field definition
            for(i = 0; i < fielddef->m_fields.size(); ++i)
            {
                if(fielddef->m_fields[i] == field)
                {
                    break;
                }
                offset += datalen;
            }

            ASSERTL0(i != fielddef->m_fields.size(),
                     "Field (" + field + ") not found in file.");

            if (m_elmtToExpId.size() == 0)
            {
                // Loop in reverse order so that in case where using a
                // Homogeneous expansion it sets geometry ids to first part of
                // m_exp list. Otherwise will set to second (complex) expansion
                for(i = (*m_exp).size()-1; i >= 0; --i)
                {
                    m_elmtToExpId[(*m_exp)[i]->GetGeom()->GetGlobalID()] = i;
                }
            }

            boost::unordered_map<int, int>::iterator eIt;

            for (i = 0; i < fielddef->m_elementIDs.size(); ++i)
            {
                // Reset modes_offset in the case where all expansions of
                // the same order.
                if (fielddef->m_uniOrder == true)
                {
                    modes_offset = 0;
                }

                datalen = LibUtilities::GetNumberOfCoefficients(fielddef->m_shapeType,
                                                                fielddef->m_numModes, modes_offset);

                const int elmtId = fielddef->m_elementIDs[i];
                eIt = m_elmtToExpId.find(elmtId);

                if (eIt == m_elmtToExpId.end())
                {
                    offset += datalen;
                    modes_offset += (*m_exp)[0]->GetNumBases();
                    continue;
                }

                expId = eIt->second;

                if (datalen == (*m_exp)[expId]->GetNcoeffs())
                {
                    Vmath::Vcopy(datalen, &fielddata[offset], 1,
                                 &coeffs[m_coeff_offset[expId]], 1);
                }
                else
                {
                    (*m_exp)[expId]->ExtractDataToCoeffs(
                        &fielddata[offset], fielddef->m_numModes,
                        modes_offset, &coeffs[m_coeff_offset[expId]]);
                }

                offset += datalen;
                modes_offset += (*m_exp)[0]->GetNumBases();
            }

            return;
        }

        void ExpList::v_ExtractCoeffsToCoeffs(const boost::shared_ptr<ExpList> &fromExpList, const Array<OneD, const NekDouble> &fromCoeffs, Array<OneD, NekDouble> &toCoeffs)
        {
            int i;
            int offset = 0;

            for(i = 0; i < (*m_exp).size(); ++i)
            {
                std::vector<unsigned int> nummodes;
                int eid = m_offset_elmt_id[i];
                for(int j= 0; j < fromExpList->GetExp(eid)->GetNumBases(); ++j)
                {
                    nummodes.push_back(fromExpList->GetExp(eid)->GetBasisNumModes(j));
                }

                (*m_exp)[eid]->ExtractDataToCoeffs(&fromCoeffs[offset], nummodes,0,
                                                   &toCoeffs[m_coeff_offset[eid]]);

                offset += fromExpList->GetExp(eid)->GetNcoeffs();
            }
        }


        const Array<OneD,const boost::shared_ptr<ExpList> >
                                        &ExpList::v_GetBndCondExpansions(void)
        {
            ASSERTL0(false,
                     "This method is not defined or valid for this class type");
            static Array<OneD,const boost::shared_ptr<ExpList> > result;
            return result;
        }

        boost::shared_ptr<ExpList>  &ExpList::v_UpdateBndCondExpansion(int i)
        {
            ASSERTL0(false,
                     "This method is not defined or valid for this class type");
            static boost::shared_ptr<ExpList> result;
            return result;
        }

        void ExpList::v_Upwind(
            const Array<OneD, const Array<OneD,       NekDouble> > &Vec,
            const Array<OneD,                   const NekDouble>   &Fwd,
            const Array<OneD,                   const NekDouble>   &Bwd,
                  Array<OneD,                         NekDouble>   &Upwind)
        {
            ASSERTL0(false,
                     "This method is not defined or valid for this class type");
        }

        void ExpList::v_Upwind(
            const Array<OneD, const NekDouble> &Vn,
            const Array<OneD, const NekDouble> &Fwd,
            const Array<OneD, const NekDouble> &Bwd,
                  Array<OneD,       NekDouble> &Upwind)
        {
            ASSERTL0(false,
                     "This method is not defined or valid for this class type");
        }

        boost::shared_ptr<ExpList> &ExpList::v_GetTrace()
        {
            ASSERTL0(false,
                     "This method is not defined or valid for this class type");
            static boost::shared_ptr<ExpList> returnVal;
            return returnVal;
        }

        boost::shared_ptr<AssemblyMapDG> &ExpList::v_GetTraceMap()
        {
            ASSERTL0(false,
                     "This method is not defined or valid for this class type");
            static boost::shared_ptr<AssemblyMapDG> result;
            return result;
        }

        const Array<OneD, const int> &ExpList::v_GetTraceBndMap()
        {
            return GetTraceMap()->GetBndCondTraceToGlobalTraceMap();
        }

        void ExpList::v_GetNormals(
            Array<OneD, Array<OneD, NekDouble> > &normals)
        {
            ASSERTL0(false,
                     "This method is not defined or valid for this class type");
        }

        void ExpList::v_AddTraceIntegral(
                                const Array<OneD, const NekDouble> &Fx,
                                const Array<OneD, const NekDouble> &Fy,
                                      Array<OneD, NekDouble> &outarray)
        {
            ASSERTL0(false,
                     "This method is not defined or valid for this class type");
        }

        void ExpList::v_AddTraceIntegral(
                                const Array<OneD, const NekDouble> &Fn,
                                      Array<OneD, NekDouble> &outarray)
        {
            ASSERTL0(false,
                     "This method is not defined or valid for this class type");
        }

        void ExpList::v_AddFwdBwdTraceIntegral(
                                const Array<OneD, const NekDouble> &Fwd,
                                const Array<OneD, const NekDouble> &Bwd,
                                      Array<OneD, NekDouble> &outarray)
        {
            ASSERTL0(false,
                     "This method is not defined or valid for this class type");
        }

        void ExpList::v_GetFwdBwdTracePhys(Array<OneD,NekDouble> &Fwd,
                                           Array<OneD,NekDouble> &Bwd)
        {
            ASSERTL0(false,
                     "This method is not defined or valid for this class type");
        }

        void ExpList::v_GetFwdBwdTracePhys(
                                const Array<OneD,const NekDouble>  &field,
                                      Array<OneD,NekDouble> &Fwd,
                                      Array<OneD,NekDouble> &Bwd)
        {
            ASSERTL0(false,
                     "This method is not defined or valid for this class type");
        }
        
        const vector<bool> &ExpList::v_GetLeftAdjacentFaces(void) const
        {
            ASSERTL0(false,
                     "This method is not defined or valid for this class type");
            static vector<bool> tmp;
            return tmp;
        }


        void ExpList::v_ExtractTracePhys(Array<OneD,NekDouble> &outarray)
        {
            ASSERTL0(false,
                     "This method is not defined or valid for this class type");
        }

        void ExpList::v_ExtractTracePhys(
                                const Array<OneD, const NekDouble> &inarray,
                                      Array<OneD,NekDouble> &outarray)
        {
            ASSERTL0(false,
                     "This method is not defined or valid for this class type");
        }

        void ExpList::v_MultiplyByInvMassMatrix(
                                const Array<OneD,const NekDouble> &inarray,
                                Array<OneD,      NekDouble> &outarray,
                                CoeffState coeffstate)
        {
            ASSERTL0(false,
                     "This method is not defined or valid for this class type");
        }

        void ExpList::v_HelmSolve(
                const Array<OneD, const NekDouble> &inarray,
                      Array<OneD,       NekDouble> &outarray,
                const FlagList &flags,
                const StdRegions::ConstFactorMap &factors,
                const StdRegions::VarCoeffMap &varcoeff,
                const Array<OneD, const NekDouble> &dirForcing,
                const bool PhysSpaceForcing)
        {
            ASSERTL0(false, "HelmSolve not implemented.");
        }

        void ExpList::v_LinearAdvectionDiffusionReactionSolve(
                       const Array<OneD, Array<OneD, NekDouble> > &velocity,
                       const Array<OneD, const NekDouble> &inarray,
                       Array<OneD, NekDouble> &outarray,
                       const NekDouble lambda,
                       CoeffState coeffstate,
                       const Array<OneD, const NekDouble>&  dirForcing)
        {
            ASSERTL0(false,
                     "This method is not defined or valid for this class type");
        }

        void ExpList::v_LinearAdvectionReactionSolve(
                       const Array<OneD, Array<OneD, NekDouble> > &velocity,
                       const Array<OneD, const NekDouble> &inarray,
                       Array<OneD, NekDouble> &outarray,
                       const NekDouble lambda,
                       CoeffState coeffstate,
                       const Array<OneD, const NekDouble>&  dirForcing)
        {
            ASSERTL0(false,
                     "This method is not defined or valid for this class type");
        }

        void ExpList::v_HomogeneousFwdTrans(const Array<OneD, const NekDouble> &inarray,
                                            Array<OneD, NekDouble> &outarray,
                                            CoeffState coeffstate,
                                            bool Shuff,
                                            bool UnShuff)
        {
            ASSERTL0(false,
                     "This method is not defined or valid for this class type");
        }

        void ExpList::v_HomogeneousBwdTrans(const Array<OneD, const NekDouble> &inarray,
                                            Array<OneD, NekDouble> &outarray,
                                            CoeffState coeffstate,
                                            bool Shuff,
                                            bool UnShuff)
        {
            ASSERTL0(false,
                     "This method is not defined or valid for this class type");
        }

        void ExpList::v_DealiasedProd(const Array<OneD, NekDouble> &inarray1,
                                      const Array<OneD, NekDouble> &inarray2,
                                      Array<OneD, NekDouble> &outarray,
                                      CoeffState coeffstate)
        {
            ASSERTL0(false,
                     "This method is not defined or valid for this class type");
        }

        void ExpList::v_DealiasedDotProd(
                        const Array<OneD, Array<OneD, NekDouble> > &inarray1,
                        const Array<OneD, Array<OneD, NekDouble> > &inarray2,
                        Array<OneD, Array<OneD, NekDouble> > &outarray,
                        CoeffState coeffstate)
        {
            ASSERTL0(false,
                     "This method is not defined or valid for this class type");
        }

        void ExpList::v_GetBCValues(Array<OneD, NekDouble> &BndVals,
                                    const Array<OneD, NekDouble> &TotField,
                                    int BndID)
        {
            ASSERTL0(false,
                     "This method is not defined or valid for this class type");
        }

        void ExpList::v_NormVectorIProductWRTBase(Array<OneD, const NekDouble> &V1,
                                                  Array<OneD, const NekDouble> &V2,
                                                  Array<OneD, NekDouble> &outarray,
                                                  int BndID)
        {
            ASSERTL0(false,
                     "This method is not defined or valid for this class type");
        }
        
        void ExpList::v_NormVectorIProductWRTBase(
                                Array<OneD, Array<OneD, NekDouble> > &V,
                                Array<OneD, NekDouble> &outarray)
        {
            Array< OneD, NekDouble> tmp;
            switch (GetCoordim(0))
            {
                case 1:
                {
                    for(int i = 0; i < GetExpSize(); ++i)
                    {
                        (*m_exp)[i]->NormVectorIProductWRTBase(
                                        V[0] + GetPhys_Offset(i), 
                                        tmp = outarray + GetCoeff_Offset(i));
                    }
                }
                break;
                case 2:
                {
                    for(int i = 0; i < GetExpSize(); ++i)
                    {
                        (*m_exp)[i]->NormVectorIProductWRTBase(
                                        V[0] + GetPhys_Offset(i),
                                        V[1] + GetPhys_Offset(i),
                                        tmp = outarray + GetCoeff_Offset(i));
                    }
                }
                break;
                case 3:
                {
                    for(int i = 0; i < GetExpSize(); ++i)
                    {
                        (*m_exp)[i]->NormVectorIProductWRTBase(
                                        V[0] + GetPhys_Offset(i),
                                        V[1] + GetPhys_Offset(i),
                                        V[2] + GetPhys_Offset(i),
                                        tmp = outarray + GetCoeff_Offset(i));
                    }
                }
                break;
                default:
                    ASSERTL0(false,"Dimension not supported");
                    break;
            }
        }

        void ExpList::v_ImposeDirichletConditions(Array<OneD,NekDouble>& outarray)
        {
            ASSERTL0(false,
                     "This method is not defined or valid for this class type");
        }

        /**
         */
        void ExpList::v_FillBndCondFromField()
        {
            ASSERTL0(false,
                     "This method is not defined or valid for this class type");
        }

        /**
         */
        void ExpList::v_FillBndCondFromField(const int nreg)
        {
            ASSERTL0(false,
                     "This method is not defined or valid for this class type");
        }

        void ExpList::v_LocalToGlobal(bool useComm)
        {
            ASSERTL0(false,
                     "This method is not defined or valid for this class type");
        }


        void ExpList::v_LocalToGlobal(const Array<OneD, const NekDouble> &inarray,
                                      Array<OneD,NekDouble> &outarray,
                                      bool useComm)
        {
            ASSERTL0(false,
                     "This method is not defined or valid for this class type");
        }


        void ExpList::v_GlobalToLocal(void)
        {
            ASSERTL0(false,
                     "This method is not defined or valid for this class type");
        }


        void ExpList::v_GlobalToLocal(const Array<OneD, const NekDouble> &inarray,
                                      Array<OneD,NekDouble> &outarray)
        {
            ASSERTL0(false,
                     "This method is not defined or valid for this class type");
        }


        void ExpList::v_BwdTrans(const Array<OneD, const NekDouble> &inarray,
                                 Array<OneD,       NekDouble> &outarray,
                                 CoeffState coeffstate)
        {
            v_BwdTrans_IterPerExp(inarray,outarray);
        }

        void ExpList::v_FwdTrans(const Array<OneD, const NekDouble> &inarray,
                                 Array<OneD,       NekDouble> &outarray,
                                 CoeffState coeffstate)
        {
            v_FwdTrans_IterPerExp(inarray,outarray);
        }

        void ExpList::v_IProductWRTBase(
                                const Array<OneD, const NekDouble> &inarray,
                                Array<OneD,       NekDouble> &outarray,
                                CoeffState coeffstate)
        {
            Array<OneD,NekDouble>  tmp;
            for (int i = 0; i < m_collections.size(); ++i)
            {

                m_collections[i].ApplyOperator(Collections::eIProductWRTBase,
                                               inarray + m_coll_phys_offset[i],
                                               tmp = outarray + m_coll_coeff_offset[i]);
            }
        }

        void ExpList::v_GeneralMatrixOp(
                                        const GlobalMatrixKey             &gkey,
                                        const Array<OneD,const NekDouble> &inarray,
                                        Array<OneD,      NekDouble> &outarray,
                                        CoeffState coeffstate)
        {
            GeneralMatrixOp_IterPerExp(gkey,inarray,outarray);
        }

        /**
         * The operation is evaluated locally by the elemental
         * function StdRegions#StdExpansion#GetCoords.
         *
         * @param   coord_0         After calculation, the \f$x_1\f$ coordinate
         *                          will be stored in this array.
         * @param   coord_1         After calculation, the \f$x_2\f$ coordinate
         *                          will be stored in this array.
         * @param   coord_2         After calculation, the \f$x_3\f$ coordinate
         *                          will be stored in this array.
         */
        void ExpList::v_GetCoords(Array<OneD, NekDouble> &coord_0,
                                  Array<OneD, NekDouble> &coord_1,
                                  Array<OneD, NekDouble> &coord_2)
        {
            if (GetNumElmts() == 0)
            {
                return;
            }

            int    i;
            Array<OneD, NekDouble> e_coord_0;
            Array<OneD, NekDouble> e_coord_1;
            Array<OneD, NekDouble> e_coord_2;

            switch(GetExp(0)->GetCoordim())
            {
            case 1:
                for(i= 0; i < (*m_exp).size(); ++i)
                {
                    e_coord_0 = coord_0 + m_phys_offset[i];
                    (*m_exp)[i]->GetCoords(e_coord_0);
                }
                break;
            case 2:
                ASSERTL0(coord_1.num_elements() != 0,
                         "output coord_1 is not defined");

                for(i= 0; i < (*m_exp).size(); ++i)
                {
                    e_coord_0 = coord_0 + m_phys_offset[i];
                    e_coord_1 = coord_1 + m_phys_offset[i];
                    (*m_exp)[i]->GetCoords(e_coord_0,e_coord_1);
                }
                break;
            case 3:
                ASSERTL0(coord_1.num_elements() != 0,
                         "output coord_1 is not defined");
                ASSERTL0(coord_2.num_elements() != 0,
                         "output coord_2 is not defined");

                for(i= 0; i < (*m_exp).size(); ++i)
                {
                    e_coord_0 = coord_0 + m_phys_offset[i];
                    e_coord_1 = coord_1 + m_phys_offset[i];
                    e_coord_2 = coord_2 + m_phys_offset[i];
                    (*m_exp)[i]->GetCoords(e_coord_0,e_coord_1,e_coord_2);
                }
                break;
            }
        }

        /**
         */
        void ExpList::v_SetUpPhysNormals()
        {
            ASSERTL0(false,
                     "This method is not defined or valid for this class type");
        }
        
        /**
         */
        void ExpList::v_GetBndElmtExpansion(int i,
                            boost::shared_ptr<ExpList> &result,
                            const bool DeclareCoeffPhysArrays)
        {
            ASSERTL0(false,
                     "This method is not defined or valid for this class type");
        }
        
        /**
         */
        void ExpList::v_ExtractElmtToBndPhys(int i,
                            Array<OneD, NekDouble> &element,
                            Array<OneD, NekDouble> &boundary)
        {
            int n, cnt;
            Array<OneD, NekDouble> tmp1, tmp2;
            StdRegions::StdExpansionSharedPtr elmt;
            
            Array<OneD, int> ElmtID,EdgeID;
            GetBoundaryToElmtMap(ElmtID,EdgeID);
            
            // Initialise result
            boundary = Array<OneD, NekDouble> 
                            (GetBndCondExpansions()[i]->GetTotPoints(), 0.0);
            
            // Skip other boundary regions
            for (cnt = n = 0; n < i; ++n)
            {
                cnt += GetBndCondExpansions()[n]->GetExpSize();
            }
            
            int offsetBnd;
            int offsetElmt = 0;
            for (n = 0; n < GetBndCondExpansions()[i]->GetExpSize(); ++n)
            {
                offsetBnd = GetBndCondExpansions()[i]->GetPhys_Offset(n);
                
                elmt   = GetExp(ElmtID[cnt+n]);
                elmt->GetTracePhysVals(EdgeID[cnt+n],
                                      GetBndCondExpansions()[i]->GetExp(n),
                                      tmp1 = element + offsetElmt,
                                      tmp2 = boundary + offsetBnd);
                
                offsetElmt += elmt->GetTotPoints();
            }
        }
        
        /**
         */
        void ExpList::v_ExtractPhysToBndElmt(int i,
                            const Array<OneD, const NekDouble> &phys,
                            Array<OneD, NekDouble> &bndElmt)
        {
            int n, cnt, nq;
            Array<OneD, NekDouble> tmp1, tmp2;
            
            Array<OneD, int> ElmtID,EdgeID;
            GetBoundaryToElmtMap(ElmtID,EdgeID);
            
            // Skip other boundary regions
            for (cnt = n = 0; n < i; ++n)
            {
                cnt += GetBndCondExpansions()[n]->GetExpSize();
            }
            
            // Count number of points
            int npoints = 0;
            for (n = 0; n < GetBndCondExpansions()[i]->GetExpSize(); ++n)
            {
                npoints += GetExp(ElmtID[cnt+n])->GetTotPoints();
            }
            
            // Initialise result
            bndElmt = Array<OneD, NekDouble> (npoints, 0.0);
            
            // Extract data
            int offsetPhys;
            int offsetElmt = 0;
            for (n = 0; n < GetBndCondExpansions()[i]->GetExpSize(); ++n)
            {
                nq = GetExp(ElmtID[cnt+n])->GetTotPoints();
                offsetPhys = GetPhys_Offset(ElmtID[cnt+n]);
                Vmath::Vcopy(nq, tmp1 = phys    + offsetPhys, 1,
                                 tmp2 = bndElmt + offsetElmt, 1);
                offsetElmt += nq;
            }
        }

        /**
         */
        void ExpList::v_ExtractPhysToBnd(int i,
                            const Array<OneD, const NekDouble> &phys,
                            Array<OneD, NekDouble> &bnd)
        {
            int n, cnt;
            Array<OneD, NekDouble> tmp1, tmp2;
            StdRegions::StdExpansionSharedPtr elmt;

            Array<OneD, int> ElmtID,EdgeID;
            GetBoundaryToElmtMap(ElmtID,EdgeID);

            // Initialise result
            bnd = Array<OneD, NekDouble>
                            (GetBndCondExpansions()[i]->GetTotPoints(), 0.0);

            // Skip other boundary regions
            for (cnt = n = 0; n < i; ++n)
            {
                cnt += GetBndCondExpansions()[n]->GetExpSize();
            }

            int offsetBnd;
            int offsetPhys;
            for (n = 0; n < GetBndCondExpansions()[i]->GetExpSize(); ++n)
            {
                offsetPhys = GetPhys_Offset(ElmtID[cnt+n]);
                offsetBnd = GetBndCondExpansions()[i]->GetPhys_Offset(n);

                elmt   = GetExp(ElmtID[cnt+n]);
                elmt->GetTracePhysVals(EdgeID[cnt+n],
                                      GetBndCondExpansions()[i]->GetExp(n),
                                      tmp1 = phys + offsetPhys,
                                      tmp2 = bnd + offsetBnd);
            }
        }

        /**
         */
        void ExpList::v_GetBoundaryNormals(int i,
                        Array<OneD, Array<OneD, NekDouble> > &normals)
        {
            int j, n, cnt, nq;
            int coordim = GetCoordim(0);
            Array<OneD, NekDouble> tmp;
            StdRegions::StdExpansionSharedPtr elmt;
            
            Array<OneD, int> ElmtID,EdgeID;
            GetBoundaryToElmtMap(ElmtID,EdgeID);
            
            // Initialise result
            normals = Array<OneD, Array<OneD, NekDouble> > (coordim);
            for (j = 0; j < coordim; ++j)
            {
                normals[j] = Array<OneD, NekDouble> ( 
                                GetBndCondExpansions()[i]->GetTotPoints(), 0.0);
            }
            
            // Skip other boundary regions
            for (cnt = n = 0; n < i; ++n)
            {
                cnt += GetBndCondExpansions()[n]->GetExpSize();
            }
            
            int offset;
            for (n = 0; n < GetBndCondExpansions()[i]->GetExpSize(); ++n)
            {
                offset = GetBndCondExpansions()[i]->GetPhys_Offset(n);
                nq = GetBndCondExpansions()[i]->GetExp(n)->GetTotPoints();
                
                elmt   = GetExp(ElmtID[cnt+n]);
                const Array<OneD, const Array<OneD, NekDouble> > normalsElmt
                            = elmt->GetSurfaceNormal(EdgeID[cnt+n]);
                // Copy to result
                for (j = 0; j < coordim; ++j)
                {
                    Vmath::Vcopy(nq, normalsElmt[j], 1,
                                     tmp = normals[j] + offset, 1);
                }
            }
        }

        /**
         */
        void ExpList::v_GetBoundaryToElmtMap(Array<OneD, int> &ElmtID,
                                            Array<OneD,int> &EdgeID)
        {
            ASSERTL0(false,
                     "This method is not defined or valid for this class type");
        }
        
        /**
         */
        void ExpList::v_ReadGlobalOptimizationParameters()
        {
            ASSERTL0(false,
                     "This method is not defined or valid for this class type");
        }

        /**
         */
        const Array<OneD,const SpatialDomains::BoundaryConditionShPtr>
                                            &ExpList::v_GetBndConditions(void)
        {
            ASSERTL0(false,
                     "This method is not defined or valid for this class type");
            static Array<OneD, const SpatialDomains::BoundaryConditionShPtr>
                                                                        result;
            return result;
        }

        /**
         */
        Array<OneD,SpatialDomains::BoundaryConditionShPtr> &ExpList::v_UpdateBndConditions()
        {
            ASSERTL0(false,
                     "This method is not defined or valid for this class type");
            static Array<OneD, SpatialDomains::BoundaryConditionShPtr> result;
            return result;
        }

        /**
         */
        void ExpList::v_EvaluateBoundaryConditions(
            const NekDouble time,
            const std::string varName,
            const NekDouble x2_in,
            const NekDouble x3_in)
        {
            ASSERTL0(false,
                     "This method is not defined or valid for this class type");
        }

        /**
         */
        map<int, RobinBCInfoSharedPtr> ExpList::v_GetRobinBCInfo(void)
        {
            ASSERTL0(false,
                     "This method is not defined or valid for this class type");
            static map<int,RobinBCInfoSharedPtr> result;
            return result;
        }

        /**
         */
        void ExpList::v_GetPeriodicEntities(
            PeriodicMap &periodicVerts,
            PeriodicMap &periodicEdges,
            PeriodicMap &periodicFaces)
        {
            ASSERTL0(false,
                     "This method is not defined or valid for this class type");
        }

        SpatialDomains::BoundaryConditionShPtr ExpList::GetBoundaryCondition(
            const SpatialDomains::BoundaryConditionCollection& collection,
            unsigned int regionId,
            const std::string& variable)
        {
            SpatialDomains::BoundaryConditionCollection::const_iterator collectionIter = collection.find(regionId);
            ASSERTL1(collectionIter != collection.end(), "Unable to locate collection "+boost::lexical_cast<string>(regionId));
            const SpatialDomains::BoundaryConditionMapShPtr boundaryConditionMap = (*collectionIter).second;
            SpatialDomains::BoundaryConditionMap::const_iterator conditionMapIter = boundaryConditionMap->find(variable);
            ASSERTL1(conditionMapIter != boundaryConditionMap->end(), "Unable to locate condition map.");
            const SpatialDomains::BoundaryConditionShPtr boundaryCondition = (*conditionMapIter).second;
            return boundaryCondition;
        }

        ExpListSharedPtr &ExpList::v_GetPlane(int n)
        {
            ASSERTL0(false,
                     "This method is not defined or valid for this class type");
            return NullExpListSharedPtr;
        }


        StdRegions::StdExpansionSharedPtr GetStdExp(StdRegions::StdExpansionSharedPtr exp)
        {

            StdRegions::StdExpansionSharedPtr stdExp;

            switch(exp->DetShapeType())
            {
            case LibUtilities::eSegment:
                stdExp = MemoryManager<StdRegions::StdSegExp>
                    ::AllocateSharedPtr(exp->GetBasis(0)->GetBasisKey());
                break;
            case LibUtilities::eTriangle:
                {
                    StdRegions::StdNodalTriExpSharedPtr nexp;
                    if((nexp = exp->as<StdRegions::StdNodalTriExp>()))
                    {
                        stdExp = MemoryManager<StdRegions::StdNodalTriExp>
                            ::AllocateSharedPtr(exp->GetBasis(0)->GetBasisKey(),
                                                exp->GetBasis(1)->GetBasisKey(),
                                                nexp->GetNodalPointsKey().GetPointsType());
                    }
                    else
                    {
                        stdExp = MemoryManager<StdRegions::StdTriExp>
                            ::AllocateSharedPtr(exp->GetBasis(0)->GetBasisKey(),
                                                exp->GetBasis(1)->GetBasisKey());
                    }
                }
                break;
            case LibUtilities::eQuadrilateral:
                stdExp = MemoryManager<StdRegions::StdQuadExp>
                    ::AllocateSharedPtr(exp->GetBasis(0)->GetBasisKey(),
                                        exp->GetBasis(1)->GetBasisKey());
                break;
            case LibUtilities::eTetrahedron:
                    stdExp = MemoryManager<StdRegions::StdTetExp>
                        ::AllocateSharedPtr(exp->GetBasis(0)->GetBasisKey(),
                                            exp->GetBasis(1)->GetBasisKey(),
                                            exp->GetBasis(2)->GetBasisKey());
                    break;
            case LibUtilities::ePyramid:
                stdExp = MemoryManager<StdRegions::StdPyrExp>
                    ::AllocateSharedPtr(exp->GetBasis(0)->GetBasisKey(),
                                        exp->GetBasis(1)->GetBasisKey(),
                                        exp->GetBasis(2)->GetBasisKey());
                break;
            case LibUtilities::ePrism:
                stdExp = MemoryManager<StdRegions::StdPrismExp>
                    ::AllocateSharedPtr(exp->GetBasis(0)->GetBasisKey(),
                                        exp->GetBasis(1)->GetBasisKey(),
                                        exp->GetBasis(2)->GetBasisKey());
                break;
            case LibUtilities::eHexahedron:
                    stdExp = MemoryManager<StdRegions::StdHexExp>
                        ::AllocateSharedPtr(exp->GetBasis(0)->GetBasisKey(),
                                            exp->GetBasis(1)->GetBasisKey(),
                                            exp->GetBasis(2)->GetBasisKey());
                    break;
            default:
                ASSERTL0(false,"Shape type not setup");
                break;
            }

            return stdExp;
        }

        /**
         * @brief Construct collections of elements containing a single element
         * type and polynomial order from the list of expansions.
         */
        void ExpList::CreateCollections(Collections::ImplementationType ImpType)
        {
            map<LibUtilities::ShapeType,
                vector<std::pair<LocalRegions::ExpansionSharedPtr,int> > > collections;
            map<LibUtilities::ShapeType,
                vector<std::pair<LocalRegions::ExpansionSharedPtr,int> > >::iterator it;

            // Figure out optimisation parameters if provided in
            // session file or default given
            Collections::CollectionOptimisation colOpt(m_session, ImpType);
            ImpType = colOpt.GetDefaultImplementationType();

            bool autotuning = colOpt.IsUsingAutotuning();
            bool verbose    = (m_session->DefinesCmdLineArgument("verbose")) &&
                              (m_comm->GetRank() == 0);
            int  collmax    = (colOpt.GetMaxCollectionSize() > 0
                                        ? colOpt.GetMaxCollectionSize()
                                        : 2*m_exp->size());

            // clear vectors in case previously called
            m_collections.clear();
            m_coll_coeff_offset.clear();
            m_coll_phys_offset.clear();

            // Loop over expansions, and create collections for each element type
            for (int i = 0; i < m_exp->size(); ++i)
            {
                collections[(*m_exp)[i]->DetShapeType()].push_back(
                    std::pair<LocalRegions::ExpansionSharedPtr,int> ((*m_exp)[i],i));
            }

            for (it = collections.begin(); it != collections.end(); ++it)
            {
                LocalRegions::ExpansionSharedPtr exp = it->second[0].first;

                Collections::OperatorImpMap impTypes = colOpt.GetOperatorImpMap(exp);
                vector<StdRegions::StdExpansionSharedPtr> collExp;

                int prevCoeffOffset     = m_coeff_offset[it->second[0].second];
                int prevPhysOffset      = m_phys_offset [it->second[0].second];
                int collcnt;

                m_coll_coeff_offset.push_back(prevCoeffOffset);
                m_coll_phys_offset .push_back(prevPhysOffset);

                if(it->second.size() == 1) // single element case
                {
                    collExp.push_back(it->second[0].first);

                    // if no Imp Type provided and No settign in xml file.
                    // reset impTypes using timings
                    if(autotuning)
                    {
                        impTypes = colOpt.SetWithTimings(collExp,
                                                         impTypes, verbose);
                    }

                    Collections::Collection tmp(collExp, impTypes);
                    m_collections.push_back(tmp);
                }
                else
                {
                    // set up first geometry
                    collExp.push_back(it->second[0].first);
                    int prevnCoeff = it->second[0].first->GetNcoeffs();
                    int prevnPhys  = it->second[0].first->GetTotPoints();
                    collcnt = 1;

                    for (int i = 1; i < it->second.size(); ++i)
                    {
                        int nCoeffs     = it->second[i].first->GetNcoeffs();
                        int nPhys       = it->second[i].first->GetTotPoints();
                        int coeffOffset = m_coeff_offset[it->second[i].second];
                        int physOffset  = m_phys_offset [it->second[i].second];

                        // check to see if next elmt is different or
                        // collmax reached and if so end collection
                        // and start new one
                        if(prevCoeffOffset + nCoeffs != coeffOffset ||
                           prevnCoeff != nCoeffs ||
                           prevPhysOffset + nPhys != physOffset ||
                           prevnPhys != nPhys || collcnt >= collmax)
                        {

                            // if no Imp Type provided and No
                            // settign in xml file. reset
                            // impTypes using timings
                            if(autotuning)
                            {
                                impTypes = colOpt.SetWithTimings(collExp,
                                                                 impTypes,
                                                                 verbose);
                            }

                            Collections::Collection tmp(collExp, impTypes);
                            m_collections.push_back(tmp);


                            // start new geom list
                            collExp.clear();

                            m_coll_coeff_offset.push_back(coeffOffset);
                            m_coll_phys_offset .push_back(physOffset);
                            collExp.push_back(it->second[i].first);
                            collcnt = 1;
                        }
                        else // add to list of collections
                        {
                            collExp.push_back(it->second[i].first);
                            collcnt++;
                        }

                        // if end of list finish up collection
                        if (i == it->second.size() - 1)
                        {
                            // if no Imp Type provided and No
                            // settign in xml file.
                            if(autotuning)
                            {
                                impTypes = colOpt.SetWithTimings(collExp,
                                                                 impTypes,verbose);
                            }

                            Collections::Collection tmp(collExp, impTypes);
                            m_collections.push_back(tmp);
                            collExp.clear();
                            collcnt = 0;

                        }

                        prevCoeffOffset = coeffOffset;
                        prevPhysOffset  = physOffset;
                        prevnCoeff      = nCoeffs;
                        prevnPhys       = nPhys;
                    }
                }
            }
        }
        
        void ExpList::ClearGlobalLinSysManager(void)
        {
            v_ClearGlobalLinSysManager();
        }

    } //end of namespace
} //end of namespace
<|MERGE_RESOLUTION|>--- conflicted
+++ resolved
@@ -577,17 +577,10 @@
 
             switch(GetExpType())
             {
-<<<<<<< HEAD
-                case e2D:
-                {
-                    PhysDeriv(DirCartesianMap[0], Vel[1], Vx);
-                    PhysDeriv(DirCartesianMap[1], Vel[0], Uy);
-=======
             case e2D:
                 {
                     PhysDeriv(eX, Vel[eY], Vx);
                     PhysDeriv(eY, Vel[eX], Uy);
->>>>>>> 56cd9b16
 
                     Vmath::Vsub(nq, Vx, 1, Uy, 1, Dummy, 1);
 
