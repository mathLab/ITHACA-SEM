--- conflicted
+++ resolved
@@ -192,16 +192,14 @@
         const Array<OneD, const NekDouble> &locfaces,
         Array<OneD, NekDouble> edges);
 
-<<<<<<< HEAD
-    MULTI_REGIONS_EXPORT inline void InterpLocFacesToTrace(
-=======
     /// Right inner product with(IPTW) localedgetoTrace Interpolation Matrix.
     MULTI_REGIONS_EXPORT void RightIPTWLocEdgesToTraceInterpMat(
         const int                           dir,
         const Array<OneD, const NekDouble>  &edges,
         Array<OneD, NekDouble>              &locedges);
+
+    MULTI_REGIONS_EXPORT inline void InterpLocFacesToTrace(
     MULTI_REGIONS_EXPORT void InterpLocFacesToTrace(
->>>>>>> 79065ab4
         const int dir,
         const Array<OneD, const NekDouble> &locfaces,
         Array<OneD, NekDouble> faces);
