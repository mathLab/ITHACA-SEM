////////////////////////////////////////////////////////////////////////////////
//
//  File: Module.h
//
//  For more information, please see: http://www.nektar.info/
//
//  The MIT License
//
//  Copyright (c) 2006 Division of Applied Mathematics, Brown University (USA),
//  Department of Aeronautics, Imperial College London (UK), and Scientific
//  Computing and Imaging Institute, University of Utah (USA).
//
//  License for the specific language governing rights and limitations under
//  Permission is hereby granted, free of charge, to any person obtaining a
//  copy of this software and associated documentation files (the "Software"),
//  to deal in the Software without restriction, including without limitation
//  the rights to use, copy, modify, merge, publish, distribute, sublicense,
//  and/or sell copies of the Software, and to permit persons to whom the
//  Software is furnished to do so, subject to the following conditions:
//
//  The above copyright notice and this permission notice shall be included
//  in all copies or substantial portions of the Software.
//
//  THE SOFTWARE IS PROVIDED "AS IS", WITHOUT WARRANTY OF ANY KIND, EXPRESS
//  OR IMPLIED, INCLUDING BUT NOT LIMITED TO THE WARRANTIES OF MERCHANTABILITY,
//  FITNESS FOR A PARTICULAR PURPOSE AND NONINFRINGEMENT. IN NO EVENT SHALL
//  THE AUTHORS OR COPYRIGHT HOLDERS BE LIABLE FOR ANY CLAIM, DAMAGES OR OTHER
//  LIABILITY, WHETHER IN AN ACTION OF CONTRACT, TORT OR OTHERWISE, ARISING
//  FROM, OUT OF OR IN CONNECTION WITH THE SOFTWARE OR THE USE OR OTHER
//  DEALINGS IN THE SOFTWARE.
//
//  Description: Mesh converter module base classes.
//
////////////////////////////////////////////////////////////////////////////////

#ifndef UTILITIES_PREPROCESSING_MESHCONVERT_MODULE
#define UTILITIES_PREPROCESSING_MESHCONVERT_MODULE

#include <string>
#include <iostream>
#include <LibUtilities/BasicUtils/NekFactory.hpp>

#include "MeshElements.h"

namespace Nektar
{
    namespace Utilities
    {
        /**
         * Denotes different types of mesh converter modules: so far only
         * input, output and process modules are defined.
         */
        enum ModuleType {
            eInputModule,
            eProcessModule,
            eOutputModule,
            SIZE_ModuleType
        };
        
        const char* const ModuleTypeMap[] =
        {
            "Input",
            "Process",
            "Output"
        };

        typedef map<int, pair<FaceSharedPtr, vector<int> > > PerMap;

        /**
         * @brief Represents a command-line configuration option.
         */
        struct ConfigOption
        {
            /**
             * @brief Construct a new configuration option.
             * 
             * @param isBool    True if the option is boolean type.
             * @param defValue  Default value of the option.
             * @param desc      Description of the option.
             */
            ConfigOption(bool isBool, string defValue, string desc) :
                isBool(isBool), beenSet(false), value(), defValue(defValue), 
                desc(desc) {}
            ConfigOption() :
                isBool(false), beenSet(false), value(), defValue(), desc() {}
            
            /**
             * @brief Re-interpret the value stored in #value as some type using
             * boost::lexical_cast.
             */
            template<typename T>
            T as()
            {
                try
                {
                    return boost::lexical_cast<T>(value);
                }
                catch(const std::exception &e)
                {
                    std::cerr << e.what() << std::endl;
                    abort();
                }
            }
            
            /**
             * @brief Interpret the value stored in #value as some type using
             * boost::lexical_cast and return true of false depending on cast
             */
            template<typename T>
            bool isType()
            {
                bool returnval = true;
                try
                {
                    boost::lexical_cast<T>(value);
                }
                catch(const std::exception &e)
                {
                    returnval = false;
                }

                return returnval;
            }
            

            /// True if the configuration option is a boolean (thus does not
            /// need additional arguments).
            bool   isBool;
            /// True if the configuration option has been set at command
            /// line. If false, the default value will be put into #value.
            bool   beenSet;
            /// The value of the configuration option.
            string value;
            /// Default value of the configuration option.
            string defValue;
            /// Description of the configuration option.
            string desc;
        };


<<<<<<< HEAD
        static map<int,string> NullFaceLabel;

=======
>>>>>>> c9fdad4b
        /**
         * Abstract base class for mesh converter modules. Each subclass
         * implements the Process() function, which in some way alters the
         * mesh #m.
         */
        class Module
        {
        public:
        Module(MeshSharedPtr p_m) : m_mesh(p_m) {}
            virtual void Process() = 0;
            
            void RegisterConfig(string key, string value);
            void PrintConfig();
            void SetDefaults();
            MeshSharedPtr GetMesh()
            { 
                return m_mesh;
            }

            /// Extract element vertices
            virtual void ProcessVertices();

        protected:
            /// Mesh object
            MeshSharedPtr m_mesh;
            /// List of configuration values.
            map<string, ConfigOption> m_config;
            
            /// Extract element edges
            virtual void ProcessEdges(bool ReprocessEdges = true);
            /// Extract element faces
            virtual void ProcessFaces(bool ReprocessFaces = true);
            /// Generate element IDs
            virtual void ProcessElements();
            /// Generate composites
            virtual void ProcessComposites(map<int,string> &facelabel = NullFaceLabel);

            void ReorderPrisms(PerMap                   &perFaces);
            void PrismLines   (int                       prism,
                               PerMap                   &perFaces,
                               set<int>                 &prismsDone,
                               vector<ElementSharedPtr> &line);
        };
        
        /**
         * @brief Abstract base class for input modules.
         *
         * Input modules should read the contents of #m_mshFile in the Process()
         * function and populate the members of #m. Typically any given module
         * should populate Mesh::expDim, Mesh::spaceDim, Mesh::node and
         * Mesh::element, then call the protected ProcessX functions to
         * generate edges, faces, etc.
         */
        class InputModule : public Module
        {
        public:
            InputModule(MeshSharedPtr p_m);
            void OpenStream();
            
        protected:
            /// Print summary of elements.
            void         PrintSummary();
            /// Input stream
            std::ifstream m_mshFile;
        };

        /**
         * @brief Abstract base class for processing modules.
         * 
         * Processing modules take a populated %Mesh object and process it in
         * some fashion; for example the %ProcessJac module calculates the
         * Jacobian of each element and prints warnings for non-positive
         * elements.
         */
        class ProcessModule : public Module
        {
        public:
            ProcessModule(MeshSharedPtr p_m) : Module(p_m) {}
        };
        
        /**
         * @brief Abstract base class for output modules.
         *
         * Output modules take the mesh #m and write to the file specified by
         * the stream #m_mshFile.
         */
        class OutputModule : public Module
        {
        public:
            OutputModule(MeshSharedPtr p_m);
            void OpenStream();
            
        protected:
            /// Output stream
            std::ofstream m_mshFile;
        };
        
        typedef std::pair<ModuleType,std::string> ModuleKey;
        std::ostream& operator<<(std::ostream& os, const ModuleKey& rhs);

        typedef boost::shared_ptr<Module> ModuleSharedPtr;
        typedef LibUtilities::NekFactory< ModuleKey, Module, MeshSharedPtr > ModuleFactory;
        
        ModuleFactory& GetModuleFactory();
    }
}

#endif<|MERGE_RESOLUTION|>--- conflicted
+++ resolved
@@ -138,11 +138,6 @@
         };
 
 
-<<<<<<< HEAD
-        static map<int,string> NullFaceLabel;
-
-=======
->>>>>>> c9fdad4b
         /**
          * Abstract base class for mesh converter modules. Each subclass
          * implements the Process() function, which in some way alters the
@@ -178,7 +173,7 @@
             /// Generate element IDs
             virtual void ProcessElements();
             /// Generate composites
-            virtual void ProcessComposites(map<int,string> &facelabel = NullFaceLabel);
+            virtual void ProcessComposites();
 
             void ReorderPrisms(PerMap                   &perFaces);
             void PrismLines   (int                       prism,
