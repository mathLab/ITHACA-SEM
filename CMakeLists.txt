CMAKE_MINIMUM_REQUIRED(VERSION 2.8.8)
SET(CMAKE_BUILD_TYPE Release CACHE STRING "Choose the type of build,
options are: None(CMAKE_CXX_FLAGS or CMAKE_C_FLAGS used) Debug Release
RelWithDebInfo MinSizeRel.")

PROJECT(Nektar++ C CXX)

# Nektar++ requires C++11. Try to infer this for older CMake versions (less than
# 3.1.0)
IF ("${CMAKE_VERSION}" VERSION_LESS "3.1")
    IF (NOT MSVC)
        INCLUDE(CheckCXXCompilerFlag)
        CHECK_CXX_COMPILER_FLAG("-std=c++11" COMPILER_SUPPORTS_CXX11)

        IF (COMPILER_SUPPORTS_CXX11)
            SET(CMAKE_CXX_FLAGS "${CMAKE_CXX_FLAGS} -std=c++11")
        ELSE()
            MESSAGE(FATAL_ERROR "Nektar++ requires a compiler with C++11 support.")
        ENDIF()
    ELSEIF(CMAKE_CXX_COMPILER_VERSION VERSION_LESS 18.0)
        MESSAGE(FATAL_ERROR "Nektar++ requires full C++11 support: please upgrade to Visual Studio 2013 or later")
    ENDIF()
ELSE()
    SET(CMAKE_CXX_STANDARD 11)
    SET(CMAKE_CXX_STANDARD_REQUIRED ON)
    SET(CMAKE_CXX_EXTENSIONS OFF)
ENDIF()

INCLUDE(CheckLanguage)

CHECK_LANGUAGE(Fortran)
IF(CMAKE_Fortran_COMPILER)
    ENABLE_LANGUAGE(Fortran)
ELSE()
    MESSAGE(STATUS "No Fortran support")
ENDIF()

# Helps organize projects in IDEs.
SET_PROPERTY(GLOBAL PROPERTY USE_FOLDERS ON)

# Extract the version number from the VERSION file and set in CMake
# The format of this file must be X.X.X
FILE(STRINGS "VERSION" NEKVER)
STRING(REPLACE "." ";" NEKVERLIST ${NEKVER})
LIST(GET NEKVERLIST 0 NEKTAR_VERSION_MAJOR)
LIST(GET NEKVERLIST 1 NEKTAR_VERSION_MINOR)
LIST(GET NEKVERLIST 2 NEKTAR_VERSION_PATCH)
SET(NEKTAR_VERSION ${NEKTAR_VERSION_MAJOR}.${NEKTAR_VERSION_MINOR}.${NEKTAR_VERSION_PATCH})

# Add support for CMAKE_DEPENDENT_OPTION
INCLUDE(CMakeDependentOption)
INCLUDE(CMakeParseArguments)

# Enable CTest.
ENABLE_TESTING()

<<<<<<< HEAD
=======
# Use the CMake 2.4 policy for CMake 2.6
IF(COMMAND cmake_policy)
    # Silence warnings when using generator expressions in
    # TARGET_LINK_LIBRARIES.
    IF(POLICY CMP0022)
        CMAKE_POLICY(SET CMP0022 NEW)
    ENDIF()
ENDIF(COMMAND cmake_policy)

>>>>>>> 982d929a
# Find the modules included with Nektar
SET(CMAKE_MODULE_PATH ${CMAKE_SOURCE_DIR}/cmake ${CMAKE_MODULE_PATH})

# Set default install path if not provided on the command-line
IF (CMAKE_INSTALL_PREFIX_INITIALIZED_TO_DEFAULT)
    SET(CMAKE_INSTALL_PREFIX ${CMAKE_BINARY_DIR}/dist CACHE PATH "" FORCE)
ENDIF()

# Find default search paths for OS X; adapted from Stack Overflow question
# 1487752
IF (APPLE)
    EXECUTE_PROCESS(COMMAND which port
        RESULT_VARIABLE DETECT_MACPORTS
        OUTPUT_VARIABLE MACPORTS_PREFIX
        ERROR_QUIET OUTPUT_STRIP_TRAILING_WHITESPACE)
    EXECUTE_PROCESS(COMMAND brew --prefix
        RESULT_VARIABLE DETECT_HOMEBREW
        OUTPUT_VARIABLE HOMEBREW_PREFIX
        ERROR_QUIET OUTPUT_STRIP_TRAILING_WHITESPACE)

    IF (${DETECT_MACPORTS} EQUAL 0)
        GET_FILENAME_COMPONENT(MACPORTS_PREFIX ${MACPORTS_PREFIX} DIRECTORY)
        GET_FILENAME_COMPONENT(MACPORTS_PREFIX ${MACPORTS_PREFIX} DIRECTORY)
        SET(CMAKE_LIBRARY_PATH ${MACPORTS_PREFIX}/lib ${CMAKE_LIBRARY_PATH})
        SET(CMAKE_INCLUDE_PATH ${MACPORTS_PREFIX}/include ${CMAKE_INCLUDE_PATH})
        MESSAGE(STATUS "Detected MacPorts installation: ${MACPORTS_PREFIX}")
    ELSE()
        UNSET(MACPORTS_PREFIX)
    ENDIF()

    IF (${DETECT_HOMEBREW} EQUAL 0)
        SET(CMAKE_LIBRARY_PATH ${HOMEBREW_PREFIX}/lib ${CMAKE_LIBRARY_PATH})
        SET(CMAKE_INCLUDE_PATH ${HOMEBREW_PREFIX}/include ${CMAKE_INCLUDE_PATH})
        MESSAGE(STATUS "Detected Homebrew installation: ${HOMEBREW_PREFIX}")
    ELSE()
        UNSET(HOMEBREW_PREFIX)
    ENDIF()

    UNSET(DETECT_HOMEBREW)
    UNSET(DETECT_MACPORTS)
ENDIF()

# Attempt to retrieve git branch and SHA1 hash of current changeset.
INCLUDE(GetGitRevisionDescription)
get_git_head_revision(GIT_REFSPEC GIT_SHA1)

# Set library, binary, include, share and doc paths.
SET(LIB_DIR "lib/nektar++-${NEKTAR_VERSION}")
IF( CMAKE_SYSTEM_PROCESSOR STREQUAL "x86_64" AND NOT APPLE )
    SET(LIB_DIR "lib64/nektar++-${NEKTAR_VERSION}")
ENDIF()
SET(CMAKE_INCLUDE_SYSTEM_FLAG_CXX "-isystem ")

SET(NEKTAR_BIN_DIR bin)
SET(NEKTAR_LIB_DIR ${LIB_DIR})
SET(NEKTAR_INCLUDE_DIR include/nektar++-${NEKTAR_VERSION})
SET(NEKTAR_SHARE_DIR share/nektar++-${NEKTAR_VERSION})
SET(NEKTAR_DOC_DIR share/doc/nektar++-${NEKTAR_VERSION})

# Build shared libraries.
SET(NEKTAR_LIBRARY_TYPE "SHARED")

# Set up RPATH
SET(CMAKE_SKIP_BUILD_RPATH  FALSE)
SET(CMAKE_INSTALL_RPATH_USE_LINK_PATH TRUE)
SET(CMAKE_INSTALL_NAME_DIR "${CMAKE_INSTALL_PREFIX}/${LIB_DIR}")
LIST(FIND CMAKE_PLATFORM_IMPLICIT_LINK_DIRECTORIES
	"${CMAKE_INSTALL_PREFIX}/${LIB_DIR}" isSystemDir)
IF("${isSystemDir}" STREQUAL "-1")
	SET(CMAKE_INSTALL_RPATH "${CMAKE_INSTALL_PREFIX}/${LIB_DIR}")
ENDIF("${isSystemDir}" STREQUAL "-1")

# Get rid of OS X RPATH warnings -- we should set this to 1 once we reach
# required minimum cmake version of 3.0.0 and configure it in a more sane
# fashion.
IF(NOT DEFINED CMAKE_MACOSX_RPATH)
    SET(CMAKE_MACOSX_RPATH 0)
ENDIF()

# Components of the Nektar++ package to build
OPTION(NEKTAR_BUILD_LIBRARY    "Build main Nektar++ libraries." ON)
OPTION(NEKTAR_BUILD_DEMOS      "Build demonstration codes."     ON)
OPTION(NEKTAR_BUILD_SOLVERS    "Build example solvers."         ON)
OPTION(NEKTAR_BUILD_UTILITIES  "Build utilities."               ON)
OPTION(NEKTAR_BUILD_UNIT_TESTS "Build unit tests."              ON)
OPTION(NEKTAR_BUILD_TESTS      "Build regression tests."        ON)
OPTION(NEKTAR_BUILD_TIMINGS    "Build benchmark timing codes."  OFF)
OPTION(NEKTAR_BUILD_PACKAGES   "Build Nektar++ binary packages" OFF)
MARK_AS_ADVANCED(NEKTAR_BUILD_PACKAGES)

OPTION(NEKTAR_TEST_ALL "Include full set of regression tests to this build." OFF)
OPTION(NEKTAR_TEST_USE_HOSTFILE "Use a hostfile to explicitly specify number of
slots." OFF)

# Meshing utilities and library
IF (NOT WIN32)
    OPTION(NEKTAR_USE_MESHGEN "Build mesh generation utilities." OFF)
ENDIF()

# Build options
OPTION(NEKTAR_FULL_DEBUG "Enable Full Debugging." OFF)
MARK_AS_ADVANCED(NEKTAR_FULL_DEBUG)

IF (${CMAKE_COMPILER_IS_GNUCXX})
    OPTION(NEKTAR_ENABLE_PROFILE "Uses -pg compiler flag" OFF)
    MARK_AS_ADVANCED(NEKTAR_ENABLE_PROFILE)
ENDIF (${CMAKE_COMPILER_IS_GNUCXX})

# Memory pools
OPTION(NEKTAR_USE_MEMORY_POOLS
    "Use memory pools to accelerate memory allocation." ON)
MARK_AS_ADVANCED(NEKTAR_USE_MEMORY_POOLS)

IF (MSVC)
    # Needed for M_PI to be visible in visual studio.
    ADD_DEFINITIONS(-D_USE_MATH_DEFINES)

    # Removes the warnings about unsafe methods such as strcpy, std::copy,
    # memcmp, etc.
    ADD_DEFINITIONS(-D_CRT_SECURE_NO_DEPRECATE -D_SCL_SECURE_NO_DEPRECATE)
ENDIF()

# Include Nektar++ common macros
INCLUDE (NektarCommon)

# Set various ThirdParty locations
OPTION(THIRDPARTY_USE_SSL "Use secure HTTP connection to download third-party files." OFF)
IF (THIRDPARTY_USE_SSL)
    SET(TPURL https://www.nektar.info/thirdparty)
ELSE()
    SET(TPURL http://www.nektar.info/thirdparty)
ENDIF()

SET(TPSRC   ${CMAKE_SOURCE_DIR}/ThirdParty)
SET(TPBUILD ${CMAKE_BINARY_DIR}/ThirdParty)
SET(TPDIST  ${CMAKE_BINARY_DIR}/ThirdParty/dist)
SET(TPINC   ${CMAKE_INSTALL_PREFIX}/include/ThirdParty)
SET(TPLIB   ${CMAKE_INSTALL_PREFIX}/${NEKTAR_LIB_DIR})

# Create ThirdParty source directory if it doesn't exist already.
IF (NOT EXISTS ${TPSRC})
    FILE(MAKE_DIRECTORY ${TPSRC})
ENDIF ()

# Find ThirdParty libraries and headers.
INCLUDE (ThirdPartyTinyxml)
INCLUDE (ThirdPartyMetis)
INCLUDE (ThirdPartyHDF5)
INCLUDE (ThirdPartyScotch)
INCLUDE (ThirdPartyZlib)
INCLUDE (ThirdPartyBoost)
INCLUDE (ThirdPartyFFTW)
INCLUDE (ThirdPartyArpack)
INCLUDE (ThirdPartyMPI)
INCLUDE (ThirdPartyVTK)
INCLUDE (ThirdPartyOCE)
INCLUDE (ThirdPartyTriangle)
INCLUDE (ThirdPartyTetGen)
INCLUDE (ThirdPartyCCM)
INCLUDE (ThirdPartyBlasLapack)
INCLUDE (FindCFI)

INCLUDE (Doxygen)

IF( NEKTAR_USE_TINYXML_STL )
    ADD_DEFINITIONS( -DTIXML_USE_STL)
ENDIF( NEKTAR_USE_TINYXML_STL )

IF( NEKTAR_USE_MEMORY_POOLS )
    ADD_DEFINITIONS(-DNEKTAR_MEMORY_POOL_ENABLED)
ELSE( NEKTAR_USE_MEMORY_POOLS )
    REMOVE_DEFINITIONS(-DNEKTAR_MEMORY_POOL_ENABLED)
ENDIF( NEKTAR_USE_MEMORY_POOLS )

INCLUDE (ThirdPartyPETSc)

SET(Boost_USE_STATIC_LIBS OFF)
IF( WIN32 )
    # The auto-linking feature has problems with USE_STATIC_LIBS off, so we use
    # BOOST_ALL_NO_LIB to turn it off.
    # Several boost libraries headers aren't configured correctly if
    # USE_STATIC_LIBS is off, so we explicitly say they are dynamic with the
    # remaining definitions.
    ADD_DEFINITIONS(-DBOOST_ALL_NO_LIB -DBOOST_PROGRAM_OPTIONS_DYN_LINK -DBOOST_IOSTREAMS_DYN_LINK -DBOOST_THREAD_DYN_LINK)
ENDIF( )

# Set up include directories. Include work-around for -isystem for CMake (see
# bug 0010837) to avoid unnecessary compiler warnings for third-party libs.
IF (APPLE)
  SET(CMAKE_INCLUDE_SYSTEM_FLAG_C   "-isystem ")
  SET(CMAKE_INCLUDE_SYSTEM_FLAG_CXX "-isystem ")
ENDIF (APPLE)

INCLUDE_DIRECTORIES(${CMAKE_SOURCE_DIR})

# Build active components. Add utilities and solvers directories first, because
# that allows us to detect library dependencies automatically.
IF (NEKTAR_BUILD_LIBRARY)
    INCLUDE_DIRECTORIES(library)
ENDIF()

INCLUDE_DIRECTORIES(utilities)
ADD_SUBDIRECTORY(utilities)

INCLUDE_DIRECTORIES(solvers)
ADD_SUBDIRECTORY(solvers)

IF (NEKTAR_BUILD_LIBRARY)
    # List of Nektar++ libraries will be rebuilt every configuration.
    SET(NEKTAR++_LIBRARIES "" CACHE INTERNAL "")

    ADD_SUBDIRECTORY(library)
    INSTALL(EXPORT Nektar++Libraries DESTINATION ${LIB_DIR}/cmake COMPONENT dev)
ENDIF (NEKTAR_BUILD_LIBRARY)

IF (NEKTAR_BUILD_TESTS)
    INCLUDE_DIRECTORIES(tests)
    ADD_SUBDIRECTORY(tests)
    IF (NEKTAR_USE_MPI)
        OPTION(NEKTAR_TEST_FORCEMPIEXEC  "Force all tests to be run through the MPI job launcher."  OFF)
    ENDIF (NEKTAR_USE_MPI)
ENDIF (NEKTAR_BUILD_TESTS)

# Compile list of definitions for Nektar++Config.cmake input file. We exclude
# vtk definitions which should not be required for external builds.
SET(NEKTAR_DEFINITIONS "")
GET_DIRECTORY_PROPERTY(
    NEKTAR_DEFINITIONS_LIST DIRECTORY ${CMAKE_SOURCE_DIR} COMPILE_DEFINITIONS)
FOREACH(def ${NEKTAR_DEFINITIONS_LIST})
    IF (NOT def MATCHES "^vtk")
        SET(NEKTAR_DEFINITIONS "${NEKTAR_DEFINITIONS} -D${def}")
    ENDIF()
ENDFOREACH()

# Write out Nektar++ build configuration
CONFIGURE_FILE(${CMAKE_SOURCE_DIR}/cmake/Nektar++Config.cmake.in
               ${CMAKE_BINARY_DIR}/Nektar++Config.cmake @ONLY)

# Install Nektar++ CMake configuration file
INSTALL(FILES ${CMAKE_BINARY_DIR}/Nektar++Config.cmake
    DESTINATION ${NEKTAR_LIB_DIR}/cmake/
    COMPONENT dev)

# Install ThirdParty headers to subdirectory of ${NEKTAR_INCLUDE_DIR}
IF (EXISTS ${TPDIST}/include)
    INSTALL(DIRECTORY ${TPDIST}/include/
        DESTINATION ${NEKTAR_INCLUDE_DIR}/ThirdParty
        COMPONENT dev
        )
ENDIF()

# Install ThirdParty libraries into ${NEKTAR_LIB_DIR}. These are shipped with
# the LibUtilities library.
IF (EXISTS ${TPDIST}/lib)
    INSTALL(DIRECTORY ${TPDIST}/lib/
        DESTINATION ${NEKTAR_LIB_DIR}
        COMPONENT libutilities
        )
ENDIF()

ADD_SUBDIRECTORY(docs)

IF(NEKTAR_BUILD_PACKAGES)
    ADD_SUBDIRECTORY(pkg)
ENDIF(NEKTAR_BUILD_PACKAGES)<|MERGE_RESOLUTION|>--- conflicted
+++ resolved
@@ -54,18 +54,6 @@
 # Enable CTest.
 ENABLE_TESTING()
 
-<<<<<<< HEAD
-=======
-# Use the CMake 2.4 policy for CMake 2.6
-IF(COMMAND cmake_policy)
-    # Silence warnings when using generator expressions in
-    # TARGET_LINK_LIBRARIES.
-    IF(POLICY CMP0022)
-        CMAKE_POLICY(SET CMP0022 NEW)
-    ENDIF()
-ENDIF(COMMAND cmake_policy)
-
->>>>>>> 982d929a
 # Find the modules included with Nektar
 SET(CMAKE_MODULE_PATH ${CMAKE_SOURCE_DIR}/cmake ${CMAKE_MODULE_PATH})
 
