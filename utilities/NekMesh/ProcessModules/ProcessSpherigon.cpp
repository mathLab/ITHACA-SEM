--- conflicted
+++ resolved
@@ -224,13 +224,9 @@
 void ProcessSpherigon::FindNormalFromPlyFile(MeshSharedPtr &plymesh,
                                              map<int,NodeSharedPtr> &surfverts)
 {
-<<<<<<< HEAD
-    int cnt  = 0, j = 0, prog = 0, n_neighbs = 5, cntmin;
-=======
     int      cnt = 0;
     int      j = 0;
     int      prog=0,cntmin;
->>>>>>> 68c0d50b
 
     typedef bg::model::point<NekDouble, 3, bg::cs::cartesian> Point;
     typedef pair<Point, unsigned int> PointI;
@@ -240,17 +236,10 @@
     map<int,int>  TreeidtoPlyid;
 
     //Fill vertex array into tree format
-<<<<<<< HEAD
-    for (auto &it : plymesh->m_vertexSet)
-    {
-        dataPts.push_back(
-            make_pair(Point(it->m_x, it->m_y, it->m_z), j));
-=======
     vector<PointI> dataPts;
     for (auto &it : plymesh->m_vertexSet)
     {
         dataPts.push_back(make_pair(Point(it->m_x, it->m_y, it->m_z), j));
->>>>>>> 68c0d50b
         TreeidtoPlyid[j++] = it->m_id;
     }
 
@@ -263,8 +252,8 @@
     {
         if(m_mesh->m_verbose)
         {
-            prog = LibUtilities::PrintProgressbar(
-                cnt, surfverts.size(), "Nearest ply verts", prog);
+            prog = LibUtilities::PrintProgressbar(cnt,surfverts.size(),
+                                                  "Nearest ply verts",prog);
         }
 
         Point queryPt(vIt.second->m_x, vIt.second->m_y, vIt.second->m_z);
@@ -277,25 +266,22 @@
         ASSERTL1(cntmin < plymesh->m_vertexNormals.size(),
                  "cntmin is out of range");
 
-<<<<<<< HEAD
-        m_mesh->m_vertexNormals[vIt.first] = plymesh->m_vertexNormals[cntmin];
-=======
         m_mesh->m_vertexNormals[vIt.first] =
             plymesh->m_vertexNormals[cntmin];
->>>>>>> 68c0d50b
         ++cnt;
     }
 }
 
 /**
- * @brief Generate a set of approximate vertex normals to a surface represented
- * by line segments in 2D and a hybrid triangular/quadrilateral mesh in 3D.
+ * @brief Generate a set of approximate vertex normals to a surface
+ * represented by line segments in 2D and a hybrid
+ * triangular/quadrilateral mesh in 3D.
  *
- * This routine approximates the true vertex normals to a surface by averaging
- * the normals of all edges/faces which connect to the vertex. It is better to
- * use the exact surface normals which can be set in Mesh::vertexNormals, but
- * where they are not supplied this routine calculates an approximation for the
- * spherigon implementation.
+ * This routine approximates the true vertex normals to a surface by
+ * averaging the normals of all edges/faces which connect to the
+ * vertex. It is better to use the exact surface normals which can be
+ * set in Mesh::vertexNormals, but where they are not supplied this
+ * routine calculates an approximation for the spherigon implementation.
  *
  * @param el  Vector of elements denoting the surface mesh.
  */
@@ -359,14 +345,9 @@
     }
 
     // Normalize resulting vectors.
-<<<<<<< HEAD
-    for (auto &n : mesh->m_vertexNormals)
-    {
-=======
     for (auto &nIt : mesh->m_vertexNormals)
     {
         Node &n = nIt.second;
->>>>>>> 68c0d50b
         n /= sqrt(n.abs2());
     }
 
@@ -399,6 +380,7 @@
     {
         // Full 2D or 3D case - iterate over stored edges/faces and
         // create segments/triangles representing those edges/faces.
+        set<pair<int, int> >::iterator it;
         vector<int> t;
         t.push_back(0);
 
@@ -467,11 +449,13 @@
 
         if (m_mesh->m_expDim == 3)
         {
-            for (auto &it : m_mesh->m_spherigonSurfs)
+            for (it = m_mesh->m_spherigonSurfs.begin();
+                 it != m_mesh->m_spherigonSurfs.end();
+                 ++it)
             {
                 FaceSharedPtr f =
-                    m_mesh->m_element[m_mesh->m_expDim][it.first]->GetFace(
-                        it.second);
+                    m_mesh->m_element[m_mesh->m_expDim][it->first]->GetFace(
+                        it->second);
                 vector<NodeSharedPtr> nodes = f->m_vertexList;
                 LibUtilities::ShapeType eType =
                     (LibUtilities::ShapeType)(nodes.size());
@@ -496,11 +480,13 @@
         }
         else
         {
-            for (auto &it : m_mesh->m_spherigonSurfs)
+            for (it = m_mesh->m_spherigonSurfs.begin();
+                 it != m_mesh->m_spherigonSurfs.end();
+                 ++it)
             {
                 EdgeSharedPtr edge =
-                    m_mesh->m_element[m_mesh->m_expDim][it.first]->GetEdge(
-                        it.second);
+                    m_mesh->m_element[m_mesh->m_expDim][it->first]->GetEdge(
+                        it->second);
                 vector<NodeSharedPtr> nodes;
                 LibUtilities::ShapeType eType = LibUtilities::eSegment;
                 ElmtConfig conf(eType, 1, false, false);
@@ -517,8 +503,8 @@
                 elmt->SetVertex(1, nodes[1]);
                 elmt->SetEdge(
                     0,
-                    m_mesh->m_element[m_mesh->m_expDim][it.first]->GetEdge(
-                        it.second));
+                    m_mesh->m_element[m_mesh->m_expDim][it->first]->GetEdge(
+                        it->second));
                 el.push_back(elmt);
             }
         }
@@ -569,6 +555,8 @@
         // finally find nearest vertex and set normal to mesh surface file
         // normal.  probably should have a hex tree search ?
         Node minx(0, 0.0, 0.0, 0.0), tmp, tmpsav;
+        NodeSet::iterator it;
+        map<int, NodeSharedPtr>::iterator vIt;
         map<int, NodeSharedPtr> surfverts;
 
         // make a map of normal vertices to visit based on elements el
@@ -624,6 +612,7 @@
             cout << endl;
         }
 
+        map<int, NodeSharedPtr>::iterator vIt;
         map<int, NodeSharedPtr> surfverts;
 
         // make a map of normal vertices to visit based on elements el
@@ -638,7 +627,7 @@
             }
         }
 
-        for (auto &vIt : surfverts)
+        for (vIt = surfverts.begin(); vIt != surfverts.end(); ++vIt)
         {
             bool AddNoise = false;
 
@@ -649,8 +638,8 @@
                 {
                     case 1:
                     {
-                        if ((vIt.second->m_x > values[2 * i + 1]) &&
-                            (vIt.second->m_x < values[2 * i + 2]))
+                        if (((vIt->second)->m_x > values[2 * i + 1]) &&
+                            ((vIt->second)->m_x < values[2 * i + 2]))
                         {
                             AddNoise = true;
                         }
@@ -658,10 +647,10 @@
                     break;
                     case 2:
                     {
-                        if ((vIt.second->m_x > values[2 * i + 1]) &&
-                            (vIt.second->m_x < values[2 * i + 2]) &&
-                            (vIt.second->m_y > values[2 * i + 3]) &&
-                            (vIt.second->m_y < values[2 * i + 4]))
+                        if (((vIt->second)->m_x > values[2 * i + 1]) &&
+                            ((vIt->second)->m_x < values[2 * i + 2]) &&
+                            ((vIt->second)->m_y > values[2 * i + 3]) &&
+                            ((vIt->second)->m_y < values[2 * i + 4]))
                         {
                             AddNoise = true;
                         }
@@ -669,12 +658,12 @@
                     break;
                     case 3:
                     {
-                        if ((vIt.second->m_x > values[2 * i + 1]) &&
-                            (vIt.second->m_x < values[2 * i + 2]) &&
-                            (vIt.second->m_y > values[2 * i + 3]) &&
-                            (vIt.second->m_y < values[2 * i + 4]) &&
-                            (vIt.second->m_z > values[2 * i + 5]) &&
-                            (vIt.second->m_z < values[2 * i + 6]))
+                        if (((vIt->second)->m_x > values[2 * i + 1]) &&
+                            ((vIt->second)->m_x < values[2 * i + 2]) &&
+                            ((vIt->second)->m_y > values[2 * i + 3]) &&
+                            ((vIt->second)->m_y < values[2 * i + 4]) &&
+                            ((vIt->second)->m_z > values[2 * i + 5]) &&
+                            ((vIt->second)->m_z < values[2 * i + 6]))
 
                         {
                             AddNoise = true;
@@ -689,12 +678,12 @@
                     Node rvec(0, rand(), rand(), rand());
                     rvec *= values[0] / sqrt(rvec.abs2());
 
-                    Node normal = m_mesh->m_vertexNormals[vIt.first];
+                    Node normal = m_mesh->m_vertexNormals[vIt->first];
 
                     normal += rvec;
                     normal /= sqrt(normal.abs2());
 
-                    m_mesh->m_vertexNormals[vIt.first] = normal;
+                    m_mesh->m_vertexNormals[vIt->first] = normal;
                 }
             }
         }
