--- conflicted
+++ resolved
@@ -246,13 +246,10 @@
             }            
         }
 
-<<<<<<< HEAD
         m_session->LoadParameter("SVVCutoffRatio",m_sVVCutoffRatio,0.75);
         m_session->LoadParameter("SVVCutoffRatioHomo1D",m_sVVCutoffRatioHomo1D,m_sVVCutoffRatio);
         m_session->LoadParameter("SVVDiffCoeffHomo1D",  m_sVVDiffCoeffHomo1D,  m_sVVDiffCoeff);
 
-=======
->>>>>>> 9671bd81
         if(m_HomogeneousType == eHomogeneous1D)
         {
             ASSERTL0(m_nConvectiveFields > 2,
