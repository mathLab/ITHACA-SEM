\section{Installing from Source}
\label{s:installation:source}

This section explains how to build Nektar++ from the source-code package.

Nektar++ uses a number of third-party libraries. Some of these are required,
others are optional. It is generally more straightforward to use versions of
these libraries supplied pre-packaged for your operating system, but if you run
into difficulties with compilation errors or failing regression tests, the
Nektar++ build system can automatically build tried-and-tested versions of these
libraries for you. This requires enabling the relevant options in the CMake
configuration.


\subsection{Obtaining the source code}
There are two ways to obtain the source code for \nekpp:
\begin{itemize}
	\item Download the latest source-code archive from the
	\href{http://www.nektar.info/downloads}{Nektar++ downloads page}.
	\item Clone the git repository
	\begin{itemize}
	\item Using anonymous access. This does not require
	credentials but any changes to the code cannot be pushed to the
	public repository. Use this initially if you would like to try using
	Nektar++ or make local changes to the code.
    \begin{lstlisting}[style=BashInputStyle]
        git clone https://gitlab.nektar.info/nektar/nektar.git nektar++
    \end{lstlisting}
	\item Using authenticated access. This will allow you to directly contribute
	back into the code.
    \begin{lstlisting}[style=BashInputStyle]
        git clone git@gitlab.nektar.info:nektar/nektar.git nektar++
    \end{lstlisting}
    \begin{tipbox}
    You can easily switch to using the authenticated access from anonymous
    access at a later date by running\\
    \footnotesize\texttt{git remote set-url origin git@gitlab.nektar.info:nektar/nektar.git}
    \end{tipbox}
	\end{itemize}
\end{itemize}

\subsection{Linux}
\subsubsection{Prerequisites}
\nekpp uses a number of external programs and libraries for some or all of its
functionality. Some of these are \emph{required} and must be installed prior to
compiling Nektar++, most of which are available as pre-built \emph{system}
packages on most Linux distributions or can be installed manually by a
\emph{user}. Typically, the development packages, with a \emph{-dev} or \emph{-devel} suffix, are required to compile codes against these libraries. Others are optional and required only for specific features, or can
be downloaded and compiled for use with Nektar++ \emph{automatically} (but not
installed system-wide).

\begin{center}
\begin{tabularx}{\linewidth}{lccccX}
\toprule
        &      & \multicolumn{3}{c}{Installation} & \\ \cmidrule(r){3-5}
Package & Req. & Sys. & User & Auto.              & Note \\
\midrule
<<<<<<< HEAD
C++ compiler    & \cmark & \cmark & & & gcc, icc, etc \\
CMake $>2.8.11$ & \cmark & \cmark & \cmark &        & Ncurses
=======
C++ compiler    & \cmark & \cmark & & & gcc, icc, etc, supporting C++11 \\
CMake  $>2.8.8$ & \cmark & \cmark & \cmark &        & Ncurses
>>>>>>> cb12dfd5
GUI optional
\\
BLAS            & \cmark & \cmark & \cmark & \cmark & Or MKL,
ACML, OpenBLAS
\\
LAPACK          & \cmark & \cmark & \cmark & \cmark & \\
Boost $>=1.56$   & \cmark & \cmark & \cmark & \cmark & Compile
with iostreams
\\
TinyXML         & \cmark & \cmark & \cmark & \cmark & For reading XML input files\\
Scotch          & \cmark & \cmark & \cmark & \cmark & Required
for multi-level static condensation, highly recommended\\
METIS           &        & \cmark & \cmark & \cmark &
Alternative mesh partitioning\\
FFTW $>3.0$     &        & \cmark & \cmark & \cmark & For
high-performance FFTs\\
ARPACK $>2.0$   &        & \cmark & \cmark & \cmark & For
arnoldi algorithms\\
MPI             &        & \cmark & \cmark &        & For
parallel execution (OpenMPI, MPICH, Intel MPI, etc)\\
GSMPI           &        &        &        & \cmark & For
parallel execution\\
HDF5            &        & \cmark & \cmark & \cmark & For
large-scale parallel I/O (requires CMake >3.1)\\
OpenCascade CE  &        & \cmark & \cmark & \cmark & For mesh generation and optimisation\\
PETSc           &        & \cmark & \cmark & \cmark &
Alternative linear solvers\\
PT-Scotch       &        & \cmark & \cmark & \cmark & Required when MPI enabled\\
Tetgen          &        & \cmark & \cmark & \cmark & For 3D mesh generation\\
Triangle        &        & \cmark & \cmark & \cmark & For 2D mesh generation\\
VTK $>5.8$      &        & \cmark & \cmark &        & Not required to convert field output files to VTK, only mesh files\\
\bottomrule
\end{tabularx}
\end{center}


\subsubsection{Quick Start}
Open a terminal.

If you have downloaded the tarball, first unpack it:
\begin{lstlisting}[style=BashInputStyle]
tar -zxvf nektar++-(*\nekver*).tar.gz
\end{lstlisting}
Change into the \inlsh{nektar++} source code directory
\begin{lstlisting}[style=BashInputStyle]
    mkdir -p build && cd build
    ccmake ../
    make install
\end{lstlisting}

\subsubsection{Detailed instructions}
From a terminal:
\begin{enumerate}
    \item If you have downloaded the tarball, first unpack it
    \begin{lstlisting}[style=BashInputStyle]
tar -zxvf nektar++-(*\nekver*).tar.gz
    \end{lstlisting}

    \item Change into the source-code directory, create a \inltt{build}
    subdirectory and enter it
    \begin{lstlisting}[style=BashInputStyle]
    mkdir -p build && cd build
    \end{lstlisting}

    \item Run the CMake GUI and configure the build by pressing \inltt{c}
    \begin{lstlisting}[style=BashInputStyle]
    ccmake ../
    \end{lstlisting}
    \begin{itemize}
        \item Select the components of Nektar++ (prefixed with
        \inltt{NEKTAR\_BUILD\_}) you would like to build. Disabling solvers
        which you do not require will speed up the build process.
        \item Select the optional libraries you would like to use (prefixed with
        \inltt{NEKTAR\_USE\_}) for additional functionality.
        \item Select the libraries not already available on your system which
        you wish to be compiled automatically (prefixed with
        \inltt{THIRDPARTY\_BUILD\_}). Some of these will be automatically enabled if not found on your system.
        \item Choose the installation location by adjusting \inltt{CMAKE\_INSTALL\_PREFIX}. By default, this will be a \inltt{dist} subdirectory within the \inltt{build} directory, which is satisfactory for most users initially.
    \end{itemize}
    A full list of configuration options can be found in
    Section~\ref{s:installation:source:cmake}.

    \begin{notebox}
    Selecting \inltt{THIRDPARTY\_BUILD\_} options will request CMake to
    automatically download thirdparty libraries and compile them within the
    \nekpp directory. If you have administrative access to your machine, it is
    recommended to install the libraries system-wide through your
    package-management system.\\[3pt]
    
    If you have installed additional system packages since running CMake, you may need to wipe your build directory and rerun CMake for them to be detected.
    \end{notebox}


    \item Press \inltt{c} to configure the build. If errors arise relating to
    missing libraries, review the \inltt{THIRDPARTY\_BUILD\_} selections in
    the configuration step above or install the missing libraries manually or
    from system packages.

    \item When configuration completes without errors, press \inltt{c} again
    until the option \inltt{g} to generate build files appears. Press \inltt{g}
    to generate the build files and exit CMake.

    \item Compile the code
    \begin{lstlisting}[style=BashInputStyle]
        make install
    \end{lstlisting}
    During the build, missing third-party libraries will be automatically
    downloaded, configured and built in the \nekpp \inlsh{build} directory.

    % Hacky way to get an lstlisting to an argument of a macro
    \newsavebox\installationLinuxTip
    \begin{lrbox}{\installationLinuxTip}\begin{minipage}{0.8\linewidth}
    \begin{lstlisting}[style=BashInputStyle]
    make -j4 install
    \end{lstlisting}
    \end{minipage}
    \end{lrbox}

    \begin{tipbox}
    If you have multiple processors/cores on your system, compilation can be
    significantly increased by adding the \inlsh{-jX} option to make, where X is
    the number of simultaneous jobs to spawn. For example, use

    \noindent\usebox\installationLinuxTip

    on a quad-core system.
    \end{tipbox}

    \item Test the build by running unit and regression tests.
    \begin{lstlisting}[style=BashInputStyle]
    ctest
    \end{lstlisting}
\end{enumerate}

\subsection{OS X}

\subsubsection{Prerequisites}
\nekpp uses a number of external programs and libraries for some or all of its
functionality. Some of these are \emph{required} and must be installed prior to
compiling Nektar++, most of which are available on \emph{MacPorts}
(www.macports.org) or can be installed manually by a \emph{user}. Others are
optional and required only for specific features, or can be downloaded and
compiled for use with Nektar++ \emph{automatically} (but not installed
system-wide).

\begin{notebox}
  To compile \nekpp on OS X, Apple's Xcode Developer Tools must be
  installed. They can be installed either from the App Store (only on Mac OS
  10.7 and above) or downloaded directly from
  \href{http://connect.apple.com/}{http://connect.apple.com/} (you are required
  to have an Apple Developer Connection account).  Xcode includes Apple
  implementations of BLAS and LAPACK (called the Accelerate Framework).
\end{notebox}

\begin{center}
\begin{tabularx}{\linewidth}{lccccX}
\toprule
        &      & \multicolumn{3}{c}{Installation} & \\ \cmidrule(r){3-5}
Package & Req. & MacPorts & User & Auto.          & Note \\
\midrule
Xcode           & \cmark &        & & & Provides developer tools \\
<<<<<<< HEAD
CMake $>2.8.11$ & \cmark & \texttt{cmake}   & \cmark &        & Ncurses
=======
CMake  $>2.8.8$ & \cmark & \texttt{cmake}   & \cmark &        & Ncurses
>>>>>>> cb12dfd5
GUI optional \\
BLAS            & \cmark &                  &        &        & Part of
Xcode \\
LAPACK          & \cmark &                  &        &        & Part of
Xcode \\
Boost $>=1.56$  & \cmark & \texttt{boost}   & \cmark & \cmark & Compile
with iostreams \\
TinyXML         & \cmark & \texttt{tinyxml} & \cmark & \cmark & \\
Scotch          & \cmark & \texttt{scotch}  & \cmark & \cmark & Required
for multi-level static condensation, highly recommended\\
METIS           &        & \texttt{metis}   & \cmark & \cmark &
Alternative mesh partitioning\\
FFTW $>3.0$     &        & \texttt{fftw-3}  & \cmark & \cmark & For
high-performance FFTs\\
ARPACK $>2.0$   &        & \texttt{arpack}  & \cmark &        & For
arnoldi algorithms\\
OpenMPI         &        & \texttt{openmpi} &        &        & For
parallel execution\\
GSMPI           &        &                  &        & \cmark & For
parallel execution\\
HDF5            &        &                  & \cmark & \cmark & For
large-scale parallel I/O (requires CMake >3.1)\\
OpenCascade CE  &        &                  & \cmark & \cmark & For mesh generation and optimisation\\
PETSc           &        & \texttt{petsc}   & \cmark & \cmark &
Alternative linear solvers\\
PT-Scotch       &        &  & \cmark & \cmark & Required when MPI enabled\\
Tetgen          &        &  & \cmark & \cmark & For 3D mesh generation\\
Triangle        &        &  & \cmark & \cmark & For 2D mesh generation\\
VTK $>5.8$      &        & \texttt{vtk}     & \cmark &        &
Not required to convert field output files to VTK, only mesh files\\
\bottomrule
\end{tabularx}
\end{center}

\newsavebox\installationOSXMacPortsTip
\begin{lrbox}{\installationOSXMacPortsTip}\begin{minipage}{0.8\linewidth}
\begin{lstlisting}[style=BashInputStyle]
sudo port install cmake
\end{lstlisting}
\end{minipage}
\end{lrbox}

\begin{tipbox}
CMake, and some other software, is available from MacPorts
(\url{http://macports.org}) and can be installed using, for example,

\noindent\usebox\installationOSXMacPortsTip

Package names are given in the table above. Similar packages also exist in other
package managers such as Homebrew.
\end{tipbox}


\subsubsection{Quick Start}
Open a terminal (Applications->Utilities->Terminal).

If you have downloaded the tarball, first unpack it:
\begin{lstlisting}[style=BashInputStyle]
tar -zxvf nektar++-(*\nekver*).tar.gz
\end{lstlisting}
Change into the \inlsh{nektar++} source code directory
\begin{lstlisting}[style=BashInputStyle]
    mkdir -p build && cd build
    ccmake ../
    make install
\end{lstlisting}

\subsubsection{Detailed instructions}
From a terminal (Applications->Utilities->Terminal):
\begin{enumerate}
    \item If you have downloaded the tarball, first unpack it
    \begin{lstlisting}[style=BashInputStyle]
tar -zxvf nektar++-(*\nekver*).tar.gz
    \end{lstlisting}

    \item Change into the source-code directory, create a \inltt{build}
    subdirectory and enter it
    \begin{lstlisting}[style=BashInputStyle]
    mkdir -p build && cd build
    \end{lstlisting}

    \item Run the CMake GUI and configure the build
    \begin{lstlisting}[style=BashInputStyle]
    ccmake ../
    \end{lstlisting}
    Use the arrow keys to navigate the options and \inlsh{ENTER} to select/edit
    an option.
    \begin{itemize}
        \item Select the components of Nektar++ (prefixed with
        \inltt{NEKTAR\_BUILD\_}) you would like to build. Disabling solvers
        which you do not require will speed up the build process.
        \item Select the optional libraries you would like to use (prefixed with
        \inltt{NEKTAR\_USE\_}) for additional functionality.
        \item Select the libraries not already available on your system which
        you wish to be compiled automatically (prefixed with
        \inltt{THIRDPARTY\_BUILD\_})
        \item Choose the installation location by adjusting \inltt{CMAKE\_INSTALL\_PREFIX}. By default, this will be a \inltt{dist} subdirectory within the \inltt{build} directory, which is satisfactory for most users initially.
    \end{itemize}
    A full list of configuration options can be found in
    Section~\ref{s:installation:source:cmake}.

    \begin{notebox}
    Selecting \inltt{THIRDPARTY\_BUILD\_} options will request CMake to
    automatically download thirdparty libraries and compile them within the
    \nekpp directory. If you have administrative access to your machine, it is
    recommended to install the libraries system-wide through MacPorts.
    \end{notebox}

    \item Press \inltt{c} to configure the build. If errors arise relating to
        missing libraries (variables set to \inlsh{NOTFOUND}), review the
        \inltt{THIRDPARTY\_BUILD\_} selections in the previous
    step or install the missing libraries manually or through MacPorts.

    \item When configuration completes without errors, press \inltt{c} again
    until the option \inltt{g} to generate build files appears. Press \inltt{g}
    to generate the build files and exit CMake.

    \item Compile the code
    \begin{lstlisting}[style=BashInputStyle]
        make install
    \end{lstlisting}
    During the build, missing third-party libraries will be automatically
    downloaded, configured and built in the \nekpp \inlsh{build} directory.

    % Hacky way to get an lstlisting to an argument of a macro
    \newsavebox\installationMacTip
    \begin{lrbox}{\installationMacTip}\begin{minipage}{0.8\linewidth}
    \begin{lstlisting}[style=BashInputStyle]
    make -j4 install
    \end{lstlisting}
    \end{minipage}
    \end{lrbox}

    \begin{tipbox}
    If you have multiple processors/cores on your system, compilation can be
    significantly increased by adding the \inlsh{-jX} option to make, where X is
    the number of simultaneous jobs to spawn. For example,
    \noindent\usebox\installationMacTip
    \end{tipbox}

    \item Test the build by running unit and regression tests.
    \begin{lstlisting}[style=BashInputStyle]
    ctest
    \end{lstlisting}
\end{enumerate}

\subsection{Windows}

Windows compilation is supported, but the build process is somewhat convoluted
at present. As such, only serial execution is supported with a minimal amount of
additional build packages. These can either be installed by the user, or
automatically in the build process.

\begin{center}
\begin{tabularx}{\linewidth}{lcccX}
\toprule
                  &        & \multicolumn{2}{c}{Installation} & \\ \cmidrule(r){3-4}
Package           & Req.   & User   & Auto.        & Note \\
\midrule
MS Visual Studio  & \cmark & \cmark &              & 2012, 2013 and 2015 known working\\
CMake $\geq 3.0$  & \cmark & \cmark &              & \\
BLAS              & \cmark & \cmark & \cmark       & \\
LAPACK            & \cmark & \cmark & \cmark       & \\
Boost $\geq 1.56$ & \cmark & \cmark & \cmark       & Compile with iostreams\\
\bottomrule
\end{tabularx}
\end{center}

\subsubsection{Detailed instructions}

\begin{enumerate}
  \item Install Microsoft Visual Studio 2015 (preferred), 2013 or 2012 (known to
  work). This can be obtained from Microsoft free of charge by using their
  Community developer tools from
  \url{https://www.visualstudio.com/en-us/products/visual-studio-community-vs.aspx}.
  \item Install CMake 3.0+ from \url{http://www.cmake.org/download/}. When
  prompted, select the option to add CMake to the system PATH.
  \item (Optional) Install Git from \url{http://git-scm.com/download/win} to use
  the development versions of \nekpp. When prompted, select the option to add
  Git to the system PATH. You do not need to select the option to add Unix tools
  to the PATH.
  \item (Optional) If you do not wish to build boost during the compilation
  process (which can take some time), then boost binaries can be found at
  \url{http://sourceforge.net/projects/boost/files/boost-binaries/1.61.0/}. By
  default these install into \inlsh{C:\textbackslash local\textbackslash
    boost\_1\_61\_0}. If you use these libraries, you will need to:
  \begin{itemize}
    \item Rename \texttt{libs-msvc14.0} to \texttt{lib}
    \item Inside the \texttt{lib} directory, create duplicates of
    \texttt{boost\_zlib.dll} and \texttt{boost\_bzip2.dll} called
    \texttt{zlib.dll} and \texttt{libbz2.dll}
	\item Add a \inlsh{BOOST\_HOME} environment variable. To do so,
	navigate to \emph{Control Panel > System and Security > System}, select
	\emph{Advanced System Settings}, and in the \emph{Advanced} tab click the
	\emph{Environment Variables}. In the \emph{System Variables} box, click
	\emph{New}. In the \emph{New System Variable} window, type \inlsh{BOOST\_HOME}
	next to \emph{Variable name} and \inlsh{C:\textbackslash local\textbackslash
	boost\_1\_61\_0} next to\emph{Variable value}.
  \end{itemize}
  \item Unpack \inlsh{nektar++-\nekver.zip}.

  \begin{notebox}
    Some Windows versions do not recognise the path of a folder which has
    \inltt{++} in the name. If you think that your Windows version can not
    handle path containing special characters, you should rename
    \inlsh{nektar++-\nekver} to \inlsh{nektar-\nekver}.
  \end{notebox}
  \item Create a \inlsh{builds} directory within the \inlsh{nektar++-\nekver}
  subdirectory.
  \item Open a Visual Studio terminal. From the start menu, this can be found in
  \emph{All Programs > Visual Studio 2015 > Visual Studio Tools > Developer
    Command Prompt for VS2015}.
  \item Change directory into the \texttt{builds} directory and run the CMake
  graphical utility:
  \begin{lstlisting}[style=BashInputStyle]
    cd C:\path\to\nektar\builds
    cmake-gui ..
  \end{lstlisting}
  \item Select the build system you want to generate build scripts for. Note
  that \emph{Visual Studio 2015} is listed as \emph{Visual Studio 14} in the
  drop-down list. If you have a 64-bit installation of Windows, you should
  select the \emph{Win64} variant, otherwise 32-bit executables will be
  generated. Select the option to use the native compilers.
  \item Click the \emph{Configure} button, then the \emph{Generate} button.
  \item Return to the command line and issue the command:
  \begin{lstlisting}[style=BashInputStyle]
    msbuild INSTALL.vcxproj /p:Configuration=Release
  \end{lstlisting}
  To build in parallel with, for example, 12 processors, issue:
  \begin{lstlisting}[style=BashInputStyle]
    msbuild INSTALL.vcxproj /p:Configuration=Release /m:12
  \end{lstlisting}
  \item After the installation process is completed, the executables will be
  available in \inlsh{builds\textbackslash dist\textbackslash bin}.
  \item To use these executables, you need to modify your system \inlsh{PATH} to
  include the library directories where DLLs are stored. To do this, navigate to
  \emph{Control Panel > System and Security > System}, select \emph{Advanced
    System Settings}, and in the \emph{Advanced} tab click the \emph{Environment
    Variables}. In the \emph{System Variables} box, select \emph{Path} and click
  \emph{Edit}. To the end of this list, add the \textbf{full paths} to
  directories:
  \begin{itemize}
    \item \inlsh{builds\textbackslash dist\textbackslash lib\textbackslash nektar++-\nekver}
    \item \inlsh{builds\textbackslash dist\textbackslash bin}
    \item Optionally, if you installed Boost from the binary packages,
    \inlsh{C:\textbackslash local\textbackslash boost\_1\_61\_0 \textbackslash lib}
  \end{itemize}
  \item To run the test suite, open a \textbf{new} command line window, change
  to the \inlsh{builds} directory, and then issue the command
  \begin{lstlisting}[style=BashInputStyle]
    ctest -C Release
  \end{lstlisting}
\end{enumerate}

\subsection{CMake Option Reference}
\label{s:installation:source:cmake}
This section describes the main configuration options which can be set when
building Nektar++. The default options should work on almost all systems, but
additional features (such as parallelisation and specialist libraries) can be
enabled if needed.

\subsubsection{Components}
The first set of options specify the components of the Nektar++ toolkit to
compile. Some options are dependent on others being enabled, so the available
options may change.

Components of the \nekpp package can be selected using the following options:
\begin{itemize}
    \item \inlsh{NEKTAR\_BUILD\_DEMOS} (Recommended)

    Compiles the demonstration programs. These are primarily used by the
    regression testing suite to verify the \nekpp library, but also provide an
    example of the basic usage of the framework.

    \item \inlsh{NEKTAR\_BUILD\_DOC}

    Compiles the Doxygen documentation for the code. This will be put in
    \begin{lstlisting}[style=BashInputStyle]
    $BUILDDIR/doxygen/html
    \end{lstlisting}

    \item \inlsh{NEKTAR\_BUILD\_LIBRARY} (Required)

    Compiles the Nektar++ framework libraries. This is required for all other
    options.

    \item \inlsh{NEKTAR\_BUILD\_PYTHON}

    Installs the Python wrapper to \nekpp. Requires running the following command 
    after installing \nekpp in order to install the Python package for the 
    current user:
    \begin{lstlisting}[style=BashInputStyle]
    make nekpy-install-user
    \end{lstlisting}

    Alternatively, the Python package can be installed for all users by running
    the following command with appropriate priviledges:
    \begin{lstlisting}[style=BashInputStyle]
    make nekpy-install-system
    \end{lstlisting}

    \item \inlsh{NEKTAR\_BUILD\_SOLVERS} (Recommended)

    Compiles the solvers distributed with the \nekpp framework.

    If enabling \inlsh{NEKTAR\_BUILD\_SOLVERS}, individual solvers can be
    enabled or disabled. See Part~\ref{p:applications} for the list of available
    solvers. You can disable solvers which are not required to reduce
    compilation time. See the \inlsh{NEKTAR\_SOLVER\_X} option.

    \item \inlsh{NEKTAR\_BUILD\_TESTS} (Recommended)

    Compiles the testing program used to verify the \nekpp framework.

    \item \inlsh{NEKTAR\_BUILD\_TIMINGS}

    Compiles programs used for timing \nekpp operations.

    \item \inlsh{NEKTAR\_BUILD\_UNIT\_TESTS}

    Compiles tests for checking the core library functions.

    \item \inlsh{NEKTAR\_BUILD\_UTILITIES}

    Compiles utilities for pre- and post-processing simulation data, including the mesh conversion and generation tool \inltt{NekMesh} and the \inltt{FieldConvert} post-processing utility.

    \item \inlsh{NEKTAR\_SOLVER\_X}

    Enable compilation of the 'X' solver.
    
    \item \inlsh{NEKTAR\_UTILITY\_X}
    
    Enable compilation of the 'X' utility. 
\end{itemize}

A number of ThirdParty libraries are required by \nekpp. There are
also optional libraries which provide additional functionality. These
can be selected using the following options:
\begin{itemize}
    \item \inlsh{NEKTAR\_USE\_ARPACK}

    Build \nekpp with support for ARPACK. This provides routines used for
    linear stability analyses. Alternative Arnoldi algorithms are also
    implemented directly in \nekpp.

    \item \inlsh{NEKTAR\_USE\_CCM}

    Use the ccmio library provided with the Star-CCM package for
    reading ccm files. This option is required as part of NekMesh
    if you wish to convert a Star-CCM mesh into the Nektar format. It
    is possible to read a Tecplot plt file from Star-CCM but this
    output currently needs to be converted to ascii format using the
    Tecplot package.

    \item \inlsh{NEKTAR\_USE\_CWIPI}
    
    Use the CWIPI library for enabling inter-process communication between two solvers. Solvers may also interface with third-party solvers using this package.
    
    \item \inlsh{NEKTAR\_USE\_FFTW}

    Build \nekpp with support for FFTW for performing Fast Fourier Transforms
    (FFTs). This is used only when using domains with homogeneous coordinate
    directions.

    \item \inlsh{NEKTAR\_USE\_HDF5}

    Build \nekpp with support for HDF5. This enables input/output in the HDF5
    parallel file format, which can be very efficient for large numbers of
    processes. HDF5 output can be enabled by using a command-line option or
    in the \inlsh{SOLVERINFO} section of the XML file. This option requires 
    that \nekpp be built with MPI support with \inlsh{NEKTAR\_USE\_MPI} enabled
    and that HDF5 is compiled with MPI support.

    \item \inlsh{NEKTAR\_USE\_MESHGEN}
    
    Build the NekMesh utility with support for generating meshes from CAD geometries. This enables use of the OpenCascade Community Edition library, as well as Triangle and Tetgen.
    
    \item \inlsh{NEKTAR\_USE\_METIS}

    Build \nekpp with support for the METIS graph partitioning library. This
    provides both an alternative mesh partitioning algorithm to SCOTCH for
    parallel simulations.

    \item \inlsh{NEKTAR\_USE\_MPI} (Recommended)

    Build Nektar++ with MPI parallelisation. This allows solvers to be run in
    serial or parallel.

    \item \inlsh{NEKTAR\_USE\_PETSC}

    Build \nekpp with support for the PETSc package for solving linear systems.

    \item \inlsh{NEKTAR\_USE\_PYTHON3} (Requires \inlsh{NEKTAR\_BUILD\_PYTHON})
    
    Enables the generation of Python3 interfaces.
    
    \item \inlsh{NEKTAR\_USE\_SCOTCH} (Recommended)

    Build \nekpp with support for the SCOTCH graph partitioning library. This
    provides both a mesh partitioning algorithm for parallel simulations and
    enabled support for multi-level static condensation, so is highly
    recommended and enabled by default. However for systems that do not support
    SCOTCH build requirements (e.g. Windows), this can be disabled.

    \item \inlsh{NEKTAR\_USE\_SYSTEM\_BLAS\_LAPACK} (Recommended)

    On Linux systems, use the default BLAS and LAPACK library on the system.
    This may not be the implementation offering the highest performance for your
    architecture, but it is the most likely to work without problem.

    \item \inlsh{NEKTAR\_USE\_VTK}

    Build \nekpp with support for VTK libraries. This is only needed for
    specialist utilities and is not needed for general use.

    \begin{notebox}
    The VTK libraries are not needed for converting the output of simulations to
    VTK format for visualization as this is handled internally.
    \end{notebox}
\end{itemize}

The \inlsh{THIRDPARTY\_BUILD\_X} options select which third-party libraries are
automatically built during the \nekpp build process. Below are the choices of X:
\begin{itemize}
    \item \inlsh{ARPACK}
    
    Library of iterative Arnoldi algorithms.
    
    \item \inlsh{BLAS\_LAPACK}
    
    Library of linear algebra routines.
    
    \item \inlsh{BOOST}

    The \emph{Boost} libraries are frequently provided by the operating system,
    so automatic compilation is not enabled by default. If you do not have
    Boost on your system, you can enable this to have Boost configured
    automatically.

    \item \inlsh{CCMIO}
    
    I/O library for the Star-CCM+ format.
    
    \item \inlsh{CWIPI}
    
    Library for inter-process exchange of data between different solvers.
    
    \item \inlsh{FFTW}
    
    Fast-Fourier transform library.
    
    \item \inlsh{GSMPI}

    (MPI-only) Parallel communication library.

    \item \inlsh{HDF5}
    
    Hierarchical Data Format v5 library for structured data storage.
    
    \item \inlsh{METIS}

    A graph partitioning library used for mesh partitioning when \nekpp is run
    in parallel.

    \item \inlsh{OCE}
    
    OpenCascade Community Edition 3D modelling library.
    
    \item \inlsh{PETSC}

    A package for the parallel solution of linear algebra systems.

    \item \inlsh{SCOTCH}

    A graph partitioning library used for mesh partitioning when \nekpp is run
    in parallel, and reordering routines that are used in multi-level static
    condensation.

    \item \inlsh{TETGEN}
    
    3D tetrahedral meshing library.
    
    \item \inlsh{TINYXML}

    Library for reading and writing XML files.
    
    \item \inlsh{TRIANGLE}
    
    2D triangular meshing library.
\end{itemize}

There are also a number of additional options to fine-tune the build:
\begin{itemize}
    \item \inlsh{NEKTAR\_DISABLE\_BACKUPS}

    By default, Nektar++ solvers and the FieldConvert utility will not overwrite
    any generated field files or output files they find an existing file with
    the same name. Instead, the existing file will be either moved to a backup
    file or you will be prompted to overwrite them. If you do not want this
    behaviour, then enabling this option will cause all pre-existing output to
    be overwritten silently.

    \item \inlsh{NEKTAR\_TEST\_ALL}
    
    Enables an extra set of more substantial and long-running tests.
    
    \item \inlsh{NEKTAR\_TEST\_USE\_HOSTFILE}
    
    By default, MPI tests are run directly with the \inltt{mpiexec} command
    together with the number of cores. If your MPI installation requires a
    hostfile, enabling this option adds the command line argument
    \inltt{-hostfile hostfile} to the command line arguments when tests are run
    with \inltt{ctest} or the \inltt{Tester} executable.
\end{itemize}<|MERGE_RESOLUTION|>--- conflicted
+++ resolved
@@ -55,13 +55,8 @@
         &      & \multicolumn{3}{c}{Installation} & \\ \cmidrule(r){3-5}
 Package & Req. & Sys. & User & Auto.              & Note \\
 \midrule
-<<<<<<< HEAD
-C++ compiler    & \cmark & \cmark & & & gcc, icc, etc \\
+C++ compiler    & \cmark & \cmark & & & gcc, icc, etc, supporting C++11 \\
 CMake $>2.8.11$ & \cmark & \cmark & \cmark &        & Ncurses
-=======
-C++ compiler    & \cmark & \cmark & & & gcc, icc, etc, supporting C++11 \\
-CMake  $>2.8.8$ & \cmark & \cmark & \cmark &        & Ncurses
->>>>>>> cb12dfd5
 GUI optional
 \\
 BLAS            & \cmark & \cmark & \cmark & \cmark & Or MKL,
@@ -223,11 +218,7 @@
 Package & Req. & MacPorts & User & Auto.          & Note \\
 \midrule
 Xcode           & \cmark &        & & & Provides developer tools \\
-<<<<<<< HEAD
 CMake $>2.8.11$ & \cmark & \texttt{cmake}   & \cmark &        & Ncurses
-=======
-CMake  $>2.8.8$ & \cmark & \texttt{cmake}   & \cmark &        & Ncurses
->>>>>>> cb12dfd5
 GUI optional \\
 BLAS            & \cmark &                  &        &        & Part of
 Xcode \\
