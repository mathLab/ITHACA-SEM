--- conflicted
+++ resolved
@@ -700,13 +700,8 @@
         /** \brief  Get the normals along specficied face
          * Get the face normals interplated to a points0 x points 0
          * type distribution
-<<<<<<< HEAD
          **/ 
         void PrismExp::v_ComputeTraceNormal(const int face)
-=======
-         **/
-        void PrismExp::v_ComputeFaceNormal(const int face)
->>>>>>> 1a916cde
         {
             const SpatialDomains::GeomFactorsSharedPtr &geomFactors =
                 GetGeom()->GetMetricInfo();
