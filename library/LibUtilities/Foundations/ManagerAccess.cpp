--- conflicted
+++ resolved
@@ -60,41 +60,6 @@
     // Register all points and basis creators.
     namespace
         {
-<<<<<<< HEAD
-            const bool gaussInited1 = PointsManager().RegisterCreator(PointsKey(0, eGaussGaussLegendre), GaussPoints::Create);
-            const bool gaussInited2 = PointsManager().RegisterCreator(PointsKey(0, eGaussRadauMLegendre), GaussPoints::Create);
-            const bool gaussInited3 = PointsManager().RegisterCreator(PointsKey(0, eGaussRadauPLegendre), GaussPoints::Create);
-            const bool gaussInited4 = PointsManager().RegisterCreator(PointsKey(0, eGaussLobattoLegendre), GaussPoints::Create);
-            const bool gaussInited5 = PointsManager().RegisterCreator(PointsKey(0, eGaussGaussChebyshev), GaussPoints::Create);
-            const bool gaussInited6 = PointsManager().RegisterCreator(PointsKey(0, eGaussRadauMChebyshev), GaussPoints::Create);
-            const bool gaussInited7 = PointsManager().RegisterCreator(PointsKey(0, eGaussRadauPChebyshev), GaussPoints::Create);
-            const bool gaussInited8 = PointsManager().RegisterCreator(PointsKey(0, eGaussLobattoChebyshev), GaussPoints::Create);
-            const bool gaussInited9 = PointsManager().RegisterCreator(PointsKey(0, eGaussRadauMAlpha0Beta1), GaussPoints::Create);
-            const bool gaussInited10 = PointsManager().RegisterCreator(PointsKey(0, eGaussRadauMAlpha0Beta2), GaussPoints::Create);
-            const bool gaussInited11 = PointsManager().RegisterCreator(PointsKey(0, eGaussRadauMAlpha1Beta0), GaussPoints::Create);
-            const bool gaussInited12 = PointsManager().RegisterCreator(PointsKey(0, eGaussRadauMAlpha2Beta0), GaussPoints::Create);
-
-            const bool gaussInited13 = PointsManager().RegisterCreator(PointsKey(0, eGaussKronrodLegendre), GaussPoints::Create);
-            const bool gaussInited14 = PointsManager().RegisterCreator(PointsKey(0, eGaussRadauKronrodMLegendre), GaussPoints::Create);
-            const bool gaussInited15 = PointsManager().RegisterCreator(PointsKey(0, eGaussRadauKronrodMAlpha1Beta0), GaussPoints::Create);
-            const bool gaussInited16 = PointsManager().RegisterCreator(PointsKey(0, eGaussLobattoKronrodLegendre), GaussPoints::Create);
-
-            const bool fourierInited0 = PointsManager().RegisterCreator(PointsKey(0, eFourierEvenlySpaced), FourierPoints::Create);
-            const bool fourierInitedSM0 = PointsManager().RegisterCreator(PointsKey(0, eFourierSingleModeSpaced), FourierSingleModePoints::Create);
-            const bool BLInited0 = PointsManager().RegisterCreator(PointsKey(0, eBoundaryLayerPoints), BLPoints::Create);
-            const bool BLInited1 = PointsManager().RegisterCreator(PointsKey(0, eBoundaryLayerPointsRev), BLPoints::Create);
-            const bool polyeInited10 =  PointsManager().RegisterCreator(PointsKey(0, ePolyEvenlySpaced), PolyEPoints::Create);
-            const bool NodalTriInited0 =  PointsManager().RegisterCreator(PointsKey(0, eNodalTriElec), NodalTriElec::Create);
-            const bool NodalTriInited1 =  PointsManager().RegisterCreator(PointsKey(0, eNodalTriFekete), NodalTriFekete::Create);
-            const bool NodalTriInited2 =  PointsManager().RegisterCreator(PointsKey(0, eNodalTriSPI), NodalTriSPI::Create);
-            const bool nodalTetElecInited = PointsManager().RegisterCreator(PointsKey(0, eNodalTetElec), NodalTetElec::Create);
-            const bool nodalTetElecInited1 = PointsManager().RegisterCreator(PointsKey(0, eNodalTetSPI), NodalTetSPI::Create);
-            const bool NodalTriEveInited = PointsManager().RegisterCreator(PointsKey(0, eNodalTriEvenlySpaced), NodalTriEvenlySpaced::Create);
-            const bool NodalTetEveInited = PointsManager().RegisterCreator(PointsKey(0, eNodalTetEvenlySpaced), NodalTetEvenlySpaced::Create);
-            const bool NodalPrismEveInited = PointsManager().RegisterCreator(PointsKey(0, eNodalPrismEvenlySpaced), NodalPrismEvenlySpaced::Create);
-            const bool NodalPrismElecInited = PointsManager().RegisterCreator(PointsKey(0, eNodalPrismElec), NodalPrismElec::Create);
-            const bool NodalPrismSPIInited = PointsManager().RegisterCreator(PointsKey(0, eNodalPrismSPI), NodalPrismSPI::Create);
-=======
             const bool gaussInited1  = PointsManager().RegisterCreator(PointsKey(0, eGaussGaussLegendre),           GaussPoints::Create);
             const bool gaussInited2  = PointsManager().RegisterCreator(PointsKey(0, eGaussRadauMLegendre),          GaussPoints::Create);
             const bool gaussInited3  = PointsManager().RegisterCreator(PointsKey(0, eGaussRadauPLegendre),          GaussPoints::Create);
@@ -132,7 +97,6 @@
             const bool NodalPrismInited1 = PointsManager().RegisterCreator(PointsKey(0, eNodalPrismEvenlySpaced), NodalPrismEvenlySpaced::Create);
             const bool NodalPrismInited2 = PointsManager().RegisterCreator(PointsKey(0, eNodalPrismElec),         NodalPrismElec::Create);
             const bool NodalPrismInited3 = PointsManager().RegisterCreator(PointsKey(0, eNodalPrismSPI),          NodalPrismSPI::Create);
->>>>>>> acf98483
 
             const bool Basis_Inited = BasisManager().RegisterGlobalCreator(Basis::Create);
         };
