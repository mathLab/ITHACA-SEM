--- conflicted
+++ resolved
@@ -53,44 +53,6 @@
     m_geomData = MemoryManager<CoalescedGeomData>::AllocateSharedPtr();
 }
 
-<<<<<<< HEAD
-#if 0 
-    // Loop over all operator types.
-    for (int i = 0; i < SIZE_OperatorType; ++i)
-=======
-void Collection::Initialise(const OperatorType opType)
-{
-    if(!HasOperator(opType))
->>>>>>> 88f51b9e
-    {
-        auto it = m_impTypes.find(opType);
-        
-        if (it != m_impTypes.end())
-        {
-            ImplementationType impType = it->second;
-            OperatorKey opKey(m_collExp[0]->DetShapeType(), opType, impType,
-                              m_collExp[0]->IsNodalNonTensorialExp());
-            
-            stringstream ss;
-            ss << opKey;
-            ASSERTL0(GetOperatorFactory().ModuleExists(opKey),
-                     "Requested unknown operator "+ss.str());
-            
-            m_ops[opType] = GetOperatorFactory().CreateInstance(
-                                          opKey, m_collExp, m_geomData);
-        }
-        else
-        {
-            NEKERROR(ErrorUtil::ewarning,
-                     "Failed to determine implmentation to initialise "
-                     "collection operator: " +
-                     std::string(Collections::OperatorTypeMap[opType]));
-        }
-    }
-#endif    
-}
-<<<<<<< HEAD
-
 void Collection::Initialise(const OperatorType opType)
 {
     if(!HasOperator(opType))
@@ -120,7 +82,5 @@
         }
     }
 }
-=======
->>>>>>> 88f51b9e
 }
 }
