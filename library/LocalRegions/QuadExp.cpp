--- conflicted
+++ resolved
@@ -1481,11 +1481,8 @@
                 Vmath::Vsqrt(nqe,work,1,work,1);
                 Vmath::Sdiv(nqe,1.0,work,1,work,1);
 
-<<<<<<< HEAD
                 Vmath::Vcopy(nqb,work,1,length,1);
 
-=======
->>>>>>> 198bb4a5
                 for (i = 0; i < GetCoordim(); ++i)
                 {
                     Vmath::Vmul(nqe, normal[i], 1, work, 1, normal[i], 1);
