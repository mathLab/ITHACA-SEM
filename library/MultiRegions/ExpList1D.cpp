--- conflicted
+++ resolved
@@ -161,13 +161,8 @@
             // Allocate storage for data and populate element offset lists.
             SetCoeffPhysOffsets();
 
-<<<<<<< HEAD
             m_coeffs = Array<OneD, NekDouble>{m_ncoeffs, 0.0};
             m_phys   = Array<OneD, NekDouble>{m_npoints, 0.0};
-=======
-            m_coeffs = Array<OneD, NekDouble>(m_ncoeffs,0.0);
-            m_phys   = Array<OneD, NekDouble>(m_npoints,0.0);
->>>>>>> 22dfdeae
 
             CreateCollections(ImpType);
         }
@@ -240,13 +235,8 @@
             if(DeclareCoeffPhysArrays)
             {
                 // Set up m_coeffs, m_phys.
-<<<<<<< HEAD
                 m_coeffs = Array<OneD, NekDouble> {m_ncoeffs, 0.0};
                 m_phys   = Array<OneD, NekDouble> {m_npoints, 0.0};
-=======
-                m_coeffs = Array<OneD, NekDouble>(m_ncoeffs,0.0);
-                m_phys   = Array<OneD, NekDouble>(m_npoints,0.0);
->>>>>>> 22dfdeae
             }
 
             CreateCollections(ImpType);
@@ -347,13 +337,8 @@
             if(DeclareCoeffPhysArrays)
             {
                 // Set up m_coeffs, m_phys.
-<<<<<<< HEAD
                 m_coeffs = Array<OneD, NekDouble> {m_ncoeffs, 0.0};
                 m_phys   = Array<OneD, NekDouble> {m_npoints, 0.0};
-=======
-                m_coeffs = Array<OneD, NekDouble>(m_ncoeffs,0.0);
-                m_phys   = Array<OneD, NekDouble>(m_npoints,0.0);
->>>>>>> 22dfdeae
             }
 
             CreateCollections(ImpType);
@@ -431,13 +416,8 @@
             // Set up m_coeffs, m_phys.
             if(DeclareCoeffPhysArrays)
             {
-<<<<<<< HEAD
                 m_coeffs = Array<OneD, NekDouble> {m_ncoeffs, 0.0};
                 m_phys   = Array<OneD, NekDouble> {m_npoints, 0.0};
-=======
-                m_coeffs = Array<OneD, NekDouble>(m_ncoeffs,0.0);
-                m_phys   = Array<OneD, NekDouble>(m_npoints,0.0);
->>>>>>> 22dfdeae
             }
 
             CreateCollections(ImpType);
@@ -678,13 +658,8 @@
             // Set up m_coeffs, m_phys.
             if(DeclareCoeffPhysArrays)
             {
-<<<<<<< HEAD
                 m_coeffs = Array<OneD, NekDouble> {m_ncoeffs, 0.0};
                 m_phys   = Array<OneD, NekDouble> {m_npoints, 0.0};
-=======
-                m_coeffs = Array<OneD, NekDouble>(m_ncoeffs,0.0);
-                m_phys   = Array<OneD, NekDouble>(m_npoints,0.0);
->>>>>>> 22dfdeae
             }
 
             CreateCollections(ImpType);
