--- conflicted
+++ resolved
@@ -123,15 +123,8 @@
 
     Command TestData::ParseCommand(TiXmlElement *elmt) const
     {
-<<<<<<< HEAD
         Command cmd;
         TiXmlElement *tmp;
-=======
-        TiXmlHandle handle(pDoc);
-        TiXmlElement *testElement, *tmp, *metrics, *files;
-        testElement = handle.FirstChildElement("test").Element();
-        ASSERTL0(testElement, "Cannot find 'test' root element.");
->>>>>>> 87f9391a
 
         cmd.m_pythonTest = false;
 
@@ -178,7 +171,7 @@
 
     void TestData::Parse(TiXmlDocument* pDoc)
     {
-        TiXmlHandle handle(m_doc);
+        TiXmlHandle handle(pDoc);
         TiXmlElement *testElement, *tmp, *metrics, *files;
         testElement = handle.FirstChildElement("test").Element();
         ASSERTL0(testElement, "Cannot find 'test' root element.");
