///////////////////////////////////////////////////////////////////////////////
//
// File: CollectionOptimisation.cpp
//
// For more information, please see: http://www.nektar.info
//
// The MIT License
//
// Copyright (c) 2006 Division of Applied Mathematics, Brown University (USA),
// Department of Aeronautics, Imperial College London (UK), and Scientific
// Computing and Imaging Institute, University of Utah (USA).
//
// License for the specific language governing rights and limitations under
// Permission is hereby granted, free of charge, to any person obtaining a
// copy of this software and associated documentation files (the "Software"),
// to deal in the Software without restriction, including without limitation
// the rights to use, copy, modify, merge, publish, distribute, sublicense,
// and/or sell copies of the Software, and to permit persons to whom the
// Software is furnished to do so, subject to the following conditions:
//
// The above copyright notice and this permission notice shall be included
// in all copies or substantial portions of the Software.
//
// THE SOFTWARE IS PROVIDED "AS IS", WITHOUT WARRANTY OF ANY KIND, EXPRESS
// OR IMPLIED, INCLUDING BUT NOT LIMITED TO THE WARRANTIES OF MERCHANTABILITY,
// FITNESS FOR A PARTICULAR PURPOSE AND NONINFRINGEMENT. IN NO EVENT SHALL
// THE AUTHORS OR COPYRIGHT HOLDERS BE LIABLE FOR ANY CLAIM, DAMAGES OR OTHER
// LIABILITY, WHETHER IN AN ACTION OF CONTRACT, TORT OR OTHERWISE, ARISING
// FROM, OUT OF OR IN CONNECTION WITH THE SOFTWARE OR THE USE OR OTHER
// DEALINGS IN THE SOFTWARE.
//
// Description: Collection top class definition
//
///////////////////////////////////////////////////////////////////////////////

#include <Collections/CollectionOptimisation.h>
#include <LibUtilities/BasicUtils/ParseUtils.hpp>

using namespace std;

namespace Nektar
{
namespace Collections
{

// static manager for Operator ImplementationMap
map<OpImpTimingKey,OperatorImpMap> CollectionOptimisation::m_opImpMap;

CollectionOptimisation::CollectionOptimisation(
        LibUtilities::SessionReaderSharedPtr pSession,
        ImplementationType defaultType)
{
    int i;
    map<ElmtOrder, ImplementationType> defaults, defaultsPhysDeriv;
    bool verbose  = (pSession.get()) &&
                    (pSession->DefinesCmdLineArgument("verbose")) &&
                    (pSession->GetComm()->GetRank() == 0);

    m_setByXml    = false;
    m_autotune    = false;
    m_maxCollSize = 0;
    m_defaultType = defaultType == eNoImpType ? eIterPerExp : defaultType;

    map<string, LibUtilities::ShapeType> elTypes;
    elTypes["S"] = LibUtilities::eSegment;
    elTypes["T"] = LibUtilities::eTriangle;
    elTypes["Q"] = LibUtilities::eQuadrilateral;
    elTypes["A"] = LibUtilities::eTetrahedron;
    elTypes["P"] = LibUtilities::ePyramid;
    elTypes["R"] = LibUtilities::ePrism;
    elTypes["H"] = LibUtilities::eHexahedron;

    // Set defaults for all element types.
    for (auto &it2 : elTypes)
    {
        defaults          [ElmtOrder(it2.second, -1)] = m_defaultType;
        defaultsPhysDeriv [ElmtOrder(it2.second, -1)] = m_defaultType;
    }

    if (defaultType == eNoImpType)
    {
        for (auto &it2 : elTypes)
        {
<<<<<<< HEAD
            defaultsPhysDeriv [ElmtOrder(it2.second, -1)] = eNoCollection;
=======
            // For 1<=N<=5 use StdMat otherwise IterPerExp or given default type
>>>>>>> e97a170a
            for (int i = 1; i < 5; ++i)
            {
                defaults[ElmtOrder(it2.second, i)] = eStdMat;
            }

            // For 1<=N<=3 use SumFac otherwise NoCollection. Note that
            // default is not currently overwritten by given default
            // type
            defaultsPhysDeriv [ElmtOrder(it2->second, -1)] = eNoCollection;
            for (int i = 1; i < 3; ++i)
            {
                defaultsPhysDeriv[ElmtOrder(it2.second, i)] = eSumFac;
            }
        }
    }

    map<string, OperatorType> opTypes;
    for (i = 0; i < SIZE_OperatorType; ++i)
    {
        opTypes[OperatorTypeMap[i]] = (OperatorType)i;
        switch ((OperatorType)i)
        {
            case ePhysDeriv:
                m_global[(OperatorType)i] = defaultsPhysDeriv;
                break;
            default:
                m_global[(OperatorType)i] = defaults;
        }
    }

    map<string, ImplementationType> impTypes;
    for (i = 0; i < SIZE_ImplementationType; ++i)
    {
        impTypes[ImplementationTypeMap[i]] = (ImplementationType)i;
    }

    if(pSession.get()) // turn off file reader if dummy pointer is given
    {
        TiXmlDocument &doc = pSession->GetDocument();
        TiXmlHandle docHandle(&doc);
        TiXmlElement *master = docHandle.FirstChildElement("NEKTAR").Element();
        ASSERTL0(master, "Unable to find NEKTAR tag in file.");

        TiXmlElement *xmlCol = master->FirstChildElement("COLLECTIONS");

        // Check if user has specified some options
        if (xmlCol)
        {
            // Set the maxsize and default implementation type if provided
            const char *maxSize = xmlCol->Attribute("MAXSIZE");
            m_maxCollSize = (maxSize ? atoi(maxSize) : 0);

            const char *defaultImpl = xmlCol->Attribute("DEFAULT");
            m_defaultType = defaultType;

            // If user has specified a default impl type, autotuning
            // and set this default across all operators.
            if (defaultType == eNoImpType && defaultImpl)
            {
                const std::string collinfo = string(defaultImpl);
                m_autotune = boost::iequals(collinfo, "auto");

                if (!m_autotune)
                {
                    for(i = 1; i < Collections::SIZE_ImplementationType; ++i)
                    {
                        if(boost::iequals(collinfo,
                                Collections::ImplementationTypeMap[i]))
                        {
                            m_defaultType = (Collections::ImplementationType) i;
                            break;
                        }
                    }

                    ASSERTL0(i != Collections::SIZE_ImplementationType,
                         "Unknown default collection scheme: "+collinfo);

                    defaults.clear();
                    // Override default types
                    for (auto &it2 : elTypes)
                    {
                        defaults[ElmtOrder(it2.second, -1)] = m_defaultType;
                    }

                    for (i = 0; i < SIZE_OperatorType; ++i)
                    {
                        m_global[(OperatorType)i] = defaults;
                    }
                }
            }

            // Now process operator-specific implementation selections
            TiXmlElement *elmt = xmlCol->FirstChildElement();
            while (elmt)
            {
                m_setByXml = true;

                string tagname = elmt->ValueStr();

                ASSERTL0(boost::iequals(tagname, "OPERATOR"),
                        "Only OPERATOR tags are supported inside the "
                        "COLLECTIONS tag.");

                const char *attr = elmt->Attribute("TYPE");
                ASSERTL0(attr, "Missing TYPE in OPERATOR tag.");
                string opType(attr);

                ASSERTL0(opTypes.count(opType) > 0,
                        "Unknown OPERATOR type " + opType + ".");

                OperatorType ot = opTypes[opType];

                TiXmlElement *elmt2 = elmt->FirstChildElement();

                while (elmt2)
                {
                    string tagname = elmt2->ValueStr();
                    ASSERTL0(boost::iequals(tagname, "ELEMENT"),
                            "Only ELEMENT tags are supported inside the "
                            "OPERATOR tag.");

                    const char *attr = elmt2->Attribute("TYPE");
                    ASSERTL0(attr, "Missing TYPE in ELEMENT tag.");

                    string elType(attr);
                    auto it2 = elTypes.find(elType);
                    ASSERTL0(it2 != elTypes.end(),
                            "Unknown element type "+elType+" in ELEMENT "
                            "tag");

                    const char *attr2 = elmt2->Attribute("IMPTYPE");
                    ASSERTL0(attr2, "Missing IMPTYPE in ELEMENT tag.");
                    string impType(attr2);
                    ASSERTL0(impTypes.count(impType) > 0,
                            "Unknown IMPTYPE type " + impType + ".");

                    const char *attr3 = elmt2->Attribute("ORDER");
                    ASSERTL0(attr3, "Missing ORDER in ELEMENT tag.");
                    string order(attr3);

                    if (order == "*")
                    {
                        m_global[ot][ElmtOrder(it2->second, -1)]
                                     = impTypes[impType];
                    }
                    else
                    {
                        vector<unsigned int> orders;
                        ParseUtils::GenerateSeqVector(order.c_str(), orders);

                        for (int i = 0; i < orders.size(); ++i)
                        {
                            m_global[ot][ElmtOrder(it2->second, orders[i])]
                                         = impTypes[impType];
                        }
                    }

                    elmt2 = elmt2->NextSiblingElement();
                }

                elmt = elmt->NextSiblingElement();
            }

            // Print out operator map
            if (verbose)
            {
                if (!m_setByXml && !m_autotune)
                {
                    cout << "Setting Collection optimisation using: "
                         << Collections::ImplementationTypeMap[m_defaultType]
                         << endl;
                }

                if (m_setByXml)
                {
                    for (auto &mIt : m_global)
                    {
                        cout << "Operator " << OperatorTypeMap[mIt.first]
                             << ":" << endl;

                        for (auto &eIt : mIt.second)
                        {
                            cout << "- "
                                 << LibUtilities::ShapeTypeMap[eIt.first.first]
                                 << " order " << eIt.first.second << " -> "
                                 << ImplementationTypeMap[eIt.second] << endl;
                        }
                    }
                }
            }
        }
    }
}

OperatorImpMap  CollectionOptimisation::GetOperatorImpMap(
        StdRegions::StdExpansionSharedPtr pExp)
{
    OperatorImpMap ret;
    ElmtOrder searchKey(pExp->DetShapeType(),
                        pExp->GetBasisNumModes(0));
    ElmtOrder defSearch(pExp->DetShapeType(), -1);

    for (auto &it : m_global)
    {
        ImplementationType impType;

        auto it2 = it.second.find(searchKey);

        if (it2 == it.second.end())
        {
            it2 = it.second.find(defSearch);
            if (it2 == it.second.end())
            {
                // Shouldn't be able to reach here.
                impType = eNoCollection;
            }
            else
            {
                impType = it2->second;
            }
        }
        else
        {
            impType = it2->second;
        }

        ret[it.first] = impType;
    }

    return ret;
}

OperatorImpMap CollectionOptimisation::SetWithTimings(
        vector<StdRegions::StdExpansionSharedPtr> pCollExp,
        OperatorImpMap &impTypes,
        bool verbose )
{
    OperatorImpMap ret;

    StdRegions::StdExpansionSharedPtr pExp = pCollExp[0];

    // check to see if already defined for this expansion
    OpImpTimingKey OpKey(pExp,pCollExp.size(),pExp->GetNumBases());
    if(m_opImpMap.count(OpKey) != 0)
    {
        ret = m_opImpMap[OpKey];
        return ret;
    }

    int maxsize = pCollExp.size()*max(pExp->GetNcoeffs(),pExp->GetTotPoints());
    Array<OneD, NekDouble> inarray(maxsize,1.0);
    Array<OneD, NekDouble> outarray1(maxsize);
    Array<OneD, NekDouble> outarray2(maxsize);
    Array<OneD, NekDouble> outarray3(maxsize);

    Timer t;

    if(verbose)
    {
        cout << "Collection Implemenation for "
             << LibUtilities::ShapeTypeMap[pExp->DetShapeType()] << " ( ";
        for(int i = 0; i < pExp->GetNumBases(); ++i)
        {
            cout << pExp->GetBasis(i)->GetNumModes() <<" ";
        }
        cout << ")" <<  " for ngeoms = " << pCollExp.size() << endl;
    }
    // set  up an array of collections
    CollectionVector coll;
    for(int imp = 1; imp < SIZE_ImplementationType; ++imp)
    {
        ImplementationType impType = (ImplementationType)imp;
        OperatorImpMap impTypes;
        for (int i = 0; i < SIZE_OperatorType; ++i)
        {
            OperatorType opType = (OperatorType)i;
            OperatorKey opKey(pCollExp[0]->DetShapeType(), opType, impType,
                              pCollExp[0]->IsNodalNonTensorialExp());

            if (GetOperatorFactory().ModuleExists(opKey))
            {
                impTypes[opType] = impType;
            }
            else
            {
                cout << "Note: Implementation does not exist: " << opKey << endl;
            }
        }

        Collection collloc(pCollExp,impTypes);
        coll.push_back(collloc);
    }

    // Determine the number of tests to do in one second
    Array<OneD, int> Ntest(SIZE_OperatorType);
    for(int i = 0; i < SIZE_OperatorType; ++i)
    {
        OperatorType OpType = (OperatorType)i;

        t.Start();
        coll[0].ApplyOperator(OpType,
                           inarray,
                           outarray1,
                           outarray2,
                           outarray3);
        t.Stop();

        NekDouble oneTest = t.TimePerTest(1);

        Ntest[i] = max((int)(0.25/oneTest),1);
    }

    Array<OneD, NekDouble> timing(SIZE_ImplementationType);
    // loop over all operators and determine fastest implementation
    for(int i = 0; i < SIZE_OperatorType; ++i)
    {
        OperatorType OpType = (OperatorType)i;

        // call collection implementation in thorugh ExpList.
        for (int imp = 0; imp < coll.size(); ++imp)
        {
            if (coll[imp].HasOperator(OpType))
            {
                t.Start();
                for(int n = 0; n < Ntest[i]; ++n)
                {
                    coll[imp].ApplyOperator(OpType,
                                      inarray,
                                      outarray1,
                                      outarray2,
                                      outarray3);
                }
                t.Stop();
                timing[imp] = t.TimePerTest(Ntest[i]);
            }
            else
            {
                timing[imp] = 1000.0;
            }
        }
        // determine optimal implementation. Note +1 to
        // remove NoImplementationType flag
        int minImp = Vmath::Imin(coll.size(),timing,1)+1;

        if(verbose)
        {
            cout << "\t " << OperatorTypeMap[i] << ": "
                 << ImplementationTypeMap[minImp] << "\t (";
            for(int j = 0; j < coll.size(); ++j)
            {
                if (timing[j] > 999.0)
                {
                    cout << "-";
                }
                else
                {
                    cout << timing[j] ;
                }
                if(j != coll.size()-1)
                {
                    cout <<", ";
                }
            }
            cout << ")" <<endl;
        }
        // could reset global map if reusing  method?
        //m_global[OpType][pExp->DetShapeType()] = (ImplementationType)minImp;
        // set up new map
        ret[OpType] = (ImplementationType)minImp;
    }

    // store map for use by another expansion.
    m_opImpMap[OpKey] = ret;
    return ret;
}

}
}<|MERGE_RESOLUTION|>--- conflicted
+++ resolved
@@ -81,11 +81,7 @@
     {
         for (auto &it2 : elTypes)
         {
-<<<<<<< HEAD
-            defaultsPhysDeriv [ElmtOrder(it2.second, -1)] = eNoCollection;
-=======
             // For 1<=N<=5 use StdMat otherwise IterPerExp or given default type
->>>>>>> e97a170a
             for (int i = 1; i < 5; ++i)
             {
                 defaults[ElmtOrder(it2.second, i)] = eStdMat;
@@ -94,7 +90,7 @@
             // For 1<=N<=3 use SumFac otherwise NoCollection. Note that
             // default is not currently overwritten by given default
             // type
-            defaultsPhysDeriv [ElmtOrder(it2->second, -1)] = eNoCollection;
+            defaultsPhysDeriv [ElmtOrder(it2.second, -1)] = eNoCollection;
             for (int i = 1; i < 3; ++i)
             {
                 defaultsPhysDeriv[ElmtOrder(it2.second, i)] = eSumFac;
