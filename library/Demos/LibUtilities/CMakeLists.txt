
#SET(GraphSources
#    GraphExample.cpp)

SET(MemoryManagerSources
    MemoryManager.cpp)

SET(PartitionAnalyseSources
    PartitionAnalyse.cpp)
<<<<<<< HEAD

SET(FoundationSources
    FoundationDemo.cpp)

=======
    
SET(FoundationSources
    FoundationDemo.cpp)	
	
>>>>>>> acf98483
SET(NodalDemoSources NodalDemo.cpp)

SET(TimeIntegrationDemoSources
	TimeIntegrationDemo.cpp)

SET(FieldIOBenchmarkerSources
	FieldIOBenchmarker.cpp)

#ADD_NEKTAR_EXECUTABLE(Graph demos GraphSources )
#SET_LAPACK_LINK_LIBRARIES(Graph)

#ADD_NEKTAR_EXECUTABLE(MemoryManager MemoryManagerSources )

ADD_NEKTAR_EXECUTABLE(PartitionAnalyse demos PartitionAnalyseSources)
TARGET_LINK_LIBRARIES(PartitionAnalyse LibUtilities)

ADD_NEKTAR_EXECUTABLE(FoundationDemo demos FoundationSources )
TARGET_LINK_LIBRARIES(FoundationDemo LibUtilities)

ADD_NEKTAR_EXECUTABLE(NodalDemo demos NodalDemoSources)
TARGET_LINK_LIBRARIES(NodalDemo LibUtilities)

ADD_NEKTAR_EXECUTABLE(TimeIntegrationDemo demos TimeIntegrationDemoSources)
TARGET_LINK_LIBRARIES(TimeIntegrationDemo LibUtilities)

ADD_NEKTAR_TEST(NodalDemo_Tri_Deriv_P8)
ADD_NEKTAR_TEST(NodalDemo_Tri_Integral_P6)
ADD_NEKTAR_TEST(NodalDemo_Tri_Interp_P7)
ADD_NEKTAR_TEST(NodalDemo_Prism_Deriv_P8)
ADD_NEKTAR_TEST(NodalDemo_Prism_Integral_P6)
ADD_NEKTAR_TEST(NodalDemo_Prism_Interp_P7)
ADD_NEKTAR_TEST(NodalDemo_Tet_Deriv_P8)
ADD_NEKTAR_TEST(NodalDemo_Tet_Integral_P6)
ADD_NEKTAR_TEST(NodalDemo_Tet_Interp_P7)

IF(NEKTAR_USE_HDF5)
    ADD_NEKTAR_EXECUTABLE(FieldIOBenchmarker demos FieldIOBenchmarkerSources)
    TARGET_LINK_LIBRARIES(FieldIOBenchmarker LibUtilities)
ENDIF()
<|MERGE_RESOLUTION|>--- conflicted
+++ resolved
@@ -7,17 +7,10 @@
 
 SET(PartitionAnalyseSources
     PartitionAnalyse.cpp)
-<<<<<<< HEAD
 
 SET(FoundationSources
     FoundationDemo.cpp)
 
-=======
-    
-SET(FoundationSources
-    FoundationDemo.cpp)	
-	
->>>>>>> acf98483
 SET(NodalDemoSources NodalDemo.cpp)
 
 SET(TimeIntegrationDemoSources
@@ -56,4 +49,4 @@
 IF(NEKTAR_USE_HDF5)
     ADD_NEKTAR_EXECUTABLE(FieldIOBenchmarker demos FieldIOBenchmarkerSources)
     TARGET_LINK_LIBRARIES(FieldIOBenchmarker LibUtilities)
-ENDIF()
+ENDIF()