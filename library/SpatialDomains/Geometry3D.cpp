////////////////////////////////////////////////////////////////////////////////
//
//  File:  Geometry3D.cpp
//
//  For more information, please see: http://www.nektar.info/
//
//  The MIT License
//
//  Copyright (c) 2006 Division of Applied Mathematics, Brown University (USA),
//  Department of Aeronautics, Imperial College London (UK), and Scientific 
//  Computing and Imaging Institute, University of Utah (USA).
//
//  License for the specific language governing rights and limitations under
//  Permission is hereby granted, free of charge, to any person obtaining a
//  copy of this software and associated documentation files (the "Software"),
//  to deal in the Software without restriction, including without limitation
//  the rights to use, copy, modify, merge, publish, distribute, sublicense,
//  and/or sell copies of the Software, and to permit persons to whom the
//  Software is furnished to do so, subject to the following conditions:
//
//  The above copyright notice and this permission notice shall be included
//  in all copies or substantial portions of the Software.
//
//  THE SOFTWARE IS PROVIDED "AS IS", WITHOUT WARRANTY OF ANY KIND, EXPRESS
//  OR IMPLIED, INCLUDING BUT NOT LIMITED TO THE WARRANTIES OF MERCHANTABILITY,
//  FITNESS FOR A PARTICULAR PURPOSE AND NONINFRINGEMENT. IN NO EVENT SHALL
//  THE AUTHORS OR COPYRIGHT HOLDERS BE LIABLE FOR ANY CLAIM, DAMAGES OR OTHER
//  LIABILITY, WHETHER IN AN ACTION OF CONTRACT, TORT OR OTHERWISE, ARISING
//  FROM, OUT OF OR IN CONNECTION WITH THE SOFTWARE OR THE USE OR OTHER
//  DEALINGS IN THE SOFTWARE.
//
//  Description: 3D geometry information.
//
////////////////////////////////////////////////////////////////////////////////

#include <SpatialDomains/Geometry3D.h>

#include <SpatialDomains/Geometry2D.h>
#include <SpatialDomains/GeomFactors.h>
#include <SpatialDomains/PointGeom.h>
#include <SpatialDomains/SegGeom.h>

namespace Nektar
{
  namespace SpatialDomains
  {
      Geometry3D::Geometry3D()
      {
      }

      Geometry3D::Geometry3D(const int coordim):
          Geometry(coordim)
      {
          ASSERTL0(m_coordim > 2,
                   "Coordinate dimension should be at least 3 for a 3D geometry.");
      }

      Geometry3D::~Geometry3D()
      {
      }


      //---------------------------------------
      // Helper functions
      //---------------------------------------

      /**
       * @brief Return the ID of edge i in this element.
       */
      int Geometry3D::GetEid(int i) const
      {
          return v_GetEid(i);
      }

      /**
       * @brief Return vertex i in this element.
       */
      const PointGeomSharedPtr Geometry3D::GetVertex(int i) const
      {
          return m_verts[i];
      }

      /**
       * @brief Return face i in this element.
       */
      Geometry2DSharedPtr Geometry3D::GetFace(int i)
      {
          return v_GetFace(i);
      }

      /**
       * @brief Return the orientation of face i in this element.
       */
      StdRegions::Orientation Geometry3D::GetFaceOrient(const int i) const
      {
          return v_GetFaceOrient(i);
      }


      /**
       * @brief Returns the element coordinate direction corresponding to a
       * given face coordinate direction
       */
      int Geometry3D::GetDir(const int faceidx, const int facedir) const
      {
          return v_GetDir(faceidx, facedir);
      }

      //---------------------------------------
      // 3D Geometry Methods
      //---------------------------------------

      void Geometry3D::NewtonIterationForLocCoord(
          const Array<OneD, const NekDouble> &coords,
          const Array<OneD, const NekDouble> &ptsx,
          const Array<OneD, const NekDouble> &ptsy,
          const Array<OneD, const NekDouble> &ptsz,
                Array<OneD,       NekDouble> &Lcoords)
      {
          NekDouble xmap, ymap, zmap, F1,F2, F3;
          NekDouble der1_x, der2_x, der3_x, der1_y, der2_y, der3_y,
              der1_z, der2_z, der3_z; 
          const Array<TwoD, const NekDouble> &gmat
<<<<<<< HEAD
                                      = m_geomFactors->GetDerivFactors();

=======
                                      = m_geomFactors->GetDerivFactors(GetPointsKeys());
          
>>>>>>> 25c40588
          // Unfortunately need the points in an Array to interpolate
          int npts = ptsx.num_elements();
          Array<OneD, NekDouble> D1Dx(npts, &gmat[0][0]);
          Array<OneD, NekDouble> D1Dy(npts, &gmat[1][0]);
          Array<OneD, NekDouble> D1Dz(npts, &gmat[2][0]);
          Array<OneD, NekDouble> D2Dx(npts, &gmat[3][0]);
          Array<OneD, NekDouble> D2Dy(npts, &gmat[4][0]);
          Array<OneD, NekDouble> D2Dz(npts, &gmat[5][0]);
          Array<OneD, NekDouble> D3Dx(npts, &gmat[6][0]);
          Array<OneD, NekDouble> D3Dy(npts, &gmat[7][0]);
          Array<OneD, NekDouble> D3Dz(npts, &gmat[8][0]);
          
          int cnt=0; 
          int MaxIterations = 40;
          NekDouble Tol = 1e-12; // This is error*error; 
          
          F1 = F2 = F3 = 2000; // Starting value of Function
          
          while(cnt++ < MaxIterations)
          {
              //calculate the global point `corresponding to Lcoords
              xmap = m_xmap->PhysEvaluate(Lcoords, ptsx);
              ymap = m_xmap->PhysEvaluate(Lcoords, ptsy);
              zmap = m_xmap->PhysEvaluate(Lcoords, ptsz);
              
              F1 = coords[0] - xmap;
              F2 = coords[1] - ymap;
              F3 = coords[2] - zmap;
              
              // stopping criterion
              if(F1*F1 + F2*F2 + F3*F3 < Tol)
              {
                  break;
              }
              
              //Interpolate derivative metric at Lcoords
              der1_x = m_xmap->PhysEvaluate(Lcoords, D1Dx);
              der2_x = m_xmap->PhysEvaluate(Lcoords, D1Dy);
              der3_x = m_xmap->PhysEvaluate(Lcoords, D1Dz);
              der1_y = m_xmap->PhysEvaluate(Lcoords, D2Dx);
              der2_y = m_xmap->PhysEvaluate(Lcoords, D2Dy);
              der3_y = m_xmap->PhysEvaluate(Lcoords, D2Dz);
              der1_z = m_xmap->PhysEvaluate(Lcoords, D3Dx);
              der2_z = m_xmap->PhysEvaluate(Lcoords, D3Dy);
              der3_z = m_xmap->PhysEvaluate(Lcoords, D3Dz);
              
              Lcoords[0] = Lcoords[0] + der1_x*(coords[0]-xmap) + 
                  der1_y*(coords[1]-ymap) +  der1_z*(coords[2]-zmap);
              Lcoords[1] = Lcoords[1] + der2_x*(coords[0]-xmap) + 
                  der2_y*(coords[1]-ymap) +  der2_z*(coords[2]-zmap);
              Lcoords[2] = Lcoords[2] + der3_x*(coords[0]-xmap) + 
                  der3_y*(coords[1]-ymap) +  der3_z*(coords[2]-zmap);
          }
          
          if(cnt >= 40)
          {
              Lcoords[0] = Lcoords[1] = Lcoords[2] = 2.0;    
          }
      }
      
      
      /** 
       * @brief Put all quadrature information into face/edge structure and
       * backward transform.
       * 
       * Note verts, edges, and faces are listed according to anticlockwise
       * convention but points in _coeffs have to be in array format from left
       * to right.
       */
      void Geometry3D::v_FillGeom()
      {
          if (m_state == ePtsFilled)
              return;

          int i,j,k;

          for(i = 0; i < m_forient.size(); i++)
          {
              m_faces[i]->FillGeom();

              int nFaceCoeffs = m_faces[i]->GetXmap()->GetNcoeffs();

              Array<OneD, unsigned int> mapArray (nFaceCoeffs);
              Array<OneD,          int> signArray(nFaceCoeffs);
              
              if (m_forient[i] < 9)
              {
                  m_xmap->GetFaceToElementMap(
                      i, m_forient[i], mapArray, signArray,
                      m_faces[i]->GetXmap()->GetEdgeNcoeffs(0),
                      m_faces[i]->GetXmap()->GetEdgeNcoeffs(1));
              }
              else
              {
                  m_xmap->GetFaceToElementMap(
                      i, m_forient[i], mapArray, signArray,
                      m_faces[i]->GetXmap()->GetEdgeNcoeffs(1),
                      m_faces[i]->GetXmap()->GetEdgeNcoeffs(0));
              }

              for (j = 0; j < m_coordim; j++)
              {
                  const Array<OneD, const NekDouble> &coeffs =
                      m_faces[i]->GetCoeffs(j);

                  for (k = 0; k < nFaceCoeffs; k++)
                  {
                      NekDouble v = signArray[k] * coeffs[k];
                      m_coeffs[j][mapArray[k]] = v;
                  }
              }
          }

          m_state = ePtsFilled;
      }

        /**
         * Generate the geometry factors for this element.
         */
        void Geometry3D::v_GenGeomFactors()
        {
            if (m_geomFactorsState != ePtsFilled)
            {
                GeomType      Gtype  = eRegular;

                v_FillGeom();

                // check to see if expansions are linear
                for(int i = 0; i < m_coordim; ++i)
                {
                    if (m_xmap->GetBasisNumModes(0) != 2 ||
                        m_xmap->GetBasisNumModes(1) != 2 ||
                        m_xmap->GetBasisNumModes(2) != 2)
                    {
                        Gtype = eDeformed;
                    }
                }

<<<<<<< HEAD
                m_geomFactors = MemoryManager<GeomFactors3D>::AllocateSharedPtr(
                    Gtype, m_coordim, m_xmap, m_coeffs, tbasis);
=======
                m_geomFactors = MemoryManager<GeomFactors>::AllocateSharedPtr(
                    Gtype, m_coordim, m_xmap);
>>>>>>> 25c40588

                m_geomFactorsState = ePtsFilled;
            }
        }

      /** 
       * @brief Given local collapsed coordinate Lcoord return the value of
       * physical coordinate in direction i.
       */
      NekDouble Geometry3D::v_GetCoord(
          const int i, const Array<OneD, const NekDouble> &Lcoord)
      {
          ASSERTL1(m_state == ePtsFilled,
                   "Geometry is not in physical space");

          Array<OneD, NekDouble> tmp(m_xmap->GetTotPoints());
          m_xmap->BwdTrans(m_coeffs[i], tmp);

          return m_xmap->PhysEvaluate(Lcoord, tmp);
      }


      //---------------------------------------
      // Helper functions
      //---------------------------------------

      /**
       * @brief Return the co-ordinate mapping for dimension i.
       */
      StdRegions::StdExpansionSharedPtr Geometry3D::v_GetXmap() const
      {
<<<<<<< HEAD
          return m_xmap;
=======
          return v_GetXmap(i);
      }
      StdRegions::StdExpansion3DSharedPtr Geometry3D::v_GetXmap(const int i)
      {
          return boost::dynamic_pointer_cast<StdRegions::StdExpansion3D>(m_xmap[i]);
>>>>>>> 25c40588
      }

      /**
       * @brief Return the dimension of this element.
       */
      int Geometry3D::v_GetShapeDim() const 
      {
          return 3;
      }

      /**
       * @brief Return the vertex ID of vertex i.
       */
      int Geometry3D::v_GetVid(const int i) const
      {
          ASSERTL2(i >= 0 && i <= m_verts.size() - 1,
                   "Vertex ID must be between 0 and "+
                   boost::lexical_cast<string>(m_verts.size() - 1));
          return m_verts[i]->GetVid();
      }

      /**
       * @brief Return edge i of this element.
       */
      const SegGeomSharedPtr Geometry3D::v_GetEdge(int i) const
      {
          ASSERTL2(i >= 0 && i <= m_edges.size() - 1,
                   "Edge ID must be between 0 and "+
                   boost::lexical_cast<string>(m_edges.size() - 1));
          return m_edges[i];
      }

      /**
       * @brief Return the orientation of edge i in this element.
       */
      inline StdRegions::Orientation Geometry3D::v_GetEorient(
          const int i) const
      {
          ASSERTL2(i >= 0 && i <= m_edges.size() - 1,
                   "Edge ID must be between 0 and "+
                   boost::lexical_cast<string>(m_edges.size() - 1));
          return m_eorient[i];
      }

      /**
       * @brief Return the ID of edge i in this element.
       */
      int Geometry3D::v_GetEid(int i) const
      {
          ASSERTL2(i >= 0 && i <= m_edges.size() - 1,
                   "Edge ID must be between 0 and "+
                   boost::lexical_cast<string>(m_edges.size() - 1));
          return m_edges[i]->GetEid();
      }

      /**
       * @brief Return face i in this element.
       */
      const Geometry2DSharedPtr Geometry3D::v_GetFace(int i) const
      {
          ASSERTL2((i >=0) && (i <= 5),"Edge id must be between 0 and 4");
          return m_faces[i];
      }

      /**
       * @brief Return the orientation of face i in this element.
       */
      StdRegions::Orientation Geometry3D::v_GetFaceOrient(const int i) const
      {
          ASSERTL2(i >= 0 && i <= m_faces.size() - 1,
                   "Face ID must be between 0 and "+
                   boost::lexical_cast<string>(m_faces.size() - 1));
          return m_forient[i];
      }

      /**
       * @brief Return the ID of face i in this element.
       */
      int Geometry3D::v_GetFid(int i) const
      {
          ASSERTL2(i >= 0 && i <= m_faces.size() - 1,
                   "Face ID must be between 0 and "+
                   boost::lexical_cast<string>(m_faces.size() - 1));
          return m_faces[i]->GetFid();
      }

      /**
       * @brief Return the ID of this element.
       */
      int Geometry3D::v_GetEid() const 
      {
          return m_eid;
      }

      /**
       * @brief Return the j-th basis of the i-th co-ordinate dimension.
       */
      const LibUtilities::BasisSharedPtr Geometry3D::v_GetBasis(
          const int i)
      {
          return m_xmap->GetBasis(i);
      }

      /**
       * @brief Return the local ID of a given edge.
       * 
       * The local ID of an edge is a number between 0 and the number of edges
       * in this element. If the edge is not found, this function returns -1.
       */
      int Geometry3D::v_WhichEdge(SegGeomSharedPtr edge)
      {
          int returnval = -1;

          SegGeomVector::iterator edgeIter;
          int i;

          for (i=0,edgeIter = m_edges.begin(); edgeIter != m_edges.end(); ++edgeIter,++i)
          {
              if (*edgeIter == edge)
              {
                  returnval = i;
                  break;
              }
          }

          return returnval;
      }

      /**
       * @brief Return the local ID of a given face.
       * 
       * The local ID of a face is a number between 0 and the number of faces
       * in this element. If the face is not found, this function returns -1.
       */
      int Geometry3D::v_WhichFace(Geometry2DSharedPtr face)
      {
          int i = 0;

          Geometry2DVector::iterator f;
          for (i = 0, f = m_faces.begin(); f != m_faces.end(); ++f,++i)
          {
              if (*f == face)
              {
                  break;
              }
          }
          return i;
      }

      //---------------------------------------
      // Element connection functions
      //---------------------------------------

      void Geometry3D::v_AddElmtConnected(int gvo_id, int locid)
      { 
          CompToElmt ee(gvo_id,locid);
          m_elmtmap.push_back(ee);
      }

      int Geometry3D::v_NumElmtConnected() const
      {
          return int(m_elmtmap.size());
      }

      bool Geometry3D::v_IsElmtConnected(int gvo_id, int locid) const
      {
          std::list<CompToElmt>::const_iterator def;
          CompToElmt ee(gvo_id,locid);

          def = find(m_elmtmap.begin(),m_elmtmap.end(),ee);

          // Found the element connectivity object in the list
          return (def != m_elmtmap.end());
      }

      void Geometry3D::v_SetOwnData()
      {
          m_owndata = true; 
      }

  }; //end of namespace
}; //end of namespace<|MERGE_RESOLUTION|>--- conflicted
+++ resolved
@@ -121,13 +121,8 @@
           NekDouble der1_x, der2_x, der3_x, der1_y, der2_y, der3_y,
               der1_z, der2_z, der3_z; 
           const Array<TwoD, const NekDouble> &gmat
-<<<<<<< HEAD
-                                      = m_geomFactors->GetDerivFactors();
-
-=======
-                                      = m_geomFactors->GetDerivFactors(GetPointsKeys());
-          
->>>>>>> 25c40588
+              = m_geomFactors->GetDerivFactors(GetPointsKeys());
+
           // Unfortunately need the points in an Array to interpolate
           int npts = ptsx.num_elements();
           Array<OneD, NekDouble> D1Dx(npts, &gmat[0][0]);
@@ -266,14 +261,8 @@
                     }
                 }
 
-<<<<<<< HEAD
-                m_geomFactors = MemoryManager<GeomFactors3D>::AllocateSharedPtr(
-                    Gtype, m_coordim, m_xmap, m_coeffs, tbasis);
-=======
                 m_geomFactors = MemoryManager<GeomFactors>::AllocateSharedPtr(
                     Gtype, m_coordim, m_xmap);
->>>>>>> 25c40588
-
                 m_geomFactorsState = ePtsFilled;
             }
         }
@@ -298,22 +287,6 @@
       //---------------------------------------
       // Helper functions
       //---------------------------------------
-
-      /**
-       * @brief Return the co-ordinate mapping for dimension i.
-       */
-      StdRegions::StdExpansionSharedPtr Geometry3D::v_GetXmap() const
-      {
-<<<<<<< HEAD
-          return m_xmap;
-=======
-          return v_GetXmap(i);
-      }
-      StdRegions::StdExpansion3DSharedPtr Geometry3D::v_GetXmap(const int i)
-      {
-          return boost::dynamic_pointer_cast<StdRegions::StdExpansion3D>(m_xmap[i]);
->>>>>>> 25c40588
-      }
 
       /**
        * @brief Return the dimension of this element.
