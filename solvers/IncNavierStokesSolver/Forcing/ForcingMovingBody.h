--- conflicted
+++ resolved
@@ -115,54 +115,15 @@
             const Array<OneD, MultiRegions::ExpListSharedPtr> &pFields,
                   NekDouble time );
 
-<<<<<<< HEAD
-=======
-        void CalculateForcing(
-            const Array<OneD, MultiRegions::ExpListSharedPtr> &fields);
-
-        void MappingBndConditions(
-            const Array<OneD, MultiRegions::ExpListSharedPtr> &pfields,
-            const Array<OneD, Array<OneD, NekDouble> >        & fields,
-                  NekDouble time );
-
-        void EvaluateAccelaration(
-            const Array<OneD, NekDouble> &input,
-                  Array<OneD, NekDouble> &output,
-                  int npoints);
-
->>>>>>> 2383841b
         void SetDynEqCoeffMatrix(
             const Array<OneD, MultiRegions::ExpListSharedPtr> &pFields);
 
         void RollOver(Array<OneD, Array<OneD, NekDouble> > &input);
 
-<<<<<<< HEAD
-        int m_movingBodyCalls;
-        int m_NumLocPlane;
-        int m_VarArraysize;
-        int m_NumD;
-        bool m_FictitiousMass;
-        bool m_homostrip;
-
-        NekDouble m_structrho;
-        NekDouble m_fictrho;
-        NekDouble m_cabletension;
-        NekDouble m_bendingstiff;
-        NekDouble m_structdamp;
-        NekDouble m_fictdamp;
-        NekDouble m_structstiff;
-        NekDouble m_lhom;
-        NekDouble m_kinvis;
-        NekDouble m_timestep;
-
-        static NekDouble StifflyStable_Betaq_Coeffs[3][3];
-        static NekDouble StifflyStable_Alpha_Coeffs[3][3];
-        static NekDouble StifflyStable_Gamma0_Coeffs[3];
-=======
         int m_movingBodyCalls;     ///< number of times the movbody have been called
         int m_np;                  ///< number of planes per processors
         int m_vdim;                ///< vibration dimension
->>>>>>> 2383841b
+        int m_index;
 
         NekDouble m_structrho;     ///< mass of the cable per unit length
         NekDouble m_structdamp;    ///< damping ratio of the cable
@@ -171,31 +132,19 @@
         NekDouble m_timestep;      ///< time step
         ///
         LibUtilities::NektarFFTSharedPtr m_FFT;
-<<<<<<< HEAD
-        LibUtilities::CommSharedPtr m_comm;
-        FilterMovingBodySharedPtr m_filterMoving;
+
+        ///
+        FilterMovingBodySharedPtr m_MovBodyfilter;
         SolverUtils::FilterAeroForcesSharedPtr m_filterForces;
         
-        int             m_index;
-
-        /// free vibration or forced vibration types are available
-        std::string m_vibrationtype;
-
-=======
-        ///
-        FilterMovingBodySharedPtr m_MovBodyfilter;
->>>>>>> 2383841b
         /// storage for the cable's force(x,y) variables
         Array<OneD, NekDouble> m_Aeroforces;
         /// storage for the cable's motion(x,y) variables
         Array<OneD, NekDouble> m_MotionVars;
-<<<<<<< HEAD
-        Array<OneD, Array<OneD, NekDouble> > m_zeta;
-        Array<OneD, Array<OneD, NekDouble> > m_eta;
-=======
+
         /// srorage for the velocity in z-direction
         Array<OneD, Array<OneD, NekDouble> > m_W;
->>>>>>> 2383841b
+        
         /// fictitious velocity storage
         Array<OneD, Array<OneD, Array<OneD, NekDouble> > > m_fV;
         /// fictitious acceleration storage
