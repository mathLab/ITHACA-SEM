///////////////////////////////////////////////////////////////////////////////
//
// File PointExp.h
//
// For more information, please see: http://www.nektar.info
//
// The MIT License
//
// Copyright (c) 2006 Division of Applied Mathematics, Brown University (USA),
// Department of Aeronautics, Imperial College London (UK), and Scientific
// Computing and Imaging Institute, University of Utah (USA).
//
// License for the specific language governing rights and limitations under
// Permission is hereby granted, free of charge, to any person obtaining a
// copy of this software and associated documentation files (the "Software"),
// to deal in the Software without restriction, including without limitation
// the rights to use, copy, modify, merge, publish, distribute, sublicense,
// and/or sell copies of the Software, and to permit persons to whom the
// Software is furnished to do so, subject to the following conditions:
//
// The above copyright notice and this permission notice shall be included
// in all copies or substantial portions of the Software.
//
// THE SOFTWARE IS PROVIDED "AS IS", WITHOUT WARRANTY OF ANY KIND, EXPRESS
// OR IMPLIED, INCLUDING BUT NOT LIMITED TO THE WARRANTIES OF MERCHANTABILITY,
// FITNESS FOR A PARTICULAR PURPOSE AND NONINFRINGEMENT. IN NO EVENT SHALL
// THE AUTHORS OR COPYRIGHT HOLDERS BE LIABLE FOR ANY CLAIM, DAMAGES OR OTHER
// LIABILITY, WHETHER IN AN ACTION OF CONTRACT, TORT OR OTHERWISE, ARISING
// FROM, OUT OF OR IN CONNECTION WITH THE SOFTWARE OR THE USE OR OTHER
// DEALINGS IN THE SOFTWARE.
//
// Description: Definition of a Point expansion 
//
///////////////////////////////////////////////////////////////////////////////

#ifndef POINTEXP_H
#define POINTEXP_H

#include <StdRegions/StdPointExp.h>
#include <SpatialDomains/PointGeom.h>
#include <LocalRegions/LocalRegionsDeclspec.h>
#include <LocalRegions/Expansion0D.h>

namespace Nektar
{
    namespace LocalRegions
    {
        class PointExp: virtual public StdRegions::StdPointExp, virtual public Expansion0D
        {
        public:
            LOCAL_REGIONS_EXPORT PointExp(const SpatialDomains::PointGeomSharedPtr &m_geom);
            LOCAL_REGIONS_EXPORT ~PointExp(void);

            inline const Array<OneD, const NekDouble>& GetCoeffs(void) const
            {
                return m_coeffs;
            }

            inline NekDouble  GetCoeffs(int i) const
            {
                ASSERTL1(i == 0,"index out of range");

                return m_coeffs[i];
            }
		
            inline NekDouble  GetPhys(int i) const
            {
                ASSERTL1(i == 0,"index out of range");
		
                return m_phys[i];
            }
            
            inline NekDouble  GetCoeff(int i) const
            {
                ASSERTL1(i == 0,"index out of range");

                return m_coeffs[i];
            }

            inline Array<OneD, NekDouble>& UpdateCoeffs(void)
            {
                return(m_coeffs);
            }

            inline void  SetCoeff(const NekDouble value)
            {
                m_coeffs[0] = value;
            }

            inline const Array<OneD, const NekDouble>& GetPhys(void) const
            {
                return m_phys;
            }
  
            inline Array<OneD, NekDouble>& UpdatePhys(void) 
            {
                return(m_phys);
            }

            inline void  SetPhys(const NekDouble value)
            {
                m_phys[0] = value;
            }

            inline void GetCoords(NekDouble &x, NekDouble &y, NekDouble &z)
            {
                SpatialDomains::PointGeomSharedPtr v = boost::dynamic_pointer_cast<SpatialDomains::PointGeom>(m_geom);
                v->GetCoords(x,y,z);
            }

            inline void GetCoords(Array<OneD,NekDouble> &coords)
            {
                SpatialDomains::PointGeomSharedPtr v = boost::dynamic_pointer_cast<SpatialDomains::PointGeom>(m_geom);
                v->GetCoords(coords);
            }

            inline const SpatialDomains::PointGeomSharedPtr GetGeom() const
            {
                return boost::dynamic_pointer_cast<SpatialDomains::PointGeom>(m_geom);
            }

<<<<<<< HEAD
=======
            inline const SpatialDomains::PointGeomSharedPtr GetVertex() const
            {
                return boost::dynamic_pointer_cast<SpatialDomains::PointGeom>(m_geom);;
            }
            
>>>>>>> c6280ab0
        protected:
            Array<OneD, NekDouble > m_coeffs; //!< Array containing expansion coefficients
            Array<OneD, NekDouble > m_phys; //!< Array containing physical point which is likely to be the same as the coefficient but is defined for consistency (It is also used in Robin boundary conditions) 
        };
        
        // type defines for use of PointExp in a boost vector
        typedef boost::shared_ptr<PointExp> PointExpSharedPtr;
        typedef std::vector<PointExpSharedPtr> PointExpVector;
        typedef std::vector<PointExpSharedPtr>::iterator PointExpVectorIter;
        
        const static Array<OneD, PointExpSharedPtr> NullPointExpSharedPtrArray;
    } //end of namespace
} //end of namespace

#endif // POINTEXP_H<|MERGE_RESOLUTION|>--- conflicted
+++ resolved
@@ -119,14 +119,6 @@
                 return boost::dynamic_pointer_cast<SpatialDomains::PointGeom>(m_geom);
             }
 
-<<<<<<< HEAD
-=======
-            inline const SpatialDomains::PointGeomSharedPtr GetVertex() const
-            {
-                return boost::dynamic_pointer_cast<SpatialDomains::PointGeom>(m_geom);;
-            }
-            
->>>>>>> c6280ab0
         protected:
             Array<OneD, NekDouble > m_coeffs; //!< Array containing expansion coefficients
             Array<OneD, NekDouble > m_phys; //!< Array containing physical point which is likely to be the same as the coefficient but is defined for consistency (It is also used in Robin boundary conditions) 
