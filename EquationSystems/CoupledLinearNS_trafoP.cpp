--- conflicted
+++ resolved
@@ -1589,7 +1589,6 @@
 //		cout << "csx0_trafo.norm() " << csx0_trafo.norm() << endl;
 //		cout << "csy0.norm() " << csy0.norm() << endl;
 //		cout << "csy0_trafo.norm() " << csy0_trafo.norm() << endl;
-<<<<<<< HEAD
 		//rel_err = std::abs(csx0_trafo.norm() - csx0.norm()) / csx0.norm() + std::abs(csy0_trafo.norm() - csy0.norm()) / csy0.norm();
 		rel_err = (csx0_trafo - csx0).norm() / csx0.norm() + (csy0_trafo - csy0).norm() / csy0.norm();
 
@@ -1605,13 +1604,6 @@
 			{
 				norm_i = 0;
 				int curr_j = local_indices_to_be_continued[j];
-			/*	for(int i = 0; i < nvel; i++)
-				{
-					//I compute the norm					
-					norm_i += (out_field_trafo_x[i] - sol_x_cont_defl[curr_j][i]) * (out_field_trafo_x[i] - sol_x_cont_defl[curr_j][i]);
-					norm_i += (out_field_trafo_y[i] - sol_y_cont_defl[curr_j][i]) * (out_field_trafo_y[i] - sol_y_cont_defl[curr_j][i]);
-				}   
-				norm_i = sqrt(norm_i/(1));*/
 				
 				Vmath::Vsub(out_field_trafo_x.num_elements(), out_field_trafo_x, 1, sol_x_cont_defl[curr_j], 1, diff_x, 1);
 				Vmath::Vsub(out_field_trafo_y.num_elements(), out_field_trafo_y, 1, sol_y_cont_defl[curr_j], 1, diff_y, 1);
@@ -1766,11 +1758,6 @@
        			use_Newton = 0;
        	}   
 		
-=======
-		rel_err = (csx0_trafo - csx0).norm() / csx0.norm() + (csy0_trafo - csy0).norm() / csy0.norm();
-		cout << "rel_err " << rel_err << endl;
-
->>>>>>> eeac9830
 		init_snapshot_x = out_field_trafo_x;
 		init_snapshot_y = out_field_trafo_y;
 		sol_x_cont_defl[total_solutions_found] = out_field_trafo_x;
@@ -1815,7 +1802,7 @@
     
         
     fieldcoeffs[i] = Array<OneD, NekDouble>(m_fields[0]->GetNcoeffs()); 
-        // project pressure field to velocity space        
+        // project pressure field to velocity space   
         if(m_singleMode==true)
         {
             Array<OneD, NekDouble > tmpfieldcoeffs (m_fields[0]->GetNcoeffs()/2);
@@ -1830,6 +1817,7 @@
         }
         else
         {
+        	//2D simulations
             m_pressure->BwdTrans_IterPerExp(m_pressure->GetCoeffs(),m_pressure->UpdatePhys());
             m_fields[0]->FwdTrans_IterPerExp(m_pressure->GetPhys(),fieldcoeffs[i]);
         }
@@ -1840,7 +1828,7 @@
 	sstm << "TestSnap"<<(total_solutions_found + 1)<<".fld";
 	std::string outname = sstm.str();
         
-    WriteFld(outname,m_fields_t[0],fieldcoeffs,variables);
+    //WriteFld(outname,m_fields_t[0],fieldcoeffs,variables); 
 
 	return converged_solution;
     }
@@ -3038,14 +3026,10 @@
 		sol_y_cont_defl = Array<OneD, Array<OneD, NekDouble> > (m_maxIt);
 		
 		sol_x_cont_defl[0] = Array<OneD, NekDouble> (GetNpoints(), 0.0);
-		sol_y_cont_defl[0] = Array<OneD, NekDouble> (GetNpoints(), 0.0);                    
-		
-		Array<OneD, Array<OneD, Array<OneD, NekDouble> > > result = Array<OneD, Array<OneD, Array<OneD, NekDouble> > > (2);
-		result[0] = sol_x_cont_defl;
-		result[1] = sol_y_cont_defl;		
+		sol_y_cont_defl[0] = Array<OneD, NekDouble> (GetNpoints(), 0.0);                    	
 		
 		int deflated_solutions_found = 0, curr_i, indexFlip;
-		int previous_step_solutions = 1, previous_previous_step_solutions, last_bif_point_solutions_found = 0;  //number of solutions found in the step k-1 and k-2 when the current step is the k-th
+		int previous_step_solutions = 1, previous_previous_step_solutions = 0, last_bif_point_solutions_found = 0;  //number of solutions found in the step k-1 and k-2 when the current step is the k-th
 		bool lost_solution = true, use_arclength, used_deflation;
 		double last_param, delta_param, csi, use_deflation_now = false, use_guessGivenNi = true;
 		Array<OneD, NekDouble> guess_x, guess_y, guess_tmp;
@@ -3053,7 +3037,7 @@
 		number_of_deflations = 0;
 		total_solutions_found = 0;
 		
-		Set_m_kinvis((*params)[0]);
+		Set_m_kinvis((*params)[0] + step);
 		std::vector<int> indices_to_be_continued; //for the next value of the parameter
 		//std::vector<int> local_indices_to_be_continued(0); //for the current value of the parameter
 		Array<OneD, Array<OneD, NekDouble> > converged_solution(2), possible_solutions;
@@ -3092,7 +3076,6 @@
 			}
 			indices_to_be_continued.push_back(0);
 			total_solutions_found = 1;
-			different_solutions_found = 1; 	
 			last_param = m_kinvis;
 			
 			std::ofstream outfile;
@@ -3113,8 +3096,9 @@
 				local_indices_to_be_continued.resize(0);
 				
 				//continuation
-				cout<<"\nBegin continuation"<<endl;
-				if(previous_step_solutions == previous_previous_step_solutions && !lost_solution)
+				cout<<"\nBegin continuation"<<endl;			
+				
+				if(previous_step_solutions == previous_previous_step_solutions && !lost_solution) 
 				{
 					use_arclength = true;
 					if(use_guessGivenNi)
@@ -3157,11 +3141,6 @@
 					}
 					lost_solution = false;
 					converged_solution = DoSolve_at_param_continuation(guess_x, guess_y, m_kinvis);
-					if(use_arclength && total_solutions_found>1)
-					{
-						if(use_guessGivenNi && i < indices_to_be_continued.size() - 1)
-							m_kinvis += delta_param;
-					}
 					if(converged)
 					{
 						sol_x_cont_defl[total_solutions_found] = Array<OneD, NekDouble> (GetNpoints(), 0.0);
@@ -3189,6 +3168,10 @@
 						lost_solution = true;
 					}
 					deflate = true;
+					if(use_arclength && total_solutions_found>1 && use_guessGivenNi && i < indices_to_be_continued.size() - 1)
+					{
+						m_kinvis += delta_param;
+					}
 				}
 				
 				
@@ -3256,7 +3239,7 @@
 				}
 				
 				//here I want to flip the solutions and check if they are different from the previous ones, if so I use them as initial guess trying to converge to new solutions
-				//cout<<"I want to flip because there is local_indices_to_be_continued.size() = "<<local_indices_to_be_continued.size() <<endl;
+				cout<<"I want to flip because there is local_indices_to_be_continued.size() = "<<local_indices_to_be_continued.size() <<endl;
 				if(local_indices_to_be_continued.size() % 2 == 0)
 				{ 
 					indexFlip = 0;				
@@ -3304,6 +3287,10 @@
 			outfile.close();
 			outfile2.close();
 			
+			
+		Array<OneD, Array<OneD, Array<OneD, NekDouble> > > result = Array<OneD, Array<OneD, Array<OneD, NekDouble> > > (2);
+		result[0] = sol_x_cont_defl;
+		result[1] = sol_y_cont_defl;	
 		result[0] = Array<OneD, Array<OneD, NekDouble> > (total_solutions_found);
 		result[1] = Array<OneD, Array<OneD, NekDouble> > (total_solutions_found);	
 		
