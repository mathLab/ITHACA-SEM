--- conflicted
+++ resolved
@@ -158,15 +158,10 @@
             
             if(pFields[0]->GetWaveSpace() == false && m_dealiasing == true )
             {
-<<<<<<< HEAD
-                cout << "In first option" << endl;
                 ASSERTL0(m_specHP_dealiasing == false,"Spectral/hp element dealaising is not set up for this option");
-=======
-                ASSERTL0(m_specHP_dealiasing == false,"Spectral/hp element dealaising is not set up for this option");
 
                 pFields[0]->PhysDeriv(pU,grad0,grad1,grad2);
 
->>>>>>> 282cc75f
                 pFields[0]->DealiasedProd(pV[0],grad0,grad0,m_CoeffState);
                 pFields[0]->DealiasedProd(pV[1],grad1,grad1,m_CoeffState);
                 pFields[0]->DealiasedProd(pV[2],grad2,grad2,m_CoeffState);
@@ -175,55 +170,6 @@
             }
             else if(pFields[0]->GetWaveSpace() == true && m_dealiasing == false)
             {
-<<<<<<< HEAD
-                //vector reused to avoid even more memory requirements
-                //names may be misleading
-                pFields[0]->HomogeneousBwdTrans(grad0,wkSp);
-                if(m_specHP_dealiasing) //interpolate spectral/hp gradient field 
-                {
-                    pFields[0]->PhysInterp1DScaled(OneDptscale,wkSp,grad0);
-                    Vmath::Vmul(nPointsTot,grad0,1,AdvVel[0],1,Outarray,1);
-                }
-                else
-                {
-                    Vmath::Vmul(nPointsTot,wkSp,1,AdvVel[0],1,Outarray,1);
-                }
-		
-                pFields[0]->HomogeneousBwdTrans(grad1,wkSp);
-                if(m_specHP_dealiasing) //interpolate spectral/hp gradient field 
-                {
-                    pFields[0]->PhysInterp1DScaled(OneDptscale,wkSp,grad1);
-                    Vmath::Vvtvp(nPointsTot,grad1,1,AdvVel[1],1,Outarray,1,
-                                 Outarray,1);
-                }
-                else
-                {
-                    Vmath::Vvtvp(nPointsTot,wkSp,1,AdvVel[1],1,Outarray,1,
-                                 Outarray,1);
-                }
-		
-                pFields[0]->HomogeneousBwdTrans(grad2,wkSp);
-                if(m_specHP_dealiasing) //interpolate spectral/hp gradient field 
-                {
-                    pFields[0]->PhysInterp1DScaled(OneDptscale,wkSp,grad2);
-                    Vmath::Vvtvp(nPointsTot,grad2,1,AdvVel[2],1,Outarray,1,
-                                 grad0,1);
-                }
-                else
-                {
-                    Vmath::Vvtvp(nPointsTot,wkSp,1,AdvVel[2],1,Outarray,1,grad0,1);
-                }
-		
-                if(m_specHP_dealiasing) // Galerkin project solution back to origianl space 
-                {
-                    pFields[0]->PhysGalerkinProjection1DScaled(OneDptscale,Outarray,grad0); 
-                }
-
-                pFields[0]->HomogeneousFwdTrans(grad0,pOutarray);
-            }
-            else if(pFields[0]->GetWaveSpace() == false && m_dealiasing == false) 
-            {
-=======
                 // take d/dx, d/dy  gradients in physical Fourier space
                 pFields[0]->PhysDeriv(pV[pVelocityComponent],grad0,grad1);
                 
@@ -272,7 +218,6 @@
                 
                 pFields[0]->PhysDeriv(pU,grad0,grad1,grad2);
 
->>>>>>> 282cc75f
                 if(m_specHP_dealiasing)  // interpolate gradient field 
                 {
                     pFields[0]->PhysInterp1DScaled(OneDptscale,grad0,wkSp);
@@ -295,13 +240,9 @@
             else if(pFields[0]->GetWaveSpace() == true && m_dealiasing == true) 
             {
                 ASSERTL0(m_specHP_dealiasing == false,"Spectral/hp element dealaising is not set up for this option");
-<<<<<<< HEAD
-                cout << "In thrid option" << endl;
-=======
 
                 pFields[0]->PhysDeriv(pU,grad0,grad1,grad2);
 
->>>>>>> 282cc75f
                 pFields[0]->HomogeneousBwdTrans(grad0, pOutarray);
                 pFields[0]->DealiasedProd(pV[0], pOutarray, grad0, 
                                           m_CoeffState);
