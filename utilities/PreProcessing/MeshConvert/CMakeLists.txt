--- conflicted
+++ resolved
@@ -63,9 +63,9 @@
 
 ADD_UTILITIES_EXECUTABLE(MeshConvert util ${MeshConvertSources} ${MeshConvertHeaders})
 
-<<<<<<< HEAD
+
 TARGET_LINK_LIBRARIES(MeshConvert MeshUtils)
-=======
+
 IF (NEKTAR_USE_CCM)
    TARGET_LINK_LIBRARIES(MeshConvert ccmio adf)
    SET_TARGET_PROPERTIES(MeshConvert PROPERTIES
@@ -73,7 +73,7 @@
    INCLUDE_DIRECTORIES(MeshConvert ${CCMIO_INCLUDE_DIR})
    LINK_DIRECTORIES(${CCMIO_LIBRARY_PATH})        
 ENDIF (NEKTAR_USE_CCM)
->>>>>>> c9fdad4b
+
 
 IF (NEKTAR_USE_VTK)
     IF (VTK_MAJOR_VERSION LESS 6)
