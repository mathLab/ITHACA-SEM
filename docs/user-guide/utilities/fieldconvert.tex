\chapter{FieldConvert}
\label{s:utilities:fieldconvert}
FieldConvert is a utility embedded in \nekpp with the primary
aim of allowing the user to convert the \nekpp output binary files
(.chk and .fld) into a format which can be read by two common
visualisation softwares: Paraview (.vtu format) or Tecplot (.dat
format). FieldConvert also allows the user to manipulate the
\nekpp output binary files by using some additional modules
which can be called with the option \inltt{-m} which stands
for \inltt{m}odule. Note that another flag, \inltt{-r} (which stand for
\inltt{r}ange) allows the user to specify a sub-range of the domain
on which the conversion or manipulation of the \nekpp output binary
files will be performed.

Almost all of the FieldConvert functionalities can be run in parallel if \nekpp
<<<<<<< HEAD
is compiled using MPI (see the installation documentation for additional info on
how to implement \nekpp using MPI). \footnote{Modules that do not have parallel
  support will be specified in the appropriate section.}
=======
is compiled using MPI (see the installation documentation for additional
info on how to implement \nekpp using MPI). \footnote{the modules which
does not have parallel support will be specified in the related section}
>>>>>>> cd796734
%
%
%
\section{Convert .fld / .chk files into Paraview, VisIt or Tecplot format}
\label{s:utilities:fieldconvert:sub:convert}
To convert the \nekpp output binary files (.chk and .fld) into a
format which can be read by two common visualisation softwares:
Paraview (.vtu format), VisIt (.vtu format) or Tecplot (.dat format)
the user can run the following commands:
%
\begin{itemize}
\item Paraview or VisIt (.vtu format)
%
\begin{lstlisting}[style=BashInputStyle]
FieldConvert test.xml test.fld test.vtu
\end{lstlisting}
%
\item Tecplot (.dat format)
%
\begin{lstlisting}[style=BashInputStyle]
FieldConvert test.xml test.fld test.dat
\end{lstlisting}
%
\end{itemize}
%
where \inltt{FieldConvert} is the executable associated to the utility
FieldConvert, \inltt{test.xml} is the session file and \inltt{test.dat},
\inltt{test.vtu} are the desired format outputs, either Tecplot or
Paraview format respectively.
%
\begin{tipbox}
Note that the session file is also supported
in its compressed format \inltt{test.xml.gz}.
\end{tipbox}
%
%
%
\section{Range option \textit{-r}}
The Fieldconvert range option \inltt{-r} allows the user to specify
a sub-range of the mesh (computational domain) by using an
additional flag, \inltt{-r} (which stands for \inltt{r}ange and either
convert or manipulate the \nekpp output binary files.
Taking as an example the conversion of the \nekpp binary files
(.chk or .fld) shown before and wanting to convert just the 2D
sub-range defined by $-2\leq x \leq 3$, $-1\leq y \leq 2$ the
additional flag \inltt{-r} can be used as follows:
%
\begin{itemize}
\item Paraview or VisIt (.vtu format)
%
\begin{lstlisting}[style=BashInputStyle]
FieldConvert -r -2,3,-1,2 test.xml test.fld test.vtu
\end{lstlisting}
%
\item Tecplot (.dat format)
%
\begin{lstlisting}[style=BashInputStyle]
FieldConvert -r 2,3,-1,2 test.xml test.fld test.dat
\end{lstlisting}
%
\end{itemize}
where \inltt{-r} defines the range option of the FieldConvert
utility, the two first numbers define the range in $x$ direction
and the the third and fourth number specify the $y$ range.
A sub-range of a 3D domain can also be specified.
For doing so, a third set of numbers has to be provided
to define the $z$ range.
%
%
%
\section{FieldConvert modules \textit{-m}}
FieldConvert allows the user to manipulate the \nekpp output
binary files (.chk and .fld) by using the flag \inltt{-m} (which
stands for \inltt{m}odule)..
Specifically, FieldConvert has these additional functionalities
%
\begin{enumerate}
\item \inltt{C0Projection}: Computes the C0 projection of a given output file;
\item \inltt{QCriterion}: Computes the Q-Criterion for a given output file;
\item \inltt{addFld}: Sum two .fld files;
\item \inltt{concatenate}: Concatenate a \nekpp binary output (.chk or .fld) field file into single file;
\item \inltt{equispacedoutput}: Write data as equi-spaced output using simplices to represent the data for connecting points;
\item \inltt{extract}: Extract a boundary field;
\item \inltt{homplane}: Extract a plane from 3DH1D expansions;
\item \inltt{innerproduct}: take the inner product between one or a series of fields with another field (or series of fields). 
\item \inltt{interpfield}: Interpolates one field to another, requires fromxml, fromfld to be defined;
\item \inltt{interppointdatatofld}: Interpolates given discrete data using a finite difference approximation to a fld file given an xml file;
\item \inltt{interppoints}: Interpolates a set of points to another, requires fromfld and fromxml to be defined, a line or plane of points can be defined;
\item \inltt{isocontour}: Extract an isocontour of ``fieldid'' variable and at value ``fieldvalue''. Optionally ``fieldstr'' can be specified for a string defiition or ``smooth'' for smoothing;
\item \inltt{jacobianenergy}: Shows high frequency energy of Jacobian;
\item \inltt{meanmode}: Extract mean mode (plane zero) of 3DH1D expansions;
\item \inltt{printfldnorms}: Print L2 and LInf norms to stdout;
\item \inltt{scalargrad}: Computes scalar gradient field;
\item \inltt{scaleinputfld}: Rescale input field by a constant factor;
\item \inltt{shear}: Computes time-averaged shear stress metrics: TAWSS, OSI, transWSS, TAAFI, TACFI, WSSG;
\item \inltt{surfdistance}: Computes height of a prismatic boundary layer mesh and projects onto the surface (for e.g. $y^+$ calculation).
\item \inltt{vorticity}: Computes the vorticity field.
\item \inltt{wss}: Computes wall shear stress field.
\end{enumerate}
The module list above can be seen by running the command
%
\begin{lstlisting}[style=BashInputStyle]
FieldConvert -l
\end{lstlisting}
%
In the following we will detail the usage of each module.
%
%
%

\subsection{Smooth the data: \textit{C0Projection} module}
To smooth the data of a given .fld file one can
use the \inltt{C0Projection} module of FieldConvert
%
\begin{lstlisting}[style=BashInputStyle]
FieldConvert -m C0Projection test.xml test.fld test-C0Proj.fld
\end{lstlisting}
%
where the file \inltt{test-C0Proj.fld} can be processed in a similar
way as described in section \ref{s:utilities:fieldconvert:sub:convert}
to visualise the result either in Tecplot, Paraview or VisIt.

\subsection{Calculate Q-Criterion: \textit{QCriterion} module}
To perform the Q-criterion calculation and obtain an output
data containing the Q-criterion solution, the user can run
%
\begin{lstlisting}[style=BashInputStyle]
FieldConvert -m QCriterion test.xml test.fld test-QCrit.fld
\end{lstlisting}
%
where the file \inltt{test-QCrit.fld} can be processed in a similar
way as described in section \ref{s:utilities:fieldconvert:sub:convert}
to visualise the result either in Tecplot, Paraview or VisIt.
%
%
%

\subsection{Sum two .fld files: \textit{addFld} module}
To sum two .fld files one can use the \inltt{addFld} module of FieldConvert
%
\begin{lstlisting}[style=BashInputStyle]
  FieldConvert -m addfld:fromfld=file1.fld:scale=-1 file1.xml file2.fld \
  file3.fld
\end{lstlisting}
%
In this case we use it in conjunction with the command \inltt{scale}
which multiply the values of a given .fld file by a constant \inltt{value}.
\inltt{file1.fld} is the file multiplied by \inltt{value}, \inltt{file1.xml}
is the associated session file, \inltt{file2.fld} is the .fld file which
is summed to \inltt{file1.fld} and finally \inltt{file3.fld} is the output
which contain the sum of the two .fld files.
\inltt{file3.fld} can be processed in a similar way as described 
in section \ref{s:utilities:fieldconvert:sub:convert} to visualise 
the result either in Tecplot, Paraview or VisIt.
%
%
%
\subsection{Concatenate two files: \textit{concatenate} module}
To concatenate \inltt{file1.fld} and \inltt{file2.fld} into \inltt{file-conc.fld}
one can run the following command
%
\begin{lstlisting}[style=BashInputStyle]
FieldConvert -m concatenate file.xml  file1.fld  file2.fld  file-conc.fld
\end{lstlisting}
%
where the file \inltt{file-conc.fld} can be processed in a similar
way as described in section \ref{s:utilities:fieldconvert:sub:convert}
to visualise the result either in Tecplot, Paraview or VisIt.
%
%
%
\subsection{Equi-spaced output of data: \textit{equispacedoutput} module}
This module interpolates the output data to an truly equispaced set of
points (not equispaced along the collapsed coordinate
system). Therefore a tetrahedron is represented by a tetrahedral
number of poinst. This produces much smaller output files. The points
are then connected together by simplices (triangles and tetrahedrons).

\begin{lstlisting}[style=BashInputStyle]
FieldConvert -m equispacedoutput test.xml test.fld test.dat
\end{lstlisting}

or

\begin{lstlisting}[style=BashInputStyle]
FieldConvert -m equispacedouttput test.xml test.fld test.vtu
\end{lstlisting}


\begin{notebox}
Currently this option is only set up for triangles, quadrilaterals,
tetrahedrons and prisms.
\end{notebox}

\subsection{Extract a boundary region: \textit{extract} module}
The boundary region of a domain can be extracted from the output
data using the following command line
%
\begin{lstlisting}[style=BashInputStyle]
FieldConvert -m extract:bnd=2:fldtoboundary=1 test.xml \
	test.fld test-boundary.fld
\end{lstlisting}
%
The option \inltt{bnd} specifies which boundary region to extract.
Note this is different to NekMesh where the parameter \inltt{surf}
is specified and corresponds to composites rather boundaries. If \inltt{bnd}
is not provided, all boundaries are extracted to different fields. The \inltt{fldtoboundary}
is an optional command argument which copies the expansion of test.fld into
the boundary region before outputting the .fld file. This option is on by default.
If it turned off using \inltt{fldtoboundary=0} the extraction will only evaluate the
boundary condition from the xml file. The output will be placed in test-boundary-b2.fld.
If more than one boundary region is specified the extension -b0.fld, -b1.fld etc will be
outputted. To process this file you will need an xml file of the same region.
This can be generated using the command:
%
\begin{lstlisting}[style=BashInputStyle]
NekMesh -m extract:surf=5  test.xml test-b0.xml
\end{lstlisting}
%
The surface to be extracted in this command is the composite
number and so needs to correspond to the boundary region
of interest. Finally to process the surface file one can use
%
\begin{lstlisting}[style=BashInputStyle]
FieldConvert  test-b0.xml test-b0.fld test-b0.dat
\end{lstlisting}
%
This will obviously generate a Tecplot output if a .dat file 
is specified as last argument. A .vtu extension will produce 
a Paraview or VisIt output.
%
%
%
\subsection{Compute the gradient of a field: \textit{gradient} module}
To compute the spatial gradients of all fields one can run the following command
%
\begin{lstlisting}[style=BashInputStyle]
FieldConvert -m gradient test.xml  test.fld  test-grad.fld
\end{lstlisting}
%
where the file \inltt{file-grad.fld} can be processed in a similar
way as described in section \ref{s:utilities:fieldconvert:sub:convert}
to visualise the result either in Tecplot, Paraview or VisIt.
%
%

\subsection{Extract a plane from 3DH1D expansion: \textit{homplane} module}

To obtain a 2D expansion containing one of the planes of a
3DH1D field file, use the command:
\begin{lstlisting}[style=BashInputStyle] 
FieldConvert -m homplane:planeid=value file.xml file.fld file-plane.fld
\end{lstlisting}

If the option \inltt{wavespace} is used, the Fourier coefficients
corresponding to \inltt{planeid} are obtained. The command in this case is:
\begin{lstlisting}[style=BashInputStyle] 
FieldConvert -m homplane:wavespace:planeid=value file.xml \
    file.fld file-plane.fld
\end{lstlisting}

The output file \inltt{file-plane.fld} can be processed in a similar 
way as described in section \ref{s:utilities:fieldconvert:sub:convert}
to visualise it either in Tecplot or in Paraview.


\subsection{Inner Product of a single or series of fields with respect to a single or series of fields: \textit{innerproduct} module}
You can take the inner product of one field with another field using
the following command:
\begin{lstlisting}[style=BashInputStyle]
  FieldConvert -m innerproduct:fromfld=file1.fld  file2.xml file2.fld \
  out.stdout
\end{lstlisting}
This command will load the \inltt{file1.fld} and \inltt{file2.fld}
assuming they both are spatially defined by \inltt{files.xml} and
determine the inner product of these fields. The input option
\inltt{fromfld} must therefore be specified in this module.

Optional arguments for this module are \inltt{fields} which allow you to specify
the fields that you wish to use for the inner product, i.e. 
\begin{lstlisting}[style=BashInputStyle]
  FieldConvert -m innerproduct:fromfld=file1.fld:fields=''0,1,2'' file2.xml \
  file2.fld out.stdout
\end{lstlisting}
will only take the inner product between the variables 0,1 and 2 in
the two fields files. The default is to take the inner product between
all fields provided.

Additional options include \inltt{multifldids} and \inltt{allfromflds}
which allow for a series of fields to be evaluated in the following
manner:
\begin{lstlisting}[style=BashInputStyle]
  FieldConvert -m innerproduct:fromfld=file1.fld:multifldids=''0-3''\
  file2.xml  file2.fld out.stdout
\end{lstlisting}
will take the inner product between a file names
field1\_0.fld, field1\_1.fld, field1\_2.fld and field1\_3.fld with
respect to field2.fld.

Analogously including the options \inltt{allfromflds}, i.e. 
\begin{lstlisting}[style=BashInputStyle]
  FieldConvert -m innerproduct:fromfld=file1.fld:multifldids=''0-3'':\
  allfromflds  file2.xml file2.fld out.stdout
\end{lstlisting}
Will take the inner product of all the from fields,
i.e. field1\_0.fld,field1\_1.fld,field1\_2.fld and field1\_3.fld with
respect to each other. This option essentially ignores file2.fld. Only
the unique inner products are evaluated so if four from fields are
given only the related trianuglar number $4\times5/2=10$ of inner
products are evaluated.

This option can be run in parallel. 

%
%
%

\subsection{Interpolate one field to another: \textit{interpfield} module}
To interpolate one field to another, one can use the following command:
%
\begin{lstlisting}[style=BashInputStyle]
FieldConvert -m interpfield:fromxml=file1.xml:fromfld=file1.fld \
	file2.xml file2.fld
\end{lstlisting}
%
This command will interpolate the field defined by \inltt{file1.xml}
and \inltt{file1.fld} to the new mesh defined in \inltt{file2.xml} and
output it to \inltt{file2.fld}.
The \inltt{fromxml} and \inltt{fromfld} must be specified in this module.
In addition there are two optional arguments \inltt{clamptolowervalue}
and \inltt{clamptouppervalue} which clamp the interpolation between
these two values. Their default values are -10,000,000 and 10,000,000.
%
\begin{tipbox}
This module can run in parallel where the speed is increased not
only due to using more cores but also, since the mesh is split into
smaller sub-domains, the search method currently adopted performs
faster.
\end{tipbox}
%
%
%
\subsection{Interpolate scattered point data to a field: \textit{interppointdatatofld} module}
\label{s:utilities:fieldconvert:sub:interppointdatatofld}
To interpolate discrete point data to a field, use the interppointdatatofld module:
%
\begin{lstlisting}[style=BashInputStyle]
FieldConvert -m interppointdatatofld file1.xml file1.pts file1.fld
\end{lstlisting}
%
This command will interpolate the data from \inltt{file1.pts} to the mesh
and expansions defined in \inltt{file1.xml} and output the field to \inltt{file1.fld}.
The file \inltt{file.pts} is of the form:
%
\begin{lstlisting}[style=XMLStyle]
<?xml version="1.0" encoding="utf-8" ?>
<NEKTAR>
  <POINTS DIM="1" FIELDS="a,b,c">
    1.0000 -1.0000 1.0000 -0.7778
    2.0000 -0.9798 0.9798 -0.7980
    3.0000 -0.9596 0.9596 -0.8182
    4.0000 -0.9394 0.9394 -0.8384
  </POINTS>
</NEKTAR>
\end{lstlisting}
%
where \inltt{DIM="1" FIELDS="a,b,c} specifies that the field is one-dimensional
and contains three variables, $a$, $b$, and $c$.
Each line defines a point, while the  first column contains its $x$-coordinate,
the second one contains the $a$-values, the third the $b$-values and so on.
In case of $n$-dimensional data, the $n$ coordinates are specified in the first $n$
columns accordingly.
%
In order to interpolate 1D data to a $n$D field, specify the matching coordinate in
the output field using the \inltt{interpcoord} argument:
%
\begin{lstlisting}[style=BashInputStyle]
FieldConvert -m interppointdatatofld:interppointdatatofld=1 3D-file1.xml \
		1D-file1.pts 3D-file1.fld
\end{lstlisting}
%
This will interpolate the 1D scattered point data from \inltt{1D-file1.pts} to the
$y$-coordinate of the 3D mesh defined in \inltt{3D-file1.xml}. The resulting field
will have constant values along the $x$ and $z$ coordinates.
For 1D Interpolation, the module implements a quadratic scheme and automatically
falls back to a linear method if only two data points are given.
A modified inverse distance method is used for 2D and 3D interpolation.
Linear and quadratic interpolation require the data points in the \inlsh{.pts}-file to be
sorted by their location in ascending order.
The Inverse Distance implementation has no such requirement.
%
%
%
\subsection{Interpolate a field to a series of points: \textit{interppoints} module}
You can interpolate one field to a series of given points using the following command:
\begin{lstlisting}[style=BashInputStyle]
FieldConvert -m interppoints:fromxml=file1.xml:fromfld=file1.fld \
        file2.pts file2.dat
\end{lstlisting}
This command will interpolate the field defined by \inltt{file1.xml} and
\inltt{file1.fld} to the points defined in \inltt{file2.pts} and output it to
\inltt{file2.dat}.
The \inltt{fromxml} and \inltt{fromfld} must be specified in this module.
The format of the file \inltt{file2.pts} is of the same form as for the
\textit{interppointdatatofld} module:
\begin{lstlisting}[style=XMLStyle]
<?xml version="1.0" encoding="utf-8" ?>
<NEKTAR>
  <POINTS DIM="2" FIELDS="">
    0.0 0.0
    0.5 0.0
    1.0 0.0
  </POINTS>
</NEKTAR>
\end{lstlisting}
There are three optional arguments \inltt{clamptolowervalue},
\inltt{clamptouppervalue} and \inltt{defaultvalue} the first two clamp the
interpolation between these two values and the third defines the default
value to be used if the point is outside the domain. Their default values
are -10,000,000, 10,000,000 and 0.

In addition, instead of specifying the file \inltt{file2.pts}, a module list of the form
\begin{lstlisting}[style=BashInputStyle]
FieldConvert -m interppoints:fromxml=file1.xml:fromfld= \
	file1.fld:line=npts,x0,y0,x1,y1
\end{lstlisting}
can be specified where \inltt{npts} is the number of equispaced points between
$(x0,y0)$ to $(x1,y1)$ which can also be used in 3D by specifying $(x0,y0,z0)$
to $(x1,y1,z1)$.

An extraction of a plane can also be specified by
\begin{lstlisting}[style=BashInputStyle]
FieldConvert -m interppoints:fromxml=file1.xml:fromfld=file1.fld:plane=npts1,\
	npts2,x0,y0,z0,x1,y1,z1,x2,y2,z2,x3,y3,z3
\end{lstlisting}
where \inltt{npts1,npts2} is the number of equispaced points in each
direction and $(x0,y0,z0)$, $(x1,y1,z1)$, $(x2,y2,z2)$ and $(x3,y3,z3)$
define the plane of points specified in a clockwise or anticlockwise direction.
%
\begin{notebox}
This module does not run in parallel.
\end{notebox}
%
%
%
\subsection{Isocontour extraction: \textit{iscontour} module}

Extract an isocontour from a field file. This option automatically
take the field to an equispaced distribution of points connected by
linear simplicies of triangles or tetrahedrons. The linear simplices
are then inspected to extract the isocontour of interest. To specify
the field \inltt{fieldid} can be provided giving the id of the field
of interest and \inltt{fieldvalue} provides the value of the
isocontour to be extracted.

\begin{lstlisting}[style=BashInputStyle]
  FieldConvert -m isocontour:fieldid=2:fieldvalue=0.5 test.xml test.fld \
          test-isocontour.dat
\end{lstlisting}

Alternatively \inltt{fieldstr}=''u+v'' can be specified to calculate
the field $u^2$ and extract its isocontour. You can also specify
\inltt{fieldname}=''UplusV'' to define the name of the isocontour in
the .dat file, i.e.
\begin{lstlisting}[style=BashInputStyle]
  FieldConvert -m isocontour:fieldstr="u+v":fieldvalue=0.5:\
    fieldname="UplusV" test.xml  test.fld test-isocontour.dat
\end{lstlisting}

Optionally \inltt{smooth} can be specified to smooth the isocontour
with default values \inltt{smoothnegdiffusion}=0.495,
\inltt{smoothnegdiffusion}=0.5 and \inltt{smoothiter}=100. This option
automatically calls a \inltt{globalcondense} option which remove
multiply defined verties from the simplex definition which arise as
isocontour are generated element by element.

In addition to the \inltt{smooth} or \inltt{globalcondense} options
you can specify \inltt{removesmallcontour}=100 which will remove
separate isocontours of less than 100 triangles. This optin requires
\inltt{smooth} or \inltt{globalcondense} to be specified.

\begin{notebox}
Currently this option is only set up for triangles, quadrilaterals,
 tetrahedrons and prisms.
\end{notebox}
%
%
%
%

\subsection{Show high frequency energy of the Jacobian: \textit{jacobianenergy} module}

\begin{lstlisting}[style=BashInputStyle]
FieldConvert -m jacobianenergy file.xml file.fld jacenergy.fld
\end{lstlisting}

The option \inltt{topmodes} can be used to specify the number of top modes to
keep.

The output file \inltt{jacenergy.fld} can be processed in a similar
way as described in section \ref{s:utilities:fieldconvert:sub:convert}
to visualise the result either in Tecplot, Paraview or VisIt. 

%
%
%

\subsection{Extract mean mode of 3DH1D expansion: \textit{meanmode} module}

To obtain a 2D expansion containing the mean mode (plane zero in Fourier space) of a
3DH1D field file, use the command:
\begin{lstlisting}[style=BashInputStyle] 
FieldConvert -m meanmode file.xml file.fld file-mean.fld
\end{lstlisting}

The output file \inltt{file-mean.fld} can be processed in a similar 
way as described in section \ref{s:utilities:fieldconvert:sub:convert}
to visualise the result either in Tecplot or in Paraview or VisIt.

%
%
%

\subsection{Print L2 and LInf norms: \textit{printfldnorms} module}

\begin{lstlisting}[style=BashInputStyle] 
FieldConvert -m printfldnorms test.xml test.fld out.stdout
\end{lstlisting}

This module does not create an output file which is reinforced by the
out.stdout option. The L2 and LInf norms for each field variable are
then printed to the stdout.
%
%
%

\subsection{Computes the scalar gradient: \textit{scalargrad} module}
The scalar gradient of a field is computed by running:
\begin{lstlisting}[style=BashInputStyle]
FieldConvert -m scalargrad:bnd=0 test.xml test.fld test-scalgrad.fld
\end{lstlisting}
The option \inltt{bnd} specifies which boundary region to extract. Note this is different to NekMesh where the parameter \inltt{surf} is specified and corresponds to composites rather boundaries. If \inltt{bnd} is not provided, all boundaries are extracted to different fields. To process this file you will need an xml file of the same region.

%
%
%

\subsection{Scale a given .fld: \textit{scaleinputfld} module}
To scale a .fld file by a given scalar quantity, the user can run:
\begin{lstlisting}[style=BashInputStyle]
FieldConvert -m scaleinputfld:scale=value test.xml test.fld test-scal.fld
\end{lstlisting}
The argument \inltt{scale=value} rescales of a factor \inltt{value}
\inltt{test.fld} by the factor value.
The output file \inltt{file-conc.fld} can be processed in a similar
way as described in section \ref{s:utilities:fieldconvert:sub:convert}
to visualise the result  either in Tecplot, Paraview or VisIt.

%
%
%
\subsection{Time-averaged shear stress metrics: \textit{shear} module}
Time-dependent wall shear stress derived metrics relevant to cardiovascular fluid dynamics research can be computed using this module. They are

\begin{itemize}
\item TAWSS: time-averaged wall shear stress;
\item OSI: oscillatory shear index;
\item transWSS: transverse wall shear stress;
\item TACFI: time-averaged cross-flow index;
\item TAAFI: time-averaged aneurysm formation index;
\item |WSSG|: wall shear stress gradient.
\end{itemize}

To compute these, the user can run:
\begin{lstlisting}[style=BashInputStyle]
FieldConvert -m shear:N=value:fromfld=test_id_b0.fld test.xml test-multishear.fld
\end{lstlisting}
The argument \inltt{N} and \inltt{fromfld} are compulsory arguments that respectively define the number of \inltt{fld} files corresponding to the number of discrete equispaced time-steps, and the first \inltt{fld} file which should have the form of \inltt{test\_id\_b0.fld} where the first underscore in the name marks the starting time-step file ID.

The input \inltt{.fld} files are the outputs of the \textit{wss} module. If they do not contain the surface normals (an optional output of the \textit{wss} modle), then the \textit{shear} module will not compute the last metric, |WSSG|.


%
%
%
\subsection{Boundary layer height calculation: \textit{surfdistance} module}

The surface distance module computes the height of a prismatic boundary layer
and projects this value onto the surface of the boundary, in a similar fashion
to the \inltt{extract} module. In conjunction with a mesh of the surface, which
can be obtained with \inltt{NekMesh}, and a value of the average wall shear
stress, one potential application of this module is to determine the
distribution of $y^+$ grid spacings for turbulence calculations.

To compute the height of the prismatic layer connected to boundary region 3, the
user can issue the command:
\begin{lstlisting}[style=BashInputStyle]
FieldConvert -m surfdistance:bnd=3 input.xml output.fld
\end{lstlisting}
Note that no \inltt{.fld} file is required, since the mesh is the only input
required in order to calculate the element height. This produces a file
\inltt{output\_b3.fld}, which can be visualised with the appropriate surface
mesh from \inltt{NekMesh}.

%
%
%
\subsection{Calculate vorticity: \textit{vorticity} module}
To perform the vorticity calculation and obtain an output
data containing the vorticity solution, the user can run
\begin{lstlisting}[style=BashInputStyle]
FieldConvert -m vorticity test.xml test.fld test-vort.fld
\end{lstlisting}
where the file \inltt{test-vort.fld} can be processed in a similar
way as described in section \ref{s:utilities:fieldconvert:sub:convert}.
%
%
%

\subsection{Computing the wall shear stress: \textit{wss} module}
To obtain the wall shear stres vector and magnitude, the user can run:
\begin{lstlisting}[style=BashInputStyle]
FieldConvert -m wss:bnd=0:addnormals=1 test.xml test.fld test-wss.fld
\end{lstlisting}
The option \inltt{bnd} specifies which boundary region to extract. Note this is different to NekMesh where the parameter \inltt{surf} is specified and corresponds to composites rather boundaries. If \inltt{bnd} is not provided, all boundaries are extracted to different fields. The \inltt{addnormals} is an optional command argument which, when turned on, outputs the normal vector of the extracted boundary region as well as the shear stress vector and magnitude. This option is off by default. To process the output file(s) you will need an xml file of the same region.
%
%
%

\subsection{Manipulating meshes with FieldConvert}
FieldConvert has support for two modules that can be used in conjunction with
the linear elastic solver, as shown in chapter~\ref{s:elasticity}. To do this,
FieldConvert has an XML output module, in addition to the Tecplot and VTK
formats.

The \inltt{deform} module, which takes no options, takes a displacement field
and applies it to the geometry, producing a deformed mesh:
\begin{lstlisting}[style=BashInputStyle]
FieldConvert -m deform input.xml input.fld deformed.xml
\end{lstlisting}

The \inltt{displacement} module is designed to create a boundary condition field
file. Its intended use is for mesh generation purposes. It can be used to
calculate the displacement between the linear mesh and a high-order surface, and
then produce a \inltt{fld} file, prescribing the displacement at the boundary,
that can be used in the linear elasticity solver.

Presently the process is somewhat convoluted and must be used in conjunction
with NekMesh to create the surface file. However the bash input below
describes the procedure. Assume the high-order mesh is in a file called
\inlsh{mesh.xml}, the linear mesh is \inlsh{mesh-linear.xml} that can be
generated by removing the \inltt{CURVED} section from \inlsh{mesh.xml}, and that
we are interested in the surface with ID 123.

\begin{lstlisting}[style=BashInputStyle]
# Extract high order surface
NekMesh -m extract:surf=123 mesh.xml mesh-surf-curved.xml

# Use FieldConvert to calculate displacement between two surfaces
FieldConvert -m displacement:id=123:to=mesh-surf-curved.xml \
    mesh-linear.xml mesh-deformation.fld

# mesh-deformation.fld is used as a boundary condition inside the
# solver to prescribe the deformation conditions.xml contains
# appropriate Nektar++ parameters (mu, E, other BCs, ...)
LinearElasticSolver mesh-linear.xml conditions.xml

# This produces the final field mesh-linear.fld which is the
# displacement field, use FieldConvert to apply it:
FieldConvert-g -m deform mesh-linear.xml mesh-linear.fld mesh-deformed.xml
\end{lstlisting}

\section{FieldConvert in parallel}
To run FieldConvert in parallel the user needs to compile
\nekpp with MPI support and can employ the following
command
\begin{lstlisting}[style=BashInputStyle]
mpirun -np <nprocs> FieldConvert test.xml test.fld test.dat
\end{lstlisting}
or
\begin{lstlisting}[style=BashInputStyle]
mpirun -np <nprocs> FieldConvert test.xml test.fld test.vtu
\end{lstlisting}
replacing \inltt{<nprocs>} with the number of processors.  This will
produce multiple \inltt{.dat} or \inltt{.vtu} files of the form
\inltt{test\_P0.dat}, \inltt{test\_P1.dat}, \inltt{test\_P2.dat} or
\inltt{test\_P0.vtu}, \inltt{test\_P1.vtu}, \inltt{test\_P2.vtu}. Note
when producing a parallel \inltt{.vtu} file an additional file called
\inltt{.pvtu} is written out which allows for parallel reading of the
individual \inltt{.vtu} files. Similarly functions that produce a
\inltt{.fld} file output can be processed in this manner. In the case
when producing a .fld file a directory called \inltt{test.fld} (or the
specified output name) will be produced with the standard parallel
field files placed within the directory.
%
%
%
<<<<<<< HEAD
\section{Processing large files in serial}
When processing large files, it is not always convenient to run in parallel but
process each parallel partition in serial, for example when interpolating a
solution field from one mesh to another.

\subsection{Using the \texttt{nprocs} and \texttt{procid} options}

One option is to use the \inltt{--nprocs} and \inltt{--procid} command line
options. For example, the following command will interpolate partition 2 of a
decomposition into 10 partitions of \inltt{fiile2.xml} from \inltt{file1.fld}
=======
\section{Processing large files}
When processing large files it is not always convenient to run in parallel
but process each parallel partition in serial, for example when interpolating
one field to another. To do this we can use the \inltt{--nprocs} and
\inltt{--procid} options. For example the following option will interpolate
partition 2 of a decomposition into 10 partitions of \inltt{fiile2.xml} from
\inltt{file1.fld}
>>>>>>> cd796734
\begin{lstlisting}[style=BashInputStyle]
FieldConvert --nprocs 10 --procid 2 \
        -m interpfield:fromxml=file1.xml:fromfld=file1.fld \
        file2.xml file2.fld
\end{lstlisting}
<<<<<<< HEAD
This call will only therefore consider the interpolation process across one
partition (namely, partition 2). To create the full interpolated field requires
a loop over each of the partitions, which, in a bash shell can be run as
\begin{lstlisting}[style=BashInputStyle] 
for n in `seq 0 9`; do
=======
This call will only provide part of the overall partition and so to create the
full interpolated field you need to call a loop of such commands. For example
in a bash shell you can run
\begin{lstlisting}[style=BashInputStyle]
for n in `seq 0 1 9`
do
>>>>>>> cd796734
    FieldConvert --nprocs 10 --procid $n \
            -m interpfield:fromxml=file1.xml:fromfld=file1.fld \
            file2.xml file2.fld
done
\end{lstlisting}
<<<<<<< HEAD
The resulting output will lie in a directory called \inltt{file2.fld}, with each
of the different parallel partitions in files with names \inltt{P0000000.fld},
\inltt{P0000001.fld}, \dots, \inltt{P0000009.fld}. This is nearly a complete
parallel field file. However, the \inltt{Info.xml} file, which contains the
information about which elements lie in each partition, is missing. This can be
generated by using the command
\begin{lstlisting}[style=BashInputStyle] 
FieldConvert --nprocs 10 file2.xml file2.fld/Info.xml:info
\end{lstlisting}
Note the final \inltt{:info} extension on the last argument is necessary to tell
FieldConvert that you wish to generate an info file, but with the extension
\inltt{.xml}. This syntax allows the routine not to get confused with the
input/output XML files.

\subsection{Using the --part-only and --part-only-overlapping options}

Another approach to serially proessing a large file is to initially process the
file into multiple partitions. This can be done with the \inltt{--part-only}
option. So the command
\begin{lstlisting}[style=BashInputStyle] 
FieldConvert --part-only 10 file.xml file.fld
\end{lstlisting}
will partition the mesh into 10 paritions and write each partition into a
directory called \inltt{file\_xml}. If you enter this directory you will find
partitioned XML files \inltt{P0000000.xml}, \inltt{P0000001.xml}, \dots,
\inltt{P0000009.xml} which can then be processed individually as outlined above.

There is also a \inltt{--part-only-overlapping} option, which can be run in the
same fashion.
\begin{lstlisting}[style=BashInputStyle] 
FieldConvert --part-only-overlapping 10 file.xml file.fld
\end{lstlisting}
In this mode, the mesh is partitioned into 10 partitions in a similar manner,
but the elements at the partition edges will now overlap, so that the
intersection of each partition with its neighbours is non-empty. This is
sometime helpful when, for example, producing a global isocontour which has been
smoothed. Applying the smoothed isocontour extraction routine with the
\inltt{--part-only} option will produce a series of isocontour where there will
be a gap between partitions, as the smoother tends to shrink the isocontour
within a partition. using the \inltt{--part-only-overlapping} option will still
yield a shrinking isocontour, but the overlapping partitions help to overlap the
partiiton boundaries.

=======

This will create a directory called \inltt{file2.fld} and put the different 
parallel partitions into files with names 
\inltt{P0000000.fld, P0000001.fld, .., P0000009.fld}. This is nearly a complete
parallel field file but the Info.xml file which contains the information about 
which elements are in each partitioned file \inltt{P000000X.fld}. So to generate
this Info.xml file you need to call
\begin{lstlisting}[style=BashInputStyle]
FieldConvert --nprocs 10 file2.xml file2.fld/Info.xml:info
\end{lstlisting}
Note the final \inltt{:info} extension on the last argument is necessary to
tell FieldConvert that you wish to generate an info file but the extension
to this file is .xml. This syntax allows the routine not to get confused with
the input/output xml files.
>>>>>>> cd796734

%%% Local Variables:
%%% mode: latex
%%% TeX-master: "../user-guide"
%%% End:<|MERGE_RESOLUTION|>--- conflicted
+++ resolved
@@ -13,15 +13,9 @@
 files will be performed.
 
 Almost all of the FieldConvert functionalities can be run in parallel if \nekpp
-<<<<<<< HEAD
 is compiled using MPI (see the installation documentation for additional info on
 how to implement \nekpp using MPI). \footnote{Modules that do not have parallel
   support will be specified in the appropriate section.}
-=======
-is compiled using MPI (see the installation documentation for additional
-info on how to implement \nekpp using MPI). \footnote{the modules which
-does not have parallel support will be specified in the related section}
->>>>>>> cd796734
 %
 %
 %
@@ -719,7 +713,6 @@
 %
 %
 %
-<<<<<<< HEAD
 \section{Processing large files in serial}
 When processing large files, it is not always convenient to run in parallel but
 process each parallel partition in serial, for example when interpolating a
@@ -730,40 +723,21 @@
 One option is to use the \inltt{--nprocs} and \inltt{--procid} command line
 options. For example, the following command will interpolate partition 2 of a
 decomposition into 10 partitions of \inltt{fiile2.xml} from \inltt{file1.fld}
-=======
-\section{Processing large files}
-When processing large files it is not always convenient to run in parallel
-but process each parallel partition in serial, for example when interpolating
-one field to another. To do this we can use the \inltt{--nprocs} and
-\inltt{--procid} options. For example the following option will interpolate
-partition 2 of a decomposition into 10 partitions of \inltt{fiile2.xml} from
-\inltt{file1.fld}
->>>>>>> cd796734
 \begin{lstlisting}[style=BashInputStyle]
 FieldConvert --nprocs 10 --procid 2 \
         -m interpfield:fromxml=file1.xml:fromfld=file1.fld \
         file2.xml file2.fld
 \end{lstlisting}
-<<<<<<< HEAD
 This call will only therefore consider the interpolation process across one
 partition (namely, partition 2). To create the full interpolated field requires
 a loop over each of the partitions, which, in a bash shell can be run as
 \begin{lstlisting}[style=BashInputStyle] 
 for n in `seq 0 9`; do
-=======
-This call will only provide part of the overall partition and so to create the
-full interpolated field you need to call a loop of such commands. For example
-in a bash shell you can run
-\begin{lstlisting}[style=BashInputStyle]
-for n in `seq 0 1 9`
-do
->>>>>>> cd796734
     FieldConvert --nprocs 10 --procid $n \
             -m interpfield:fromxml=file1.xml:fromfld=file1.fld \
             file2.xml file2.fld
 done
 \end{lstlisting}
-<<<<<<< HEAD
 The resulting output will lie in a directory called \inltt{file2.fld}, with each
 of the different parallel partitions in files with names \inltt{P0000000.fld},
 \inltt{P0000001.fld}, \dots, \inltt{P0000009.fld}. This is nearly a complete
@@ -807,23 +781,6 @@
 yield a shrinking isocontour, but the overlapping partitions help to overlap the
 partiiton boundaries.
 
-=======
-
-This will create a directory called \inltt{file2.fld} and put the different 
-parallel partitions into files with names 
-\inltt{P0000000.fld, P0000001.fld, .., P0000009.fld}. This is nearly a complete
-parallel field file but the Info.xml file which contains the information about 
-which elements are in each partitioned file \inltt{P000000X.fld}. So to generate
-this Info.xml file you need to call
-\begin{lstlisting}[style=BashInputStyle]
-FieldConvert --nprocs 10 file2.xml file2.fld/Info.xml:info
-\end{lstlisting}
-Note the final \inltt{:info} extension on the last argument is necessary to
-tell FieldConvert that you wish to generate an info file but the extension
-to this file is .xml. This syntax allows the routine not to get confused with
-the input/output xml files.
->>>>>>> cd796734
-
 %%% Local Variables:
 %%% mode: latex
 %%% TeX-master: "../user-guide"
