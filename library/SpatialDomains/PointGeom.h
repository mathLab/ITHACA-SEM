////////////////////////////////////////////////////////////////////////////////
//
//  File:  PointGeom.h
//
//  For more information, please see: http://www.nektar.info/
//
//  The MIT License
//
//  Copyright (c) 2006 Division of Applied Mathematics, Brown University (USA),
//  Department of Aeronautics, Imperial College London (UK), and Scientific
//  Computing and Imaging Institute, University of Utah (USA).
//
//  License for the specific language governing rights and limitations under
//  Permission is hereby granted, free of charge, to any person obtaining a
//  copy of this software and associated documentation files (the "Software"),
//  to deal in the Software without restriction, including without limitation
//  the rights to use, copy, modify, merge, publish, distribute, sublicense,
//  and/or sell copies of the Software, and to permit persons to whom the
//  Software is furnished to do so, subject to the following conditions:
//
//  The above copyright notice and this permission notice shall be included
//  in all copies or substantial portions of the Software.
//
//  THE SOFTWARE IS PROVIDED "AS IS", WITHOUT WARRANTY OF ANY KIND, EXPRESS
//  OR IMPLIED, INCLUDING BUT NOT LIMITED TO THE WARRANTIES OF MERCHANTABILITY,
//  FITNESS FOR A PARTICULAR PURPOSE AND NONINFRINGEMENT. IN NO EVENT SHALL
//  THE AUTHORS OR COPYRIGHT HOLDERS BE LIABLE FOR ANY CLAIM, DAMAGES OR OTHER
//  LIABILITY, WHETHER IN AN ACTION OF CONTRACT, TORT OR OTHERWISE, ARISING
//  FROM, OUT OF OR IN CONNECTION WITH THE SOFTWARE OR THE USE OR OTHER
//  DEALINGS IN THE SOFTWARE.
//
//  Description: Point geometry information
//
//
////////////////////////////////////////////////////////////////////////////////
#ifndef NEKTAR_SPATIALDOMAINS_POINTGEOM_H
#define NEKTAR_SPATIALDOMAINS_POINTGEOM_H

#include <StdRegions/StdRegions.hpp>
#include <SpatialDomains/Geometry0D.h>
#include <SpatialDomains/SpatialDomainsDeclspec.h>
#include <memory>

namespace Nektar
{
<<<<<<< HEAD
    namespace SpatialDomains
    {
        class PointGeom;
        class SegGeom;

        // shorthand for boost pointer
        typedef std::shared_ptr<PointGeom> PointGeomSharedPtr;
        typedef std::vector< PointGeomSharedPtr > PointGeomVector;
        typedef std::map<int, PointGeomSharedPtr> PointGeomMap;
        typedef std::set< PointGeomSharedPtr >  PointGeomSet;

        class PointGeom: public Geometry0D, public NekPoint<NekDouble>,
                         public std::enable_shared_from_this<PointGeom>
        {
            public:
                SPATIAL_DOMAINS_EXPORT PointGeom();
                SPATIAL_DOMAINS_EXPORT PointGeom(const int coordim, const int vid,
                    NekDouble x, NekDouble y, NekDouble z);
                SPATIAL_DOMAINS_EXPORT PointGeom(const PointGeom &T);

                SPATIAL_DOMAINS_EXPORT ~PointGeom();

                SPATIAL_DOMAINS_EXPORT void AddElmtConnected(int gvo_id, int locid);
                SPATIAL_DOMAINS_EXPORT int  NumElmtConnected() const;
                SPATIAL_DOMAINS_EXPORT bool IsElmtConnected(int gvo_id, int locid) const;
                SPATIAL_DOMAINS_EXPORT void GetCoords(NekDouble &x, NekDouble &y, NekDouble &z);
                SPATIAL_DOMAINS_EXPORT void GetCoords(Array<OneD,NekDouble> &coords);
                SPATIAL_DOMAINS_EXPORT void UpdatePosition(NekDouble x, NekDouble y, NekDouble z);

                inline int GetVid() const
                {
                    return m_vid;
                }

                inline void SetVid(const int vid)
                {
                    m_vid = vid;
                }

                // Math routines
                SPATIAL_DOMAINS_EXPORT void   Mult (PointGeom& a, PointGeom& b);
                SPATIAL_DOMAINS_EXPORT void   Add  (PointGeom& a, PointGeom& b);
                SPATIAL_DOMAINS_EXPORT void   Sub  (PointGeom& a, PointGeom& b);
                SPATIAL_DOMAINS_EXPORT void  rotate (PointGeom& a, int dir, NekDouble angle);
                SPATIAL_DOMAINS_EXPORT NekDouble dist  (PointGeom& a);
                SPATIAL_DOMAINS_EXPORT NekDouble dot   (PointGeom& a);
=======
>>>>>>> b6f7ecaf

namespace SpatialDomains
{

class PointGeom;
class SegGeom;

// shorthand for boost pointer
typedef std::shared_ptr<PointGeom> PointGeomSharedPtr;
typedef std::map<int, PointGeomSharedPtr> PointGeomMap;

class PointGeom : public Geometry0D,
                  public NekPoint<NekDouble>,
                  public std::enable_shared_from_this<PointGeom>
{
public:
    SPATIAL_DOMAINS_EXPORT PointGeom();
    SPATIAL_DOMAINS_EXPORT PointGeom(const int coordim,
                                     const int vid,
                                     NekDouble x,
                                     NekDouble y,
                                     NekDouble z);
    SPATIAL_DOMAINS_EXPORT PointGeom(const PointGeom &T);

    SPATIAL_DOMAINS_EXPORT ~PointGeom();

    SPATIAL_DOMAINS_EXPORT int GetVid()
    {
        return m_globalID;
    }

    SPATIAL_DOMAINS_EXPORT void GetCoords(NekDouble &x,
                                          NekDouble &y,
                                          NekDouble &z);
    SPATIAL_DOMAINS_EXPORT void GetCoords(Array<OneD, NekDouble> &coords);
    SPATIAL_DOMAINS_EXPORT void UpdatePosition(NekDouble x,
                                               NekDouble y,
                                               NekDouble z);

    SPATIAL_DOMAINS_EXPORT void Mult(PointGeom &a, PointGeom &b);
    SPATIAL_DOMAINS_EXPORT void Add(PointGeom &a, PointGeom &b);
    SPATIAL_DOMAINS_EXPORT void Sub(PointGeom &a, PointGeom &b);
    SPATIAL_DOMAINS_EXPORT NekDouble dist(PointGeom &a);
    SPATIAL_DOMAINS_EXPORT NekDouble dot(PointGeom &a);

    SPATIAL_DOMAINS_EXPORT friend bool operator==(const PointGeom &x,
                                                  const PointGeom &y);
    SPATIAL_DOMAINS_EXPORT friend bool operator==(const PointGeom &x,
                                                  const PointGeom *y);
    SPATIAL_DOMAINS_EXPORT friend bool operator==(const PointGeom *x,
                                                  const PointGeom &y);
    SPATIAL_DOMAINS_EXPORT friend bool operator!=(const PointGeom &x,
                                                  const PointGeom &y);
    SPATIAL_DOMAINS_EXPORT friend bool operator!=(const PointGeom &x,
                                                  const PointGeom *y);
    SPATIAL_DOMAINS_EXPORT friend bool operator!=(const PointGeom *x,
                                                  const PointGeom &y);

protected:
    virtual void v_GenGeomFactors();
    virtual PointGeomSharedPtr v_GetVertex(int i) const;
};

}
}

#endif // NEKTAR_SPATIALDOMAINS_POINTGEOM_H<|MERGE_RESOLUTION|>--- conflicted
+++ resolved
@@ -43,55 +43,6 @@
 
 namespace Nektar
 {
-<<<<<<< HEAD
-    namespace SpatialDomains
-    {
-        class PointGeom;
-        class SegGeom;
-
-        // shorthand for boost pointer
-        typedef std::shared_ptr<PointGeom> PointGeomSharedPtr;
-        typedef std::vector< PointGeomSharedPtr > PointGeomVector;
-        typedef std::map<int, PointGeomSharedPtr> PointGeomMap;
-        typedef std::set< PointGeomSharedPtr >  PointGeomSet;
-
-        class PointGeom: public Geometry0D, public NekPoint<NekDouble>,
-                         public std::enable_shared_from_this<PointGeom>
-        {
-            public:
-                SPATIAL_DOMAINS_EXPORT PointGeom();
-                SPATIAL_DOMAINS_EXPORT PointGeom(const int coordim, const int vid,
-                    NekDouble x, NekDouble y, NekDouble z);
-                SPATIAL_DOMAINS_EXPORT PointGeom(const PointGeom &T);
-
-                SPATIAL_DOMAINS_EXPORT ~PointGeom();
-
-                SPATIAL_DOMAINS_EXPORT void AddElmtConnected(int gvo_id, int locid);
-                SPATIAL_DOMAINS_EXPORT int  NumElmtConnected() const;
-                SPATIAL_DOMAINS_EXPORT bool IsElmtConnected(int gvo_id, int locid) const;
-                SPATIAL_DOMAINS_EXPORT void GetCoords(NekDouble &x, NekDouble &y, NekDouble &z);
-                SPATIAL_DOMAINS_EXPORT void GetCoords(Array<OneD,NekDouble> &coords);
-                SPATIAL_DOMAINS_EXPORT void UpdatePosition(NekDouble x, NekDouble y, NekDouble z);
-
-                inline int GetVid() const
-                {
-                    return m_vid;
-                }
-
-                inline void SetVid(const int vid)
-                {
-                    m_vid = vid;
-                }
-
-                // Math routines
-                SPATIAL_DOMAINS_EXPORT void   Mult (PointGeom& a, PointGeom& b);
-                SPATIAL_DOMAINS_EXPORT void   Add  (PointGeom& a, PointGeom& b);
-                SPATIAL_DOMAINS_EXPORT void   Sub  (PointGeom& a, PointGeom& b);
-                SPATIAL_DOMAINS_EXPORT void  rotate (PointGeom& a, int dir, NekDouble angle);
-                SPATIAL_DOMAINS_EXPORT NekDouble dist  (PointGeom& a);
-                SPATIAL_DOMAINS_EXPORT NekDouble dot   (PointGeom& a);
-=======
->>>>>>> b6f7ecaf
 
 namespace SpatialDomains
 {
