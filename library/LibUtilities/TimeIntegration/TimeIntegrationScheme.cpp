--- conflicted
+++ resolved
@@ -51,7 +51,6 @@
 {
     namespace LibUtilities 
     {  
-<<<<<<< HEAD
         // !!! Always make sure that this matches TimeIntegrationMethod enum... !!!
         //
         const char* const TimeIntegrationScheme::TimeIntegrationMethodMap[ 36 ] =
@@ -188,1979 +187,10 @@
         return m_integration_phases.back()->InitializeData( deltaT, y_0, time, op );
       }
 
+
+      TimeIntegrationSchemeType TimeIntegrationScheme::GetIntegrationSchemeType() const { 
+          ASSERTL0(!m_integration_phases.empty(), "No scheme")
+          return m_integration_phases[m_integration_phases.size() - 1]->m_schemeType;
+      }
     } // end namespace LibUtilities
-} // end namespace NekTar
-=======
-        TimeIntegrationSchemeManagerT &TimeIntegrationSchemeManager(void)
-        {
-            static TimeIntegrationSchemeManagerT instance;
-            instance.RegisterGlobalCreator(TimeIntegrationScheme::Create);
-            return instance;
-        }
-        
-
-        bool operator==(const TimeIntegrationSchemeKey &lhs, const TimeIntegrationSchemeKey &rhs)
-        {
-            return (lhs.m_method == rhs.m_method);
-        }
-        
-        bool operator<(const TimeIntegrationSchemeKey &lhs, const TimeIntegrationSchemeKey &rhs)
-        {
-            return (lhs.m_method < rhs.m_method);
-        }
-        
-        bool TimeIntegrationSchemeKey::opLess::operator()(const TimeIntegrationSchemeKey &lhs, const TimeIntegrationSchemeKey &rhs) const
-        {
-            return (lhs.m_method < rhs.m_method);
-        }
-
-        std::ostream& operator<<(std::ostream& os, const TimeIntegrationSchemeKey& rhs)
-        {
-            os << "Time Integration Scheme: " << TimeIntegrationMethodMap[rhs.GetIntegrationMethod()] << std::endl;
-
-            return os;
-        }
-
-        TimeIntegrationSolution::TimeIntegrationSolution(const TimeIntegrationSchemeKey &key, 
-                                                         const DoubleArray& y, 
-                                                         const NekDouble time, 
-                                                         const NekDouble timestep):
-            m_scheme(TimeIntegrationSchemeManager()[key]),
-            m_solVector(m_scheme->GetNsteps()),
-            m_t(m_scheme->GetNsteps())
-        {
-            m_solVector[0] = y;
-            m_t[0] = time;
-
-            int nsteps         = m_scheme->GetNsteps();
-            int nvar           = y.num_elements();
-            int npoints        = y[0].num_elements();
-            int nMultiStepVals = m_scheme->GetNmultiStepValues();
-            const Array<OneD, const unsigned int>& timeLevels = GetTimeLevelOffset(); 
-            for(int i = 1; i < nsteps; i++)
-            {
-                m_solVector[i] = Array<OneD, Array<OneD, NekDouble> >(nvar);
-                for(int j = 0; j < nvar; j++)
-                {
-                    m_solVector[i][j] = Array<OneD,NekDouble>(npoints,0.0);
-                }
-                if(i < nMultiStepVals)
-                {
-                    m_t[i] = time - i*timestep*timeLevels[i];
-                }
-                else
-                {
-                    m_t[i] = timestep;
-                }
-            }
-        }
-
-        TimeIntegrationSolution::TimeIntegrationSolution(const TimeIntegrationSchemeKey &key, 
-                                                         const TripleArray& y, 
-                                                         const Array<OneD, NekDouble>& t):
-            m_scheme(TimeIntegrationSchemeManager()[key]),
-            m_solVector(y),
-            m_t(t)
-        {
-            ASSERTL1(y.num_elements()==m_scheme->GetNsteps(),"Amount of Entries does not match number of (multi-) steps");
-        }
-
-        TimeIntegrationSolution::TimeIntegrationSolution(const TimeIntegrationSchemeKey &key, 
-                                                         unsigned int nvar,
-                                                         unsigned int npoints):
-            m_scheme(TimeIntegrationSchemeManager()[key]),
-            m_solVector(m_scheme->GetNsteps()),
-            m_t(m_scheme->GetNsteps())
-        {
-            for(int i = 0; i < m_scheme->GetNsteps(); i++)
-            {
-                m_solVector[i] = Array<OneD, Array<OneD, NekDouble> >(nvar);
-                for(int j = 0; j < nvar; j++)
-                {
-                    m_solVector[i][j] = Array<OneD,NekDouble>(npoints);
-                }
-            }         
-        }
-
-        TimeIntegrationSolution::TimeIntegrationSolution(const TimeIntegrationSchemeKey &key):
-            m_scheme(TimeIntegrationSchemeManager()[key]),
-            m_solVector(m_scheme->GetNsteps()),
-            m_t(m_scheme->GetNsteps())
-        {      
-        }
-        
-        TimeIntegrationSchemeSharedPtr TimeIntegrationScheme::Create(const TimeIntegrationSchemeKey &key)
-        {
-            TimeIntegrationSchemeSharedPtr returnval(
-                MemoryManager<TimeIntegrationScheme>::AllocateSharedPtr(key));
-            return returnval;
-        }
-
-        TimeIntegrationScheme::TimeIntegrationScheme(const TimeIntegrationSchemeKey &key):
-            m_schemeKey(key),
-            m_initialised(false)
-        {
-            switch(key.GetIntegrationMethod())
-            {
-            case eForwardEuler:
-            case eAdamsBashforthOrder1:
-                {
-                    m_numsteps = 1;
-                    m_numstages = 1;
-
-                    m_A = Array<OneD, Array<TwoD,NekDouble> >(1);
-                    m_B = Array<OneD, Array<TwoD,NekDouble> >(1);
-
-                    m_A[0] = Array<TwoD,NekDouble>(m_numstages,m_numstages,0.0);
-                    m_B[0] = Array<TwoD,NekDouble>(m_numsteps ,m_numstages,1.0);
-                    m_U    = Array<TwoD,NekDouble>(m_numstages,m_numsteps, 1.0);
-                    m_V    = Array<TwoD,NekDouble>(m_numsteps ,m_numsteps, 1.0);
-
-                    m_schemeType = eExplicit;
-                    m_numMultiStepValues = 1;
-                    m_numMultiStepDerivs = 0;
-                    m_timeLevelOffset = Array<OneD,unsigned int>(m_numsteps);
-                    m_timeLevelOffset[0] = 0;
-                }
-                break;
-            case eAdamsBashforthOrder2:
-                {
-                    m_numsteps = 2;
-                    m_numstages = 1;
-
-                    m_A = Array<OneD, Array<TwoD,NekDouble> >(1);
-                    m_B = Array<OneD, Array<TwoD,NekDouble> >(1);
-
-                    m_A[0] = Array<TwoD,NekDouble>(m_numstages,m_numstages,0.0);
-                    m_B[0] = Array<TwoD,NekDouble>(m_numsteps ,m_numstages,0.0);
-                    m_U    = Array<TwoD,NekDouble>(m_numstages,m_numsteps,0.0);
-                    m_V    = Array<TwoD,NekDouble>(m_numsteps ,m_numsteps,0.0);
-
-                    m_B[0][0][0] = 3.0/2.0;
-                    m_B[0][1][0] = 1.0;
-
-                    m_U[0][0] = 1.0;
-
-                    m_V[0][0] = 1.0;
-                    m_V[0][1] = -0.5;
-
-                    m_schemeType = eExplicit;
-                    m_numMultiStepValues = 1;
-                    m_numMultiStepDerivs = 1;
-                    m_timeLevelOffset = Array<OneD,unsigned int>(m_numsteps);
-                    m_timeLevelOffset[0] = 0;
-                    m_timeLevelOffset[1] = 1;
-                }
-                break;
-            case eAdamsBashforthOrder3:
-                {
-                    m_numsteps = 4;
-                    m_numstages = 1;
-
-                    m_A = Array<OneD, Array<TwoD,NekDouble> >(1);
-                    m_B = Array<OneD, Array<TwoD,NekDouble> >(1);
-
-                    m_A[0] = Array<TwoD,NekDouble>(m_numstages,m_numstages,0.0);
-                    m_B[0] = Array<TwoD,NekDouble>(m_numsteps ,m_numstages,0.0);
-                    m_U    = Array<TwoD,NekDouble>(m_numstages,m_numsteps,0.0);
-                    m_V    = Array<TwoD,NekDouble>(m_numsteps ,m_numsteps,0.0);
-
-                    m_B[0][1][0] = 1.0;
-
-                    m_U[0][0] = 1.0;
-                    m_U[0][1] = 23.0/12.0;
-                    m_U[0][2] = -4.0/3.0;
-                    m_U[0][3] = 5.0/12.0;
-
-                    m_V[0][0] = 1.0;
-                    m_V[0][1] = 23.0/12.0;
-                    m_V[0][2] = -4.0/3.0;
-                    m_V[0][3] = 5.0/12.0;
-                    m_V[2][1] = 1.0;
-                    m_V[3][2] = 1.0;
-
-                    m_schemeType = eExplicit;
-                    m_numMultiStepValues = 1;
-                    m_numMultiStepDerivs = 3;
-                    m_timeLevelOffset = Array<OneD,unsigned int>(m_numsteps);
-                    m_timeLevelOffset[0] = 0;
-                    m_timeLevelOffset[1] = 1;
-                    m_timeLevelOffset[2] = 2;
-                    m_timeLevelOffset[3] = 3;
-                }
-                break;
-            case eAdamsBashforthOrder4:
-                {
-                    m_numsteps = 5;
-                    m_numstages = 1;
-
-                    m_A = Array<OneD, Array<TwoD,NekDouble> >(1);
-                    m_B = Array<OneD, Array<TwoD,NekDouble> >(1);
-
-                    m_A[0] = Array<TwoD,NekDouble>(m_numstages,m_numstages,0.0);
-                    m_B[0] = Array<TwoD,NekDouble>(m_numsteps ,m_numstages,0.0);
-                    m_U    = Array<TwoD,NekDouble>(m_numstages,m_numsteps,0.0);
-                    m_V    = Array<TwoD,NekDouble>(m_numsteps ,m_numsteps,0.0);
-
-                    m_B[0][1][0] = 1.0;
-
-                    m_U[0][0] = 1.0;
-                    m_U[0][1] = 55.0/24.0;
-                    m_U[0][2] = -59.0/24.0;
-                    m_U[0][3] = 37.0/24.0;
-                    m_U[0][4] = -9.0/24.0;
-
-                    m_V[0][0] = 1.0;
-                    m_V[0][1] = 55.0/24.0;
-                    m_V[0][2] = -59.0/24.0;
-                    m_V[0][3] = 37.0/24.0;
-                    m_V[0][4] = -9.0/24.0;
-                    m_V[2][1] = 1.0;
-                    m_V[3][2] = 1.0;
-                    m_V[4][3] = 1.0;
-
-                    m_schemeType = eExplicit;
-                    m_numMultiStepValues = 1;
-                    m_numMultiStepDerivs = 4;
-                    m_timeLevelOffset = Array<OneD,unsigned int>(m_numsteps);
-                    m_timeLevelOffset[0] = 0;
-                    m_timeLevelOffset[1] = 1;
-                    m_timeLevelOffset[2] = 2;
-                    m_timeLevelOffset[3] = 3;
-                    m_timeLevelOffset[4] = 4;
-                }
-                break;
-            case eBackwardEuler:
-            case eBDFImplicitOrder1:
-            case eAdamsMoultonOrder1:
-                {
-                    m_numsteps = 1;
-                    m_numstages = 1;
-
-                    m_A = Array<OneD, Array<TwoD,NekDouble> >(1);
-                    m_B = Array<OneD, Array<TwoD,NekDouble> >(1);
-
-                    m_A[0] = Array<TwoD,NekDouble>(m_numstages,m_numstages,1.0);
-                    m_B[0] = Array<TwoD,NekDouble>(m_numsteps ,m_numstages,1.0);
-                    m_U    = Array<TwoD,NekDouble>(m_numstages,m_numsteps, 1.0);
-                    m_V    = Array<TwoD,NekDouble>(m_numsteps ,m_numsteps, 1.0);
-
-                    m_schemeType = eDiagonallyImplicit;
-                    m_numMultiStepValues = 1;
-                    m_numMultiStepDerivs = 0;
-                    m_timeLevelOffset = Array<OneD,unsigned int>(m_numsteps);
-                    m_timeLevelOffset[0] = 0; // SJS: Not sure whether this is correct
-                }
-                break;
-            case eIMEXOrder1:
-                {
-                    m_numsteps  = 2;
-                    m_numstages = 1;
-
-                    m_A = Array<OneD, Array<TwoD,NekDouble> >(2);
-                    m_B = Array<OneD, Array<TwoD,NekDouble> >(2);
-
-                    m_A[0] = Array<TwoD,NekDouble>(m_numstages,m_numstages,1.0);
-                    m_B[0] = Array<TwoD,NekDouble>(m_numsteps ,m_numstages,1.0);
-                    m_A[1] = Array<TwoD,NekDouble>(m_numstages,m_numstages,0.0);
-                    m_B[1] = Array<TwoD,NekDouble>(m_numsteps ,m_numstages,1.0);
-                    m_U    = Array<TwoD,NekDouble>(m_numstages,m_numsteps, 1.0);
-                    m_V    = Array<TwoD,NekDouble>(m_numsteps ,m_numsteps, 0.0);
-                    
-                    m_B[0][1][0] = 0.0;
-                    m_B[1][0][0] = 0.0;
-                    m_V[0][0] = 1.0;
-                    m_V[0][1] = 1.0;
-
-                    m_schemeType = eIMEX;
-                    m_numMultiStepValues = 1;
-                    m_numMultiStepDerivs = 1;
-                    m_timeLevelOffset = Array<OneD,unsigned int>(m_numsteps);
-                    m_timeLevelOffset[0] = 0;
-                    m_timeLevelOffset[1] = 0;
-                }
-                break;
-            case eIMEXOrder2:
-                {
-                    NekDouble third = 1.0/3.0;
-                    m_numsteps  = 4;
-                    m_numstages = 1;
-
-                    m_A = Array<OneD, Array<TwoD,NekDouble> >(2);
-                    m_B = Array<OneD, Array<TwoD,NekDouble> >(2);
-
-                    m_A[0] = Array<TwoD,NekDouble>(m_numstages,m_numstages,2*third);
-                    m_B[0] = Array<TwoD,NekDouble>(m_numsteps ,m_numstages,0.0);
-                    m_A[1] = Array<TwoD,NekDouble>(m_numstages,m_numstages,0.0);
-                    m_B[1] = Array<TwoD,NekDouble>(m_numsteps ,m_numstages,0.0);
-                    m_U    = Array<TwoD,NekDouble>(m_numstages,m_numsteps, 4*third);
-                    m_V    = Array<TwoD,NekDouble>(m_numsteps ,m_numsteps, 0.0);
-                    
-                    m_B[0][0][0] = 2*third;
-                    m_B[1][2][0] = 1.0;
-                    m_U[0][1] = -third;
-                    m_U[0][3] = -2*third;
-
-                    m_V[0][0] =  4*third;
-                    m_V[0][1] = -third;
-                    m_V[0][2] =  4*third;
-                    m_V[0][3] = -2*third;
-                    m_V[1][0] =  1.0;
-                    m_V[3][2] =  1.0;
-
-                    m_schemeType = eIMEX;
-                    m_numMultiStepValues = 2;
-                    m_numMultiStepDerivs = 2;
-                    m_timeLevelOffset = Array<OneD,unsigned int>(m_numsteps);
-                    m_timeLevelOffset[0] = 0;
-                    m_timeLevelOffset[1] = 1;
-                    m_timeLevelOffset[2] = 0;
-                    m_timeLevelOffset[3] = 1;
-                }
-                break;
-            case eIMEXOrder3:
-                {
-                    NekDouble eleventh = 1.0/11.0;
-                    m_numsteps  = 6;
-                    m_numstages = 1;
-
-                    m_A = Array<OneD, Array<TwoD,NekDouble> >(2);
-                    m_B = Array<OneD, Array<TwoD,NekDouble> >(2);
-
-                    m_A[0] = Array<TwoD,NekDouble>(m_numstages,m_numstages,6*eleventh);
-                    m_B[0] = Array<TwoD,NekDouble>(m_numsteps ,m_numstages,0.0);
-                    m_A[1] = Array<TwoD,NekDouble>(m_numstages,m_numstages,0.0);
-                    m_B[1] = Array<TwoD,NekDouble>(m_numsteps ,m_numstages,0.0);
-                    m_U    = Array<TwoD,NekDouble>(m_numstages,m_numsteps, 18*eleventh);
-                    m_V    = Array<TwoD,NekDouble>(m_numsteps ,m_numsteps, 0.0);
-                    
-                    m_B[0][0][0] = 6*eleventh;
-                    m_B[1][3][0] = 1.0;
-                    m_U[0][1] = -9*eleventh;
-                    m_U[0][2] =  2*eleventh;
-                    m_U[0][4] = -18*eleventh;
-                    m_U[0][5] =  6*eleventh;
-
-                    m_V[0][0] =  18*eleventh;
-                    m_V[0][1] = -9*eleventh;
-                    m_V[0][2] =  2*eleventh;
-                    m_V[0][3] =  18*eleventh;
-                    m_V[0][4] = -18*eleventh;
-                    m_V[0][5] =  6*eleventh;
-                    m_V[1][0] =  1.0;
-                    m_V[2][1] =  1.0;
-                    m_V[4][3] =  1.0;
-                    m_V[5][4] =  1.0;
-
-                    m_schemeType = eIMEX;
-                    m_numMultiStepValues = 3;
-                    m_numMultiStepDerivs = 3;
-                    m_timeLevelOffset = Array<OneD,unsigned int>(m_numsteps);
-                    m_timeLevelOffset[0] = 0;
-                    m_timeLevelOffset[1] = 1;
-                    m_timeLevelOffset[2] = 2;
-                    m_timeLevelOffset[3] = 0;
-                    m_timeLevelOffset[4] = 1;
-                    m_timeLevelOffset[5] = 2;
-                }
-                break;
-            case eIMEXOrder4:
-                {
-                    NekDouble twentyfifth = 1.0/25.0;
-                    m_numsteps  = 8;
-                    m_numstages = 1;
-
-                    m_A = Array<OneD, Array<TwoD,NekDouble> >(2);
-                    m_B = Array<OneD, Array<TwoD,NekDouble> >(2);
-
-                    m_A[0] = Array<TwoD,NekDouble>(m_numstages,m_numstages,12*twentyfifth);
-                    m_B[0] = Array<TwoD,NekDouble>(m_numsteps ,m_numstages,0.0);
-                    m_A[1] = Array<TwoD,NekDouble>(m_numstages,m_numstages,0.0);
-                    m_B[1] = Array<TwoD,NekDouble>(m_numsteps ,m_numstages,0.0);
-                    m_U    = Array<TwoD,NekDouble>(m_numstages,m_numsteps, 48*twentyfifth);
-                    m_V    = Array<TwoD,NekDouble>(m_numsteps ,m_numsteps, 0.0);
-
-                    m_B[0][0][0] = 12*twentyfifth;
-                    m_B[1][4][0] = 1.0;
-                    m_U[0][1] = -36*twentyfifth;
-                    m_U[0][2] =  16*twentyfifth;
-                    m_U[0][3] = -3*twentyfifth;
-                    m_U[0][5] = -72*twentyfifth;
-                    m_U[0][7] = -12*twentyfifth;
-
-                    m_V[0][0] =  48*twentyfifth;
-                    m_V[0][1] = -36*twentyfifth;
-                    m_V[0][2] =  16*twentyfifth;
-                    m_V[0][3] = -3*twentyfifth;
-                    m_V[0][4] =  48*twentyfifth;
-                    m_V[0][5] = -72*twentyfifth;
-                    m_V[0][6] =  48*twentyfifth;
-                    m_V[0][7] = -12*twentyfifth;
-                    m_V[1][0] =  1.0;
-                    m_V[2][1] =  1.0;
-                    m_V[3][2] =  1.0;
-                    m_V[5][4] =  1.0;
-                    m_V[6][5] =  1.0;
-                    m_V[7][6] =  1.0;
-
-                    m_schemeType = eIMEX;
-                    m_numMultiStepValues = 4;
-                    m_numMultiStepDerivs = 4;
-                    m_timeLevelOffset = Array<OneD,unsigned int>(m_numsteps);
-                    m_timeLevelOffset[0] = 0;
-                    m_timeLevelOffset[1] = 1;
-                    m_timeLevelOffset[2] = 2;
-                    m_timeLevelOffset[3] = 3;
-                    m_timeLevelOffset[4] = 0;
-                    m_timeLevelOffset[5] = 1;
-                    m_timeLevelOffset[6] = 2;
-                    m_timeLevelOffset[7] = 3;
-                }
-                break;
-            case eAdamsMoultonOrder2:
-                {
-                    m_numsteps  = 2;
-                    m_numstages = 1;
-
-                    m_A = Array<OneD, Array<TwoD,NekDouble> >(1);
-                    m_B = Array<OneD, Array<TwoD,NekDouble> >(1);
-
-                    m_A[0] = Array<TwoD,NekDouble>(m_numstages,m_numstages,0.5);
-                    m_B[0] = Array<TwoD,NekDouble>(m_numsteps, m_numstages,0.0);
-                    m_U    = Array<TwoD,NekDouble>(m_numstages,m_numsteps, 0.0);
-                    m_V    = Array<TwoD,NekDouble>(m_numsteps, m_numsteps, 0.0);
-
-                    m_B[0][0][0] = 0.5;
-                    m_B[0][1][0] = 1.0;
-
-                    m_U[0][0] = 1.0;
-                    m_U[0][1] = 0.5;
-
-                    m_V[0][0] = 1.0;
-                    m_V[0][1] = 0.5;
-
-                    m_schemeType = eDiagonallyImplicit;
-                    m_numMultiStepValues = 1;
-                    m_numMultiStepDerivs = 1;
-                    m_timeLevelOffset = Array<OneD,unsigned int>(m_numsteps);
-                    m_timeLevelOffset[0] = 0;
-                    m_timeLevelOffset[1] = 0;
-                }
-                break;
-            case eBDFImplicitOrder2:
-                {
-                    NekDouble third = 1.0/3.0;
-                    m_numsteps  = 2;
-                    m_numstages = 1;
-                    
-                    m_A = Array<OneD, Array<TwoD,NekDouble> >(1);
-                    m_B = Array<OneD, Array<TwoD,NekDouble> >(1);
-                    
-                    m_A[0] = Array<TwoD,NekDouble>(m_numstages,m_numstages,2*third);
-                    m_B[0] = Array<TwoD,NekDouble>(m_numsteps, m_numstages,0.0);
-                    m_U    = Array<TwoD,NekDouble>(m_numstages,m_numsteps, 0.0);
-                    m_V    = Array<TwoD,NekDouble>(m_numsteps, m_numsteps, 0.0);
-                    
-                    m_B[0][0][0] = 2*third;
-                    m_B[0][1][0] = 0.0;
-                    
-                    m_U[0][0] = 4*third;
-                    m_U[0][1] = -third;
-                    
-                    m_V[0][0] = 4*third;
-                    m_V[0][1] = -third;
-                    m_V[1][0] = 1.0;
-                    
-                    m_schemeType = eDiagonallyImplicit;
-                    m_numMultiStepValues = 2;
-                    m_numMultiStepDerivs = 0;
-                    m_timeLevelOffset = Array<OneD,unsigned int>(m_numsteps);
-                    m_timeLevelOffset[0] = 0;
-                    m_timeLevelOffset[1] = 1;
-                }
-                break;
-            case eMidpoint:
-            case eRungeKutta2:
-                {
-                    m_numsteps = 1;
-                    m_numstages = 2;
-
-                    m_A = Array<OneD, Array<TwoD,NekDouble> >(1);
-                    m_B = Array<OneD, Array<TwoD,NekDouble> >(1);
-
-                    m_A[0] = Array<TwoD,NekDouble>(m_numstages,m_numstages,0.0);
-                    m_B[0] = Array<TwoD,NekDouble>(m_numsteps, m_numstages,0.0);
-                    m_U    = Array<TwoD,NekDouble>(m_numstages,m_numsteps, 1.0);
-                    m_V    = Array<TwoD,NekDouble>(m_numsteps, m_numsteps, 1.0);
-
-                    m_A[0][1][0] = 0.5;
-                    m_B[0][0][1] = 1.0;
-
-                    m_schemeType = eExplicit;
-                    m_numMultiStepValues = 1; 
-                    m_numMultiStepDerivs = 0;
-                    m_timeLevelOffset = Array<OneD,unsigned int>(m_numsteps);
-                    m_timeLevelOffset[0] = 0;
-                }
-                break;
-            case eRungeKutta2_ImprovedEuler:
-            case eRungeKutta2_SSP:
-                {
-                    m_numsteps = 1;
-                    m_numstages = 2;
-                    
-                    m_A = Array<OneD, Array<TwoD,NekDouble> >(1);
-                    m_B = Array<OneD, Array<TwoD,NekDouble> >(1);
-                    
-                    m_A[0] = Array<TwoD,NekDouble>(m_numstages,m_numstages,0.0);
-                    m_B[0] = Array<TwoD,NekDouble>(m_numsteps, m_numstages,0.0);
-                    m_U    = Array<TwoD,NekDouble>(m_numstages,m_numsteps, 1.0);
-                    m_V    = Array<TwoD,NekDouble>(m_numsteps, m_numsteps, 1.0);
-                    
-                    m_A[0][1][0] = 1.0;
-                    
-                    m_B[0][0][0] = 0.5;
-                    m_B[0][0][1] = 0.5;
-                    
-                    m_schemeType = eExplicit;
-                    m_numMultiStepValues = 1;
-                    m_numMultiStepDerivs = 0;
-                    m_timeLevelOffset = Array<OneD,unsigned int>(m_numsteps);
-                    m_timeLevelOffset[0] = 0;
-                }
-                break;
-            case eRungeKutta3_SSP:
-                {
-                    m_numsteps = 1;
-                    m_numstages = 3;
-                    
-                    m_A = Array<OneD, Array<TwoD,NekDouble> >(1);
-                    m_B = Array<OneD, Array<TwoD,NekDouble> >(1);
-                    
-                    m_A[0] = Array<TwoD,NekDouble>(m_numstages,m_numstages,0.0);
-                    m_B[0] = Array<TwoD,NekDouble>(m_numsteps, m_numstages,0.0);
-                    m_U    = Array<TwoD,NekDouble>(m_numstages,m_numsteps, 1.0);
-                    m_V    = Array<TwoD,NekDouble>(m_numsteps, m_numsteps, 1.0);
-                    
-                    m_A[0][1][0] = 1.0;
-                    m_A[0][2][0] = 0.25;
-                    m_A[0][2][1] = 0.25;
-                    
-                    m_B[0][0][0] = 1.0/6.0;
-                    m_B[0][0][1] = 1.0/6.0;
-                    m_B[0][0][2] = 2.0/3.0;
-                    
-                    m_schemeType = eExplicit;
-                    m_numMultiStepValues = 1;
-                    m_numMultiStepDerivs = 0;
-                    m_timeLevelOffset = Array<OneD,unsigned int>(m_numsteps);
-                    m_timeLevelOffset[0] = 0;
-                }
-                break;
-            case eClassicalRungeKutta4:
-            case eRungeKutta4:
-                {
-                    m_numsteps = 1;
-                    m_numstages = 4;
-
-                    m_A = Array<OneD, Array<TwoD,NekDouble> >(1);
-                    m_B = Array<OneD, Array<TwoD,NekDouble> >(1);
-
-                    m_A[0] = Array<TwoD,NekDouble>(m_numstages,m_numstages,0.0);
-                    m_B[0] = Array<TwoD,NekDouble>(m_numsteps, m_numstages,0.0);
-                    m_U    = Array<TwoD,NekDouble>(m_numstages,m_numsteps, 1.0);
-                    m_V    = Array<TwoD,NekDouble>(m_numsteps, m_numsteps, 1.0);
-
-                    m_A[0][1][0] = 0.5;
-                    m_A[0][2][1] = 0.5;
-                    m_A[0][3][2] = 1.0;
-
-                    m_B[0][0][0] = 1.0/6.0;
-                    m_B[0][0][1] = 1.0/3.0;
-                    m_B[0][0][2] = 1.0/3.0;
-                    m_B[0][0][3] = 1.0/6.0;
-
-                    m_schemeType = eExplicit;
-                    m_numMultiStepValues = 1;
-                    m_numMultiStepDerivs = 0;
-                    m_timeLevelOffset = Array<OneD,unsigned int>(m_numsteps);
-                    m_timeLevelOffset[0] = 0;
-                }
-                break;
-            case eRungeKutta5:
-                {
-                    m_numsteps = 1;
-                    m_numstages = 6;
-
-                    m_A = Array<OneD, Array<TwoD,NekDouble> >(1);
-                    m_B = Array<OneD, Array<TwoD,NekDouble> >(1);
-
-                    m_A[0] = Array<TwoD,NekDouble>(m_numstages,m_numstages,0.0);
-                    m_B[0] = Array<TwoD,NekDouble>(m_numsteps, m_numstages,0.0);
-                    m_U    = Array<TwoD,NekDouble>(m_numstages,m_numsteps, 1.0);
-                    m_V    = Array<TwoD,NekDouble>(m_numsteps, m_numsteps, 1.0);
-
-                    m_A[0][1][0] = 1.0/4.0;
-                    m_A[0][2][0] = 1.0/8.0;
-                    m_A[0][2][1] = 1.0/8.0;
-                    m_A[0][3][2] = 1.0/2.0;
-                    m_A[0][4][0] = 3.0/16.0;
-                    m_A[0][4][1] = -3.0/8.0;
-                    m_A[0][4][2] = 3.0/8.0;
-                    m_A[0][4][3] = 9.0/16.0;
-                    m_A[0][5][0] = -3.0/7.0;
-                    m_A[0][5][1] = 8.0/7.0;
-                    m_A[0][5][2] = 6.0/7.0;
-                    m_A[0][5][3] = -12.0/7.0;
-                    m_A[0][5][4] = 8.0/7.0;
-
-                    m_B[0][0][0] = 7.0/90.0;
-                    m_B[0][0][2] = 32.0/90.0;
-                    m_B[0][0][3] = 12.0/90.0;
-                    m_B[0][0][4] = 32.0/90.0;
-                    m_B[0][0][5] = 7.0/90.0;
-
-                    m_schemeType = eExplicit;
-                    m_numMultiStepValues = 1;
-                    m_numMultiStepDerivs = 0;
-                    m_timeLevelOffset = Array<OneD,unsigned int>(m_numsteps);
-                    m_timeLevelOffset[0] = 0;
-                }
-                break;
-            case eDIRKOrder2:
-                {
-                    m_numsteps = 1;
-                    m_numstages = 2;
-
-                    m_A = Array<OneD, Array<TwoD,NekDouble> >(1);
-                    m_B = Array<OneD, Array<TwoD,NekDouble> >(1);
-
-                    m_A[0] = Array<TwoD,NekDouble>(m_numstages,m_numstages,0.0);
-                    m_B[0] = Array<TwoD,NekDouble>(m_numsteps, m_numstages,0.0);
-                    m_U    = Array<TwoD,NekDouble>(m_numstages,m_numsteps, 1.0);
-                    m_V    = Array<TwoD,NekDouble>(m_numsteps, m_numsteps, 1.0);
-
-                    NekDouble lambda = (2.0-sqrt(2.0))/2.0;
-
-                    m_A[0][0][0] = lambda;
-                    m_A[0][1][0] = 1.0 - lambda;
-                    m_A[0][1][1] = lambda;
-
-                    m_B[0][0][0] = 1.0 - lambda;
-                    m_B[0][0][1] = lambda;
-
-                    m_schemeType = eDiagonallyImplicit;
-                    m_numMultiStepValues = 1;
-                    m_numMultiStepDerivs = 0;
-                    m_timeLevelOffset = Array<OneD,unsigned int>(m_numsteps);
-                    m_timeLevelOffset[0] = 0;
-                }
-                break;
-            case eDIRKOrder3:
-                {
-                    m_numsteps = 1;
-                    m_numstages = 3;
-
-                    m_A = Array<OneD, Array<TwoD,NekDouble> >(1);
-                    m_B = Array<OneD, Array<TwoD,NekDouble> >(1);
-
-                    m_A[0] = Array<TwoD,NekDouble>(m_numstages,m_numstages,0.0);
-                    m_B[0] = Array<TwoD,NekDouble>(m_numsteps, m_numstages,0.0);
-                    m_U    = Array<TwoD,NekDouble>(m_numstages,m_numsteps, 1.0);
-                    m_V    = Array<TwoD,NekDouble>(m_numsteps, m_numsteps, 1.0);
-
-                    NekDouble lambda = 0.4358665215084589;
-
-                    m_A[0][0][0] = lambda;
-                    m_A[0][1][0] = 0.5  * (1.0 - lambda);
-                    m_A[0][2][0] = 0.25 * (-6.0*lambda*lambda + 16.0*lambda - 1.0);
-                    m_A[0][1][1] = lambda;
-                    m_A[0][2][1] = 0.25 * ( 6.0*lambda*lambda - 20.0*lambda + 5.0);
-                    m_A[0][2][2] = lambda;
-
-                    m_B[0][0][0] = 0.25 * (-6.0*lambda*lambda + 16.0*lambda - 1.0);
-                    m_B[0][0][1] = 0.25 * ( 6.0*lambda*lambda - 20.0*lambda + 5.0);
-                    m_B[0][0][2] = lambda;
-
-                    m_schemeType = eDiagonallyImplicit;
-                    m_numMultiStepValues = 1;
-                    m_numMultiStepDerivs = 0;
-                    m_timeLevelOffset = Array<OneD,unsigned int>(m_numsteps);
-                    m_timeLevelOffset[0] = 0;
-                }
-                break;
-            case eIMEXdirk_2_3_2:
-                {
-                    m_numsteps  = 1;
-                    m_numstages = 3;
-
-                    m_A = Array<OneD, Array<TwoD,NekDouble> >(2);
-                    m_B = Array<OneD, Array<TwoD,NekDouble> >(2);
-
-                    m_A[0] = Array<TwoD,NekDouble>(m_numstages,m_numstages,0.0);
-                    m_B[0] = Array<TwoD,NekDouble>(m_numsteps, m_numstages,0.0);
-                    m_A[1] = Array<TwoD,NekDouble>(m_numstages,m_numstages,0.0);
-                    m_B[1] = Array<TwoD,NekDouble>(m_numsteps, m_numstages,0.0);
-                    m_U    = Array<TwoD,NekDouble>(m_numstages,m_numsteps, 1.0);
-                    m_V    = Array<TwoD,NekDouble>(m_numsteps, m_numsteps, 1.0);
-
-                    NekDouble lambda = (2.0-sqrt(2.0))/2.0;
-                    NekDouble delta = -2.0*sqrt(2.0)/3.0;
-
-                    m_A[0][1][1] = lambda;
-                    m_A[0][2][1] = 1.0 - lambda;
-                    m_A[0][2][2] = lambda;
-
-                    m_B[0][0][1] = 1.0 - lambda;
-                    m_B[0][0][2] = lambda;
-
-                    m_A[1][1][0] = lambda;
-                    m_A[1][2][0] = delta;
-                    m_A[1][2][1] = 1.0 - delta;
-
-                    m_B[1][0][1] = 1.0 - lambda;
-                    m_B[1][0][2] = lambda;
-
-                    m_schemeType = eIMEX;
-                    m_numMultiStepValues = 1;
-                    m_numMultiStepDerivs = 0;
-                    m_timeLevelOffset = Array<OneD,unsigned int>(m_numsteps);
-                    m_timeLevelOffset[0] = 0;
-                }
-                break;
-            case eIMEXdirk_3_4_3:
-                {
-                    m_numsteps  = 1;
-                    m_numstages = 4;
-
-                    m_A = Array<OneD, Array<TwoD,NekDouble> >(2);
-                    m_B = Array<OneD, Array<TwoD,NekDouble> >(2);
-
-                    m_A[0] = Array<TwoD,NekDouble>(m_numstages,m_numstages,0.0);
-                    m_B[0] = Array<TwoD,NekDouble>(m_numsteps, m_numstages,0.0);
-                    m_A[1] = Array<TwoD,NekDouble>(m_numstages,m_numstages,0.0);
-                    m_B[1] = Array<TwoD,NekDouble>(m_numsteps, m_numstages,0.0);
-                    m_U    = Array<TwoD,NekDouble>(m_numstages,m_numsteps, 1.0);
-                    m_V    = Array<TwoD,NekDouble>(m_numsteps, m_numsteps, 1.0);
-
-                    NekDouble lambda = 0.4358665215;
-
-                    m_A[0][1][1] = lambda;
-                    m_A[0][2][1] = 0.5  * (1.0 - lambda);
-                    m_A[0][3][1] = 0.25 * (-6.0*lambda*lambda + 16.0*lambda - 1.0);
-                    m_A[0][2][2] = lambda;
-                    m_A[0][3][2] = 0.25 * ( 6.0*lambda*lambda - 20.0*lambda + 5.0);
-                    m_A[0][3][3] = lambda;
-
-                    m_B[0][0][1] = 0.25 * (-6.0*lambda*lambda + 16.0*lambda - 1.0);
-                    m_B[0][0][2] = 0.25 * ( 6.0*lambda*lambda - 20.0*lambda + 5.0);
-                    m_B[0][0][3] = lambda;
-
-                    m_A[1][1][0] = 0.4358665215;
-                    m_A[1][2][0] = 0.3212788860;
-                    m_A[1][2][1] = 0.3966543747;
-                    m_A[1][3][0] =-0.105858296;
-                    m_A[1][3][1] = 0.5529291479;
-                    m_A[1][3][2] = 0.5529291479;
-
-                    m_B[1][0][1] = 0.25 * (-6.0*lambda*lambda + 16.0*lambda - 1.0);
-                    m_B[1][0][2] = 0.25 * ( 6.0*lambda*lambda - 20.0*lambda + 5.0);
-                    m_B[1][0][3] = lambda;
-
-                    m_schemeType = eIMEX;
-                    m_numMultiStepValues = 1;
-                    m_numMultiStepDerivs = 0;
-                    m_timeLevelOffset = Array<OneD,unsigned int>(m_numsteps);
-                    m_timeLevelOffset[0] = 0;
-                }
-                break;
-            case eCNAB:
-                {
-                    NekDouble secondth = 1.0/2.0;
-                    m_numsteps  = 4;
-                    m_numstages = 1;
-
-                    m_A = Array<OneD, Array<TwoD,NekDouble> >(2);
-                    m_B = Array<OneD, Array<TwoD,NekDouble> >(2);
-
-                    m_A[0] = Array<TwoD,NekDouble>(m_numstages,m_numstages,secondth);
-                    m_B[0] = Array<TwoD,NekDouble>(m_numsteps ,m_numstages,0.0);
-                    m_A[1] = Array<TwoD,NekDouble>(m_numstages,m_numstages,0.0);
-                    m_B[1] = Array<TwoD,NekDouble>(m_numsteps ,m_numstages,0.0);
-                    m_U    = Array<TwoD,NekDouble>(m_numstages,m_numsteps,secondth);
-                    m_V    = Array<TwoD,NekDouble>(m_numsteps ,m_numsteps, 0.0);
-
-                    m_B[0][0][0] = secondth;
-                    m_B[0][1][0] = 1.0;
-                    m_B[1][2][0] = 1.0;
-                    m_U[0][0] = 2*secondth;
-                    m_U[0][2] = 3*secondth;
-                    m_U[0][3] = -1*secondth;
-
-                    m_V[0][0] = 2*secondth;
-                    m_V[0][1] = secondth;
-                    m_V[0][2] = 3*secondth;
-                    m_V[0][3] = -1*secondth;
-                    m_V[3][2] =  1.0;
-
-                    m_schemeType = eIMEX;
-                    m_numMultiStepValues = 1;
-                    m_numMultiStepDerivs = 3;
-                    m_timeLevelOffset = Array<OneD,unsigned int>(m_numsteps);
-                    m_timeLevelOffset[0] = 0;
-                    m_timeLevelOffset[1] = 0;
-                    m_timeLevelOffset[2] = 0;
-                    m_timeLevelOffset[3] = 1;
-                }
-                break;
-            case eIMEXGear:
-                {
-                    NekDouble twothirdth = 2.0/3.0;
-                    m_numsteps  = 3;
-                    m_numstages = 1;
-
-                    m_A = Array<OneD, Array<TwoD,NekDouble> >(2);
-                    m_B = Array<OneD, Array<TwoD,NekDouble> >(2);
-
-                    m_A[0] = Array<TwoD,NekDouble>(m_numstages,m_numstages,twothirdth);
-                    m_B[0] = Array<TwoD,NekDouble>(m_numsteps ,m_numstages,0.0);
-                    m_A[1] = Array<TwoD,NekDouble>(m_numstages,m_numstages,0.0);
-                    m_B[1] = Array<TwoD,NekDouble>(m_numsteps ,m_numstages,0.0);
-                    m_U    = Array<TwoD,NekDouble>(m_numstages,m_numsteps, 0.0);
-                    m_V    = Array<TwoD,NekDouble>(m_numsteps ,m_numsteps, 0.0);
-
-                    m_B[0][0][0] = twothirdth;
-                    m_B[1][2][0] = 1.0;
-                    m_U[0][0] = 2*twothirdth;
-                    m_U[0][1] = -0.5*twothirdth;
-                    m_U[0][2] = twothirdth;
-
-                    m_V[0][0] = 2*twothirdth;
-                    m_V[0][1] = -0.5*twothirdth;
-                    m_V[0][2] = twothirdth;
-                    m_V[1][0] = 1.0;
-
-                    m_schemeType = eIMEX;
-                    m_numMultiStepValues = 2;
-                    m_numMultiStepDerivs = 1;
-                    m_timeLevelOffset = Array<OneD,unsigned int>(m_numsteps);
-                    m_timeLevelOffset[0] = 0;
-                    m_timeLevelOffset[1] = 1;
-                    m_timeLevelOffset[2] = 0;
-                }
-                break;
-            case eMCNAB:
-                {
-                    NekDouble sixthx = 9.0/16.0;
-                    m_numsteps  = 5;
-                    m_numstages = 1;
-
-                    m_A = Array<OneD, Array<TwoD,NekDouble> >(2);
-                    m_B = Array<OneD, Array<TwoD,NekDouble> >(2);
-
-                    m_A[0] = Array<TwoD,NekDouble>(m_numstages,m_numstages,sixthx);
-                    m_B[0] = Array<TwoD,NekDouble>(m_numsteps ,m_numstages,0.0);
-                    m_A[1] = Array<TwoD,NekDouble>(m_numstages,m_numstages,0.0);
-                    m_B[1] = Array<TwoD,NekDouble>(m_numsteps ,m_numstages,0.0);
-                    m_U    = Array<TwoD,NekDouble>(m_numstages,m_numsteps, 0.0);
-                    m_V    = Array<TwoD,NekDouble>(m_numsteps ,m_numsteps, 0.0);
-
-                    m_B[0][0][0] = sixthx;
-                    m_B[0][1][0] = 1.0;
-                    m_B[1][3][0] = 1.0;
-                    m_U[0][0] = 1.0;
-                    m_U[0][1] = 6.0/16.0;
-                    m_U[0][2] = 1.0/16.0;
-                    m_U[0][3] = 1.5;
-                    m_U[0][4] = -0.5;
-
-                    m_V[0][0] = 1.0;
-                    m_V[0][1] = 6.0/16.0;
-                    m_V[0][2] = 1.0/16.0;
-                    m_V[0][3] = 1.5;
-                    m_V[0][4] = -0.5;
-                    m_V[2][1] = 1.0;
-                    m_V[4][3] = 1.0;
-
-                    m_schemeType = eIMEX;
-                    m_numMultiStepValues = 1;
-                    m_numMultiStepDerivs = 4;
-                    m_timeLevelOffset = Array<OneD,unsigned int>(m_numsteps);
-                    m_timeLevelOffset[0] = 0;
-                    m_timeLevelOffset[1] = 0;
-                    m_timeLevelOffset[2] = 1;
-                    m_timeLevelOffset[3] = 0;
-                    m_timeLevelOffset[4] = 1;
-                }
-                break;
-            case eIMEXdirk_2_2_2:
-                {
-                    m_numsteps  = 1;
-                    m_numstages = 3;
-
-                    m_A = Array<OneD, Array<TwoD,NekDouble> >(2);
-                    m_B = Array<OneD, Array<TwoD,NekDouble> >(2);
-
-                    m_A[0] = Array<TwoD,NekDouble>(m_numstages,m_numstages,0.0);
-                    m_B[0] = Array<TwoD,NekDouble>(m_numsteps, m_numstages,0.0);
-                    m_A[1] = Array<TwoD,NekDouble>(m_numstages,m_numstages,0.0);
-                    m_B[1] = Array<TwoD,NekDouble>(m_numsteps, m_numstages,0.0);
-                    m_U    = Array<TwoD,NekDouble>(m_numstages,m_numsteps, 1.0);
-                    m_V    = Array<TwoD,NekDouble>(m_numsteps, m_numsteps, 1.0);
-
-                    NekDouble glambda =  0.2928932188134524756;
-                    NekDouble gdelta =  -0.7071067811865475244;
-
-                    m_A[0][1][1] = glambda;
-                    m_A[0][2][1] = 1.0 - glambda;
-                    m_A[0][2][2] = glambda;
-
-                    m_B[0][0][1] = 1.0 - glambda;
-                    m_B[0][0][2] = glambda;
-
-                    m_A[1][1][0] = glambda;
-                    m_A[1][2][0] = gdelta;
-                    m_A[1][2][1] = 1.0 - gdelta;
-
-                    m_B[1][0][0] = gdelta;
-                    m_B[1][0][1] = 1.0 - gdelta;
-
-                    m_schemeType = eIMEX;
-                    m_numMultiStepValues = 1;
-                    m_numMultiStepDerivs = 0;
-                    m_timeLevelOffset = Array<OneD,unsigned int>(m_numsteps);
-                    m_timeLevelOffset[0] = 0;
-                }
-                break;
-            case eIMEXdirk_2_3_3:
-                {
-                    m_numsteps  = 1;
-                    m_numstages = 3;
-
-                    m_A = Array<OneD, Array<TwoD,NekDouble> >(2);
-                    m_B = Array<OneD, Array<TwoD,NekDouble> >(2);
-
-                    m_A[0] = Array<TwoD,NekDouble>(m_numstages,m_numstages,0.0);
-                    m_B[0] = Array<TwoD,NekDouble>(m_numsteps, m_numstages,0.0);
-                    m_A[1] = Array<TwoD,NekDouble>(m_numstages,m_numstages,0.0);
-                    m_B[1] = Array<TwoD,NekDouble>(m_numsteps, m_numstages,0.0);
-                    m_U    = Array<TwoD,NekDouble>(m_numstages,m_numsteps, 1.0);
-                    m_V    = Array<TwoD,NekDouble>(m_numsteps, m_numsteps, 1.0);
-
-                    NekDouble glambda =  0.78867513459481288226;
-
-                    m_A[0][1][1] = glambda;
-                    m_A[0][2][1] = 1.0 - 2.0*glambda;
-                    m_A[0][2][2] = glambda;
-
-                    m_B[0][0][1] = 0.5;
-                    m_B[0][0][2] = 0.5;
-
-                    m_A[1][1][0] = glambda;
-                    m_A[1][2][0] = glambda - 1.0;
-                    m_A[1][2][1] = 2.0*(1-glambda);
-
-                    m_B[1][0][1] = 0.5;
-                    m_B[1][0][2] = 0.5;
-
-                    m_schemeType = eIMEX;
-                    m_numMultiStepValues = 1;
-                    m_numMultiStepDerivs = 0;
-                    m_timeLevelOffset = Array<OneD,unsigned int>(m_numsteps);
-                    m_timeLevelOffset[0] = 0;
-                }
-                break;
-            case eIMEXdirk_1_1_1:
-                {
-                    m_numsteps  = 1;
-                    m_numstages = 2;
-
-                    m_A = Array<OneD, Array<TwoD,NekDouble> >(2);
-                    m_B = Array<OneD, Array<TwoD,NekDouble> >(2);
-
-                    m_A[0] = Array<TwoD,NekDouble>(m_numstages,m_numstages,0.0);
-                    m_B[0] = Array<TwoD,NekDouble>(m_numsteps, m_numstages,0.0);
-                    m_A[1] = Array<TwoD,NekDouble>(m_numstages,m_numstages,0.0);
-                    m_B[1] = Array<TwoD,NekDouble>(m_numsteps, m_numstages,0.0);
-                    m_U    = Array<TwoD,NekDouble>(m_numstages,m_numsteps, 1.0);
-                    m_V    = Array<TwoD,NekDouble>(m_numsteps, m_numsteps, 1.0);
-
-                    m_A[0][1][1] = 1.0;
-
-                    m_B[0][0][1] = 1.0;
-
-                    m_A[1][1][0] = 1.0;
-
-                    m_B[1][0][0] = 1.0;
-
-                    m_schemeType = eIMEX;
-                    m_numMultiStepValues = 1;
-                    m_numMultiStepDerivs = 0;
-                    m_timeLevelOffset = Array<OneD,unsigned int>(m_numsteps);
-                    m_timeLevelOffset[0] = 0;
-                }
-                break;
-            case eIMEXdirk_1_2_1:
-                {
-                    m_numsteps  = 1;
-                    m_numstages = 2;
-
-                    m_A = Array<OneD, Array<TwoD,NekDouble> >(2);
-                    m_B = Array<OneD, Array<TwoD,NekDouble> >(2);
-
-                    m_A[0] = Array<TwoD,NekDouble>(m_numstages,m_numstages,0.0);
-                    m_B[0] = Array<TwoD,NekDouble>(m_numsteps, m_numstages,0.0);
-                    m_A[1] = Array<TwoD,NekDouble>(m_numstages,m_numstages,0.0);
-                    m_B[1] = Array<TwoD,NekDouble>(m_numsteps, m_numstages,0.0);
-                    m_U    = Array<TwoD,NekDouble>(m_numstages,m_numsteps, 1.0);
-                    m_V    = Array<TwoD,NekDouble>(m_numsteps, m_numsteps, 1.0);
-
-                    m_A[0][1][1] = 1.0;
-
-                    m_B[0][0][1] = 1.0;
-
-                    m_A[1][1][0] = 1.0;
-
-                    m_B[1][0][1] = 1.0;
-
-                    m_schemeType = eIMEX;
-                    m_numMultiStepValues = 1;
-                    m_numMultiStepDerivs = 0;
-                    m_timeLevelOffset = Array<OneD,unsigned int>(m_numsteps);
-                    m_timeLevelOffset[0] = 0;
-                }
-                break;
-            case eIMEXdirk_1_2_2:
-                {
-                    m_numsteps  = 1;
-                    m_numstages = 2;
-
-                    m_A = Array<OneD, Array<TwoD,NekDouble> >(2);
-                    m_B = Array<OneD, Array<TwoD,NekDouble> >(2);
-
-                    m_A[0] = Array<TwoD,NekDouble>(m_numstages,m_numstages,0.0);
-                    m_B[0] = Array<TwoD,NekDouble>(m_numsteps, m_numstages,0.0);
-                    m_A[1] = Array<TwoD,NekDouble>(m_numstages,m_numstages,0.0);
-                    m_B[1] = Array<TwoD,NekDouble>(m_numsteps, m_numstages,0.0);
-                    m_U    = Array<TwoD,NekDouble>(m_numstages,m_numsteps, 1.0);
-                    m_V    = Array<TwoD,NekDouble>(m_numsteps, m_numsteps, 1.0);
-
-                    m_A[0][1][1] = 1.0/2.0;
-
-                    m_B[0][0][1] = 1.0;
-
-                    m_A[1][1][0] = 1.0/2.0;
-
-                    m_B[1][0][1] = 1.0;
-
-                    m_schemeType = eIMEX;
-                    m_numMultiStepValues = 1;
-                    m_numMultiStepDerivs = 0;
-                    m_timeLevelOffset = Array<OneD,unsigned int>(m_numsteps);
-                    m_timeLevelOffset[0] = 0;
-                }
-                break;
-            case eIMEXdirk_4_4_3:
-                {
-                    m_numsteps  = 1;
-                    m_numstages = 5;
-
-                    m_A = Array<OneD, Array<TwoD,NekDouble> >(2);
-                    m_B = Array<OneD, Array<TwoD,NekDouble> >(2);
-
-                    m_A[0] = Array<TwoD,NekDouble>(m_numstages,m_numstages,0.0);
-                    m_B[0] = Array<TwoD,NekDouble>(m_numsteps, m_numstages,0.0);
-                    m_A[1] = Array<TwoD,NekDouble>(m_numstages,m_numstages,0.0);
-                    m_B[1] = Array<TwoD,NekDouble>(m_numsteps, m_numstages,0.0);
-                    m_U    = Array<TwoD,NekDouble>(m_numstages,m_numsteps, 1.0);
-                    m_V    = Array<TwoD,NekDouble>(m_numsteps, m_numsteps, 1.0);
-
-                    m_A[0][1][1] = 1.0/2.0;
-                    m_A[0][2][1] = 1.0/6.0;
-                    m_A[0][2][2] = 1.0/2.0;
-                    m_A[0][3][1] = -1.0/2.0;
-                    m_A[0][3][2] = 1.0/2.0;
-                    m_A[0][3][3] = 1.0/2.0;
-                    m_A[0][4][1] = 3.0/2.0;
-                    m_A[0][4][2] = -3.0/2.0;
-                    m_A[0][4][3] = 1.0/2.0;
-                    m_A[0][4][4] = 1.0/2.0;
-
-                    m_B[0][0][1] = 3.0/2.0;
-                    m_B[0][0][2] = -3.0/2.0;
-                    m_B[0][0][3] = 1.0/2.0;
-                    m_B[0][0][4] = 1.0/2.0;
-
-                    m_A[1][1][0] = 1.0/2.0;
-                    m_A[1][2][0] = 11.0/18.0;
-                    m_A[1][2][1] = 1.0/18.0;
-                    m_A[1][3][0] = 5.0/6.0;
-                    m_A[1][3][1] = -5.0/6.0;
-                    m_A[1][3][2] = 1.0/2.0;
-                    m_A[1][4][0] = 1.0/4.0;
-                    m_A[1][4][1] = 7.0/4.0;
-                    m_A[1][4][2] = 3.0/4.0;
-                    m_A[1][4][3] = -7.0/4.0;
-
-                    m_B[1][0][0] = 1.0/4.0;
-                    m_B[1][0][1] = 7.0/4.0;
-                    m_B[1][0][2] = 3.0/4.0;
-                    m_B[1][0][3] = -7.0/4.0;
-
-                    m_schemeType = eIMEX;
-                    m_numMultiStepValues = 1;
-                    m_numMultiStepDerivs = 0;
-                    m_timeLevelOffset = Array<OneD,unsigned int>(m_numsteps);
-                    m_timeLevelOffset[0] = 0;
-                }
-                break;
-            default:
-                {
-                    NEKERROR(ErrorUtil::efatal,"Invalid Time Integration Scheme");
-                }
-            }
-
-            m_firstStageEqualsOldSolution = CheckIfFirstStageEqualsOldSolution(m_A,m_B,m_U,m_V);
-            m_lastStageEqualsNewSolution  = CheckIfLastStageEqualsNewSolution(m_A,m_B,m_U,m_V);
-
-            ASSERTL1(VerifyIntegrationSchemeType(m_schemeType,m_A,m_B,m_U,m_V),
-                     "Time integration scheme coefficients do not match its type");
-        }
-
-
-        bool TimeIntegrationScheme::
-        VerifyIntegrationSchemeType(TimeIntegrationSchemeType type,
-                                    const Array<OneD, const Array<TwoD, NekDouble> >& A,
-                                    const Array<OneD, const Array<TwoD, NekDouble> >& B,
-                                    const Array<TwoD, const NekDouble>& U,
-                                    const Array<TwoD, const NekDouble>& V) const
-        {
-            boost::ignore_unused(B, U, V);
-
-            int i;
-            int j;
-            int m;
-            int  IMEXdim = A.num_elements();
-            int  dim     = A[0].GetRows();
-
-            Array<OneD, TimeIntegrationSchemeType> vertype(IMEXdim,eExplicit);
-
-            for(m = 0; m < IMEXdim; m++)
-            {
-                for(i = 0; i < dim; i++)
-                {
-                    if( fabs(A[m][i][i]) > NekConstants::kNekZeroTol )
-                    {
-                        vertype[m] = eDiagonallyImplicit;
-                    }
-                }
-                
-                for(i = 0; i < dim; i++)
-                {
-                    for(j = i+1; j < dim; j++)
-                    {
-                        if( fabs(A[m][i][j]) > NekConstants::kNekZeroTol )
-                        {
-                            vertype[m] = eImplicit;
-                            ASSERTL1(false,"Fully Implicit schemes cannnot be handled by the TimeIntegrationScheme class");
-                        }
-                    }
-                }
-            }
-
-            if(IMEXdim == 2)
-            {
-                ASSERTL1(B.num_elements()==2,"Coefficient Matrix B should have an implicit and explicit part for IMEX schemes");
-                if((vertype[0] == eDiagonallyImplicit) &&
-                   (vertype[1] == eExplicit))
-                {
-                    vertype[0] = eIMEX;
-                }
-                else
-                {
-                    ASSERTL1(false,"This is not a proper IMEX scheme");
-                }
-            }
-
-            return (vertype[0] == type);
-        }
-
-        TimeIntegrationSolutionSharedPtr 
-        TimeIntegrationScheme::InitializeScheme(const NekDouble   timestep,
-                                                ConstDoubleArray  &y_0    ,
-                                                const NekDouble   time    ,
-                                                const TimeIntegrationSchemeOperators &op)
-        {
-            // create a TimeIntegrationSolution object based upon the
-            // initial value. Initialise all other multi-step values
-            // and derivatives to zero
-            TimeIntegrationSolutionSharedPtr y_out = 
-                MemoryManager<TimeIntegrationSolution>::AllocateSharedPtr(m_schemeKey,y_0,time,timestep); 
-
-            if( GetIntegrationSchemeType() == eExplicit)
-            {
-                // ensure initial solution is in correct space
-                op.DoProjection(y_0,y_out->UpdateSolution(),time);
-            }
-
-            // calculate the initial derivative, if is part of the
-            // solution vector of the current scheme
-            if(m_numMultiStepDerivs)
-            {
-                if(m_timeLevelOffset[m_numMultiStepValues] == 0)
-                {
-                    int i;
-                    int nvar    = y_0.num_elements();
-                    int npoints = y_0[0].num_elements();
-                    DoubleArray f_y_0(nvar);
-                    for(i = 0; i < nvar; i++)
-                    {
-                        f_y_0[i] = Array<OneD,NekDouble>(npoints);
-                    }
-                    // calculate the derivative of the initial value
-                    op.DoOdeRhs(y_0,f_y_0,time);
-                    
-                    // multiply by the step size
-                    for(i = 0; i < nvar; i++)
-                    {
-                        Blas::Dscal(npoints,timestep,f_y_0[i].get(),1);
-                    }
-                    y_out->SetDerivative(0,f_y_0,timestep);
-                }
-            }
-           
-            return y_out;
-        }
-        
-        TimeIntegrationScheme::ConstDoubleArray& 
-        TimeIntegrationScheme::TimeIntegrate(const NekDouble    timestep, 
-                                             TimeIntegrationSolutionSharedPtr &solvector,
-                                             const TimeIntegrationSchemeOperators   &op)
-        {
-            ASSERTL1(!(GetIntegrationSchemeType() == eImplicit),
-                     "Fully Implicit integration scheme cannot be handled by this routine.");
-            
-            int nvar    = solvector->GetFirstDim ();
-            int npoints = solvector->GetSecondDim();
-
-            if( (solvector->GetIntegrationScheme()).get() != this )
-            {
-                // This branch will be taken when the solution vector
-                // (solvector) is set up for a different scheme than
-                // the object this method is called from.  (typically
-                // needed to calculate the first time-levels of a
-                // multi-step scheme)
-
-                // To do this kind of 'non-matching' integration, we
-                // perform the following three steps:
-                //
-                // 1: copy the required input information from the
-                //    solution vector of the master scheme to the
-                //    input solution vector of the current scheme
-                //
-                // 2: time-integrate for one step using the current
-                //    scheme
-                //
-                // 3: copy the information contained in the output
-                //    vector of the current scheme to the solution
-                //    vector of the master scheme
-
-                // STEP 1: copy the required input information from
-                //          the solution vector of the master scheme
-                //          to the input solution vector of the
-                //          current scheme
-
-                // 1.1 Determine which information is required for the
-                // current scheme
-                int n;
-                DoubleArray  y_n;
-                NekDouble    t_n = 0;
-                DoubleArray  dtFy_n;
-                unsigned int nCurSchemeVals  = m_numMultiStepValues; // number of required values of the current scheme
-                unsigned int nCurSchemeDers  = m_numMultiStepDerivs; // number of required derivs of the current scheme
-                unsigned int nCurSchemeSteps = m_numsteps;  // number of steps in the current scheme
-                unsigned int nMasterSchemeVals  = solvector->GetNvalues(); // number of values of the master scheme
-                unsigned int nMasterSchemeDers  = solvector->GetNderivs(); // number of derivs of the master scheme
-                // The arrays below contains information to which
-                // time-level the values and derivatives of the
-                // schemes belong
-                const Array<OneD, const unsigned int>& curTimeLevels = m_timeLevelOffset; 
-                const Array<OneD, const unsigned int>& masterTimeLevels = solvector->GetTimeLevelOffset(); 
-
-                // 1.2 Copy the required information from the master
-                //     solution vector to the input solution vector of
-                //     the current scheme
-                TimeIntegrationSolutionSharedPtr solvector_in = MemoryManager<TimeIntegrationSolution>::
-                    AllocateSharedPtr(GetIntegrationSchemeKey()); // input solution vector of the current scheme
-
-                for(n = 0; n < nCurSchemeVals; n++)
-                {
-                    // Get the required value out of the master solution vector
-                    //DoubleArray& y_n = solvector->GetValue    ( curTimeLevels[n] );
-                    //NekDouble    t_n = solvector->GetValueTime( curTimeLevels[n] );
-
-                    y_n = solvector->GetValue    ( curTimeLevels[n] );
-                    t_n = solvector->GetValueTime( curTimeLevels[n] );
-
-                    // Set the required value in the input solution
-                    // vector of the current scheme
-                    solvector_in->SetValue(curTimeLevels[n],y_n,t_n);
-                }
-                for(n = nCurSchemeVals; n < nCurSchemeSteps; n++)
-                {
-                    // Get the required derivative out of the master
-                    // solution vector
-                    //DoubleArray& dtFy_n = solvector->GetDerivative    ( curTimeLevels[n] );
-                    dtFy_n = solvector->GetDerivative    ( curTimeLevels[n] );
-
-                    // Set the required derivative in the input
-                    // solution vector of the current scheme
-                    solvector_in->SetDerivative(curTimeLevels[n],dtFy_n,timestep);
-                }
-
-                // STEP 2: time-integrate for one step using the
-                // current scheme
-                TimeIntegrationSolutionSharedPtr solvector_out = MemoryManager<TimeIntegrationSolution>:: AllocateSharedPtr(GetIntegrationSchemeKey(),nvar,npoints);  // output solution vector of the current scheme
-
-                // integrate
-                TimeIntegrate(timestep, solvector_in->GetSolutionVector(),
-                              solvector_in->GetTimeVector(),  
-                              solvector_out->UpdateSolutionVector(),
-                              solvector_out->UpdateTimeVector(),op);
-
-
-                // STEP 3: copy the information contained in the
-                //         output vector of the current scheme to the
-                //         solution vector of the master scheme
-
-                // 3.1 Check whether the current time scheme updates
-                //     the most recent derivative that should be
-                //     updated in the master scheme.  If not,
-                //     calculate the derivative. This can be done
-                //     based upon the corresponding value and the
-                //     DoOdeRhs operator.
-                int j;
-                bool CalcNewDeriv = false; // flag inidicating whether the new derivative is availble in the output of
-                                           // of the current scheme or whether it should be calculated
-                if( nMasterSchemeDers > 0 )
-                {
-                    if(nCurSchemeDers == 0)
-                    {
-                        CalcNewDeriv = true;
-                    }
-                    else 
-                    {
-                        if( masterTimeLevels[nMasterSchemeVals] < curTimeLevels[nCurSchemeVals] )
-                        {
-                            CalcNewDeriv = true;
-                        }
-                    }
-                }
-
-                if(CalcNewDeriv)
-                {
-                    int newDerivTimeLevel = masterTimeLevels[nMasterSchemeVals]; // contains the time level at which
-                                                                                 // we want to know the derivative of the
-                                                                                 // master scheme
-                    //DoubleArray  y_n;
-                    //NekDouble    t_n;
-                    // if the  time level correspond to 0, calculate the derivative based upon the solution value
-                    // at the new time-level
-                    if (newDerivTimeLevel == 0)
-                    {
-                        y_n = solvector_out->GetValue(0);
-                        t_n = solvector_out->GetValueTime(0);
-                    }
-                    // if the  time level correspond to 1, calculate the derivative based upon the solution value
-                    // at the new old-level
-                    else if( newDerivTimeLevel == 1 ) 
-                    {
-                        y_n = solvector->GetValue(0);
-                        t_n = solvector->GetValueTime(0);
-                    }
-                    else
-                    {
-                        ASSERTL1(false,"Problems with initialising scheme");
-                    }
-                    
-                    DoubleArray  f_n(nvar);        
-                    for(j = 0; j < nvar; j++)
-                    {
-                        f_n[j]   = Array<OneD, NekDouble>(npoints);
-                    }
-                    
-                    // calculate the derivative
-                    op.DoOdeRhs(y_n, f_n, t_n);
-                    
-                    // multiply by dt (as required by the General Linear Method framework)
-                    for(j = 0; j < nvar; j++)
-                    {
-                        Vmath::Smul(npoints,timestep,f_n[j],1,
-                                    f_n[j],1);
-                    }
-                    
-                    // Rotate the solution vector 
-                    // (i.e. updating without calculating/inserting new values)
-                    solvector->RotateSolutionVector();
-                    // Set the calculated derivative in the master solution vector
-                    solvector->SetDerivative(newDerivTimeLevel,f_n,timestep);
-                }
-                else
-                {
-                    // Rotate the solution vector (i.e. updating
-                    // without calculating/inserting new values)
-                    solvector->RotateSolutionVector();
-                }
-
-
-                // 1.2 Copy the information calculated using the
-                //     current scheme from the output solution vector
-                //     to the master solution vector
-                for(n = 0; n < nCurSchemeVals; n++)
-                {
-                    // Get the calculated value out of the output
-                    // solution vector of the current scheme
-                    //DoubleArray& y_n = solvector_out->GetValue    ( curTimeLevels[n] );
-                    //NekDouble    t_n = solvector_out->GetValueTime( curTimeLevels[n] );
-                    y_n = solvector_out->GetValue    ( curTimeLevels[n] );
-                    t_n = solvector_out->GetValueTime( curTimeLevels[n] );
-
-                    // Set the calculated value in the master solution vector
-                    solvector->SetValue(curTimeLevels[n],y_n,t_n);
-                }
-
-                for(n = nCurSchemeVals; n < nCurSchemeSteps; n++)
-                {
-                    // Get the calculated derivative out of the output
-                    // solution vector of the current scheme
-                    // DoubleArray& dtFy_n =
-                    // solvector_out->GetDerivative (curTimeLevels[n]);
-                    dtFy_n = solvector_out->GetDerivative    ( curTimeLevels[n] );
-
-                    // Set the calculated derivative in the master
-                    // solution vector
-                    solvector->SetDerivative(curTimeLevels[n],dtFy_n,timestep);
-                }
-            }
-            else
-            {
-                const TimeIntegrationSchemeKey& key = solvector->GetIntegrationSchemeKey();
-                
-                TimeIntegrationSolutionSharedPtr solvector_new = MemoryManager<TimeIntegrationSolution>::AllocateSharedPtr(key,nvar,npoints); 
-                
-                TimeIntegrate(timestep,solvector->GetSolutionVector(),
-                              solvector->GetTimeVector(),
-                              solvector_new->UpdateSolutionVector(),
-                              solvector_new->UpdateTimeVector(),op); 
-                
-                solvector = solvector_new;
-            }
-            return solvector->GetSolution();
-        }
-
-        void TimeIntegrationScheme::TimeIntegrate(const NekDouble    timestep,
-                                                  ConstTripleArray   &y_old  ,
-                                                  ConstSingleArray   &t_old  ,
-                                                  TripleArray        &y_new  ,
-                                                  SingleArray        &t_new  ,
-                                                  const TimeIntegrationSchemeOperators &op)
-        {
-            ASSERTL1(CheckTimeIntegrateArguments(timestep,y_old,t_old,y_new,t_new,op), "Arguments not well defined");    
-            
-            unsigned int i,j,k;
-            TimeIntegrationSchemeType type = GetIntegrationSchemeType();
-
-            // Check if storage has already been initialised.
-            // If so, we just zero the temporary storage.
-            if (m_initialised && m_nvar == GetFirstDim(y_old)
-                              && m_npoints == GetSecondDim(y_old))
-            {
-                for(j = 0; j < m_nvar; j++)
-                {
-                    Vmath::Zero(m_npoints, m_tmp[j], 1);
-                }
-            }
-            else
-            {
-                m_nvar = GetFirstDim(y_old);
-                m_npoints = GetSecondDim(y_old);
-       
-                // First, we are going to calculate the various stage
-                // values and stage derivatives (this is the multi-stage
-                // part of the method)
-                // - m_Y   corresponds to the stage values
-                // - m_F   corresponds to the stage derivatives
-                // - m_T   corresponds to the time at the different stages
-                // - m_tmp corresponds to the explicit right hand side of
-                //   each stage equation
-                //   (for explicit schemes, this correspond to m_Y)
-
-                // Allocate memory for the arrays m_Y and m_F and m_tmp The same
-                // storage will be used for every stage -> m_Y is a
-                // DoubleArray
-                m_tmp = DoubleArray(m_nvar);
-                for(j = 0; j < m_nvar; j++)
-                {
-                    m_tmp[j]   = Array<OneD, NekDouble>(m_npoints,0.0);
-                }
-
-                // The same storage will be used for every stage -> m_tmp is
-                // a DoubleArray
-                if(type == eExplicit)
-                {
-                    m_Y = m_tmp;
-                }
-                else
-                {
-                    m_Y = DoubleArray(m_nvar);
-                    for(j = 0; j < m_nvar; j++)
-                    {
-                        m_Y[j] =  Array<OneD, NekDouble>(m_npoints,0.0);
-                    }
-                }
-
-                // Different storage for every stage derivative as the data
-                // will be re-used to update the solution -> m_F is a TripleArray
-                m_F = TripleArray(m_numstages);
-                for(i = 0; i < m_numstages; ++i)
-                {
-                    m_F[i]   = DoubleArray(m_nvar);
-                    for(j = 0; j < m_nvar; j++)
-                    {
-                        m_F[i][j] = Array<OneD, NekDouble>(m_npoints,0.0);
-                    }
-                }
-
-                if(type == eIMEX)
-                {
-                    m_F_IMEX = TripleArray(m_numstages);
-                    for(i = 0; i < m_numstages; ++i)
-                    {
-                        m_F_IMEX[i]   = DoubleArray(m_nvar);
-                        for(j = 0; j < m_nvar; j++)
-                        {
-                            m_F_IMEX[i][j] =  Array<OneD, NekDouble>(m_npoints,0.0);
-                        }
-                    }
-                }
-
-                // Finally, flag that we have initialised the memory.
-                m_initialised = true;
-            }
-			
-            // The loop below calculates the stage values and derivatives
-            for(i = 0; i < m_numstages; i++)
-            {
-                if( (i==0) && m_firstStageEqualsOldSolution )
-                {
-                    for(k = 0; k < m_nvar; k++)
-                    {
-                        Vmath::Vcopy(m_npoints,y_old[0][k],1,m_Y[k],1);
-                    }
-                    m_T = t_old[0];
-                }
-                else
-                {
-                    // The stage values m_Y are a linear combination of:
-                    // 1: the stage derivatives
-					
-                    if( i != 0 )
-                    {
-                        for(k = 0; k < m_nvar; k++)
-                        {
-                            Vmath::Smul(m_npoints,timestep*A(i,0),m_F[0][k],1,
-                                        m_tmp[k],1);
-                            
-                            if(type == eIMEX)       
-                            {
-                                Vmath::Svtvp(m_npoints,timestep*A_IMEX(i,0),
-                                             m_F_IMEX[0][k],1,
-                                             m_tmp[k],1,m_tmp[k],1);
-                            }
-                        }
-                    }          
-                    m_T = A(i,0)*timestep;
-                        
-                    for( j = 1; j < i; j++ )
-                    {
-                        for(k = 0; k < m_nvar; k++)
-                        {
-                            Vmath::Svtvp(m_npoints,timestep*A(i,j),m_F[j][k],1,
-                                         m_tmp[k],1,m_tmp[k],1);
-                            if(type == eIMEX)       
-                            {
-                                Vmath::Svtvp(m_npoints,timestep*A_IMEX(i,j),
-                                             m_F_IMEX[j][k],1,
-                                             m_tmp[k],1,m_tmp[k],1);
-                            }
-                        }          
-                        
-                        m_T += A(i,j)*timestep;
-                    }
-                    
-                    // 2: the imported multi-step solution of the
-                    // previous time level
-                    for(j = 0; j < m_numsteps; j++)
-                    {
-                        for(k = 0; k < m_nvar; k++)
-                        {
-                            Vmath::Svtvp(m_npoints,U(i,j),y_old[j][k],1,
-                                         m_tmp[k],1,m_tmp[k],1);
-                        }
-                        m_T += U(i,j)*t_old[j];
-                    } 
-                }
-      
-                // Calculate the stage derivative based upon the stage value
-                if(type == eDiagonallyImplicit)
-                {
-                    if(m_numstages==1)
-                    {
-                        m_T= t_old[0]+timestep;
-                    }
-                    else 
-                    {
-                        m_T= t_old[0];
-                        for(int j=0; j<=i; ++j)
-                        {
-                            m_T += A(i,j)*timestep;
-                        }
-                    }
-                    
-                    op.DoImplicitSolve(m_tmp, m_Y, m_T, A(i,i)*timestep);
-                    
-                    for(k = 0; k < m_nvar; k++)
-                    {
-                        Vmath::Vsub(m_npoints,m_Y[k],1,m_tmp[k],1,m_F[i][k],1);
-                        Vmath::Smul(m_npoints,1.0/(A(i,i)*timestep),m_F[i][k],1,m_F[i][k],1);
-                    }
-                }
-                else if(type == eIMEX)
-                { 
-                    if(m_numstages==1)
-                    {
-                        m_T= t_old[0]+timestep;
-                    }
-                    else 
-                    {
-                        m_T= t_old[0];
-                        for(int j=0; j<=i; ++j)
-                        {
-                            m_T += A(i,j)*timestep;
-                        }
-                    }	
-                    
-                    if(fabs(A(i,i)) > NekConstants::kNekZeroTol)
-                    {
-                        op.DoImplicitSolve(m_tmp, m_Y, m_T, A(i,i)*timestep);
-                        
-                        for(k = 0; k < m_nvar; k++)
-                        {
-                            Vmath::Vsub(m_npoints,m_Y[k],1,m_tmp[k],1,m_F[i][k],1);
-                            Vmath::Smul(m_npoints,1.0/(A(i,i)*timestep),
-                                        m_F[i][k],1,m_F[i][k],1);
-                        }
-                    }
-                    op.DoOdeRhs(m_Y, m_F_IMEX[i], m_T);
-                }
-                else if( type == eExplicit)
-                {
-                    // Avoid projecting the same solution twice
-                    if( ! ((i==0) && m_firstStageEqualsOldSolution) )
-                    {
-                        // ensure solution is in correct space
-                        op.DoProjection(m_Y,m_Y,m_T);
-                    }
-                    op.DoOdeRhs(m_Y, m_F[i], m_T);        
-                }
-            }
-            
-            // Next, the solution vector y at the new time level will
-            // be calculated.
-            //
-            // For multi-step methods, this includes updating the
-            // values of the auxiliary parameters
-            //
-            // The loop below calculates the solution at the new time
-            // level
-            //
-            // If last stage equals the new solution, the new solution
-            // needs not be calculated explicitly but can simply be
-            // copied. This saves a solve. 	   	
-            int i_start = 0;
-            if( (m_lastStageEqualsNewSolution) ) 
-            {
-                for(k = 0; k < m_nvar; k++)
-                {
-                    Vmath::Vcopy(m_npoints,m_Y[k],1,y_new[0][k],1);
-                }
-		
-                if (m_numstages==1 && type == eIMEX)
-                {
-                    t_new[0] = t_old[0]+timestep;
-                }
-                else 
-                {
-                    t_new[0] = B(0,0)*timestep;
-                    for(j = 1; j < m_numstages; j++)
-                    {
-                        t_new[0] += B(0,j)*timestep;
-                    }
-                    for(j = 0; j < m_numsteps; j++)
-                    {
-                        t_new[0] += V(0,j)*t_old[j];
-                    }
-                }
-                i_start = 1;
-            }
-            
-            for(i = i_start; i < m_numsteps; i++)
-            {			
-                // The solution at the new time level is a linear
-                // combination of: 
-                // 1: the stage derivatives
-                for(k = 0; k < m_nvar; k++)
-                {
-                    Vmath::Smul(m_npoints,timestep*B(i,0),m_F[0][k],1,
-                                y_new[i][k],1);
-                    
-                    if(type == eIMEX)
-                    {
-                        Vmath::Svtvp(m_npoints,timestep*B_IMEX(i,0),
-                                     m_F_IMEX[0][k],1,y_new[i][k],1,
-                                     y_new[i][k],1);
-                    }
-                }
-                if(m_numstages != 1 || type != eIMEX)
-                {
-                    t_new[i] = B(i,0)*timestep;
-                }
-                
-		
-                for(j = 1; j < m_numstages; j++)
-                {
-                    for(k = 0; k < m_nvar; k++)
-                    {					
-                        Vmath::Svtvp(m_npoints,timestep*B(i,j),m_F[j][k],1,
-                                     y_new[i][k],1,y_new[i][k],1);
-                        
-                        if(type == eIMEX)
-                        {
-                            Vmath::Svtvp(m_npoints,timestep*B_IMEX(i,j),
-                                         m_F_IMEX[j][k],1,y_new[i][k],1,
-                                         y_new[i][k],1);
-                        }
-                    }
-                    if(m_numstages != 1 || type != eIMEX)
-                    {
-                        t_new[i] += B(i,j)*timestep; 
-                    }
-                }			
-                
-                // 2: the imported multi-step solution of the previous
-                // time level
-                for(j = 0; j < m_numsteps; j++)
-                {
-                    for(k = 0; k < m_nvar; k++)
-                    {
-                        Vmath::Svtvp(m_npoints,V(i,j),y_old[j][k],1,
-                                     y_new[i][k],1,y_new[i][k],1);
-                    }
-                    if(m_numstages != 1 || type != eIMEX)
-                    {
-                        t_new[i] += V(i,j)*t_old[j];
-                    }
-                }
-            }
-            
-            // Ensure that the new solution is projected if necessary
-            if(type == eExplicit)
-            {
-                op.DoProjection(y_new[0],y_new[0],t_new[0]);
-            }
-        }
-        
-        bool TimeIntegrationScheme::CheckIfFirstStageEqualsOldSolution(const Array<OneD, const Array<TwoD, NekDouble> >& A,
-                                                                       const Array<OneD, const Array<TwoD, NekDouble> >& B,
-                                                                       const Array<TwoD, const NekDouble>& U,
-                                                                       const Array<TwoD, const NekDouble>& V) const
-        {
-            boost::ignore_unused(B, V);
-
-            int i,m;
-            // First stage equals old solution if:
-            // 1. the first row of the coefficient matrix A consists of zeros
-            // 2. U[0][0] is equal to one and all other first row entries of U are zero
- 
-            // 1. Check first condition
-            for(m = 0; m < A.num_elements(); m++)
-            {
-                for(i = 0; i < m_numstages; i++)
-                {
-                    if( fabs(A[m][0][i]) > NekConstants::kNekZeroTol )
-                    {
-                        return false;
-                    }
-                }
-            }
-
-            // 2. Check second condition
-            if( fabs(U[0][0] - 1.0) > NekConstants::kNekZeroTol )
-            {
-                return false;
-            }
-            for(i = 1; i < m_numsteps; i++)
-            {
-                if( fabs(U[0][i]) > NekConstants::kNekZeroTol )
-                {
-                    return false;
-                }
-            }
-
-            return true;
-        }
-            
-        bool TimeIntegrationScheme::CheckIfLastStageEqualsNewSolution(const Array<OneD, const Array<TwoD, NekDouble> >& A,
-                                                                      const Array<OneD, const Array<TwoD, NekDouble> >& B,
-                                                                      const Array<TwoD, const NekDouble>& U,
-                                                                      const Array<TwoD, const NekDouble>& V) const
-        {
-            int i,m;
-            // Last stage equals new solution if:
-            // 1. the last row of the coefficient matrix A is equal to the first row of matrix B
-            // 2. the last row of the coefficient matrix U is equal to the first row of matrix V
- 
-            // 1. Check first condition
-            for(m = 0; m < A.num_elements(); m++)
-            {
-                for(i = 0; i < m_numstages; i++)
-                {
-                    if( fabs(A[m][m_numstages-1][i]-B[m][0][i]) > NekConstants::kNekZeroTol )
-                    {
-                        return false;
-                    }
-                }
-            }
-
-            // 2. Check second condition
-            for(i = 0; i < m_numsteps; i++)
-            {
-                if( fabs(U[m_numstages-1][i]-V[0][i]) > NekConstants::kNekZeroTol )
-                {
-                    return false;
-                }
-            }
-
-            return true;
-        }
-        
-        bool TimeIntegrationScheme::CheckTimeIntegrateArguments(const NekDouble                      timestep,      
-                                                                      ConstTripleArray               &y_old  ,
-                                                                      ConstSingleArray               &t_old  ,
-                                                                      TripleArray                    &y_new  ,
-                                                                      SingleArray                    &t_new  ,
-                                                                const TimeIntegrationSchemeOperators &op) const
-        {
-            boost::ignore_unused(timestep, y_old, t_old, y_new, t_new, op);
-
-            // Check if arrays are all of consistent size
-            ASSERTL1(y_old.num_elements()==m_numsteps,"Non-matching number of steps.");    
-            ASSERTL1(y_new.num_elements()==m_numsteps,"Non-matching number of steps."); 
-            
-            ASSERTL1(y_old[0].   num_elements()==y_new[0].   num_elements(),"Non-matching number of variables.");  
-            ASSERTL1(y_old[0][0].num_elements()==y_new[0][0].num_elements(),"Non-matching number of coefficients."); 
-            
-            ASSERTL1(t_old.num_elements()==m_numsteps,"Non-matching number of steps.");    
-            ASSERTL1(t_new.num_elements()==m_numsteps,"Non-matching number of steps."); 
-
-            return true;
-        }
-        
-        std::ostream& operator<<(std::ostream& os, const TimeIntegrationSchemeSharedPtr& rhs)
-        {
-            return operator<<(os,*rhs);
-        }
-
-        std::ostream& operator<<(std::ostream& os, const TimeIntegrationScheme& rhs)
-        {
-            int i,j;
-            int r = rhs.GetNsteps();
-            int s = rhs.GetNstages();
-            TimeIntegrationSchemeType type = rhs.GetIntegrationSchemeType();
-
-            int oswidth = 9;
-            int osprecision = 6;
-
-            os << "Time Integration Scheme: " << TimeIntegrationMethodMap[rhs.GetIntegrationMethod()] << std::endl;
-            os << "- number of steps:  " << r << std::endl;
-            os << "- number of stages: " << s << std::endl;
-            os << "- type of scheme:   " << TimeIntegrationSchemeTypeMap[rhs.GetIntegrationSchemeType()] << std::endl;
-            os << "General linear method tableau: " << std::endl;
-
-            for(i = 0; i < s; i++)
-            {
-                for(j = 0; j < s; j++)
-                {
-                    os.width(oswidth);
-                    os.precision(osprecision);
-                    os << std::right << rhs.A(i,j) << " ";
-                }
-                if(type == eIMEX)
-                {
-                    os << " '"; 
-                    for(j = 0; j < s; j++)
-                    {
-                        os.width(oswidth);
-                        os.precision(osprecision);
-                        os << std::right << rhs.A_IMEX(i,j) << " ";
-                    }
-                }
-                os << " |"; 
-
-                for(j = 0; j < r; j++)
-                {
-                    os.width(oswidth);
-                    os.precision(osprecision);
-                    os << std::right << rhs.U(i,j);
-                }
-                os << std::endl;
-            }
-            int imexflag = (type == eIMEX)?2:1;
-            for(int i = 0; i < (r+imexflag*s)*(oswidth+1)+imexflag*2-1; i++)
-            {
-                os << "-";
-            }
-            os << std::endl;
-            for(i = 0; i < r; i++)
-            {
-                for(j = 0; j < s; j++)
-                {
-                    os.width(oswidth);
-                    os.precision(osprecision);
-                    os << std::right << rhs.B(i,j) << " ";
-                }
-                if(type == eIMEX)
-                {
-                    os << " '"; 
-                    for(j = 0; j < s; j++)
-                    {
-                        os.width(oswidth);
-                        os.precision(osprecision);
-                        os << std::right << rhs.B_IMEX(i,j) << " ";
-                    }
-                }
-                os << " |"; 
-
-                for(j = 0; j < r; j++)
-                {
-                    os.width(oswidth);
-                    os.precision(osprecision);
-                    os << std::right << rhs.V(i,j);
-                }
-                os << std::endl;
-            }
-            return os;
-        }
-	}
-}
->>>>>>> c9a38aec
+} // end namespace NekTar