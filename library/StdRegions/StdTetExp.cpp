///////////////////////////////////////////////////////////////////////////////
//
// File StdTetExp.h
//
// For more information, please see: http://www.nektar.info
//
// The MIT License
//
// Copyright (c) 2006 Division of Applied Mathematics, Brown University (USA),
// Department of Aeronautics, Imperial College London (UK), and Scientific
// Computing and Imaging Institute, University of Utah (USA).
//
// License for the specific language governing rights and limitations under
// Permission is hereby granted, free of charge, to any person obtaining a
// copy of this software and associated documentation files (the "Software"),
// to deal in the Software without restriction, including without limitation
// the rights to use, copy, modify, merge, publish, distribute, sublicense,
// and/or sell copies of the Software, and to permit persons to whom the
// Software is furnished to do so, subject to the following conditions:
//
// The above copyright notice and this permission notice shall be included
// in all copies or substantial portions of the Software.
//
// THE SOFTWARE IS PROVIDED "AS IS", WITHOUT WARRANTY OF ANY KIND, EXPRESS
// OR IMPLIED, INCLUDING BUT NOT LIMITED TO THE WARRANTIES OF MERCHANTABILITY,
// FITNESS FOR A PARTICULAR PURPOSE AND NONINFRINGEMENT. IN NO EVENT SHALL
// THE AUTHORS OR COPYRIGHT HOLDERS BE LIABLE FOR ANY CLAIM, DAMAGES OR OTHER
// LIABILITY, WHETHER IN AN ACTION OF CONTRACT, TORT OR OTHERWISE, ARISING
// FROM, OUT OF OR IN CONNECTION WITH THE SOFTWARE OR THE USE OR OTHER
// DEALINGS IN THE SOFTWARE.
//
// Description: Header field for tetrahedral routines built upon
// StdExpansion3D
//
///////////////////////////////////////////////////////////////////////////////



#include <StdRegions/StdTetExp.h>

namespace Nektar
{
    namespace StdRegions
    {
        StdTetExp::StdTetExp()
        {
        }


        StdTetExp::StdTetExp(const LibUtilities::BasisKey &Ba,
                             const LibUtilities::BasisKey &Bb,
                             const LibUtilities::BasisKey &Bc):
            StdExpansion(LibUtilities::StdTetData::getNumberOfCoefficients(
                             Ba.GetNumModes(),
                             Bb.GetNumModes(),
                             Bc.GetNumModes()),
                         3, Ba, Bb, Bc),
            StdExpansion3D(LibUtilities::StdTetData::getNumberOfCoefficients(
                               Ba.GetNumModes(),
                               Bb.GetNumModes(),
                               Bc.GetNumModes()),
                           Ba, Bb, Bc)
        {
            ASSERTL0(Ba.GetNumModes() <= Bb.GetNumModes(),
                     "order in 'a' direction is higher than order "
                     "in 'b' direction");
            ASSERTL0(Ba.GetNumModes() <= Bc.GetNumModes(),
                     "order in 'a' direction is higher than order "
                     "in 'c' direction");
            ASSERTL0(Bb.GetNumModes() <= Bc.GetNumModes(),
                     "order in 'b' direction is higher than order "
                     "in 'c' direction");
        }

        StdTetExp::StdTetExp(const StdTetExp &T):
            StdExpansion(T),
            StdExpansion3D(T)
        {
        }


        StdTetExp::~StdTetExp()
        {
        }

        //----------------------------
        // Differentiation Methods
        //----------------------------

        /**
         * \brief Calculate the derivative of the physical points
         *
         * The derivative is evaluated at the nodal physical points.
         * Derivatives with respect to the local Cartesian coordinates
         *
         * \f$\begin{Bmatrix} \frac {\partial} {\partial \xi_1} \\ \frac
         * {\partial} {\partial \xi_2} \\ \frac {\partial} {\partial \xi_3}
         * \end{Bmatrix} = \begin{Bmatrix} \frac 4 {(1-\eta_2)(1-\eta_3)}
         * \frac \partial {\partial \eta_1} \ \ \frac {2(1+\eta_1)}
         * {(1-\eta_2)(1-\eta_3)} \frac \partial {\partial \eta_1} + \frac 2
         * {1-\eta_3} \frac \partial {\partial \eta_3} \\ \frac {2(1 +
         * \eta_1)} {2(1 - \eta_2)(1-\eta_3)} \frac \partial {\partial \eta_1}
         * + \frac {1 + \eta_2} {1 - \eta_3} \frac \partial {\partial \eta_2}
         * + \frac \partial {\partial \eta_3} \end{Bmatrix}\f$
         **/
        void StdTetExp::v_PhysDeriv(
            const Array<OneD, const NekDouble>& inarray,
                  Array<OneD,       NekDouble>& out_dxi0,
                  Array<OneD,       NekDouble>& out_dxi1,
                  Array<OneD,       NekDouble>& out_dxi2 )
        {
            int    Q0 = m_base[0]->GetNumPoints();
            int    Q1 = m_base[1]->GetNumPoints();
            int    Q2 = m_base[2]->GetNumPoints();
            int    Qtot = Q0*Q1*Q2;

            // Compute the physical derivative
            Array<OneD, NekDouble> out_dEta0(3*Qtot,0.0);
            Array<OneD, NekDouble> out_dEta1 = out_dEta0 + Qtot;
            Array<OneD, NekDouble> out_dEta2 = out_dEta1 + Qtot;

            bool Do_2 = (out_dxi2.num_elements() > 0)? true:false;
            bool Do_1 = (out_dxi1.num_elements() > 0)? true:false;

            if(Do_2) // Need all local derivatives
            {
                PhysTensorDeriv(inarray, out_dEta0, out_dEta1, out_dEta2);
            }
            else if (Do_1) // Need 0 and 1 derivatives
            {
                PhysTensorDeriv(inarray, out_dEta0, out_dEta1, NullNekDouble1DArray);
            }
            else // Only need Eta0 derivaitve
            {
                PhysTensorDeriv(inarray, out_dEta0, NullNekDouble1DArray,
                                NullNekDouble1DArray);
            }

            Array<OneD, const NekDouble> eta_0, eta_1, eta_2;
            eta_0 = m_base[0]->GetZ();
            eta_1 = m_base[1]->GetZ();
            eta_2 = m_base[2]->GetZ();

            // calculate 2.0/((1-eta_1)(1-eta_2)) Out_dEta0

            NekDouble *dEta0 = &out_dEta0[0];
            NekDouble fac;
            for(int k=0; k< Q2; ++k)
            {
                for(int j=0; j<Q1; ++j,dEta0+=Q0)
                {
                    Vmath::Smul(Q0,2.0/(1.0-eta_1[j]),dEta0,1,dEta0,1);
                }
                fac = 1.0/(1.0-eta_2[k]);
                Vmath::Smul(Q0*Q1,fac,&out_dEta0[0]+k*Q0*Q1,1,&out_dEta0[0]+k*Q0*Q1,1);
            }

            if (out_dxi0.num_elements() > 0)
            {
                // out_dxi0 = 4.0/((1-eta_1)(1-eta_2)) Out_dEta0
                Vmath::Smul(Qtot,2.0,out_dEta0,1,out_dxi0,1);
            }

            if (Do_1||Do_2)
            {
                Array<OneD, NekDouble> Fac0(Q0);
                Vmath::Sadd(Q0,1.0,eta_0,1,Fac0,1);


                // calculate 2.0*(1+eta_0)/((1-eta_1)(1-eta_2)) Out_dEta0
                for(int k = 0; k < Q1*Q2; ++k)
                {
                    Vmath::Vmul(Q0,&Fac0[0],1,&out_dEta0[0]+k*Q0,1,&out_dEta0[0]+k*Q0,1);
                }
                // calculate 2/(1.0-eta_2) out_dEta1
                for(int k = 0; k < Q2; ++k)
                {
                    Vmath::Smul(Q0*Q1,2.0/(1.0-eta_2[k]),&out_dEta1[0]+k*Q0*Q1,1,
                                &out_dEta1[0]+k*Q0*Q1,1);
                }

                if(Do_1)
                {
                    // calculate out_dxi1 = 2.0(1+eta_0)/((1-eta_1)(1-eta_2)) Out_dEta0
                    // + 2/(1.0-eta_2) out_dEta1
                    Vmath::Vadd(Qtot,out_dEta0,1,out_dEta1,1,out_dxi1,1);
                }


                if(Do_2)
                {
                    // calculate (1 + eta_1)/(1 -eta_2)*out_dEta1
                    NekDouble *dEta1 = &out_dEta1[0];
                    for(int k=0; k< Q2; ++k)
                    {
                        for(int j=0; j<Q1; ++j,dEta1+=Q0)
                        {
                            Vmath::Smul(Q0,(1.0+eta_1[j])/2.0,dEta1,1,dEta1,1);
                        }
                    }
<<<<<<< HEAD
                    
                    // calculate out_dxi2 =
=======

                    // calculate out_dxi1 =
>>>>>>> aca0fa2f
                    // 2.0(1+eta_0)/((1-eta_1)(1-eta_2)) Out_dEta0 +
                    // (1 + eta_1)/(1 -eta_2)*out_dEta1 + out_dEta2
                    Vmath::Vadd(Qtot,out_dEta0,1,out_dEta1,1,out_dxi2,1);
                    Vmath::Vadd(Qtot,out_dEta2,1,out_dxi2 ,1,out_dxi2,1);

                }
            }
        }

        /**
         * @param   dir         Direction in which to compute derivative.
         *                      Valid values are 0, 1, 2.
         * @param   inarray     Input array.
         * @param   outarray    Output array.
         */
        void StdTetExp::v_PhysDeriv(
            const int                           dir,
            const Array<OneD, const NekDouble>& inarray,
                  Array<OneD,       NekDouble>& outarray)
        {
            switch(dir)
            {
                case 0:
                {
                    v_PhysDeriv(inarray, outarray, NullNekDouble1DArray,
                                NullNekDouble1DArray);
                    break;
                }
                case 1:
                {
                    v_PhysDeriv(inarray, NullNekDouble1DArray, outarray,
                                NullNekDouble1DArray);
                    break;
                }
                case 2:
                {
                    v_PhysDeriv(inarray, NullNekDouble1DArray,
                                NullNekDouble1DArray, outarray);
                    break;
                }
            default:
                {
                    ASSERTL1(false, "input dir is out of range");
                }
                break;
            }
        }

        void StdTetExp::v_StdPhysDeriv(
            const Array<OneD, const NekDouble>& inarray,
                  Array<OneD,       NekDouble>& out_d0,
                  Array<OneD,       NekDouble>& out_d1,
                  Array<OneD,       NekDouble>& out_d2)
        {
            StdTetExp::v_PhysDeriv(inarray, out_d0, out_d1, out_d2);
        }

        void StdTetExp::v_StdPhysDeriv(
            const int                           dir,
            const Array<OneD, const NekDouble>& inarray,
                  Array<OneD,       NekDouble>& outarray)
        {
            StdTetExp::v_PhysDeriv(dir, inarray, outarray);
        }

        //---------------------------------------
        // Transforms
        //---------------------------------------

        /**
         * @note 'r' (base[2]) runs fastest in this element
         *
         * \f$ u^{\delta} (\xi_{1i}, \xi_{2j}, \xi_{3k}) = \sum_{m(pqr)} \hat
         *  u_{pqr} \phi_{pqr} (\xi_{1i}, \xi_{2j}, \xi_{3k})\f$
         *
         * Backward transformation is three dimensional tensorial expansion
         * \f$ u (\xi_{1i}, \xi_{2j}, \xi_{3k}) = \sum_{p=0}^{Q_x} \psi_p^a
         * (\xi_{1i}) \lbrace { \sum_{q=0}^{Q_y} \psi_{pq}^b (\xi_{2j})
         * \lbrace { \sum_{r=0}^{Q_z} \hat u_{pqr} \psi_{pqr}^c (\xi_{3k})
         * \rbrace} \rbrace}. \f$ And sumfactorizing step of the form is as:\\
         *
         * \f$ f_{pq} (\xi_{3k}) = \sum_{r=0}^{Q_z} \hat u_{pqr} \psi_{pqr}^c
         * (\xi_{3k}),\\
         *
         * g_{p} (\xi_{2j}, \xi_{3k}) = \sum_{r=0}^{Q_y} \psi_{pq}^b
         * (\xi_{2j}) f_{pq} (\xi_{3k}),\\
         *
         * u(\xi_{1i}, \xi_{2j}, \xi_{3k}) = \sum_{p=0}^{Q_x} \psi_{p}^a
         * (\xi_{1i}) g_{p} (\xi_{2j}, \xi_{3k}).  \f$
         */
        void StdTetExp::v_BwdTrans(
                    const Array<OneD, const NekDouble>& inarray,
                          Array<OneD,       NekDouble>& outarray)
        {
            ASSERTL1((m_base[1]->GetBasisType() != LibUtilities::eOrtho_B)  ||
                     (m_base[1]->GetBasisType() != LibUtilities::eModified_B),
                     "Basis[1] is not a general tensor type");

            ASSERTL1((m_base[2]->GetBasisType() != LibUtilities::eOrtho_C) ||
                     (m_base[2]->GetBasisType() != LibUtilities::eModified_C),
                     "Basis[2] is not a general tensor type");

            if(m_base[0]->Collocation() && m_base[1]->Collocation()
                    && m_base[2]->Collocation())
            {
                Vmath::Vcopy(m_base[0]->GetNumPoints()
                                * m_base[1]->GetNumPoints()
                                * m_base[2]->GetNumPoints(),
                             inarray, 1, outarray, 1);
            }
            else
            {
                StdTetExp::v_BwdTrans_SumFac(inarray,outarray);
            }
        }


        /**
         * Sum-factorisation implementation of the BwdTrans operation.
         */
        void StdTetExp::v_BwdTrans_SumFac(
            const Array<OneD, const NekDouble>& inarray,
                  Array<OneD,       NekDouble>& outarray)
        {
            int  nquad1 = m_base[1]->GetNumPoints();
            int  nquad2 = m_base[2]->GetNumPoints();
            int  order0 = m_base[0]->GetNumModes();
            int  order1 = m_base[1]->GetNumModes();

            Array<OneD, NekDouble> wsp(nquad2*order0*order1*(order1+1)/2+
                                       nquad2*nquad1*order0);

            BwdTrans_SumFacKernel(m_base[0]->GetBdata(),
                                  m_base[1]->GetBdata(),
                                  m_base[2]->GetBdata(),
                                  inarray,outarray,wsp,
                                  true,true,true);
        }


        /**
         * @param   base0       x-dirn basis matrix
         * @param   base1       y-dirn basis matrix
         * @param   base2       z-dirn basis matrix
         * @param   inarray     Input vector of modes.
         * @param   outarray    Output vector of physical space data.
         * @param   wsp         Workspace of size Q_x*P_z*(P_y+Q_y)
         * @param   doCheckCollDir0     Check for collocation of basis.
         * @param   doCheckCollDir1     Check for collocation of basis.
         * @param   doCheckCollDir2     Check for collocation of basis.
         * @todo    Account for some directions being collocated. See
         *          StdQuadExp as an example.
         */
        void StdTetExp::v_BwdTrans_SumFacKernel(
            const Array<OneD, const NekDouble>& base0,
            const Array<OneD, const NekDouble>& base1,
            const Array<OneD, const NekDouble>& base2,
            const Array<OneD, const NekDouble>& inarray,
                  Array<OneD,       NekDouble>& outarray,
                  Array<OneD,       NekDouble>& wsp,
            bool                                doCheckCollDir0,
            bool                                doCheckCollDir1,
            bool                                doCheckCollDir2)
        {
            int  nquad0 = m_base[0]->GetNumPoints();
            int  nquad1 = m_base[1]->GetNumPoints();
            int  nquad2 = m_base[2]->GetNumPoints();

            int  order0 = m_base[0]->GetNumModes();
            int  order1 = m_base[1]->GetNumModes();
            int  order2 = m_base[2]->GetNumModes();

            Array<OneD, NekDouble > tmp  = wsp;
            Array<OneD, NekDouble > tmp1 = tmp + nquad2*order0*order1*(order1+1)/2;

            int i, j, mode, mode1, cnt;

            // Perform summation over '2' direction
            mode = mode1 = cnt = 0;
            for(i = 0; i < order0; ++i)
            {
                for(j = 0; j < order1-i; ++j, ++cnt)
                {
                    Blas::Dgemv('N', nquad2, order2-i-j,
                                1.0, base2.get()+mode*nquad2, nquad2,
                                     inarray.get()+mode1,     1,
                                0.0, tmp.get()+cnt*nquad2,    1);
                    mode  += order2-i-j;
                    mode1 += order2-i-j;
                }
                //increment mode in case order1!=order2
                for(j = order1-i; j < order2-i; ++j)
                {
                    mode += order2-i-j;
                }
            }

            // fix for modified basis by adding split of top singular
            // vertex mode - currently (1+c)/2 x (1-b)/2 x (1-a)/2
            // component is evaluated
            if(m_base[0]->GetBasisType() == LibUtilities::eModified_A)
            {
                // top singular vertex - (1+c)/2 x (1+b)/2 x (1-a)/2 component
                Blas::Daxpy(nquad2,inarray[1],base2.get()+nquad2,1,
                            &tmp[0]+nquad2,1);

                // top singular vertex - (1+c)/2 x (1-b)/2 x (1+a)/2 component
                Blas::Daxpy(nquad2,inarray[1],base2.get()+nquad2,1,
                            &tmp[0]+order1*nquad2,1);
            }

            // Perform summation over '1' direction
            mode = 0;
            for(i = 0; i < order0; ++i)
            {
                Blas::Dgemm('N', 'T', nquad1, nquad2, order1-i,
                            1.0, base1.get()+mode*nquad1,    nquad1,
                                 tmp.get()+mode*nquad2,      nquad2,
                            0.0, tmp1.get()+i*nquad1*nquad2, nquad1);
                mode  += order1-i;
            }

            // fix for modified basis by adding additional split of
            // top and base singular vertex modes as well as singular
            // edge
            if(m_base[0]->GetBasisType() == LibUtilities::eModified_A)
            {
                // use tmp to sort out singular vertices and
                // singular edge components with (1+b)/2 (1+a)/2 form
                for(i = 0; i < nquad2; ++i)
                {
                    Blas::Daxpy(nquad1,tmp[nquad2+i], base1.get()+nquad1,1,
                                &tmp1[nquad1*nquad2]+i*nquad1,1);
                }
            }

            // Perform summation over '0' direction
            Blas::Dgemm('N', 'T', nquad0, nquad1*nquad2, order0,
                        1.0, base0.get(),    nquad0,
                             tmp1.get(),     nquad1*nquad2,
                        0.0, outarray.get(), nquad0);
        }


        /**
         * @param   inarray     array of physical quadrature points to be
         *                      transformed.
         * @param   outarray    updated array of expansion coefficients.
         */
        void StdTetExp::v_FwdTrans(const Array<OneD, const NekDouble>& inarray,
                                 Array<OneD, NekDouble> &outarray)
        {
            v_IProductWRTBase(inarray,outarray);

            // get Mass matrix inverse
            StdMatrixKey      masskey(eInvMass,DetShapeType(),*this);
            DNekMatSharedPtr  matsys = GetStdMatrix(masskey);

            // copy inarray in case inarray == outarray
            DNekVec in (m_ncoeffs, outarray);
            DNekVec out(m_ncoeffs, outarray, eWrapper);

            out = (*matsys)*in;
        }


        //---------------------------------------
        // Inner product functions
        //---------------------------------------

        /**
         * \f$ \begin{array}{rcl} I_{pqr} = (\phi_{pqr}, u)_{\delta} & = &
         * \sum_{i=0}^{nq_0} \sum_{j=0}^{nq_1} \sum_{k=0}^{nq_2} \psi_{p}^{a}
         * (\eta_{1i}) \psi_{pq}^{b} (\eta_{2j}) \psi_{pqr}^{c} (\eta_{3k})
         * w_i w_j w_k u(\eta_{1,i} \eta_{2,j} \eta_{3,k}) J_{i,j,k}\\ & = &
         * \sum_{i=0}^{nq_0} \psi_p^a(\eta_{1,i}) \sum_{j=0}^{nq_1}
         * \psi_{pq}^b(\eta_{2,j}) \sum_{k=0}^{nq_2} \psi_{pqr}^c
         * u(\eta_{1i},\eta_{2j},\eta_{3k}) J_{i,j,k} \end{array} \f$ \n
         *
         * where
         *
         * \f$ \phi_{pqr} (\xi_1 , \xi_2 , \xi_3) = \psi_p^a (\eta_1)
         * \psi_{pq}^b (\eta_2) \psi_{pqr}^c (\eta_3) \f$
         *
         * which can be implemented as \n \f$f_{pqr} (\xi_{3k}) =
         * \sum_{k=0}^{nq_3} \psi_{pqr}^c u(\eta_{1i},\eta_{2j},\eta_{3k})
         *
         * J_{i,j,k} = {\bf B_3 U}   \f$ \n
         *
         * \f$ g_{pq} (\xi_{3k}) = \sum_{j=0}^{nq_1} \psi_{pq}^b (\xi_{2j})
         * f_{pqr} (\xi_{3k}) = {\bf B_2 F} \f$ \n
         *
         * \f$ (\phi_{pqr}, u)_{\delta} = \sum_{k=0}^{nq_0} \psi_{p}^a
         * (\xi_{3k}) g_{pq} (\xi_{3k}) = {\bf B_1 G} \f$
         *
         * @param   inarray     Function evaluated at physical collocation
         *                      points.
         * @param   outarray    Inner product with respect to each basis
         *                      function over the element.
         */
        void StdTetExp::v_IProductWRTBase(
                    const Array<OneD, const NekDouble>& inarray,
                          Array<OneD, NekDouble> & outarray)
        {
            ASSERTL1( (m_base[1]->GetBasisType() != LibUtilities::eOrtho_B)  ||
                      (m_base[1]->GetBasisType() != LibUtilities::eModified_B),
                      "Basis[1] is not a general tensor type");

            ASSERTL1( (m_base[2]->GetBasisType() != LibUtilities::eOrtho_C) ||
                      (m_base[2]->GetBasisType() != LibUtilities::eModified_C),
                      "Basis[2] is not a general tensor type");

            if(m_base[0]->Collocation() && m_base[1]->Collocation())
            {
                MultiplyByQuadratureMetric(inarray,outarray);
            }
            else
            {
                StdTetExp::v_IProductWRTBase_SumFac(inarray,outarray);
            }
        }


        void StdTetExp::v_IProductWRTBase_MatOp(
            const Array<OneD, const NekDouble>& inarray,
                  Array<OneD,       NekDouble>& outarray)
        {
            int nq = GetTotPoints();
            StdMatrixKey      iprodmatkey(eIProductWRTBase,DetShapeType(),*this);
            DNekMatSharedPtr  iprodmat = GetStdMatrix(iprodmatkey);

            Blas::Dgemv('N',m_ncoeffs,nq,1.0,iprodmat->GetPtr().get(),
                        m_ncoeffs, inarray.get(), 1, 0.0, outarray.get(), 1);
        }


        /**
         * @param   inarray     Function evaluated at physical collocation
         *                      points.
         * @param   outarray    Inner product with respect to each basis
         *                      function over the element.
         */
        void StdTetExp::v_IProductWRTBase_SumFac(
            const Array<OneD, const NekDouble>& inarray,
            Array<OneD,       NekDouble>& outarray,
            bool multiplybyweights)
        {
            int  nquad0 = m_base[0]->GetNumPoints();
            int  nquad1 = m_base[1]->GetNumPoints();
            int  nquad2 = m_base[2]->GetNumPoints();
            int  order0 = m_base[0]->GetNumModes();
            int  order1 = m_base[1]->GetNumModes();

            Array<OneD, NekDouble> wsp (nquad1*nquad2*order0 +
                                        nquad2*order0*(2*order1-order0+1)/2);

            if(multiplybyweights)
            {
                Array<OneD, NekDouble> tmp (nquad0*nquad1*nquad2);
                MultiplyByQuadratureMetric(inarray, tmp);

                StdTetExp::IProductWRTBase_SumFacKernel(
                              m_base[0]->GetBdata(),
                              m_base[1]->GetBdata(),
                              m_base[2]->GetBdata(),
                              tmp, outarray, wsp, true, true, true);
            }
            else
            {
                StdTetExp::IProductWRTBase_SumFacKernel(
                               m_base[0]->GetBdata(),
                               m_base[1]->GetBdata(),
                               m_base[2]->GetBdata(),
                               inarray, outarray, wsp, true, true, true);
            }
        }


        void StdTetExp::v_IProductWRTBase_SumFacKernel(
                    const Array<OneD, const NekDouble>& base0,
                    const Array<OneD, const NekDouble>& base1,
                    const Array<OneD, const NekDouble>& base2,
                    const Array<OneD, const NekDouble>& inarray,
                          Array<OneD,       NekDouble> &outarray,
                          Array<OneD,       NekDouble> &wsp,
                          bool                          doCheckCollDir0,
                          bool                          doCheckCollDir1,
                          bool                          doCheckCollDir2)
        {
            int  nquad0 = m_base[0]->GetNumPoints();
            int  nquad1 = m_base[1]->GetNumPoints();
            int  nquad2 = m_base[2]->GetNumPoints();

            int  order0 = m_base[0]->GetNumModes();
            int  order1 = m_base[1]->GetNumModes();
            int  order2 = m_base[2]->GetNumModes();

            Array<OneD, NekDouble > tmp1 = wsp;
            Array<OneD, NekDouble > tmp2 = wsp + nquad1*nquad2*order0;

            int i,j, mode,mode1, cnt;

            // Inner product with respect to the '0' direction
            Blas::Dgemm('T', 'N', nquad1*nquad2, order0, nquad0,
                        1.0, inarray.get(), nquad0,
                             base0.get(),   nquad0,
                        0.0, tmp1.get(),    nquad1*nquad2);

            // Inner product with respect to the '1' direction
            for(mode=i=0; i < order0; ++i)
            {
                Blas::Dgemm('T', 'N', nquad2, order1-i, nquad1,
                            1.0, tmp1.get()+i*nquad1*nquad2, nquad1,
                                 base1.get()+mode*nquad1,    nquad1,
                            0.0, tmp2.get()+mode*nquad2,     nquad2);
                mode  += order1-i;
            }

            // fix for modified basis for base singular vertex
            if(m_base[0]->GetBasisType() == LibUtilities::eModified_A)
            {
                //base singular vertex and singular edge (1+b)/2
                //(1+a)/2 components (makes tmp[nquad2] entry into (1+b)/2)
                Blas::Dgemv('T', nquad1, nquad2,
                            1.0, tmp1.get()+nquad1*nquad2, nquad1,
                                 base1.get()+nquad1,       1,
                            1.0, tmp2.get()+nquad2,        1);
            }

            // Inner product with respect to the '2' direction
            mode = mode1 = cnt = 0;
            for(i = 0; i < order0; ++i)
            {
                for(j = 0; j < order1-i; ++j, ++cnt)
                {
                    Blas::Dgemv('T', nquad2, order2-i-j,
                                1.0, base2.get()+mode*nquad2, nquad2,
                                     tmp2.get()+cnt*nquad2,   1,
                                0.0, outarray.get()+mode1,    1);
                    mode  += order2-i-j;
                    mode1 += order2-i-j;
                }
                //increment mode in case order1!=order2
                for(j = order1-i; j < order2-i; ++j)
                {
                    mode += order2-i-j;
                }
            }

            // fix for modified basis for top singular vertex component
            // Already have evaluated (1+c)/2 (1-b)/2 (1-a)/2
            if(m_base[0]->GetBasisType() == LibUtilities::eModified_A)
            {
                // add in (1+c)/2 (1+b)/2   component
                outarray[1] += Blas::Ddot(nquad2,base2.get()+nquad2,1,
                                          &tmp2[nquad2],1);

                // add in (1+c)/2 (1-b)/2 (1+a)/2 component
                outarray[1] += Blas::Ddot(nquad2,base2.get()+nquad2,1,
                                          &tmp2[nquad2*order1],1);
            }
        }


        void StdTetExp::v_IProductWRTDerivBase(
            const int                           dir,
            const Array<OneD, const NekDouble>& inarray,
                  Array<OneD,       NekDouble>& outarray)
        {
            StdTetExp::v_IProductWRTDerivBase_SumFac(dir,inarray,outarray);
        }


        void StdTetExp::v_IProductWRTDerivBase_MatOp(
            const int                           dir,
            const Array<OneD, const NekDouble>& inarray,
                  Array<OneD,       NekDouble>& outarray)
        {
            ASSERTL0((dir==0)||(dir==1)||(dir==2),"input dir is out of range");

            int nq = GetTotPoints();
            MatrixType mtype;

            switch (dir)
            {
                case 0:
                    mtype = eIProductWRTDerivBase0;
                    break;
                case 1:
                    mtype = eIProductWRTDerivBase1;
                    break;
                case 2:
                    mtype = eIProductWRTDerivBase2;
                    break;
            }

            StdMatrixKey     iprodmatkey(mtype,DetShapeType(),*this);
            DNekMatSharedPtr iprodmat = GetStdMatrix(iprodmatkey);

            Blas::Dgemv('N',m_ncoeffs,nq,1.0,iprodmat->GetPtr().get(),
                        m_ncoeffs, inarray.get(), 1, 0.0, outarray.get(), 1);
        }


        /**
         * @param   inarray     Function evaluated at physical collocation
         *                      points.
         * @param   outarray    Inner product with respect to each basis
         *                      function over the element.
         */
        void StdTetExp::v_IProductWRTDerivBase_SumFac(
            const int dir,
            const Array<OneD, const NekDouble>& inarray,
                  Array<OneD,       NekDouble>& outarray)
        {
            int    i;
            int    nquad0  = m_base[0]->GetNumPoints();
            int    nquad1  = m_base[1]->GetNumPoints();
            int    nquad2  = m_base[2]->GetNumPoints();
            int    nqtot   = nquad0*nquad1*nquad2;
            int    nmodes0 = m_base[0]->GetNumModes();
            int    nmodes1 = m_base[1]->GetNumModes();
            int    wspsize = nquad0 + nquad1 + nquad2 + max(nqtot,m_ncoeffs)
                + nquad1*nquad2*nmodes0 + nquad2*nmodes0*(2*nmodes1-nmodes0+1)/2;

            Array<OneD, NekDouble> gfac0(wspsize);
            Array<OneD, NekDouble> gfac1(gfac0 + nquad0);
            Array<OneD, NekDouble> gfac2(gfac1 + nquad1);
            Array<OneD, NekDouble> tmp0 (gfac2 + nquad2);
            Array<OneD, NekDouble> wsp(tmp0 + max(nqtot,m_ncoeffs));

            const Array<OneD, const NekDouble>& z0 = m_base[0]->GetZ();
            const Array<OneD, const NekDouble>& z1 = m_base[1]->GetZ();
            const Array<OneD, const NekDouble>& z2 = m_base[2]->GetZ();

            // set up geometric factor: (1+z0)/2
            for(i = 0; i < nquad0; ++i)
            {
                gfac0[i] = 0.5*(1+z0[i]);
            }

            // set up geometric factor: 2/(1-z1)
            for(i = 0; i < nquad1; ++i)
            {
                gfac1[i] = 2.0/(1-z1[i]);
            }

            // Set up geometric factor: 2/(1-z2)
            for(i = 0; i < nquad2; ++i)
            {
            	gfac2[i] = 2.0/(1-z2[i]);
            }

            // Derivative in first direction is always scaled as follows
            for(i = 0; i < nquad1*nquad2; ++i)
            {
                Vmath::Smul(nquad0,gfac1[i%nquad1],&inarray[0]+i*nquad0,1,&tmp0[0]+i*nquad0,1);
            }
            for(i = 0; i < nquad2; ++i)
            {
                Vmath::Smul(nquad0*nquad1,gfac2[i],&tmp0[0]+i*nquad0*nquad1,1,&tmp0[0]+i*nquad0*nquad1,1);
            }

            MultiplyByQuadratureMetric(tmp0,tmp0);

            switch(dir)
            {
            case 0:
                {
                    IProductWRTBase_SumFacKernel(m_base[0]->GetDbdata(),
                                                 m_base[1]->GetBdata(),
                                                 m_base[2]->GetBdata(),
                                                 tmp0,outarray,wsp,
                                                 false, true, true);
                }
                break;
            case 1:
                {
                    Array<OneD, NekDouble> tmp3(m_ncoeffs);

                    for(i = 0; i < nquad1*nquad2; ++i)
                    {
                        Vmath::Vmul(nquad0,&gfac0[0],1,&tmp0[0]+i*nquad0,1,&tmp0[0]+i*nquad0,1);
                    }

                    IProductWRTBase_SumFacKernel(m_base[0]->GetDbdata(),
                                                 m_base[1]->GetBdata(),
                                                 m_base[2]->GetBdata(),
                                                 tmp0,tmp3,wsp,
                                                 false, true, true);

                    for(i = 0; i < nquad2; ++i)
                    {
                        Vmath::Smul(nquad0*nquad1,gfac2[i],&inarray[0]+i*nquad0*nquad1,1,&tmp0[0]+i*nquad0*nquad1,1);
                    }
                    MultiplyByQuadratureMetric(tmp0,tmp0);
                    IProductWRTBase_SumFacKernel(m_base[0]->GetBdata(),
                                                 m_base[1]->GetDbdata(),
                                                 m_base[2]->GetBdata(),
                                                 tmp0,outarray,wsp,
                                                 true, false, true);
                    Vmath::Vadd(m_ncoeffs,&tmp3[0],1,&outarray[0],1,&outarray[0],1);
                }
                break;
            case 2:
				{
                    Array<OneD, NekDouble> tmp3(m_ncoeffs);
                    Array<OneD, NekDouble> tmp4(m_ncoeffs);
                    for(i = 0; i < nquad1; ++i)
                    {
                        gfac1[i] = (1+z1[i])/2;
                    }

                    for(i = 0; i < nquad1*nquad2; ++i)
                    {
                        Vmath::Vmul(nquad0,&gfac0[0],1,&tmp0[0]+i*nquad0,1,&tmp0[0]+i*nquad0,1);
                    }
                    IProductWRTBase_SumFacKernel(m_base[0]->GetDbdata(),
                                                 m_base[1]->GetBdata(),
                                                 m_base[2]->GetBdata(),
                                                 tmp0,tmp3,wsp,
                                                 false, true, true);

                    for(i = 0; i < nquad2; ++i)
                    {
                        Vmath::Smul(nquad0*nquad1,gfac2[i],&inarray[0]+i*nquad0*nquad1,1,&tmp0[0]+i*nquad0*nquad1,1);
                    }
                    for(i = 0; i < nquad1*nquad2; ++i)
                    {
                        Vmath::Smul(nquad0,gfac1[i%nquad1],&tmp0[0]+i*nquad0,1,&tmp0[0]+i*nquad0,1);
                    }
                    MultiplyByQuadratureMetric(tmp0,tmp0);
                    IProductWRTBase_SumFacKernel(m_base[0]->GetBdata(),
                                                 m_base[1]->GetDbdata(),
                                                 m_base[2]->GetBdata(),
                                                 tmp0,tmp4,wsp,
                                                 true, false, true);

                    MultiplyByQuadratureMetric(inarray,tmp0);
                    IProductWRTBase_SumFacKernel(m_base[0]->GetBdata(),
                                                 m_base[1]->GetBdata(),
                                                 m_base[2]->GetDbdata(),
                                                 tmp0,outarray,wsp,
                                                 true, true, false);

                    Vmath::Vadd(m_ncoeffs,&tmp3[0],1,&outarray[0],1,&outarray[0],1);
                    Vmath::Vadd(m_ncoeffs,&tmp4[0],1,&outarray[0],1,&outarray[0],1);
				}
                break;
            default:
                {
                    ASSERTL1(false, "input dir is out of range");
                }
                break;
            }
        }


        //---------------------------------------
        // Evaluation functions
        //---------------------------------------


        void StdTetExp::v_LocCoordToLocCollapsed(
                                        const Array<OneD, const NekDouble>& xi,
                                        Array<OneD, NekDouble>& eta)
        {
            if( fabs(xi[2]-1.0) < NekConstants::kNekZeroTol)
            {
                // Very top point of the tetrahedron
                eta[0] = -1.0;
                eta[1] = -1.0;
                eta[2] = xi[2];
            }
            else
            {
                if( fabs(xi[1]-1.0) <  NekConstants::kNekZeroTol )
                {
                    // Distant diagonal edge shared by all eta_x
                    // coordinate planes: the xi_y == -xi_z line
                    eta[0] = -1.0;
                }
                else if (fabs(xi[1] + xi[2]) < NekConstants::kNekZeroTol)
                {
                    eta[0] = -1.0;
                }
                else
                {
                    eta[0] = 2.0*(1.0+xi[0])/(-xi[1]-xi[2]) - 1.0;
                }
                eta[1] = 2.0*(1.0+xi[1])/(1.0-xi[2]) - 1.0;
                eta[2] = xi[2];
            }
        }

        void StdTetExp::v_FillMode(
            const int                     mode,
                  Array<OneD, NekDouble> &outarray)
        {
            Array<OneD, NekDouble> tmp(m_ncoeffs,0.0);
            tmp[mode] = 1.0;
            StdTetExp::v_BwdTrans(tmp, outarray);
        }


        //---------------------------
        // Helper functions
        //---------------------------

        int StdTetExp::v_GetNverts() const
        {
            return 4;
        }

        int StdTetExp::v_GetNedges() const
        {
            return 6;
        }

        int StdTetExp::v_GetNfaces() const
        {
            return 4;
        }

        LibUtilities::ShapeType StdTetExp::v_DetShapeType() const
        {
            return DetShapeType();
        }

        int StdTetExp::v_NumBndryCoeffs() const
        {
            ASSERTL1(GetBasisType(0) == LibUtilities::eModified_A ||
                     GetBasisType(0) == LibUtilities::eGLL_Lagrange,
                     "BasisType is not a boundary interior form");
            ASSERTL1(GetBasisType(1) == LibUtilities::eModified_B ||
                     GetBasisType(1) == LibUtilities::eGLL_Lagrange,
                     "BasisType is not a boundary interior form");
            ASSERTL1(GetBasisType(2) == LibUtilities::eModified_C ||
                     GetBasisType(2) == LibUtilities::eGLL_Lagrange,
                     "BasisType is not a boundary interior form");

            int P = m_base[0]->GetNumModes();
            int Q = m_base[1]->GetNumModes();
            int R = m_base[2]->GetNumModes();

            return LibUtilities::StdTetData::
                                        getNumberOfBndCoefficients(P, Q, R);
        }

        int StdTetExp::v_NumDGBndryCoeffs() const
        {
            ASSERTL1(GetBasisType(0) == LibUtilities::eModified_A ||
                     GetBasisType(0) == LibUtilities::eGLL_Lagrange,
                     "BasisType is not a boundary interior form");
            ASSERTL1(GetBasisType(1) == LibUtilities::eModified_B ||
                     GetBasisType(1) == LibUtilities::eGLL_Lagrange,
                     "BasisType is not a boundary interior form");
            ASSERTL1(GetBasisType(2) == LibUtilities::eModified_C ||
                     GetBasisType(2) == LibUtilities::eGLL_Lagrange,
                     "BasisType is not a boundary interior form");

            int P = m_base[0]->GetNumModes()-1;
            int Q = m_base[1]->GetNumModes()-1;
            int R = m_base[2]->GetNumModes()-1;


            return  (Q+1) + P*(1 + 2*Q - P)/2  // base face
                +   (R+1) + P*(1 + 2*R - P)/2  // front face
                + 2*(R+1) + Q*(1 + 2*R - Q);   // back two faces
        }

        int StdTetExp::v_GetEdgeNcoeffs(const int i) const
        {
            ASSERTL2((i >= 0) && (i <= 5), "edge id is out of range");
            int P = m_base[0]->GetNumModes();
            int Q = m_base[1]->GetNumModes();
            int R = m_base[2]->GetNumModes();

            if (i == 0)
            {
                return P;
            }
            else if (i == 1 || i == 2)
            {
                return Q;
            }
            else
            {
                return R;
            }
        }

        int StdTetExp::v_GetTotalEdgeIntNcoeffs() const
        {
            int P = m_base[0]->GetNumModes()-2;
            int Q = m_base[1]->GetNumModes()-2;
            int R = m_base[2]->GetNumModes()-2;

            return P+Q+4*R;
	}

        int StdTetExp::v_GetFaceNcoeffs(const int i) const
        {
            ASSERTL2((i >= 0) && (i <= 3), "face id is out of range");
            int nFaceCoeffs = 0;
            int nummodesA, nummodesB, P, Q;
            if (i == 0)
            {
                nummodesA = GetBasisNumModes(0);
                nummodesB = GetBasisNumModes(1);
            }
            else if ((i == 1) || (i == 2))
            {
                nummodesA = GetBasisNumModes(0);
                nummodesB = GetBasisNumModes(2);
            }
            else
            {
                nummodesA = GetBasisNumModes(1);
                nummodesB = GetBasisNumModes(2);
            }
            P = nummodesA - 1;
            Q = nummodesB - 1;
            nFaceCoeffs = Q+1 + (P*(1 + 2*Q - P))/2;
            return nFaceCoeffs;
        }

        int StdTetExp::v_GetFaceIntNcoeffs(const int i) const
        {
            ASSERTL2((i >= 0) && (i <= 3), "face id is out of range");
            int Pi = m_base[0]->GetNumModes() - 2;
            int Qi = m_base[1]->GetNumModes() - 2;
            int Ri = m_base[2]->GetNumModes() - 2;

            if((i == 0))
            {
                return Pi * (2*Qi - Pi - 1) / 2;
            }
            else if((i == 1))
            {
                return Pi * (2*Ri - Pi - 1) / 2;
            }
            else
            {
                return Qi * (2*Ri - Qi - 1) / 2;
            }
        }

        int StdTetExp::v_GetTotalFaceIntNcoeffs() const
        {
            int Pi = m_base[0]->GetNumModes() - 2;
            int Qi = m_base[1]->GetNumModes() - 2;
            int Ri = m_base[2]->GetNumModes() - 2;

            return Pi * (2*Qi - Pi - 1) / 2 +
	           Pi * (2*Ri - Pi - 1) / 2 +
	           Qi * (2*Ri - Qi - 1);
	}

        int StdTetExp::v_GetFaceNumPoints(const int i) const
        {
            ASSERTL2(i >= 0 && i <= 3, "face id is out of range");

            if (i == 0)
            {
                return m_base[0]->GetNumPoints()*
                       m_base[1]->GetNumPoints();
            }
            else if (i == 1)
            {
                return m_base[0]->GetNumPoints()*
                       m_base[2]->GetNumPoints();
            }
            else
            {
                return m_base[1]->GetNumPoints()*
                       m_base[2]->GetNumPoints();
            }
        }

        LibUtilities::PointsKey StdTetExp::v_GetFacePointsKey(
            const int i, const int j) const
        {
            ASSERTL2(i >= 0 && i <= 3, "face id is out of range");
            ASSERTL2(j == 0 || j == 1, "face direction is out of range");

            if (i == 0)
            {
                return m_base[j]->GetPointsKey();
            }
            else if (i == 1)
            {
                return m_base[2*j]->GetPointsKey();
            }
            else
            {
                return m_base[j+1]->GetPointsKey();
            }
        }

        int StdTetExp::v_CalcNumberOfCoefficients(
            const std::vector<unsigned int>& nummodes,
                  int                      & modes_offset)
        {
            int nmodes = LibUtilities::StdTetData::getNumberOfCoefficients(
                nummodes[modes_offset],
                nummodes[modes_offset+1],
                nummodes[modes_offset+2]);
            modes_offset += 3;

            return nmodes;
        }

        const LibUtilities::BasisKey StdTetExp::v_DetFaceBasisKey(
            const int i, const int k) const
        {
            ASSERTL2(i >= 0 && i <= 4, "face id is out of range");
            ASSERTL2(k == 0 || k == 1, "face direction out of range");

            int dir = k;
            switch(i)
            {
                case 0:
                    dir = k;
                    break;
                case 1:
                    dir = 2*k;
                    break;
                case 2:
                case 3:
                    dir = k+1;
                    break;
            }

            return EvaluateTriFaceBasisKey(k,
                                           m_base[dir]->GetBasisType(),
                                           m_base[dir]->GetNumPoints(),
                                           m_base[dir]->GetNumModes());

            // Should not get here.
            return LibUtilities::NullBasisKey;
        }

        LibUtilities::BasisType StdTetExp::v_GetEdgeBasisType(const int i) const
        {
            ASSERTL2(i >= 0 && i <= 5, "edge id is out of range");

            if (i == 0)
            {
                return GetBasisType(0);
            }
            else if (i == 1 || i == 2)
            {
                return GetBasisType(1);
            }
            else
            {
                return GetBasisType(2);
            }
        }

        void StdTetExp::v_GetCoords(
            Array<OneD, NekDouble> &xi_x,
            Array<OneD, NekDouble> &xi_y,
            Array<OneD, NekDouble> &xi_z)
        {
            Array<OneD, const NekDouble> eta_x = m_base[0]->GetZ();
            Array<OneD, const NekDouble> eta_y = m_base[1]->GetZ();
            Array<OneD, const NekDouble> eta_z = m_base[2]->GetZ();
            int Qx = GetNumPoints(0);
            int Qy = GetNumPoints(1);
            int Qz = GetNumPoints(2);

            // Convert collapsed coordinates into cartesian coordinates: eta
            // --> xi
            for( int k = 0; k < Qz; ++k ) {
                for( int j = 0; j < Qy; ++j ) {
                    for( int i = 0; i < Qx; ++i ) {
                        int s = i + Qx*(j + Qy*k);
                        xi_x[s] = (eta_x[i] + 1.0) * (1.0 - eta_y[j]) * (1.0 - eta_z[k]) / 4  -  1.0;
                        xi_y[s] = (eta_y[j] + 1.0) * (1.0 - eta_z[k]) / 2  -  1.0;
                        xi_z[s] = eta_z[k];
                    }
                }
            }
        }

        bool StdTetExp::v_IsBoundaryInteriorExpansion()
        {
            return (m_base[0]->GetBasisType() == LibUtilities::eModified_A) &&
                   (m_base[1]->GetBasisType() == LibUtilities::eModified_B) &&
                   (m_base[2]->GetBasisType() == LibUtilities::eModified_C);
        }


        //--------------------------
        // Mappings
        //--------------------------

        /**
         * Maps Expansion2D modes of a 2D face to the corresponding expansion
         * modes.
         */
        void StdTetExp::v_GetFaceToElementMap(
            const int                  fid,
            const Orientation      faceOrient,
            Array<OneD, unsigned int> &maparray,
            Array<OneD,          int> &signarray,
            int                        nummodesA,
            int                        nummodesB)
        {
            int P, Q, i, j, k, idx;

            ASSERTL1(v_IsBoundaryInteriorExpansion(),
                     "Method only implemented for Modified_A BasisType (x "
                     "direction), Modified_B BasisType (y direction), and "
                     "Modified_C BasisType(z direction)");

            int nFaceCoeffs = 0;

            if (nummodesA == -1)
            {
                switch(fid)
                {
                    case 0:
                        nummodesA = m_base[0]->GetNumModes();
                        nummodesB = m_base[1]->GetNumModes();
                        break;
                    case 1:
                        nummodesA = m_base[0]->GetNumModes();
                        nummodesB = m_base[2]->GetNumModes();
                        break;
                    case 2:
                    case 3:
                        nummodesA = m_base[1]->GetNumModes();
                        nummodesB = m_base[2]->GetNumModes();
                        break;
                }
            }

            P = nummodesA;
            Q = nummodesB;

            nFaceCoeffs = Q + ((P-1)*(1 + 2*(Q-1) - (P-1)))/2;

            // Allocate the map array and sign array; set sign array to ones (+)
            if(maparray.num_elements() != nFaceCoeffs)
            {
                maparray = Array<OneD, unsigned int>(nFaceCoeffs,1);
            }

            if(signarray.num_elements() != nFaceCoeffs)
            {
                signarray = Array<OneD, int>(nFaceCoeffs,1);
            }
            else
            {
                fill( signarray.get() , signarray.get()+nFaceCoeffs, 1 );
            }

            switch (fid)
            {
                case 0:
                    idx = 0;
                    for (i = 0; i < P; ++i)
                    {
                        for (j = 0; j < Q-i; ++j)
                        {
                            if ((int)faceOrient == 7 && i > 1)
                            {
                                signarray[idx] = (i%2 ? -1 : 1);
                            }
                            maparray[idx++] = GetMode(i,j,0);
                        }
                    }
                    break;
                case 1:
                    idx = 0;
                    for (i = 0; i < P; ++i)
                    {
                        for (k = 0; k < Q-i; ++k)
                        {
                            if ((int)faceOrient == 7 && i > 1)
                            {
                                signarray[idx] = (i%2 ? -1: 1);
                            }
                            maparray[idx++] = GetMode(i,0,k);
                        }
                    }
                    break;
                case 2:
                    idx = 0;
                    for (j = 0; j < P-1; ++j)
                    {
                        for (k = 0; k < Q-1-j; ++k)
                        {
                            if ((int)faceOrient == 7 && j > 1)
                            {
                                signarray[idx] = ((j+1)%2 ? -1: 1);
                            }
                            maparray[idx++] = GetMode(1,j,k);
                            // Incorporate modes from zeroth plane where needed.
                            if (j == 0 && k == 0) {
                                maparray[idx++] = GetMode(0,0,1);
                            }
                            if (j == 0 && k == Q-2) {
                                for (int r = 0; r < Q-1; ++r) {
                                    maparray[idx++] = GetMode(0,1,r);
                                }
                            }
                        }
                    }
                    break;
                case 3:
                    idx = 0;
                    for (j = 0; j < P; ++j)
                    {
                        for (k = 0; k < Q-j; ++k)
                        {
                            if ((int)faceOrient == 7 && j > 1)
                            {
                                signarray[idx] = (j%2 ? -1: 1);
                            }
                            maparray[idx++] = GetMode(0,j,k);
                        }
                    }
                    break;
                default:
                    ASSERTL0(false, "Element map not available.");
            }

            if ((int)faceOrient == 7)
            {
                swap(maparray[0], maparray[Q]);

                for (i = 1; i < Q-1; ++i)
                {
                    swap(maparray[i+1], maparray[Q+i]);
                }
            }
        }

        int StdTetExp::v_GetVertexMap(const int localVertexId, bool useCoeffPacking)
        {
            ASSERTL0((GetEdgeBasisType(localVertexId)==LibUtilities::eModified_A)||
                     (GetEdgeBasisType(localVertexId)==LibUtilities::eModified_B)||
                     (GetEdgeBasisType(localVertexId)==LibUtilities::eModified_C),
                     "Mapping not defined for this type of basis");

            int localDOF = 0;
            if(useCoeffPacking == true) // follow packing of coefficients i.e q,r,p
            {
                switch(localVertexId)
                {
                case 0:
                    {
                        localDOF = GetMode(0,0,0);
                        break;
                    }
                case 1:
                    {
                        localDOF = GetMode(0,0,1);
                        break;
                    }
                case 2:
                    {
                        localDOF = GetMode(0,1,0);
                        break;
                    }
                case 3:
                    {
                        localDOF = GetMode(1,0,0);
                        break;
                    }
                default:
                    {
                        ASSERTL0(false,"Vertex ID must be between 0 and 3");
                        break;
                    }
                }
            }
            else
            {
                switch(localVertexId)
                {
                case 0:
                    {
                        localDOF = GetMode(0,0,0);
                        break;
                    }
                case 1:
                    {
                        localDOF = GetMode(1,0,0);
                        break;
                    }
                case 2:
                    {
                        localDOF = GetMode(0,1,0);
                        break;
                    }
                case 3:
                    {
                    localDOF = GetMode(0,0,1);
                    break;
                    }
                default:
                    {
                        ASSERTL0(false,"Vertex ID must be between 0 and 3");
                        break;
                    }
                }

            }

            return localDOF;
        }

        /**
         * Maps interior modes of an edge to the elemental modes.
         */
        void StdTetExp::v_GetEdgeInteriorMap(
            const int                  eid,
            const Orientation      edgeOrient,
            Array<OneD, unsigned int> &maparray,
            Array<OneD,          int> &signarray)
        {
            int i;
            const int P = m_base[0]->GetNumModes();
            const int Q = m_base[1]->GetNumModes();
            const int R = m_base[2]->GetNumModes();

            const int nEdgeIntCoeffs = v_GetEdgeNcoeffs(eid)-2;

            if(maparray.num_elements() != nEdgeIntCoeffs)
            {
                maparray = Array<OneD, unsigned int>(nEdgeIntCoeffs);
            }
            else
            {
            	fill( maparray.get(), maparray.get() + nEdgeIntCoeffs, 0);
            }

            if(signarray.num_elements() != nEdgeIntCoeffs)
            {
                signarray = Array<OneD, int>(nEdgeIntCoeffs,1);
            }
            else
            {
                fill( signarray.get() , signarray.get()+nEdgeIntCoeffs, 1 );
            }

            switch (eid)
            {
                case 0:
                    for (i = 0; i < P-2; ++i)
                    {
                        maparray[i] = GetMode(i+2, 0, 0);
                    }
                    if(edgeOrient==eBackwards)
                    {
                        for(i = 1; i < nEdgeIntCoeffs; i+=2)
                        {
                            signarray[i] = -1;
                        }
                    }
                    break;
                case 1:
                    for (i = 0; i < Q-2; ++i)
                    {
                        maparray[i] = GetMode(1, i+1, 0);
                    }
                    if(edgeOrient==eBackwards)
                    {
                        for(i = 1; i < nEdgeIntCoeffs; i+=2)
                        {
                            signarray[i] = -1;
                        }
                    }
                    break;
                case 2:
                    for (i = 0; i < Q-2; ++i)
                    {
                        maparray[i] = GetMode(0, i+2, 0);
                    }
                    if(edgeOrient==eBackwards)
                    {
                    	for(i = 1; i < nEdgeIntCoeffs; i+=2)
                        {
                        	signarray[i] = -1;
                        }
                    }
                    break;
                case 3:
                    for (i = 0; i < R-2; ++i)
                    {
                    	maparray[i] = GetMode(0, 0, i+2);
                    }
                    if(edgeOrient==eBackwards)
                    {
                        for(i = 1; i < nEdgeIntCoeffs; i+=2)
                        {
                            signarray[i] = -1;
                        }
                    }
                    break;
                case 4:
                    for (i = 0; i < R - 2; ++i)
                    {
                    	maparray[i] = GetMode(1, 0, i+1);
                    }
                    if(edgeOrient==eBackwards)
                    {
                        for(i = 1; i < nEdgeIntCoeffs; i+=2)
                        {
                            signarray[i] = -1;
                        }
                    }
                    break;
                case 5:
                    for (i = 0; i < R-2; ++i)
                    {
                    	maparray[i] = GetMode(0, 1, i+1);
                    }
                    if(edgeOrient==eBackwards)
                    {
                        for(i = 1; i < nEdgeIntCoeffs; i+=2)
                        {
                            signarray[i] = -1;
                        }
                    }
                    break;
                default:
                    ASSERTL0(false, "Edge not defined.");
                    break;
            }
        }

        void StdTetExp::v_GetFaceInteriorMap(
            const int                  fid,
            const Orientation      faceOrient,
            Array<OneD, unsigned int> &maparray,
            Array<OneD,          int> &signarray)
        {
            int i, j, idx, k;
            const int P = m_base[0]->GetNumModes();
            const int Q = m_base[1]->GetNumModes();
            const int R = m_base[2]->GetNumModes();

            const int nFaceIntCoeffs = v_GetFaceIntNcoeffs(fid);

            if(maparray.num_elements() != nFaceIntCoeffs)
            {
                maparray = Array<OneD, unsigned int>(nFaceIntCoeffs);
            }

            if(signarray.num_elements() != nFaceIntCoeffs)
            {
                signarray = Array<OneD, int>(nFaceIntCoeffs,1);
            }
            else
            {
                fill( signarray.get() , signarray.get()+nFaceIntCoeffs, 1 );
            }

            switch (fid)
            {
                case 0:
                    idx = 0;
                    for (i = 2; i < P-1; ++i)
                    {
                        for (j = 1; j < Q-i; ++j)
                        {
                            if ((int)faceOrient == 7)
                            {
                                signarray[idx] = (i%2 ? -1 : 1);
                            }
                            maparray[idx++] = GetMode(i,j,0);
                        }
                    }
                    break;
                case 1:
                    idx = 0;
                    for (i = 2; i < P; ++i)
                    {
                        for (k = 1; k < R-i; ++k)
                        {
                            if ((int)faceOrient == 7)
                            {
                                signarray[idx] = (i%2 ? -1: 1);
                            }
                            maparray[idx++] = GetMode(i,0,k);
                        }
                    }
                    break;
                case 2:
                    idx = 0;
                    for (j = 1; j < Q-2; ++j)
                    {
                        for (k = 1; k < R-1-j; ++k)
                        {
                            if ((int)faceOrient == 7)
                            {
                                signarray[idx] = ((j+1)%2 ? -1: 1);
                            }
                            maparray[idx++] = GetMode(1,j,k);
                        }
                    }
                    break;
                case 3:
                    idx = 0;
                    for (j = 2; j < Q-1; ++j)
                    {
                        for (k = 1; k < R-j; ++k)
                        {
                            if ((int)faceOrient == 7)
                            {
                                signarray[idx] = (j%2 ? -1: 1);
                            }
                            maparray[idx++] = GetMode(0,j,k);
                        }
                    }
                    break;
                default:
                    ASSERTL0(false, "Face interior map not available.");
                    break;
            }
        }

        /**
         * List of all interior modes in the expansion.
         */
        void StdTetExp::v_GetInteriorMap(Array<OneD, unsigned int>& outarray)
        {
            ASSERTL1(GetBasisType(0) == LibUtilities::eModified_A ||
                     GetBasisType(0) == LibUtilities::eGLL_Lagrange,
                     "BasisType is not a boundary interior form");
            ASSERTL1(GetBasisType(1) == LibUtilities::eModified_B ||
                     GetBasisType(1) == LibUtilities::eGLL_Lagrange,
                     "BasisType is not a boundary interior form");
            ASSERTL1(GetBasisType(2) == LibUtilities::eModified_C ||
                     GetBasisType(2) == LibUtilities::eGLL_Lagrange,
                     "BasisType is not a boundary interior form");

            int P = m_base[0]->GetNumModes();
            int Q = m_base[1]->GetNumModes();
            int R = m_base[2]->GetNumModes();

            int nIntCoeffs = m_ncoeffs - NumBndryCoeffs();

            if(outarray.num_elements() != nIntCoeffs)
            {
                outarray = Array<OneD, unsigned int>(nIntCoeffs);
            }

            int idx = 0;
            for (int i = 2; i < P-2; ++i)
            {
            	for (int j = 1; j < Q-i-1; ++j)
            	{
                    for (int k = 1; k < R-i-j; ++k)
                    {
                        outarray[idx++] = GetMode(i,j,k);
                    }
            	}
            }
        }

        /**
         * List of all boundary modes in the the expansion.
         */
        void StdTetExp::v_GetBoundaryMap(Array<OneD, unsigned int>& outarray)
        {
            ASSERTL1(GetBasisType(0) == LibUtilities::eModified_A ||
                     GetBasisType(0) == LibUtilities::eGLL_Lagrange,
                     "BasisType is not a boundary interior form");
            ASSERTL1(GetBasisType(1) == LibUtilities::eModified_B ||
                     GetBasisType(1) == LibUtilities::eGLL_Lagrange,
                     "BasisType is not a boundary interior form");
            ASSERTL1(GetBasisType(2) == LibUtilities::eModified_C ||
                     GetBasisType(2) == LibUtilities::eGLL_Lagrange,
                     "BasisType is not a boundary interior form");

            int P = m_base[0]->GetNumModes();
            int Q = m_base[1]->GetNumModes();
            int R = m_base[2]->GetNumModes();

            int i,j,k;
            int idx = 0;

            for (i = 0; i < P; ++i)
            {
            	// First two Q-R planes are entirely boundary modes
            	if (i < 2)
            	{
                    for (j = 0; j < Q-i; j++)
                    {
                        for (k = 0; k < R-i-j; ++k)
                        {
                            outarray[idx++] = GetMode(i,j,k);
                        }
                    }
            	}
            	// Remaining Q-R planes contain boundary modes on bottom and
            	// left edge.
            	else
            	{
                    for (k = 0; k < R-i; ++k)
                    {
                        outarray[idx++] = GetMode(i,0,k);
                    }
                    for (j = 1; j < Q-i; ++j)
                    {
                        outarray[idx++] = GetMode(i,j,0);
                    }
            	}
            }
        }


        //---------------------------------------
        // Wrapper functions
        //---------------------------------------
        DNekMatSharedPtr StdTetExp::v_GenMatrix(const StdMatrixKey &mkey)
        {

            MatrixType mtype   = mkey.GetMatrixType();

            DNekMatSharedPtr Mat;

            switch(mtype)
            {
            case ePhysInterpToEquiSpaced:
                {
                    int nq0 = m_base[0]->GetNumPoints();
                    int nq1 = m_base[1]->GetNumPoints();
                    int nq2 = m_base[2]->GetNumPoints();
                    int nq = max(nq0,max(nq1,nq2));
                    int neq = LibUtilities::StdTetData::
                                            getNumberOfCoefficients(nq,nq,nq);
                    Array<OneD, Array<OneD, NekDouble> > coords(neq);
                    Array<OneD, NekDouble>    coll(3);
                    Array<OneD, DNekMatSharedPtr> I(3);
                    Array<OneD, NekDouble> tmp(nq0);

                    Mat = MemoryManager<DNekMat>::
                                    AllocateSharedPtr(neq, nq0 * nq1 * nq2);
                    int cnt = 0;

                    for(int i = 0; i < nq; ++i)
                    {
                        for(int j = 0; j < nq-i; ++j)
                        {
                            for(int k = 0; k < nq-i-j; ++k,++cnt)
                            {
                                coords[cnt] = Array<OneD, NekDouble>(3);
                                coords[cnt][0] = -1.0 + 2*k/(NekDouble)(nq-1);
                                coords[cnt][1] = -1.0 + 2*j/(NekDouble)(nq-1);
                                coords[cnt][2] = -1.0 + 2*i/(NekDouble)(nq-1);
                            }
                        }
                    }

                    for(int i = 0; i < neq; ++i)
                    {
                        LocCoordToLocCollapsed(coords[i],coll);

                        I[0] = m_base[0]->GetI(coll);
                        I[1] = m_base[1]->GetI(coll+1);
                        I[2] = m_base[2]->GetI(coll+2);

                        // interpolate first coordinate direction
                        NekDouble fac;
                        for( int k = 0; k < nq2; ++k)
                        {
                            for (int j  = 0; j < nq1; ++j)
                            {

                                fac = (I[1]->GetPtr())[j]*(I[2]->GetPtr())[k];
                                Vmath::Smul(nq0,fac,I[0]->GetPtr(),1,tmp,1);

                                Vmath::Vcopy(nq0, &tmp[0], 1,
                                             Mat->GetRawPtr()+
                                             k*nq0*nq1*neq+
                                             j*nq0*neq+i,neq);
                            }
                        }
                    }
                }
                break;
            default:
                {
                    Mat = StdExpansion::CreateGeneralMatrix(mkey);
                }
                break;
            }

            return Mat;
        }

        DNekMatSharedPtr StdTetExp::v_CreateStdMatrix(const StdMatrixKey &mkey)
        {
            return v_GenMatrix(mkey);
        }


        //---------------------------------------
        // Private helper functions
        //---------------------------------------

        /**
         * @brief Compute the mode number in the expansion for a particular
         * tensorial combination.
         *
         * Modes are numbered with the r index travelling fastest, followed by
         * q and then p, and each q-r plane is of size
         * (Q+1)*(Q+2)/2+max(0,R-Q-p)*Q. For example, when P=2, Q=3 and R=4
         * the indexing inside each q-r plane (with r increasing upwards and q
         * to the right) is:
         *
         * p = 0:      p = 1:       p = 2:
         * ----------------------------------
         * 4
         * 3 8         17
         * 2 7 11      16 20        26
         * 1 6 10 13   15 19 22     25 28
         * 0 5 9  12   14 18 21 23  24 27 29
         *
         * Note that in this element, we must have that \f$ P \leq Q \leq
         * R\f$.
         */
        int StdTetExp::GetMode(const int I, const int J, const int K)
        {
            const int Q = m_base[1]->GetNumModes();
            const int R = m_base[2]->GetNumModes();

            int i,j,q_hat,k_hat;
            int cnt = 0;

            // Traverse to q-r plane number I
            for (i = 0; i < I; ++i)
            {
                // Size of triangle part
                q_hat = min(Q,R-i);
                // Size of rectangle part
                k_hat = max(R-Q-i,0);
                cnt  += q_hat*(q_hat+1)/2 + k_hat*Q;
            }

            // Traverse to q column J
            q_hat = R-I;
            for (j = 0; j < J; ++j)
            {
                cnt += q_hat;
                q_hat--;
            }

            // Traverse up stacks to K
            cnt += K;

            return cnt;
        }

        void StdTetExp::v_MultiplyByStdQuadratureMetric(
            const Array<OneD, const NekDouble>& inarray,
                  Array<OneD,       NekDouble>& outarray)
        {
            int i, j;

            int  nquad0 = m_base[0]->GetNumPoints();
            int  nquad1 = m_base[1]->GetNumPoints();
            int  nquad2 = m_base[2]->GetNumPoints();

            const Array<OneD, const NekDouble>& w0 = m_base[0]->GetW();
            const Array<OneD, const NekDouble>& w1 = m_base[1]->GetW();
            const Array<OneD, const NekDouble>& w2 = m_base[2]->GetW();

            const Array<OneD, const NekDouble>& z1 = m_base[1]->GetZ();
            const Array<OneD, const NekDouble>& z2 = m_base[2]->GetZ();

            // multiply by integration constants
            for(i = 0; i < nquad1*nquad2; ++i)
            {
                Vmath::Vmul(nquad0,(NekDouble*)&inarray[0]+i*nquad0,1,
                            w0.get(),1, &outarray[0]+i*nquad0,1);
            }

            switch(m_base[1]->GetPointsType())
            {
                // (1,0) Jacobi Inner product.
                case LibUtilities::eGaussRadauMAlpha1Beta0:
                    for(j = 0; j < nquad2; ++j)
                    {
                        for(i = 0; i < nquad1; ++i)
                        {
                            Blas::Dscal(nquad0,0.5*w1[i], &outarray[0]+i*nquad0+
                                        j*nquad0*nquad1,1);
                        }
                    }
                    break;

                default:
                    for(j = 0; j < nquad2; ++j)
                    {
                        for(i = 0; i < nquad1; ++i)
                        {
                            Blas::Dscal(nquad0,
                                        0.5*(1-z1[i])*w1[i],
                                        &outarray[0]+i*nquad0 + j*nquad0*nquad1,
                                        1 );
                        }
                    }
                    break;
            }

            switch(m_base[2]->GetPointsType())
            {
                // (2,0) Jacobi inner product.
            case LibUtilities::eGaussRadauMAlpha2Beta0:
                for(i = 0; i < nquad2; ++i)
                {
                    Blas::Dscal(nquad0*nquad1, 0.25*w2[i],
                                &outarray[0]+i*nquad0*nquad1, 1);
                }
                break;
                // (1,0) Jacobi inner product.
            case LibUtilities::eGaussRadauMAlpha1Beta0:
                for(i = 0; i < nquad2; ++i)
                {
                    Blas::Dscal(nquad0*nquad1, 0.25*(1-z2[i])*w2[i],
                                &outarray[0]+i*nquad0*nquad1, 1);
                }
                break;
            default:
                for(i = 0; i < nquad2; ++i)
                {
                    Blas::Dscal(nquad0*nquad1,0.25*(1-z2[i])*(1-z2[i])*w2[i],
                                &outarray[0]+i*nquad0*nquad1,1);
                }
                break;
            }
        }

        void StdTetExp::v_SVVLaplacianFilter(Array<OneD, NekDouble> &array,
                                             const StdMatrixKey &mkey)
        {
            //To do : 1) add a test to ensure 0 \leq SvvCutoff \leq 1.
            //        2) check if the transfer function needs an analytical
            //           Fourier transform.
            //        3) if it doesn't : find a transfer function that renders
            //           the if( cutoff_a ...) useless to reduce computational
            //           cost.
            //        4) add SVVDiffCoef to both models!!

            int qa = m_base[0]->GetNumPoints();
            int qb = m_base[1]->GetNumPoints();
            int qc = m_base[2]->GetNumPoints();
            int nmodes_a = m_base[0]->GetNumModes();
            int nmodes_b = m_base[1]->GetNumModes();
            int nmodes_c = m_base[2]->GetNumModes();

            // Declare orthogonal basis.
            LibUtilities::PointsKey pa(qa,m_base[0]->GetPointsType());
            LibUtilities::PointsKey pb(qb,m_base[1]->GetPointsType());
            LibUtilities::PointsKey pc(qc,m_base[2]->GetPointsType());

            LibUtilities::BasisKey Ba(LibUtilities::eOrtho_A,nmodes_a,pa);
            LibUtilities::BasisKey Bb(LibUtilities::eOrtho_B,nmodes_b,pb);
            LibUtilities::BasisKey Bc(LibUtilities::eOrtho_C,nmodes_c,pc);

            StdTetExp OrthoExp(Ba,Bb,Bc);


            Array<OneD, NekDouble> orthocoeffs(OrthoExp.GetNcoeffs());
            int i,j,k,cnt = 0;

            //SVV filter paramaters (how much added diffusion relative to physical one
            // and fraction of modes from which you start applying this added diffusion)
            //
            NekDouble  SvvDiffCoeff = mkey.GetConstFactor(StdRegions::eFactorSVVDiffCoeff);
            NekDouble  SVVCutOff = mkey.GetConstFactor(StdRegions::eFactorSVVCutoffRatio);


            //Defining the cut of mode
            int cutoff_a = (int) (SVVCutOff*nmodes_a);
            int cutoff_b = (int) (SVVCutOff*nmodes_b);
            int cutoff_c = (int) (SVVCutOff*nmodes_c);
            int nmodes = min(min(nmodes_a,nmodes_b),nmodes_c);
            NekDouble cutoff = min(min(cutoff_a,cutoff_b),cutoff_c);
            NekDouble epsilon = 1;

            // project onto physical space.
            OrthoExp.FwdTrans(array,orthocoeffs);

            //------"New" Version August 22nd '13--------------------
            for(i = 0; i < nmodes_a; ++i)
            {
                for(j = 0; j < nmodes_b-i; ++j)
                {
                    for(k = 0; k < nmodes_c-i-j; ++k)
                    {
                        if(i + j + k >= cutoff)
                        {
                            orthocoeffs[cnt] *= ((1.0+SvvDiffCoeff)*exp(-(i+j+k-nmodes)*(i+j+k-nmodes)/((NekDouble)((i+j+k-cutoff+epsilon)*(i+j+k-cutoff+epsilon)))));
                        }
                        cnt++;
                    }
                }
            }
            // backward transform to physical space
            OrthoExp.BwdTrans(orthocoeffs,array);
        }


        void StdTetExp::v_ReduceOrderCoeffs(
            int                                 numMin,
            const Array<OneD, const NekDouble> &inarray,
                  Array<OneD,       NekDouble> &outarray)
        {
            int nquad0   = m_base[0]->GetNumPoints();
            int nquad1   = m_base[1]->GetNumPoints();
            int nquad2   = m_base[2]->GetNumPoints();
            int nqtot    = nquad0 * nquad1 * nquad2;
            int nmodes0  = m_base[0]->GetNumModes();
            int nmodes1  = m_base[1]->GetNumModes();
            int nmodes2  = m_base[2]->GetNumModes();
            int numMax   = nmodes0;

            Array<OneD, NekDouble> coeff     (m_ncoeffs);
            Array<OneD, NekDouble> coeff_tmp1(m_ncoeffs, 0.0);
            Array<OneD, NekDouble> coeff_tmp2(m_ncoeffs, 0.0);
            Array<OneD, NekDouble> phys_tmp  (nqtot,     0.0);
            Array<OneD, NekDouble> tmp, tmp2, tmp3, tmp4;

            Vmath::Vcopy(m_ncoeffs,inarray,1,coeff_tmp2,1);

            const LibUtilities::PointsKey Pkey0 = m_base[0]->GetPointsKey();
            const LibUtilities::PointsKey Pkey1 = m_base[1]->GetPointsKey();
            const LibUtilities::PointsKey Pkey2 = m_base[2]->GetPointsKey();

            LibUtilities::BasisKey bortho0(LibUtilities::eOrtho_A,
                                           nmodes0, Pkey0);
            LibUtilities::BasisKey bortho1(LibUtilities::eOrtho_B,
                                           nmodes1, Pkey1);
            LibUtilities::BasisKey bortho2(LibUtilities::eOrtho_C,
                                           nmodes2, Pkey2);

            Vmath::Zero(m_ncoeffs, coeff_tmp2, 1);

            StdRegions::StdTetExpSharedPtr OrthoTetExp;
            OrthoTetExp = MemoryManager<StdRegions::StdTetExp>
                ::AllocateSharedPtr(bortho0, bortho1, bortho2);

            BwdTrans(inarray,phys_tmp);
            OrthoTetExp->FwdTrans(phys_tmp, coeff);

            Vmath::Zero(m_ncoeffs,outarray,1);

            // filtering
            int cnt = 0;
            for (int u = 0; u < numMin; ++u)
            {
                for (int i = 0; i < numMin-u; ++i)
                {
                    Vmath::Vcopy(numMin - u - i, tmp  = coeff      + cnt, 1,
                                                 tmp2 = coeff_tmp1 + cnt, 1);
                    cnt += numMax - u - i;
                }
                for (int i = numMin; i < numMax-u; ++i)
                {
                    cnt += numMax - u - i;
                }
            }

            OrthoTetExp->BwdTrans(coeff_tmp1,phys_tmp);
            FwdTrans(phys_tmp, outarray);
        }


        void StdTetExp::v_GetSimplexEquiSpacedConnectivity(
            Array<OneD, int> &conn,
            bool              standard)
        {
            int np0 = m_base[0]->GetNumPoints();
            int np1 = m_base[1]->GetNumPoints();
            int np2 = m_base[2]->GetNumPoints();
            int np = max(np0,max(np1,np2));


            conn = Array<OneD, int>(4*(np-1)*(np-1)*(np-1));

            int row   = 0;
            int rowp1 = 0;
            int plane = 0;
            int row1   = 0;
            int row1p1 = 0;
            int planep1= 0;
            int cnt = 0;
            for(int i = 0; i < np-1; ++i)
            {
                planep1 += (np-i)*(np-i+1)/2;
                row    = 0; // current plane row offset
                rowp1  = 0; // current plane row plus one offset
                row1   = 0; // next plane row offset
                row1p1 = 0; // nex plane row plus one offset
                for(int j = 0; j < np-i-1; ++j)
                {
                    rowp1 += np-i-j;
                    row1p1 += np-i-j-1;
                    for(int k = 0; k < np-i-j-2; ++k)
                    {
                        conn[cnt++] = plane   + row   +k+1;
                        conn[cnt++] = plane   + row   +k;
                        conn[cnt++] = plane   + rowp1 +k;
                        conn[cnt++] = planep1 + row1  +k;

                        conn[cnt++] = plane   + row   +k+1;
                        conn[cnt++] = plane   + rowp1 +k+1;
                        conn[cnt++] = planep1 + row1  +k+1;
                        conn[cnt++] = planep1 + row1  +k;

                        conn[cnt++] = plane   + rowp1 +k+1;
                        conn[cnt++] = plane   + row   +k+1;
                        conn[cnt++] = plane   + rowp1 +k;
                        conn[cnt++] = planep1 + row1  +k;

                        conn[cnt++] = planep1 + row1  +k;
                        conn[cnt++] = planep1 + row1p1+k;
                        conn[cnt++] = plane   + rowp1 +k;
                        conn[cnt++] = plane   + rowp1 +k+1;

                        conn[cnt++] = planep1 + row1  +k;
                        conn[cnt++] = planep1 + row1p1+k;
                        conn[cnt++] = planep1 + row1  +k+1;
                        conn[cnt++] = plane   + rowp1 +k+1;

                        if(k < np-i-j-3)
                        {
                            conn[cnt++] = plane   + rowp1  +k+1;
                            conn[cnt++] = planep1 + row1p1 +k+1;
                            conn[cnt++] = planep1 + row1   +k+1;
                            conn[cnt++] = planep1 + row1p1 +k;
                        }
                    }

                    conn[cnt++] = plane   + row   + np-i-j-1;
                    conn[cnt++] = plane   + row   + np-i-j-2;
                    conn[cnt++] = plane   + rowp1 + np-i-j-2;
                    conn[cnt++] = planep1 + row1  + np-i-j-2;

                    row  += np-i-j;
                    row1 += np-i-j-1;
                }
                plane += (np-i)*(np-i+1)/2;
            }
        }

    }//end namespace
}//end namespace<|MERGE_RESOLUTION|>--- conflicted
+++ resolved
@@ -198,13 +198,7 @@
                             Vmath::Smul(Q0,(1.0+eta_1[j])/2.0,dEta1,1,dEta1,1);
                         }
                     }
-<<<<<<< HEAD
-                    
                     // calculate out_dxi2 =
-=======
-
-                    // calculate out_dxi1 =
->>>>>>> aca0fa2f
                     // 2.0(1+eta_0)/((1-eta_1)(1-eta_2)) Out_dEta0 +
                     // (1 + eta_1)/(1 -eta_2)*out_dEta1 + out_dEta2
                     Vmath::Vadd(Qtot,out_dEta0,1,out_dEta1,1,out_dxi2,1);
