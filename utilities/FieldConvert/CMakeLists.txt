<<<<<<< HEAD
=======
SET(FieldConvertHeaders
    Module.h
    Field.hpp
    InputModules/InputDat.h
    InputModules/InputFld.h
    InputModules/InputXml.h
    InputModules/InputPts.h
    OutputModules/OutputInfo.h
    OutputModules/OutputTecplot.h
    OutputModules/OutputVtk.h
    OutputModules/OutputFld.h
    OutputModules/OutputStdOut.h
    OutputModules/OutputPts.h
    OutputModules/OutputXml.h
    ProcessModules/ProcessAddFld.h
    ProcessModules/ProcessBoundaryExtract.h
    ProcessModules/ProcessCombineAvg.h
    ProcessModules/ProcessConcatenateFld.h
    ProcessModules/ProcessDeform.h
    ProcessModules/ProcessDisplacement.h
    ProcessModules/ProcessEquiSpacedOutput.h
    ProcessModules/ProcessGrad.h
    ProcessModules/ProcessHomogeneousPlane.h
    ProcessModules/ProcessInnerProduct.h
    ProcessModules/ProcessInterpField.h
    ProcessModules/ProcessInterpPoints.h
    ProcessModules/ProcessInterpPointDataToFld.h
    ProcessModules/ProcessIsoContour.h
    ProcessModules/ProcessJacobianEnergy.h
    ProcessModules/ProcessMapping.h
    ProcessModules/ProcessNumModes.h
    ProcessModules/ProcessMeanMode.h
    ProcessModules/ProcessPointDataToFld.h
    ProcessModules/ProcessPrintFldNorms.h
    ProcessModules/ProcessScaleInFld.h
    ProcessModules/ProcessSurfDistance.h
    ProcessModules/ProcessVorticity.h
    ProcessModules/ProcessScalGrad.h
    ProcessModules/ProcessMultiShear.h
    ProcessModules/ProcessWSS.h
    ProcessModules/ProcessC0Projection.h
    ProcessModules/ProcessQCriterion.h
    ProcessModules/ProcessQualityMetric.h
)

>>>>>>> e73317fd
SET(FieldConvertSources
    Module.cpp
    FieldConvert.cpp
    InputModules/InputDat.cpp
    InputModules/InputFld.cpp
    InputModules/InputXml.cpp
    InputModules/InputPts.cpp
    OutputModules/OutputInfo.cpp
    OutputModules/OutputTecplot.cpp
    OutputModules/OutputVtk.cpp
    OutputModules/OutputFld.cpp
    OutputModules/OutputStdOut.cpp
    OutputModules/OutputPts.cpp
    OutputModules/OutputXml.cpp
    ProcessModules/ProcessAddFld.cpp
    ProcessModules/ProcessBoundaryExtract.cpp
    ProcessModules/ProcessCombineAvg.cpp
    ProcessModules/ProcessConcatenateFld.cpp
    ProcessModules/ProcessDeform.cpp
    ProcessModules/ProcessDisplacement.cpp
    ProcessModules/ProcessEquiSpacedOutput.cpp
    ProcessModules/ProcessGrad.cpp
    ProcessModules/ProcessHomogeneousPlane.cpp
    ProcessModules/ProcessInnerProduct.cpp
    ProcessModules/ProcessInterpField.cpp
    ProcessModules/ProcessInterpPoints.cpp
    ProcessModules/ProcessInterpPointDataToFld.cpp
    ProcessModules/ProcessIsoContour.cpp
    ProcessModules/ProcessJacobianEnergy.cpp
    ProcessModules/ProcessMapping.cpp
    ProcessModules/ProcessNumModes.cpp
    ProcessModules/ProcessMeanMode.cpp
    ProcessModules/ProcessPointDataToFld.cpp
    ProcessModules/ProcessPrintFldNorms.cpp
    ProcessModules/ProcessScaleInFld.cpp
    ProcessModules/ProcessVorticity.cpp
    ProcessModules/ProcessScalGrad.cpp
    ProcessModules/ProcessSurfDistance.cpp
    ProcessModules/ProcessMultiShear.cpp
    ProcessModules/ProcessWSS.cpp
    ProcessModules/ProcessC0Projection.cpp
    ProcessModules/ProcessQCriterion.cpp
    ProcessModules/ProcessQualityMetric.cpp
)

ADD_UTILITIES_EXECUTABLE(FieldConvert
    COMPONENT fieldconvert DEPENDS SolverUtils SOURCES ${FieldConvertSources})

#ADD_NEKTAR_TEST(chan3D_tec)  # This test is covered in bfs_tec
#ADD_NEKTAR_TEST(chan3D_vtu)  # This does not currently work -- hash metric 
#ADD_NEKTAR_TEST(chan3D_vort) # This is covered by bfs_vort
#ADD_NEKTAR_TEST(chan3D_pts)  # This does not currently work -- hash metric 

ADD_NEKTAR_TEST(chan3D_tec_n10)
ADD_NEKTAR_TEST(chan3D_interppointsplane)
ADD_NEKTAR_TEST(chan3D_interppointsbox)
ADD_NEKTAR_TEST(bfs_probe)
ADD_NEKTAR_TEST(bfs_tec)
ADD_NEKTAR_TEST(bfs_tec_rng)
ADD_NEKTAR_TEST(bfs_vort)
ADD_NEKTAR_TEST(bfs_vort_rng)
ADD_NEKTAR_TEST(pointdatatofld)
# ADD_NEKTAR_TEST(chan3D_pts)
ADD_NEKTAR_TEST(chan3DH1D_meanmode)
ADD_NEKTAR_TEST(chan3DH1D_plane)
ADD_NEKTAR_TEST(chan3D_probe)
ADD_NEKTAR_TEST(cube_prismhex)
ADD_NEKTAR_TEST(outflow_pointdatatofld)

# windows produces slightly differently formatted files which results in
# different hashes
#IF(WIN32)
#    ADD_NEKTAR_TEST(chan3D_probe_win)
#    ADD_NEKTAR_TEST(chan3D_equispacedoutput_win)
#    ADD_NEKTAR_TEST(chan3D_isocontour_win)
#ELSE(WIN32)
#ENDIF(WIN32)

ADD_NEKTAR_TEST(chan3D_equispacedoutput)
ADD_NEKTAR_TEST(chan3D_isocontour)

IF (NEKTAR_USE_MPI)
    ADD_NEKTAR_TEST(chan3D_tec_par)
    #ADD_NEKTAR_TEST(chan3D_vtu_par)
    ADD_NEKTAR_TEST(chan3D_interppointsplane_par)
    ADD_NEKTAR_TEST(chan3D_interppointsbox_par)
    ADD_NEKTAR_TEST(chan3D_vort_par)
ENDIF (NEKTAR_USE_MPI)<|MERGE_RESOLUTION|>--- conflicted
+++ resolved
@@ -1,51 +1,3 @@
-<<<<<<< HEAD
-=======
-SET(FieldConvertHeaders
-    Module.h
-    Field.hpp
-    InputModules/InputDat.h
-    InputModules/InputFld.h
-    InputModules/InputXml.h
-    InputModules/InputPts.h
-    OutputModules/OutputInfo.h
-    OutputModules/OutputTecplot.h
-    OutputModules/OutputVtk.h
-    OutputModules/OutputFld.h
-    OutputModules/OutputStdOut.h
-    OutputModules/OutputPts.h
-    OutputModules/OutputXml.h
-    ProcessModules/ProcessAddFld.h
-    ProcessModules/ProcessBoundaryExtract.h
-    ProcessModules/ProcessCombineAvg.h
-    ProcessModules/ProcessConcatenateFld.h
-    ProcessModules/ProcessDeform.h
-    ProcessModules/ProcessDisplacement.h
-    ProcessModules/ProcessEquiSpacedOutput.h
-    ProcessModules/ProcessGrad.h
-    ProcessModules/ProcessHomogeneousPlane.h
-    ProcessModules/ProcessInnerProduct.h
-    ProcessModules/ProcessInterpField.h
-    ProcessModules/ProcessInterpPoints.h
-    ProcessModules/ProcessInterpPointDataToFld.h
-    ProcessModules/ProcessIsoContour.h
-    ProcessModules/ProcessJacobianEnergy.h
-    ProcessModules/ProcessMapping.h
-    ProcessModules/ProcessNumModes.h
-    ProcessModules/ProcessMeanMode.h
-    ProcessModules/ProcessPointDataToFld.h
-    ProcessModules/ProcessPrintFldNorms.h
-    ProcessModules/ProcessScaleInFld.h
-    ProcessModules/ProcessSurfDistance.h
-    ProcessModules/ProcessVorticity.h
-    ProcessModules/ProcessScalGrad.h
-    ProcessModules/ProcessMultiShear.h
-    ProcessModules/ProcessWSS.h
-    ProcessModules/ProcessC0Projection.h
-    ProcessModules/ProcessQCriterion.h
-    ProcessModules/ProcessQualityMetric.h
-)
-
->>>>>>> e73317fd
 SET(FieldConvertSources
     Module.cpp
     FieldConvert.cpp
