///////////////////////////////////////////////////////////////////////////////
//
// File FilterAeroForces.cpp
//
// For more information, please see: http://www.nektar.info
//
// The MIT License
//
// Copyright (c) 2006 Division of Applied Mathematics, Brown University (USA),
// Department of Aeronautics, Imperial College London (UK), and Scientific
// Computing and Imaging Institute, University of Utah (USA).
//
// License for the specific language governing rights and limitations under
// Permission is hereby granted, free of charge, to any person obtaining a
// copy of this software and associated documentation files (the "Software"),
// to deal in the Software without restriction, including without limitation
// the rights to use, copy, modify, merge, publish, distribute, sublicense,
// and/or sell copies of the Software, and to permit persons to whom the
// Software is furnished to do so, subject to the following conditions:
//
// The above copyright notice and this permission notice shall be included
// in all copies or substantial portions of the Software.
//
// THE SOFTWARE IS PROVIDED "AS IS", WITHOUT WARRANTY OF ANY KIND, EXPRESS
// OR IMPLIED, INCLUDING BUT NOT LIMITED TO THE WARRANTIES OF MERCHANTABILITY,
// FITNESS FOR A PARTICULAR PURPOSE AND NONINFRINGEMENT. IN NO EVENT SHALL
// THE AUTHORS OR COPYRIGHT HOLDERS BE LIABLE FOR ANY CLAIM, DAMAGES OR OTHER
// LIABILITY, WHETHER IN AN ACTION OF CONTRACT, TORT OR OTHERWISE, ARISING
// FROM, OUT OF OR IN CONNECTION WITH THE SOFTWARE OR THE USE OR OTHER
// DEALINGS IN THE SOFTWARE.
//
// Description: Output values of aerodynamic forces during time-stepping.
//
///////////////////////////////////////////////////////////////////////////////

#include <LibUtilities/Memory/NekMemoryManager.hpp>
#include <iomanip>
#include <LocalRegions/Expansion1D.h>
#include <LocalRegions/Expansion2D.h>
#include <LocalRegions/Expansion3D.h>
#include <SolverUtils/Filters/FilterAeroForces.h>

namespace Nektar
{
    namespace SolverUtils
    {
        std::string FilterAeroForces::className = GetFilterFactory().RegisterCreatorFunction("AeroForces", FilterAeroForces::create);

        /**
         *
         */
        FilterAeroForces::FilterAeroForces(
            const LibUtilities::SessionReaderSharedPtr &pSession,
            const std::map<std::string, std::string> &pParams) :
            Filter(pSession)
        {
            if (pParams.find("OutputFile") == pParams.end())
            {
                m_outputFile = m_session->GetSessionName();
            }
            else
            {
                ASSERTL0(!(pParams.find("OutputFile")->second.empty()),
                         "Missing parameter 'OutputFile'.");
                m_outputFile = pParams.find("OutputFile")->second;
            }
            if (!(m_outputFile.length() >= 4
                  && m_outputFile.substr(m_outputFile.length() - 4) == ".fce"))
            {
                m_outputFile += ".fce";
            }

            if (pParams.find("OutputFrequency") == pParams.end())
            {
                m_outputFrequency = 1;
            }
            else
            {
                m_outputFrequency =
                    atoi(pParams.find("OutputFrequency")->second.c_str());
            }


            m_session->MatchSolverInfo("Homogeneous", "1D",
                                       m_isHomogeneous1D, false);

            if(m_isHomogeneous1D)
            {
                if (pParams.find("OutputPlane") == pParams.end())
                {
                    m_outputPlane = 0;
                }
                else
                {
                    m_outputPlane =
                        atoi(pParams.find("OutputPlane")->second.c_str());
                }
            }

            //specify the boundary to calculate the forces
            if (pParams.find("Boundary") == pParams.end())
            {
                ASSERTL0(false, "Missing parameter 'Boundary'.");
            }
            else
            {
                ASSERTL0(!(pParams.find("Boundary")->second.empty()),
                         "Missing parameter 'Boundary'.");
                m_BoundaryString = pParams.find("Boundary")->second;
            }
        }


        /**
         *
         */
        FilterAeroForces::~FilterAeroForces()
        {

        }


        /**
         *
         */
        void FilterAeroForces::v_Initialise(
            const Array<OneD, const MultiRegions::ExpListSharedPtr> &pFields,
            const NekDouble &time)
        {
            // Parse the boundary regions into a list.
            std::string::size_type FirstInd =
                                    m_BoundaryString.find_first_of('[') + 1;
            std::string::size_type LastInd =
                                    m_BoundaryString.find_last_of(']') - 1;

            ASSERTL0(FirstInd <= LastInd,
                    (std::string("Error reading boundary region definition:") +
                     m_BoundaryString).c_str());

            std::string IndString =
                    m_BoundaryString.substr(FirstInd, LastInd - FirstInd + 1);
            bool parseGood = ParseUtils::GenerateSeqVector(IndString.c_str(),
                                                       m_boundaryRegionsIdList);
            ASSERTL0(parseGood && !m_boundaryRegionsIdList.empty(),
                     (std::string("Unable to read boundary regions index "
                      "range for FilterAeroForces: ") + IndString).c_str());

            // determine what boundary regions need to be considered
            int cnt;
            unsigned int numBoundaryRegions =
                                pFields[0]->GetBndConditions().num_elements();
            m_boundaryRegionIsInList.insert(m_boundaryRegionIsInList.end(),
                                            numBoundaryRegions, 0);

            SpatialDomains::BoundaryConditions bcs(m_session,
                                                    pFields[0]->GetGraph());
            const SpatialDomains::BoundaryRegionCollection &bregions =
                                                    bcs.GetBoundaryRegions();
            SpatialDomains::BoundaryRegionCollection::const_iterator it;

            for (cnt = 0, it = bregions.begin(); it != bregions.end();
                    ++it, cnt++)
            {
                if ( std::find(m_boundaryRegionsIdList.begin(),
                               m_boundaryRegionsIdList.end(), it->first) !=
                        m_boundaryRegionsIdList.end() )
                {
                    m_boundaryRegionIsInList[cnt] = 1;
                }
            }

<<<<<<< HEAD
            // Fields are in physical space
            for (int i = 0; i < pFields.num_elements(); ++i)
            {
               // if (m_isHomogeneous1D)
			  //{
              //      pFields[i]->SetWaveSpace(false);
               // }
                pFields[i]->BwdTrans(pFields[i]->GetCoeffs(),
                                     pFields[i]->UpdatePhys());
                pFields[i]->SetPhysState(true);
                pFields[i]->PutPhysInToElmtExp();
            }

=======
>>>>>>> b2e53b07
            LibUtilities::CommSharedPtr vComm = pFields[0]->GetComm();

            if (vComm->GetRank() == 0)
            {
                // Open output stream
                m_outputStream.open(m_outputFile.c_str());
                m_outputStream << "# Time\t Fx (press)\t Fx (visc)\t Fx (tot)\t"
                    " Fy (press)\t Fy (visc)\t Fy (tot)\t" 
                    " Fz (press)\t Fz (visc)\t Fz (tot)\t";
                m_outputStream << endl;
            }

            v_Update(pFields, time);
        }


        /**
         *
         */
        void FilterAeroForces::v_Update(
            const Array<OneD, const MultiRegions::ExpListSharedPtr> &pFields,
            const NekDouble &time)
        {
            // Only output every m_outputFrequency.
            if ((m_index++) % m_outputFrequency)
            {
                return;
            }

            int n, cnt, elmtid, nq, offset, nt, boundary;
            nt = pFields[0]->GetNpoints();
            int dim = pFields.num_elements()-1;

            StdRegions::StdExpansionSharedPtr elmt;
            Array<OneD, int> BoundarytoElmtID;
            Array<OneD, int> BoundarytoTraceID;
            Array<OneD, MultiRegions::ExpListSharedPtr>  BndExp;

            Array<OneD, const NekDouble> P(nt);
            Array<OneD, const NekDouble> U(nt);
            Array<OneD, const NekDouble> V(nt);
            Array<OneD, const NekDouble> W(nt);

            Array<OneD, Array<OneD, NekDouble> > gradU(dim);
            Array<OneD, Array<OneD, NekDouble> > gradV(dim);
            Array<OneD, Array<OneD, NekDouble> > gradW(dim);

            Array<OneD, Array<OneD, NekDouble> > fgradU(dim);
            Array<OneD, Array<OneD, NekDouble> > fgradV(dim);
            Array<OneD, Array<OneD, NekDouble> > fgradW(dim);

            Array<OneD, NekDouble> values;
            LibUtilities::CommSharedPtr vComm = pFields[0]->GetComm();

            NekDouble Fx,Fy,Fz,Fxp,Fxv,Fyp,Fyv,Fzp,Fzv;

            Fxp = 0.0; // x-component of the force due to pressure difference
            Fxv = 0.0; // x-component of the force due to viscous stress
            Fx = 0.0;  // x-component of the force (total) Fx = Fxp + Fxv (Drag) 

            Fyp = 0.0; // y-component of the force due to pressure difference
            Fyv = 0.0; // y-component of the force due to viscous stress
            Fy = 0.0;  // y-component of the force (total) Fy = Fyp + Fyv (Lift)

            Fzp = 0.0; // z-component of the force due to pressure difference
            Fzv = 0.0; // z-component of the force due to viscous stress
            Fz = 0.0;  // z-component of the force (total) Fz = Fzp + Fzv (Side)

            NekDouble rho = (m_session->DefinesParameter("rho"))
                    ? (m_session->GetParameter("rho"))
                    : 1;
            NekDouble mu = rho*m_session->GetParameter("Kinvis");
            
            for(int i = 0; i < pFields.num_elements(); ++i)
            {
                pFields[i]->SetWaveSpace(false);
                pFields[i]->BwdTrans(pFields[i]->GetCoeffs(),
                                     pFields[i]->UpdatePhys());
                pFields[i]->SetPhysState(true);
                pFields[i]->PutPhysInToElmtExp();
            }

            // Homogeneous 1D case  Compute forces on all WALL boundaries
            // This only has to be done on the zero (mean) Fourier mode.
            if(m_isHomogeneous1D)
            {
                if(vComm->GetColumnComm()->GetRank() == 0)
                {
                    pFields[0]->GetPlane(0)->GetBoundaryToElmtMap(
                                         BoundarytoElmtID,BoundarytoTraceID);
                    BndExp = pFields[0]->GetPlane(0)->GetBndCondExpansions();
                    StdRegions::StdExpansion1DSharedPtr bc;

                    // loop over the types of boundary conditions
                    for(cnt = n = 0; n < BndExp.num_elements(); ++n)
                    {
                        if(m_boundaryRegionIsInList[n] == 1)
                        {
                            for(int i = 0; i <  BndExp[n]->GetExpSize(); 
                                    ++i, cnt++)
                            {
                                // find element of this expansion.
                                elmtid = BoundarytoElmtID[cnt];
                                elmt   = pFields[0]->GetPlane(0)->GetExp(elmtid);
                                nq     = elmt->GetTotPoints();
                                offset = pFields[0]->GetPlane(0)->GetPhys_Offset(elmtid);
                            
                                // Initialise local arrays for the velocity
                                // gradients size of total number of quadrature
                                // points for each element (hence local).
                                for(int j = 0; j < dim; ++j)
                                {
                                    gradU[j] = Array<OneD, NekDouble>(nq);
                                    gradV[j] = Array<OneD, NekDouble>(nq);
                                    gradW[j] = Array<OneD, NekDouble>(nq);
                                }

                                // identify boundary of element
                                boundary = BoundarytoTraceID[cnt];

                                // Extract  fields
                                U = pFields[0]->GetPlane(0)->GetPhys() + offset;
                                V = pFields[1]->GetPlane(0)->GetPhys() + offset;
                                P = pFields[3]->GetPlane(0)->GetPhys() + offset;

                                // compute the gradients
                                elmt->PhysDeriv(U,gradU[0],gradU[1]);
                                elmt->PhysDeriv(V,gradV[0],gradV[1]);

                                // Get face 1D expansion from element expansion
                                bc =  boost::dynamic_pointer_cast<LocalRegions
                                            ::Expansion1D> (BndExp[n]->GetExp(i));

                                // number of points on the boundary
                                int nbc = bc->GetTotPoints();

                                // several vectors for computing the forces
                                Array<OneD, NekDouble> Pb(nbc);

                                for(int j = 0; j < dim; ++j)
                                {
                                    fgradU[j] = Array<OneD, NekDouble>(nbc);
                                    fgradV[j] = Array<OneD, NekDouble>(nbc);
                                }

                                Array<OneD, NekDouble>  drag_t(nbc);
                                Array<OneD, NekDouble>  lift_t(nbc);
                                Array<OneD, NekDouble>  drag_p(nbc);
                                Array<OneD, NekDouble>  lift_p(nbc);
                                Array<OneD, NekDouble>  temp(nbc);
                                Array<OneD, NekDouble>  temp2(nbc);

                                // identify boundary of element .
                                boundary = BoundarytoTraceID[cnt];

                                // extraction of the pressure and wss on the
                                // boundary of the element
                                elmt->GetEdgePhysVals(boundary,bc,P,Pb);

                                for(int j = 0; j < dim; ++j)
                                {
                                    elmt->GetEdgePhysVals(boundary,bc,gradU[j],
                                                          fgradU[j]);
                                    elmt->GetEdgePhysVals(boundary,bc,gradV[j],
                                                          fgradV[j]);
                                }

                                //normals of the element
                                const Array<OneD, Array<OneD, NekDouble> > &normals
                                            = elmt->GetEdgeNormal(boundary);

                                //
                                // Compute viscous tractive forces on wall from
                                //
                                //  t_i  = - T_ij * n_j  (minus sign for force 
                                //                        exerted BY fluid ON wall),
                                //
                                // where
                                //
                                //  T_ij = viscous stress tensor (here in Cartesian
                                //         coords)
                                //                          dU_i    dU_j
                                //       = RHO * KINVIS * ( ----  + ---- ) .
                                //                          dx_j    dx_i

                                //a) DRAG TERMS
                                //-rho*kinvis*(2*du/dx*nx+(du/dy+dv/dx)*ny

                                Vmath::Vadd(nbc,fgradU[1],1,fgradV[0],1,drag_t,1);
                                Vmath::Vmul(nbc,drag_t,1,normals[1],1,drag_t,1);

                                Vmath::Smul(nbc,2.0,fgradU[0],1,fgradU[0],1);
                                Vmath::Vmul(nbc,fgradU[0],1,normals[0],1,temp2,1);
                                Vmath::Smul(nbc,0.5,fgradU[0],1,fgradU[0],1);

                                Vmath::Vadd(nbc,temp2,1,drag_t,1,drag_t,1);
                                Vmath::Smul(nbc,-mu,drag_t,1,drag_t,1);

                                //zero temporary storage vector
                                Vmath::Zero(nbc,temp,0);
                                Vmath::Zero(nbc,temp2,0);


                                //b) LIFT TERMS
                                //-rho*kinvis*(2*dv/dy*nx+(du/dy+dv/dx)*nx

                                Vmath::Vadd(nbc,fgradU[1],1,fgradV[0],1,lift_t,1);
                                Vmath::Vmul(nbc,lift_t,1,normals[0],1,lift_t,1);

                                Vmath::Smul(nbc,2.0,fgradV[1],1,fgradV[1],1);
                                Vmath::Vmul(nbc,fgradV[1],1,normals[1],1,temp2,1);
                                Vmath::Smul(nbc,-0.5,fgradV[1],1,fgradV[1],1);


                                Vmath::Vadd(nbc,temp2,1,lift_t,1,lift_t,1);
                                Vmath::Smul(nbc,-mu,lift_t,1,lift_t,1);

                                // Compute normal tractive forces on all WALL
                                // boundaries

                                Vmath::Vvtvp(nbc,Pb,1,normals[0],1,
                                                drag_p,1,drag_p, 1);
                                Vmath::Vvtvp(nbc,Pb,1,normals[1],1,
                                                lift_p,1,lift_p,1);

                                //integration over the boundary
                                Fxv += bc->Integral(drag_t);
                                Fyv += bc->Integral(lift_t);

                                Fxp += bc->Integral(drag_p);
                                Fyp += bc->Integral(lift_p);
                            }
                        }
                        else
                        {
                                cnt += BndExp[n]->GetExpSize();
                        }
                    }
                }
                
                for(int i = 0; i < pFields.num_elements(); ++i)
                {
                    pFields[i]->SetWaveSpace(true);
                    pFields[i]->BwdTrans(pFields[i]->GetCoeffs(),
                                         pFields[i]->UpdatePhys());
                    pFields[i]->SetPhysState(false);
                }
            }
            //3D WALL case
            else if(dim==3 && !m_isHomogeneous1D)
            {
                pFields[0]->GetBoundaryToElmtMap(BoundarytoElmtID,
                                                 BoundarytoTraceID);
                BndExp = pFields[0]->GetBndCondExpansions();
                LocalRegions::Expansion2DSharedPtr bc;

                // loop over the types of boundary conditions
                for(cnt = n = 0; n < BndExp.num_elements(); ++n)
                {
                    if(m_boundaryRegionIsInList[n] == 1)
                    {
                        for(int i = 0; i <  BndExp[n]->GetExpSize(); ++i, cnt++)
                        {
                            // find element of this expansion.
                            elmtid = BoundarytoElmtID[cnt];
                            elmt   = pFields[0]->GetExp(elmtid);
                            nq     = elmt->GetTotPoints();
                            offset = pFields[0]->GetPhys_Offset(elmtid);

                            // Initialise local arrays for the velocity
                            // gradients size of total number of quadrature
                            // points for each element (hence local).
                            for(int j = 0; j < dim; ++j)
                            {
                                gradU[j] = Array<OneD, NekDouble>(nq);
                                gradV[j] = Array<OneD, NekDouble>(nq);
                                gradW[j] = Array<OneD, NekDouble>(nq);
                            }

                            //identify boundary of element
                            boundary = BoundarytoTraceID[cnt];

                            //Extract  fields
                            U = pFields[0]->GetPhys() + offset;
                            V = pFields[1]->GetPhys() + offset;
                            W = pFields[2]->GetPhys() + offset;
                            P = pFields[3]->GetPhys() + offset;

                            //compute the gradients
                            elmt->PhysDeriv(U,gradU[0],gradU[1],gradU[2]);
                            elmt->PhysDeriv(V,gradV[0],gradV[1],gradV[2]);
                            elmt->PhysDeriv(W,gradW[0],gradW[1],gradW[2]);

                            // Get face 2D expansion from element expansion
                            bc =  boost::dynamic_pointer_cast<LocalRegions
                                        ::Expansion2D> (BndExp[n]->GetExp(i));

                            //number of points on the boundary
                            int nbc = bc->GetTotPoints();

                            //several vectors for computing the forces
                            Array<OneD, NekDouble> Pb(nbc);

                            for(int j = 0; j < dim; ++j)
                            {
                                fgradU[j] = Array<OneD, NekDouble>(nbc);
                                fgradV[j] = Array<OneD, NekDouble>(nbc);
                                fgradW[j] = Array<OneD, NekDouble>(nbc);

                            }

                            Array<OneD, NekDouble>  drag_t(nbc);
                            Array<OneD, NekDouble>  lift_t(nbc);
                            Array<OneD, NekDouble>  side_t(nbc);
                            Array<OneD, NekDouble>  drag_p(nbc);
                            Array<OneD, NekDouble>  lift_p(nbc);
                            Array<OneD, NekDouble>  side_p(nbc);
                            Array<OneD, NekDouble>  temp(nbc);
                            Array<OneD, NekDouble>  temp2(nbc);

                            // identify boundary of element .
                            boundary = BoundarytoTraceID[cnt];

                            // extraction of the pressure and wss on the
                            // boundary of the element
                            elmt->GetFacePhysVals(boundary,bc,P,Pb);

                            for(int j = 0; j < dim; ++j)
                            {
                                elmt->GetFacePhysVals(boundary,bc,gradU[j],
                                                      fgradU[j]);
                                elmt->GetFacePhysVals(boundary,bc,gradV[j],
                                                      fgradV[j]);
                                elmt->GetFacePhysVals(boundary,bc,gradW[j],
                                                      fgradW[j]);
                            }

                            // normals of the element
                            const Array<OneD, Array<OneD, NekDouble> > &normals
                                                = elmt->GetFaceNormal(boundary);

                            //
                            // Compute viscous tractive forces on wall from
                            //
                            //  t_i  = - T_ij * n_j  (minus sign for force
                            //                        exerted BY fluid ON wall),
                            //
                            // where
                            //
                            //  T_ij = viscous stress tensor (here in Cartesian
                            //         coords)
                            //                          dU_i    dU_j
                            //       = RHO * KINVIS * ( ----  + ---- ) .
                            //                          dx_j    dx_i

                            //a) DRAG TERMS
                            //-rho*kinvis*
                            //    (2*du/dx*nx+(du/dy+dv/dx)*ny+(du/dz+dw/dx)*nz)
                            Vmath::Vadd(nbc,fgradU[2],1,fgradW[0],1,temp,1);
                            Vmath::Neg(nbc,temp,1);
                            Vmath::Vmul(nbc,temp,1,normals[2],1,temp,1);
                            
                            Vmath::Vadd(nbc,fgradU[1],1,fgradV[0],1,drag_t,1);
                            Vmath::Neg(nbc,drag_t,1);
                            Vmath::Vmul(nbc,drag_t,1,normals[1],1,drag_t,1);
                            
                            Vmath::Smul(nbc,-2.0,fgradU[0],1,fgradU[0],1);
                            Vmath::Vmul(nbc,fgradU[0],1,normals[0],1,temp2,1);
                            Vmath::Smul(nbc,-0.5,fgradU[0],1,fgradU[0],1);
                            
                            Vmath::Vadd(nbc,temp,1,temp2,1,temp,1);
                            Vmath::Vadd(nbc,temp,1,drag_t,1,drag_t,1);
                            Vmath::Smul(nbc,mu,drag_t,1,drag_t,1);
                            
                            //zero temporary storage vector
                            Vmath::Zero(nbc,temp,0);
                            Vmath::Zero(nbc,temp2,0);
                            
                            
                            //b) LIFT TERMS
                            //-rho*kinvis*
                            //    (2*dv/dy*nx+(du/dy+dv/dx)*nx+(dv/dz+dw/dy)*nz)
                            Vmath::Vadd(nbc,fgradV[2],1,fgradW[1],1,temp,1);
                            Vmath::Neg(nbc,temp,1);
                            Vmath::Vmul(nbc,temp,1,normals[2],1,temp,1);
                            
                            Vmath::Vadd(nbc,fgradU[1],1,fgradV[0],1,lift_t,1);
                            Vmath::Neg(nbc,lift_t,1);
                            Vmath::Vmul(nbc,lift_t,1,normals[0],1,lift_t,1);
                            
                            Vmath::Smul(nbc,-2.0,fgradV[1],1,fgradV[1],1);
                            Vmath::Vmul(nbc,fgradV[1],1,normals[1],1,temp2,1);
                            Vmath::Smul(nbc,-0.5,fgradV[1],1,fgradV[1],1);
                            
                            Vmath::Vadd(nbc,temp,1,temp2,1,temp,1);
                            Vmath::Vadd(nbc,temp,1,lift_t,1,lift_t,1);
                            Vmath::Smul(nbc,mu,lift_t,1,lift_t,1);
                            
                            //zero temporary storage vector
                            Vmath::Zero(nbc,temp,0);
                            Vmath::Zero(nbc,temp2,0);
                            
                            //b) SIDE TERMS
                            //-rho*kinvis*
                            //    (2*dv/dy*nx+(du/dy+dv/dx)*nx+(dv/dz+dw/dy)*nz)
                            Vmath::Vadd(nbc,fgradV[2],1,fgradW[1],1,temp,1);
                            Vmath::Neg(nbc,temp,1);
                            Vmath::Vmul(nbc,temp,1,normals[1],1,temp,1);
                            
                            Vmath::Vadd(nbc,fgradU[2],1,fgradW[0],1,side_t,1);
                            Vmath::Neg(nbc,side_t,1);
                            Vmath::Vmul(nbc,side_t,1,normals[0],1,side_t,1);
                            
                            Vmath::Smul(nbc,-2.0,fgradW[2],1,fgradW[2],1);
                            Vmath::Vmul(nbc,fgradW[2],1,normals[2],1,temp2,1);
                            Vmath::Smul(nbc,-0.5,fgradW[2],1,fgradW[2],1);
                            
                            Vmath::Vadd(nbc,temp,1,temp2,1,temp,1);
                            Vmath::Vadd(nbc,temp,1,side_t,1,side_t,1);
                            Vmath::Smul(nbc,mu,side_t,1,side_t,1);


                            // Compute normal tractive forces on all WALL
                            // boundaries
                            Vmath::Vvtvp(nbc,Pb,1,normals[0],1,
                                             drag_p,1,drag_p,1);
                            Vmath::Vvtvp(nbc,Pb,1,normals[1],1,
                                             lift_p,1,lift_p,1);
                            Vmath::Vvtvp(nbc,Pb,1,normals[2],1,
                                         side_p,1,side_p,1);

                            //integration over the boundary
                            Fxv += bc->Expansion::Integral(drag_t);
                            Fyv += bc->Expansion::Integral(lift_t);
                            Fzv += bc->Expansion::Integral(side_t);

                            Fxp += bc->Expansion::Integral(drag_p);
                            Fyp += bc->Expansion::Integral(lift_p);
                            Fzp += bc->Expansion::Integral(side_p);
                        }
                    }
                    else
                    {
                        cnt += BndExp[n]->GetExpSize();
                    }
                }
            }
            //2D WALL Condition
            else
            {
                pFields[0]->GetBoundaryToElmtMap(BoundarytoElmtID,
                                                 BoundarytoTraceID);
                BndExp = pFields[0]->GetBndCondExpansions();
                StdRegions::StdExpansion1DSharedPtr bc;

                // loop over the types of boundary conditions
                for(cnt = n = 0; n < BndExp.num_elements(); ++n)
                {
                    if(m_boundaryRegionIsInList[n] == 1)
                    {
                        for(int i = 0; i <  BndExp[n]->GetExpSize(); ++i, cnt++)
                        {

                            elmtid = BoundarytoElmtID[cnt];
                            elmt   = pFields[0]->GetExp(elmtid);
                            nq     = elmt->GetTotPoints();
                            offset = pFields[0]->GetPhys_Offset(elmtid);

                            for(int j = 0; j < dim; ++j)
                            {
                                gradU[j] = Array<OneD, NekDouble>(nq);
                                gradV[j] = Array<OneD, NekDouble>(nq);
                            }

                            boundary = BoundarytoTraceID[cnt];

                            U = pFields[0]->GetPhys() + offset;
                            V = pFields[1]->GetPhys() + offset;
                            P = pFields[2]->GetPhys() + offset;

                            elmt->PhysDeriv(U,gradU[0],gradU[1]);
                            elmt->PhysDeriv(V,gradV[0],gradV[1]);

                            bc =  boost::dynamic_pointer_cast<LocalRegions
                                ::Expansion1D> (BndExp[n]->GetExp(i));

                            int nbc = bc->GetTotPoints();
                            Array<OneD, NekDouble> Pb(nbc);

                            Array<OneD, NekDouble>  drag_t(nbc);
                            Array<OneD, NekDouble>  lift_t(nbc);
                            Array<OneD, NekDouble>  drag_p(nbc);
                            Array<OneD, NekDouble>  lift_p(nbc);
                            Array<OneD, NekDouble>  temp(nbc);

                            boundary = BoundarytoTraceID[cnt];

                            elmt->GetEdgePhysVals(boundary,bc,P,Pb);

                            for(int j = 0; j < dim; ++j)
                            {
                                fgradU[j] = Array<OneD, NekDouble>(nbc);
                                fgradV[j] = Array<OneD, NekDouble>(nbc);

                            }

                            for(int j = 0; j < dim; ++j)
                            {
                                elmt->GetEdgePhysVals(boundary,bc,gradU[j],
                                                      fgradU[j]);
                                elmt->GetEdgePhysVals(boundary,bc,gradV[j],
                                                      fgradV[j]);
                            }

                            const Array<OneD, Array<OneD, NekDouble> > &normals
                                                = elmt->GetEdgeNormal(boundary);

                            Vmath::Vadd(nbc,fgradU[1],1,fgradV[0],1,drag_t,1);
                            Vmath::Neg(nbc,drag_t,1);
                            Vmath::Vmul(nbc,drag_t,1,normals[1],1,drag_t,1);

                            Vmath::Smul(nbc,-2.0,fgradU[0],1,fgradU[0],1);
                            Vmath::Vmul(nbc,fgradU[0],1,normals[0],1,temp,1);
                            Vmath::Vadd(nbc,temp,1,drag_t,1,drag_t,1);
                            Vmath::Smul(nbc,mu,drag_t,1,drag_t,1);

                            Vmath::Vadd(nbc,fgradU[1],1,fgradV[0],1,lift_t,1);
                            Vmath::Neg(nbc,lift_t,1);
                            Vmath::Vmul(nbc,lift_t,1,normals[0],1,lift_t,1);
                            Vmath::Smul(nbc,-2.0,fgradV[1],1,fgradV[1],1);
                            Vmath::Vmul(nbc,fgradV[1],1,normals[1],1,temp,1);
                            Vmath::Vadd(nbc,temp,1,lift_t,1,lift_t,1);
                            Vmath::Smul(nbc,mu,lift_t,1,lift_t,1);

                            Vmath::Vvtvp(nbc,Pb,1,normals[0],1,
                                             drag_p,1,drag_p,1);
                            Vmath::Vvtvp(nbc,Pb,1,normals[1],1,
                                             lift_p,1,lift_p,1);

                            Fxp += bc->Integral(drag_p);
                            Fyp += bc->Integral(lift_p);

                            Fxv += bc->Integral(drag_t);
                            Fyp += bc->Integral(lift_t);
                        }
                    }
                    else
                    {
                        cnt += BndExp[n]->GetExpSize();
                    }

                }

            }

            vComm->AllReduce(Fxp, LibUtilities::ReduceSum);
            vComm->AllReduce(Fxv, LibUtilities::ReduceSum);
            Fx = Fxp + Fxv;
            
            vComm->AllReduce(Fyp, LibUtilities::ReduceSum);
            vComm->AllReduce(Fyv, LibUtilities::ReduceSum);
            Fy = Fyp + Fyv;
            
            vComm->AllReduce(Fzp, LibUtilities::ReduceSum);
            vComm->AllReduce(Fzv, LibUtilities::ReduceSum);
            Fz = Fzp + Fzv;
            

            if (vComm->GetRank() == 0)
            {
                m_outputStream.width(8);
                m_outputStream << setprecision(6) << time;

                m_outputStream.width(25);
                m_outputStream << setprecision(8) << Fxp;
                m_outputStream.width(25);
                m_outputStream << setprecision(8) << Fxv;
                m_outputStream.width(25);
                m_outputStream << setprecision(16) << Fx;

                m_outputStream.width(25);
                m_outputStream << setprecision(8) << Fyp;
                m_outputStream.width(25);
                m_outputStream << setprecision(8) << Fyv;
                m_outputStream.width(25);
                m_outputStream << setprecision(8) << Fy;

                m_outputStream.width(25);
                m_outputStream << setprecision(8) << Fzp;
                m_outputStream.width(25);
                m_outputStream << setprecision(8) << Fzv;
                m_outputStream.width(25);
                m_outputStream << setprecision(8) << Fz;

                m_outputStream << endl;
            }
        }


        /**
         *
         */
        void FilterAeroForces::v_Finalise(
            const Array<OneD, const MultiRegions::ExpListSharedPtr> &pFields, 
            const NekDouble &time)
        {
            if (pFields[0]->GetComm()->GetRank() == 0)
            {
                m_outputStream.close();
            }
        }


        /**
         *
         */
        bool FilterAeroForces::v_IsTimeDependent()
        {
            return true;
        }
    }
}<|MERGE_RESOLUTION|>--- conflicted
+++ resolved
@@ -169,22 +169,6 @@
                 }
             }
 
-<<<<<<< HEAD
-            // Fields are in physical space
-            for (int i = 0; i < pFields.num_elements(); ++i)
-            {
-               // if (m_isHomogeneous1D)
-			  //{
-              //      pFields[i]->SetWaveSpace(false);
-               // }
-                pFields[i]->BwdTrans(pFields[i]->GetCoeffs(),
-                                     pFields[i]->UpdatePhys());
-                pFields[i]->SetPhysState(true);
-                pFields[i]->PutPhysInToElmtExp();
-            }
-
-=======
->>>>>>> b2e53b07
             LibUtilities::CommSharedPtr vComm = pFields[0]->GetComm();
 
             if (vComm->GetRank() == 0)
