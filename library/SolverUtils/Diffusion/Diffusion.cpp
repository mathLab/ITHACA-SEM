--- conflicted
+++ resolved
@@ -63,7 +63,6 @@
             v_Diffuse(nConvectiveFields, fields, inarray, outarray, pFwd, pBwd);
         }
 
-<<<<<<< HEAD
         void Diffusion::Diffuse_coeff(
             const int nConvectiveFields,
             const Array<OneD, MultiRegions::ExpListSharedPtr> &fields,
@@ -153,16 +152,6 @@
             ASSERTL0(false," not defined");
         }
         
-        void Diffusion::v_physFieldDeriv(
-            const int                                                   nConvectiveFields,
-            const Array<OneD, MultiRegions::ExpListSharedPtr>           &fields,
-            const Array<OneD, Array<OneD, NekDouble> >                  &inarray,
-            const Array<OneD, Array<OneD, NekDouble> >                  &pFwd,
-            const Array<OneD, Array<OneD, NekDouble> >                  &pBwd,
-                  Array<OneD, Array<OneD, Array<OneD, NekDouble> > >    &qfield)
-        {
-            ASSERTL0(false," not defined");
-        }
         void Diffusion::v_AddVolumDerivJacToMat( 
             const int                                               nConvectiveFields,
             const Array<OneD, MultiRegions::ExpListSharedPtr>       &pFields,
@@ -189,8 +178,9 @@
         {
             ASSERTL0(false," not defined");
         }
-=======
-        void Diffusion::DiffuseCalculateDerivative(
+        
+        // No multiply(check if diffsionVolume difined)
+        void Diffusion::v_DiffuseCalculateDerivative(
             const int                                         nConvectiveFields,
             const Array<OneD, MultiRegions::ExpListSharedPtr> &fields,
             const Array<OneD, Array<OneD, NekDouble>>         &inarray,
@@ -198,70 +188,34 @@
             const Array<OneD, Array<OneD, NekDouble>>         &pFwd,
             const Array<OneD, Array<OneD, NekDouble>>         &pBwd)
         {
-            v_DiffuseCalculateDerivative(nConvectiveFields, fields, inarray,inarrayderivative,pFwd, pBwd);
-        }
-
-        // No multiply(check if diffsionVolume difined)
-        void Diffusion::v_DiffuseCalculateDerivative(
-            const int                                         nConvectiveFields,
-            const Array<OneD, MultiRegions::ExpListSharedPtr> &fields,
-            const Array<OneD, Array<OneD, NekDouble>>         &inarray,
-            Array<OneD,Array<OneD, Array<OneD, NekDouble> > > &inarrayderivative,
-            const Array<OneD, Array<OneD, NekDouble>>         &pFwd,
-            const Array<OneD, Array<OneD, NekDouble>>         &pBwd)
-        {
             ASSERTL0(false, "Not defined for function DiffuseVolumeFLux.");
-        }
-
-         void Diffusion::DiffuseVolumeFlux(
-            const int                                         nConvectiveFields,
-            const Array<OneD, MultiRegions::ExpListSharedPtr> &fields,
-            const Array<OneD, Array<OneD, NekDouble>>         &inarray,
-            Array<OneD,Array<OneD, Array<OneD, NekDouble> > > &inarrayderivative,
-            Array<OneD, Array<OneD, Array<OneD, NekDouble> > >&VolumeFlux)
-        {
-            v_DiffuseVolumeFlux(nConvectiveFields, fields, inarray,inarrayderivative,VolumeFlux);
         }
 
         // No multiply(check if diffsionVolume difined)
         void Diffusion::v_DiffuseVolumeFlux(
-            const int                                         nConvectiveFields,
-            const Array<OneD, MultiRegions::ExpListSharedPtr> &fields,
-            const Array<OneD, Array<OneD, NekDouble>>         &inarray,
-            Array<OneD,Array<OneD, Array<OneD, NekDouble> > > &inarrayderivative,
-            Array<OneD, Array<OneD, Array<OneD, NekDouble> > >&VolumeFlux)
+            const int                                           nConvectiveFields,
+            const Array<OneD, MultiRegions::ExpListSharedPtr>   &fields,
+            const Array<OneD, Array<OneD, NekDouble>>           &inarray,
+            Array<OneD,Array<OneD, Array<OneD, NekDouble> > >   &inarrayderivative,
+            Array<OneD, Array<OneD, Array<OneD, NekDouble> > >  &VolumeFlux,
+            Array< OneD, int >                                  &nonZeroIndex)       
         {
             ASSERTL0(false, "Not defined for function DiffuseVolumeFLux.");
-        }
-
-        void Diffusion::DiffuseTraceFlux(
-            const int                                         nConvectiveFields,
-            const Array<OneD, MultiRegions::ExpListSharedPtr> &fields,
-            const Array<OneD, Array<OneD, NekDouble>>         &inarray,
-            Array<OneD,Array<OneD, Array<OneD, NekDouble> > > &inarrayderivative,
-            Array<OneD, Array<OneD, Array<OneD, NekDouble> > >&VolumeFlux,
-                  Array<OneD, Array<OneD, NekDouble> >        &TraceFlux,
-            const Array<OneD, Array<OneD, NekDouble>>         &pFwd,
-            const Array<OneD, Array<OneD, NekDouble>>         &pBwd)
-        {
-            v_DiffuseTraceFlux(nConvectiveFields, fields, inarray,inarrayderivative,VolumeFlux,TraceFlux,pFwd, pBwd);
         }
 
         // No multiply(check if diffsionTraceFlux difined)
         void Diffusion::v_DiffuseTraceFlux(
-            const int                                         nConvectiveFields,
-            const Array<OneD, MultiRegions::ExpListSharedPtr> &fields,
-            const Array<OneD, Array<OneD, NekDouble>>         &inarray,
-            Array<OneD,Array<OneD, Array<OneD, NekDouble> > > &inarrayderivative,
-            Array<OneD, Array<OneD, Array<OneD, NekDouble> > >&VolumeFlux,
-            Array<OneD, Array<OneD, NekDouble> >              &TraceFlux,
-            const Array<OneD, Array<OneD, NekDouble>>         &pFwd,
-            const Array<OneD, Array<OneD, NekDouble>>         &pBwd)
+            const int                                           nConvectiveFields,
+            const Array<OneD, MultiRegions::ExpListSharedPtr>   &fields,
+            const Array<OneD, Array<OneD, NekDouble>>           &inarray,
+            Array<OneD,Array<OneD, Array<OneD, NekDouble> > >   &inarrayderivative,
+            Array<OneD, Array<OneD, Array<OneD, NekDouble> > >  &VolumeFlux,
+            Array<OneD, Array<OneD, NekDouble> >                &TraceFlux,
+            const Array<OneD, Array<OneD, NekDouble>>           &pFwd,
+            const Array<OneD, Array<OneD, NekDouble>>           &pBwd,
+            Array< OneD, int >                                  &nonZeroIndex)     
         {
             ASSERTL0(false, "Not defined function DiffuseTraceFLux.");
         }
-
-    
->>>>>>> 9070494d
     }
 }