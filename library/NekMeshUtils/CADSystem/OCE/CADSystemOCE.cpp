////////////////////////////////////////////////////////////////////////////////
//
//  File: CADSystem.cpp
//
//  For more information, please see: http://www.nektar.info/
//
//  The MIT License
//
//  Copyright (c) 2006 Division of Applied Mathematics, Brown University (USA),
//  Department of Aeronautics, Imperial College London (UK), and Scientific
//  Computing and Imaging Institute, University of Utah (USA).
//
//  License for the specific language governing rights and limitations under
//  Permission is hereby granted, free of charge, to any person obtaining a
//  copy of this software and associated documentation files (the "Software"),
//  to deal in the Software without restriction, including without limitation
//  the rights to use, copy, modify, merge, publish, distribute, sublicense,
//  and/or sell copies of the Software, and to permit persons to whom the
//  Software is furnished to do so, subject to the following conditions:
//
//  The above copyright notice and this permission notice shall be included
//  in all copies or substantial portions of the Software.
//
//  THE SOFTWARE IS PROVIDED "AS IS", WITHOUT WARRANTY OF ANY KIND, EXPRESS
//  OR IMPLIED, INCLUDING BUT NOT LIMITED TO THE WARRANTIES OF MERCHANTABILITY,
//  FITNESS FOR A PARTICULAR PURPOSE AND NONINFRINGEMENT. IN NO EVENT SHALL
//  THE AUTHORS OR COPYRIGHT HOLDERS BE LIABLE FOR ANY CLAIM, DAMAGES OR OTHER
//  LIABILITY, WHETHER IN AN ACTION OF CONTRACT, TORT OR OTHERWISE, ARISING
//  FROM, OUT OF OR IN CONNECTION WITH THE SOFTWARE OR THE USE OR OTHER
//  DEALINGS IN THE SOFTWARE.
//
//  Description: cad object methods.
//
////////////////////////////////////////////////////////////////////////////////
#include <LibUtilities/BasicUtils/ParseUtils.hpp>

#include <NekMeshUtils/CADSystem/OCE/CADSystemOCE.h>
#include <NekMeshUtils/CADSystem/OCE/CADVertOCE.h>
#include <NekMeshUtils/CADSystem/OCE/CADCurveOCE.h>
#include <NekMeshUtils/CADSystem/OCE/CADSurfOCE.h>
#include <NekMeshUtils/CADSystem/CADSurf.h>

using namespace std;

namespace Nektar
{
namespace NekMeshUtils
{

std::string CADSystemOCE::key = GetEngineFactory().RegisterCreatorFunction(
    "oce", CADSystemOCE::create, "Uses OCE as cad engine");

bool CADSystemOCE::LoadCAD()
{
    if (m_naca.size() == 0)
    {
        //not a naca profile behave normally
        // Takes step file and makes OpenCascade shape
        STEPControl_Reader reader;
        reader = STEPControl_Reader();
        reader.ReadFile(m_name.c_str());
        reader.NbRootsForTransfer();
        reader.TransferRoots();
        shape = reader.OneShape();
        if (shape.IsNull())
        {
            return false;
        }
    }
    else
    {
<<<<<<< HEAD
=======
        cout << m_name << " is not a STEP file, assuming it is "
             << "a 4 digit NACA code" << endl;
>>>>>>> 689f5dd8
        shape = BuildNACA(m_name);
    }

    // faces and verts can be extracted straight from shape
    TopTools_IndexedMapOfShape mapOfVerts, mapOfFaces;
    TopExp::MapShapes(shape, TopAbs_VERTEX, mapOfVerts);
    TopExp::MapShapes(shape, TopAbs_FACE, mapOfFaces);

    // edges need to be built from loops around faces to elimiate degen and
    // hanging edges
    TopTools_IndexedMapOfShape mapOfEdges;

    // build map of verticies
    for (int i = 1; i <= mapOfVerts.Extent(); i++)
    {
        TopoDS_Shape v = mapOfVerts.FindKey(i);
        AddVert(i, v);
    }

    // For each face of the geometry, get the local edges which bound it. If
    // they are valid (their type != 7), then add them to an edge map. This
    // filters out the dummy edges which OCC uses.
    for (int i = 1; i <= mapOfFaces.Extent(); i++)
    {
        TopoDS_Shape face = mapOfFaces.FindKey(i);

        TopTools_IndexedMapOfShape localEdges;
        TopExp::MapShapes(face, TopAbs_EDGE, localEdges);

        for (int j = 1; j <= localEdges.Extent(); j++)
        {
            TopoDS_Shape edge       = localEdges.FindKey(j);
            BRepAdaptor_Curve curve = BRepAdaptor_Curve(TopoDS::Edge(edge));
            if (curve.GetType() != 7)
            {
                if (!(mapOfEdges.Contains(edge)))
                {
                    mapOfEdges.Add(edge);
                }
            }
        }
    }

    // from id of curve to list of ids of surfs
    map<int, vector<int> > adjsurfmap;

    // Adds edges to our type and map
    for (int i = 1; i <= mapOfEdges.Extent(); i++)
    {
        TopoDS_Shape edge = mapOfEdges.FindKey(i);
        TopoDS_Vertex fv =
            TopExp::FirstVertex(TopoDS::Edge(edge), Standard_True);
        TopoDS_Vertex lv =
            TopExp::LastVertex(TopoDS::Edge(edge), Standard_True);

        if (edge.Orientation() == 0)
        {
            AddCurve(i, edge, mapOfVerts.FindIndex(fv),
                     mapOfVerts.FindIndex(lv));
        }
        else
        {
            AddCurve(i, edge, mapOfVerts.FindIndex(lv),
                     mapOfVerts.FindIndex(fv));
        }
    }

    // For each face, examine all the wires (i.e. bounding loops) and
    // investigates the loop. Using this information, connectivity is determined
    // and edges are associated with surfaces.
    for (int i = 1; i <= mapOfFaces.Extent(); i++)
    {
        TopoDS_Shape face = mapOfFaces.FindKey(i);

        TopTools_IndexedMapOfShape mapOfWires;
        TopExp::MapShapes(face, TopAbs_WIRE, mapOfWires);

        // this pice of code does an idiot check on the loops to make sure
        // they dont cross or touch
        if (mapOfWires.Extent() > 1)
        {
            TopoDS_Wire ow = BRepTools::OuterWire(TopoDS::Face(face));

            vector<TopoDS_Shape> wirefacecuts;
            vector<gp_Pnt> centersofcutfaces;

            for (int j = 1; j <= mapOfWires.Extent(); j++)
            {
                TopoDS_Shape wire = mapOfWires.FindKey(j);

                if (wire != ow)
                {
                    BRepBuilderAPI_MakeFace build(
                        BRep_Tool::Surface(TopoDS::Face(face)), 1e-7);
                    build.Add(TopoDS::Wire(wire));
                    TopoDS_Shape newface = build.Shape();
                    wirefacecuts.push_back(newface);
                    BRepAdaptor_Surface b =
                        BRepAdaptor_Surface(TopoDS::Face(newface));
                    NekDouble u, v;
                    u = (b.LastUParameter() - b.FirstUParameter()) / 2.0;
                    v = (b.LastVParameter() - b.FirstVParameter()) / 2.0;
                    centersofcutfaces.push_back(b.Value(u, v));
                }
            }
            for (int j = 0; j < wirefacecuts.size(); j++)
            {
                for (int k = 0; k < wirefacecuts.size(); k++)
                {
                    if (j == k)
                        continue;

                    /// TODO fix this test
                    BRepClass_FaceClassifier fc(TopoDS::Face(wirefacecuts[j]),
                                                centersofcutfaces[k], 1e-7);
                    // ASSERTL0(fc.State() == 1, "Internal face loops make this
                    // cad impossible to mesh");
                }
            }
        }

        vector<EdgeLoop> edgeloops;

        // now we acutally analyse the loops for cad building
        for (int j = 1; j <= mapOfWires.Extent(); j++)
        {
            EdgeLoop edgeloop;

            TopoDS_Shape wire = mapOfWires.FindKey(j);

            ShapeAnalysis_Wire wiretest(TopoDS::Wire(wire), TopoDS::Face(face),
                                        1E-6);

            // calculate the center of the wire
            GProp_GProps massProps;
            BRepGProp::SurfaceProperties(wire, massProps);
            gp_Pnt gPt = massProps.CentreOfMass();
            // alternative locuv methods
            ShapeAnalysis_Surface sas(BRep_Tool::Surface(TopoDS::Face(face)));
            sas.SetDomain(
                BRepAdaptor_Surface(TopoDS::Face(face)).FirstUParameter(),
                BRepAdaptor_Surface(TopoDS::Face(face)).LastUParameter(),
                BRepAdaptor_Surface(TopoDS::Face(face)).FirstVParameter(),
                BRepAdaptor_Surface(TopoDS::Face(face)).LastVParameter());
            gp_Pnt2d p2 = sas.ValueOfUV(gPt, 1e-7);
            Array<OneD, NekDouble> cen(2);
            cen[0]          = p2.X();
            cen[1]          = p2.Y();
            edgeloop.center = cen;

            BRepTools_WireExplorer exp;

            exp.Init(TopoDS::Wire(wire));

            while (exp.More())
            {
                TopoDS_Shape edge = exp.Current();

                if (mapOfEdges.Contains(edge))
                {
                    int e = mapOfEdges.FindIndex(edge);
                    edgeloop.edges.push_back(m_curves[e]);
                    edgeloop.edgeo.push_back(exp.Orientation());
                    adjsurfmap[e].push_back(i);
                }

                exp.Next();
            }

            edgeloops.push_back(edgeloop);
        }

        AddSurf(i, face, edgeloops);
    }

    // attempts to identify properties of the vertex on the degen edge
    for (int i = 1; i <= mapOfFaces.Extent(); i++)
    {
        TopoDS_Shape face = mapOfFaces.FindKey(i);

        TopTools_IndexedMapOfShape localEdges;
        TopExp::MapShapes(face, TopAbs_EDGE, localEdges);

        for (int j = 1; j <= localEdges.Extent(); j++)
        {
            TopoDS_Shape edge = localEdges.FindKey(j);
            if (BRep_Tool::Degenerated(TopoDS::Edge(edge)))
            {
                gp_Pnt2d p1, p2;

                BRep_Tool::UVPoints(TopoDS::Edge(edge), TopoDS::Face(face), p1,
                                    p2);

                m_verts[mapOfVerts.FindIndex(TopExp::FirstVertex(
                            TopoDS::Edge(edge), Standard_True))]
                    ->SetDegen(i, m_surfs[i], (p1.X() + p2.X()) / 2.0,
                               (p1.Y() + p2.Y()) / 2.0);
            }
        }
    }

    // This checks that all edges are bound by two surfaces, sanity check.
    for (map<int, vector<int> >::iterator it = adjsurfmap.begin();
         it != adjsurfmap.end(); it++)
    {
        if(!m_2d)
        {
            ASSERTL0(it->second.size() == 2, "no three curve surfaces");
        }

        vector<CADSurfSharedPtr> sfs;
        for (int i = 0; i < it->second.size(); i++)
        {
            sfs.push_back(m_surfs[it->second[i]]);
        }
        m_curves[it->first]->SetAdjSurf(sfs);
    }
    return true;
}

void CADSystemOCE::AddVert(int i, TopoDS_Shape in)
{
    CADVertSharedPtr newVert = GetCADVertFactory().CreateInstance(key);

    boost::static_pointer_cast<CADVertOCE>(newVert)->Initialise(i, in);

    m_verts[i] = newVert;
}

void CADSystemOCE::AddCurve(int i, TopoDS_Shape in, int fv, int lv)
{
    CADCurveSharedPtr newCurve = GetCADCurveFactory().CreateInstance(key);
    boost::static_pointer_cast<CADCurveOCE>(newCurve)->Initialise(i, in);

    vector<CADVertSharedPtr> vs;
    vs.push_back(m_verts[fv]);
    vs.push_back(m_verts[lv]);
    m_curves[i] = newCurve;
    m_curves[i]->SetVert(vs);
}

void CADSystemOCE::AddSurf(int i, TopoDS_Shape in, vector<EdgeLoop> ein)
{
    CADSurfSharedPtr newSurf = GetCADSurfFactory().CreateInstance(key);
    boost::static_pointer_cast<CADSurfOCE>(newSurf)->Initialise(i, in, ein);
    m_surfs[i] = newSurf;

    if (in.Orientation() == 0)
    {
        m_surfs[i]->SetReverseNomral();
    }

    int tote = 0;
    for (int i = 0; i < ein.size(); i++)
    {
        tote += ein[i].edges.size();
    }

    ASSERTL0(tote != 1, "cannot handle periodic curves");
}

Array<OneD, NekDouble> CADSystemOCE::GetBoundingBox()
{
    Array<OneD, NekDouble> bound(6);
    bound[0] = numeric_limits<double>::max(); // xmin
    bound[1] = numeric_limits<double>::min(); // xmax
    bound[2] = numeric_limits<double>::max(); // ymin
    bound[3] = numeric_limits<double>::min(); // ymax
    bound[4] = numeric_limits<double>::max(); // zmin
    bound[5] = numeric_limits<double>::min(); // zmax

    for (int i = 1; i <= m_curves.size(); i++)
    {
        CADCurveSharedPtr c         = GetCurve(i);
        Array<OneD, NekDouble> ends = c->GetMinMax();

        bound[0] = min(bound[0], min(ends[0], ends[3]));
        bound[1] = max(bound[1], max(ends[0], ends[3]));

        bound[2] = min(bound[2], min(ends[1], ends[4]));
        bound[3] = max(bound[3], max(ends[1], ends[4]));

        bound[4] = min(bound[4], min(ends[2], ends[5]));
        bound[5] = max(bound[5], max(ends[2], ends[5]));
    }

    return bound;
}

TopoDS_Shape CADSystemOCE::BuildNACA(string naca)
{
    ASSERTL0(naca.length() == 4, "not a 4 digit code");
    vector<NekDouble> data;
    ParseUtils::GenerateUnOrderedVector(m_naca.c_str(), data);
    ASSERTL0(data.size() == 5, "not a vaild domain");

    int n = boost::lexical_cast<int>(naca);
    NekDouble T = (n%100) / 100.0;
    n/=100;
    NekDouble P = (n%10)/10.0;
    n/=10;
    NekDouble M = (n%10)/100.0;

    int np = 25;

    Array<OneD, NekDouble> xc(np);
    NekDouble dtheta = M_PI/(np-1);
    for(int i = 0; i < np; i++)
    {
        xc[i] = (1.0 - cos(i*dtheta)) / 2.0;
    }

    Array<OneD, NekDouble> yc(np), dyc(np);
    for(int i = 0; i < np; i++)
    {
        if(xc[i] < P)
        {
            yc[i] = M / P / P * (2.0 * P * xc[i] - xc[i] * xc[i]);
            dyc[i] = 2.0 * M / P / P * (P - xc[i]);
        }
        else
        {
            yc[i]  = M / (1.0 - P) / (1.0 - P) * (
                         1.0 - 2.0 * P + 2.0 * P * xc[i] - xc[i] * xc[i]);
            dyc[i] = 2.0 * M / (1.0 - P) / (1.0 - P) * (P - xc[i]);
        }
    }

    Array<OneD, NekDouble> yt(np);
    for(int i = 0; i < np; i++)
    {
        yt[i] = T / 0.2 * ( 0.2969 * sqrt(xc[i])
                           -0.1260 * xc[i]
                           -0.3516 * xc[i] * xc[i]
                           +0.2843 * xc[i] * xc[i] * xc[i]
                           -0.1015 * xc[i] * xc[i] * xc[i] * xc[i]);
    }

    Array<OneD, NekDouble> x(2*np-1), y(2*np-1);
    int l = 0;
    for(int i = np-1; i >= 0; i--, l++)
    {
        NekDouble theta = atan(dyc[i]);

        x[l] = xc[i] - yt[i] * sin(theta);
        y[l] = yc[i] + yt[i] * cos(theta);

    }
    for(int i = 1; i < np; i++)
    {
        NekDouble theta = atan(dyc[i]);

        x[i+np-1] = xc[i] + yt[i] * sin(theta);
        y[i+np-1] = yc[i] - yt[i] * cos(theta);
    }

    TColgp_Array1OfPnt pointArray(0,2*np-2);

    for(int i = 0; i < 2*np-1; i++)
    {
        pointArray.SetValue(i,gp_Pnt(x[i]*1000.0,y[i]*1000.0,0.0));
    }

    GeomAPI_PointsToBSpline spline(pointArray);
    Handle(Geom_BSplineCurve) curve = spline.Curve();

    BRepBuilderAPI_MakeEdge areoEdgeBuilder(curve);
    TopoDS_Edge aeroEdge = areoEdgeBuilder.Edge();
    BRepBuilderAPI_MakeEdge aeroTEBuilder(
        gp_Pnt(x[0]*1000.0, y[0]*1000.0, 0.0),
        gp_Pnt(x[2*np-2]*1000.0, y[2*np-2]*1000.0, 0.0));
    TopoDS_Edge TeEdge = aeroTEBuilder.Edge();

    BRepBuilderAPI_MakeWire aeroWireBuilder(aeroEdge, TeEdge);
    TopoDS_Wire aeroWire = aeroWireBuilder.Wire();

<<<<<<< HEAD
    gp_Trsf transform;
    gp_Ax1 rotAx(gp_Pnt(500.0,0.0,0.0),gp_Dir(gp_Vec(0.0,0.0,-1.0)));
    transform.SetRotation(rotAx, data[4]/180.0*M_PI);
    TopLoc_Location mv(transform);
    aeroWire.Move(mv);

    BRepBuilderAPI_MakeEdge domInlBuilder(gp_Pnt(data[0]*1000.0,data[1]*1000.0,0.0),
                                          gp_Pnt(data[0]*1000.0,data[3]*1000.0,0.0));
    TopoDS_Edge inlEdge = domInlBuilder.Edge();

    BRepBuilderAPI_MakeEdge domTopBuilder(gp_Pnt(data[0]*1000.0,data[3]*1000.0,0.0),
                                          gp_Pnt(data[2]*1000.0,data[3]*1000.0,0.0));
    TopoDS_Edge topEdge = domTopBuilder.Edge();

    BRepBuilderAPI_MakeEdge domOutBuilder(gp_Pnt(data[2]*1000.0,data[3]*1000.0,0.0),
                                          gp_Pnt(data[2]*1000.0,data[1]*1000.0,0.0));
    TopoDS_Edge outEdge = domOutBuilder.Edge();
    BRepBuilderAPI_MakeEdge domBotBuilder(gp_Pnt(data[2]*1000.0,data[1]*1000.0,0.0),
                                          gp_Pnt(data[0]*1000.0,data[1]*1000.0,0.0));
=======
    BRepBuilderAPI_MakeEdge domInlBuilder(gp_Pnt(-2000.0,-2000.0,0.0),
                                          gp_Pnt(-2000.0,2000.0,0.0));
    TopoDS_Edge inlEdge = domInlBuilder.Edge();
    BRepBuilderAPI_MakeEdge domTopBuilder(gp_Pnt(-2000.0,2000.0,0.0),
                                          gp_Pnt(5000.0,2000.0,0.0));
    TopoDS_Edge topEdge = domTopBuilder.Edge();
    BRepBuilderAPI_MakeEdge domOutBuilder(gp_Pnt(5000.0,2000.0,0.0),
                                          gp_Pnt(5000.0,-2000.0,0.0));
    TopoDS_Edge outEdge = domOutBuilder.Edge();
    BRepBuilderAPI_MakeEdge domBotBuilder(gp_Pnt(5000.0,-2000.0,0.0),
                                          gp_Pnt(-2000.0,-2000.0,0.0));
>>>>>>> 689f5dd8
    TopoDS_Edge botEdge = domBotBuilder.Edge();

    BRepBuilderAPI_MakeWire domWireBuilder(inlEdge, topEdge, outEdge, botEdge);
    TopoDS_Wire domWire = domWireBuilder.Wire();

    BRepBuilderAPI_MakeFace face(domWire, true);
    face.Add(aeroWire);

    return face.Face();
}

}
}<|MERGE_RESOLUTION|>--- conflicted
+++ resolved
@@ -69,11 +69,6 @@
     }
     else
     {
-<<<<<<< HEAD
-=======
-        cout << m_name << " is not a STEP file, assuming it is "
-             << "a 4 digit NACA code" << endl;
->>>>>>> 689f5dd8
         shape = BuildNACA(m_name);
     }
 
@@ -450,7 +445,6 @@
     BRepBuilderAPI_MakeWire aeroWireBuilder(aeroEdge, TeEdge);
     TopoDS_Wire aeroWire = aeroWireBuilder.Wire();
 
-<<<<<<< HEAD
     gp_Trsf transform;
     gp_Ax1 rotAx(gp_Pnt(500.0,0.0,0.0),gp_Dir(gp_Vec(0.0,0.0,-1.0)));
     transform.SetRotation(rotAx, data[4]/180.0*M_PI);
@@ -468,21 +462,9 @@
     BRepBuilderAPI_MakeEdge domOutBuilder(gp_Pnt(data[2]*1000.0,data[3]*1000.0,0.0),
                                           gp_Pnt(data[2]*1000.0,data[1]*1000.0,0.0));
     TopoDS_Edge outEdge = domOutBuilder.Edge();
+
     BRepBuilderAPI_MakeEdge domBotBuilder(gp_Pnt(data[2]*1000.0,data[1]*1000.0,0.0),
                                           gp_Pnt(data[0]*1000.0,data[1]*1000.0,0.0));
-=======
-    BRepBuilderAPI_MakeEdge domInlBuilder(gp_Pnt(-2000.0,-2000.0,0.0),
-                                          gp_Pnt(-2000.0,2000.0,0.0));
-    TopoDS_Edge inlEdge = domInlBuilder.Edge();
-    BRepBuilderAPI_MakeEdge domTopBuilder(gp_Pnt(-2000.0,2000.0,0.0),
-                                          gp_Pnt(5000.0,2000.0,0.0));
-    TopoDS_Edge topEdge = domTopBuilder.Edge();
-    BRepBuilderAPI_MakeEdge domOutBuilder(gp_Pnt(5000.0,2000.0,0.0),
-                                          gp_Pnt(5000.0,-2000.0,0.0));
-    TopoDS_Edge outEdge = domOutBuilder.Edge();
-    BRepBuilderAPI_MakeEdge domBotBuilder(gp_Pnt(5000.0,-2000.0,0.0),
-                                          gp_Pnt(-2000.0,-2000.0,0.0));
->>>>>>> 689f5dd8
     TopoDS_Edge botEdge = domBotBuilder.Edge();
 
     BRepBuilderAPI_MakeWire domWireBuilder(inlEdge, topEdge, outEdge, botEdge);
