--- conflicted
+++ resolved
@@ -1,28 +1,25 @@
-SET(LibUtilitiesUnitTestSources
-    TestConsistentObjectAccess.cpp
-    TestRawType.cpp
-    TestInterpreter.cpp
-    TestSharedArray.cpp
-<<<<<<< HEAD
-    TestVmathSIMD.cpp
-=======
-    TestCheckedCast.cpp
-    TestRealComparison.cpp
->>>>>>> f6a50853
-    main.cpp
-    ../util.cpp
-)
-
-SET(UnitTestSources ${PrecompiledHeaderSources} main.cpp)
-
-SET(UnitTestHeaders
-	LibUtilitiesUnitTestsPrecompiledHeader.h
-	../util.h
-)
-
-ADD_DEFINITIONS(-DENABLE_NEKTAR_EXCEPTIONS)
-ADD_NEKTAR_EXECUTABLE(LibUtilitiesUnitTests
-    COMPONENT unit-test DEPENDS LibUtilities SOURCES ${LibUtilitiesUnitTestSources})
-ADD_TEST(NAME LibUtilitiesUnitTests COMMAND LibUtilitiesUnitTests --detect_memory_leaks=0)
-
-SUBDIRS(LinearAlgebra)
+SET(LibUtilitiesUnitTestSources
+    TestConsistentObjectAccess.cpp
+    TestRawType.cpp
+    TestInterpreter.cpp
+    TestSharedArray.cpp
+    TestCheckedCast.cpp
+    TestRealComparison.cpp
+    TestVmathSIMD.cpp
+    main.cpp
+    ../util.cpp
+)
+
+SET(UnitTestSources ${PrecompiledHeaderSources} main.cpp)
+
+SET(UnitTestHeaders
+	LibUtilitiesUnitTestsPrecompiledHeader.h
+	../util.h
+)
+
+ADD_DEFINITIONS(-DENABLE_NEKTAR_EXCEPTIONS)
+ADD_NEKTAR_EXECUTABLE(LibUtilitiesUnitTests
+    COMPONENT unit-test DEPENDS LibUtilities SOURCES ${LibUtilitiesUnitTestSources})
+ADD_TEST(NAME LibUtilitiesUnitTests COMMAND LibUtilitiesUnitTests --detect_memory_leaks=0)
+
+SUBDIRS(LinearAlgebra)