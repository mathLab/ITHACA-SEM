--- conflicted
+++ resolved
@@ -82,19 +82,7 @@
 
 void ProcessInterpField::Process(po::variables_map &vm)
 {
-<<<<<<< HEAD
-    if (m_f->m_verbose)
-    {
-        if (m_f->m_comm->TreatAsRankZero())
-        {
-            cout << "ProcessInterpField: Interpolating field..." << endl;
-        }
-    }
-
-    m_fromField = std::shared_ptr<Field>(new Field());
-=======
-    FieldSharedPtr fromField = boost::shared_ptr<Field>(new Field());
->>>>>>> 18e4c734
+    FieldSharedPtr fromField = std::shared_ptr<Field>(new Field());
 
     std::vector<std::string> files;
 
