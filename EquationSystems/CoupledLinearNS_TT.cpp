///////////////////////////////////////////////////////////////////////////////
//
// File CoupledLinearNS.cpp
//
// For more information, please see: http://www.nektar.info
//
// The MIT License
//
// Copyright (c) 2006 Division of Applied Mathematics, Brown University (USA),
// Department of Aeronautics, Imperial College London (UK), and Scientific
// Computing and Imaging Institute, University of Utah (USA).
//
// License for the specific language governing rights and limitations under
// Permission is hereby granted, free of charge, to any person obtaining a
// copy of this software and associated documentation files (the "Software"),
// to deal in the Software without restriction, including without limitation
// the rights to use, copy, modify, merge, publish, distribute, sublicense,
// and/or sell copies of the Software, and to permit persons to whom the
// Software is furnished to do so, subject to the following conditions:
//
// The above copyright notice and this permission notice shall be included
// in all copies or substantial portions of the Software.
//
// THE SOFTWARE IS PROVIDED "AS IS", WITHOUT WARRANTY OF ANY KIND, EXPRESS
// OR IMPLIED, INCLUDING BUT NOT LIMITED TO THE WARRANTIES OF MERCHANTABILITY,
// FITNESS FOR A PARTICULAR PURPOSE AND NONINFRINGEMENT. IN NO EVENT SHALL
// THE AUTHORS OR COPYRIGHT HOLDERS BE LIABLE FOR ANY CLAIM, DAMAGES OR OTHER
// LIABILITY, WHETHER IN AN ACTION OF CONTRACT, TORT OR OTHERWISE, ARISING
// FROM, OUT OF OR IN CONNECTION WITH THE SOFTWARE OR THE USE OR OTHER
// DEALINGS IN THE SOFTWARE.
//
// Description: Coupled  Solver for the Linearised Incompressible
// Navier Stokes equations
///////////////////////////////////////////////////////////////////////////////

#include <boost/algorithm/string.hpp>

#include <LibUtilities/TimeIntegration/TimeIntegrationWrapper.h>
#include "CoupledLinearNS_TT.h"
#include "CoupledLinearNS_trafoP.h"
#include <LibUtilities/BasicUtils/Timer.h>
#include <LocalRegions/MatrixKey.h>
#include <MultiRegions/GlobalLinSysDirectStaticCond.h>
#include "../Eigen/Dense"

using namespace std;

namespace Nektar
{

    string CoupledLinearNS_TT::className = SolverUtils::GetEquationSystemFactory().RegisterCreatorFunction("CoupledLinearisedNS_TT", CoupledLinearNS_TT::create);


    CoupledLinearNS_TT::CoupledLinearNS_TT(const LibUtilities::SessionReaderSharedPtr &pSession):
        UnsteadySystem(pSession),
        CoupledLinearNS(pSession),
        m_zeroMode(false)
    {



    }

    void CoupledLinearNS_TT::v_InitObject()
    {
        IncNavierStokes::v_InitObject();

        int  i;
        int  expdim = m_graph->GetMeshDimension();

        // Get Expansion list for orthogonal expansion at p-2
        const SpatialDomains::ExpansionMap &pressure_exp = GenPressureExp(m_graph->GetExpansions("u"));

        m_nConvectiveFields = m_fields.num_elements();
        if(boost::iequals(m_boundaryConditions->GetVariable(m_nConvectiveFields-1), "p"))
        {
            ASSERTL0(false,"Last field is defined as pressure but this is not suitable for this solver, please remove this field as it is implicitly defined");
        }
        // Decide how to declare explist for pressure. 
        if(expdim == 2)
        {
            int nz; 

            if(m_HomogeneousType == eHomogeneous1D)
            {
                ASSERTL0(m_fields.num_elements() > 2,"Expect to have three at least three components of velocity variables");
                LibUtilities::BasisKey Homo1DKey = m_fields[0]->GetHomogeneousBasis()->GetBasisKey();

                m_pressure = MemoryManager<MultiRegions::ExpList3DHomogeneous1D>::AllocateSharedPtr(m_session, Homo1DKey, m_LhomZ, m_useFFT,m_homogen_dealiasing, pressure_exp);

                ASSERTL1(m_npointsZ%2==0,"Non binary number of planes have been specified");
                nz = m_npointsZ/2;                

            }
            else
            {
                //m_pressure2 = MemoryManager<MultiRegions::ContField2D>::AllocateSharedPtr(m_session, pressure_exp);
                m_pressure = MemoryManager<MultiRegions::ExpList2D>::AllocateSharedPtr(m_session, pressure_exp);
                nz = 1;
            }

            Array<OneD, MultiRegions::ExpListSharedPtr> velocity(m_velocity.num_elements());
            for(i =0 ; i < m_velocity.num_elements(); ++i)
            {
                velocity[i] = m_fields[m_velocity[i]];
            }

            // Set up Array of mappings

            m_locToGloMap = Array<OneD, CoupledLocalToGlobalC0ContMapSharedPtr> (nz);
	//    AssemblyMapCGSharedPtr my_m_locToGloMap = MemoryManager<AssemblyMapCG>::AllocateSharedPtr(m_session);

            if(m_singleMode)
            {

                ASSERTL0(nz <=2 ,"For single mode calculation can only have  nz <= 2");
                if(m_session->DefinesSolverInfo("BetaZero"))
                {
                    m_zeroMode = true;
                }
                int nz_loc = 2;
                m_locToGloMap[0] = MemoryManager<CoupledLocalToGlobalC0ContMap>::AllocateSharedPtr(m_session,m_graph,m_boundaryConditions,velocity,m_pressure,nz_loc,m_zeroMode);
            }
            else 
            {
                // base mode
                int nz_loc = 1;
                m_locToGloMap[0] = MemoryManager<CoupledLocalToGlobalC0ContMap>::AllocateSharedPtr(m_session,m_graph,m_boundaryConditions,velocity,m_pressure,nz_loc);

                if(nz > 1)
                {
                    nz_loc = 2;
                    // Assume all higher modes have the same boundary conditions and re-use mapping
                    m_locToGloMap[1] = MemoryManager<CoupledLocalToGlobalC0ContMap>::AllocateSharedPtr(m_session,m_graph,m_boundaryConditions,velocity,m_pressure->GetPlane(2),nz_loc,false);
                    // Note high order modes cannot be singular
                    for(i = 2; i < nz; ++i)
                    {
                        m_locToGloMap[i] = m_locToGloMap[1];
                    }
                }
            }
        }
        else if (expdim == 3)
        {
            //m_pressure = MemoryManager<MultiRegions::ExpList3D>::AllocateSharedPtr(pressure_exp);
            ASSERTL0(false,"Setup mapping aray");
        }
        else
        {
            ASSERTL0(false,"Exp dimension not recognised");
        }

        // creation of the extrapolation object
        if(m_equationType == eUnsteadyNavierStokes)
        {
            std::string vExtrapolation = "Standard";

            if (m_session->DefinesSolverInfo("Extrapolation"))
            {
                vExtrapolation = m_session->GetSolverInfo("Extrapolation");
            }

            m_extrapolation = GetExtrapolateFactory().CreateInstance(
                vExtrapolation,
                m_session,
                m_fields,
                m_pressure,
                m_velocity,
                m_advObject);
        }


        int nel  = m_fields[0]->GetNumElmts();
//        int n_vel  = m_fields.num_elements();


/*	std::stringstream sstm_bwdtrans;
	sstm_bwdtrans << "bwdtrans.txt";
	std::string result_bwdtrans = sstm_bwdtrans.str();
//      std::ofstream myfile_bwdtrans (result_bwdtrans);
        std::ofstream myfile_bwdtrans ("bwdtrans.txt");
	if (myfile_bwdtrans.is_open())
	{
		for(int n = 0; n < nel; ++n)
		{
			int eid = n;
//	                locExp = m_fields[m_velocity[0]]->GetExp(eid);
	                int ncoeffs = m_fields[m_velocity[0]]->GetExp(eid)->GetNcoeffs();
	                int nphys   = m_fields[m_velocity[0]]->GetExp(eid)->GetTotPoints();
        		Array<OneD, NekDouble> coeffs(ncoeffs);
		        Array<OneD, NekDouble> phys  (nphys);

			for(int counter_ncoeffs = 0; counter_ncoeffs < ncoeffs; ++counter_ncoeffs)
			{

				Vmath::Zero(ncoeffs,coeffs,1);
		                coeffs[ counter_ncoeffs ] = 1.0;
		                m_fields[m_velocity[0]]->GetExp(eid)->BwdTrans(coeffs,phys);
	
				for(int counter_phys = 0; counter_phys < nphys; ++counter_phys)         
				{
					myfile_bwdtrans << std::setprecision(17) << phys[counter_phys] << " ";
				}
				myfile_bwdtrans << endl;
	
			}
			myfile_bwdtrans << endl;


        
		}
	        myfile_bwdtrans.close();
	}
	else std::cout << "Unable to open file";
*/
	std::stringstream sstm_cartmap0;
	sstm_cartmap0 << "cartmap0.txt";
//	std::string result_cartmap0 = sstm_cartmap0.str();
//	std::basic_string<char, std::char_traits<char>, std::allocator<char> > result_cartmap0 = sstm_cartmap0.str();
//        std::ofstream myfile_cartmap0 (result_cartmap0);
  /*      std::ofstream myfile_cartmap0 ("cartmap0.txt");
	if (myfile_cartmap0.is_open())
	{
		for(int n = 0; n < nel; ++n)
		{
			int eid = n;
	                StdRegions::StdExpansionSharedPtr locExp = m_fields[m_velocity[0]]->GetExp(eid);
	                int ncoeffs = m_fields[m_velocity[0]]->GetExp(eid)->GetNcoeffs();
	                int nphys   = m_fields[m_velocity[0]]->GetExp(eid)->GetTotPoints();
		        int pqsize  = m_pressure->GetExp(eid)->GetTotPoints();
                        Array<OneD, NekDouble> deriv  (pqsize);
        		Array<OneD, NekDouble> coeffs(ncoeffs);
		        Array<OneD, NekDouble> phys  (nphys);

			for(int counter_phys = 0; counter_phys < nphys; ++counter_phys)
			{

				Vmath::Zero(nphys,phys,1);
		                phys[ counter_phys ] = 1.0;
		                locExp->PhysDeriv(MultiRegions::DirCartesianMap[0],phys, deriv);
	
				for(int counter_deriv = 0; counter_deriv < pqsize; ++counter_deriv)         
				{
					myfile_cartmap0 << std::setprecision(17) << deriv[counter_deriv] << " ";
				}
				myfile_cartmap0 << endl;
	
			}
			myfile_cartmap0 << endl;


        
		}
	        myfile_cartmap0.close();
	}
	else std::cout << "Unable to open file";

	std::stringstream sstm_cartmap1;
	sstm_cartmap1 << "cartmap1.txt";
	std::string result_cartmap1 = sstm_cartmap1.str();
//        std::ofstream myfile_cartmap1 (result_cartmap1);
        std::ofstream myfile_cartmap1 ("cartmap1.txt");
	if (myfile_cartmap1.is_open())
	{
		for(int n = 0; n < nel; ++n)
		{
			int eid = n;
	                StdRegions::StdExpansionSharedPtr locExp = m_fields[m_velocity[0]]->GetExp(eid);
	                int ncoeffs = m_fields[m_velocity[0]]->GetExp(eid)->GetNcoeffs();
	                int nphys   = m_fields[m_velocity[0]]->GetExp(eid)->GetTotPoints();
		        int pqsize  = m_pressure->GetExp(eid)->GetTotPoints();
                        Array<OneD, NekDouble> deriv  (pqsize);
        		Array<OneD, NekDouble> coeffs(ncoeffs);
		        Array<OneD, NekDouble> phys  (nphys);

			for(int counter_phys = 0; counter_phys < nphys; ++counter_phys)
			{

				Vmath::Zero(nphys,phys,1);
		                phys[ counter_phys ] = 1.0;
		                locExp->PhysDeriv(MultiRegions::DirCartesianMap[1],phys, deriv);
	
				for(int counter_deriv = 0; counter_deriv < pqsize; ++counter_deriv)         
				{
					myfile_cartmap1 << std::setprecision(17) << deriv[counter_deriv] << " ";
				}
				myfile_cartmap1 << endl;
	
			}
			myfile_cartmap1 << endl;


        
		}
	        myfile_cartmap1.close();
	}
	else std::cout << "Unable to open file";
*/
        // locExp->IProductWRTBase(tmpphys,coeffs);                                for all tmpphys

/*	std::stringstream sstm_IP;
	sstm_IP << "IP.txt";
	std::string result_IP = sstm_IP.str();
//        std::ofstream myfile_IP (result_IP);
        std::ofstream myfile_IP ("IP.txt");
	if (myfile_IP.is_open())
	{
		for(int n = 0; n < nel; ++n)
		{
			int eid = n;
	                StdRegions::StdExpansionSharedPtr locExp = m_fields[m_velocity[0]]->GetExp(eid);
	                int ncoeffs = m_fields[m_velocity[0]]->GetExp(eid)->GetNcoeffs();
	                int nphys   = m_fields[m_velocity[0]]->GetExp(eid)->GetTotPoints();
		        int pqsize  = m_pressure->GetExp(eid)->GetTotPoints();
                        Array<OneD, NekDouble> deriv  (pqsize);
        		Array<OneD, NekDouble> coeffs(ncoeffs);
		        Array<OneD, NekDouble> phys  (nphys);

			for(int counter_phys = 0; counter_phys < nphys; ++counter_phys)
			{

				Vmath::Zero(nphys,phys,1);
		                phys[ counter_phys ] = 1.0;
		                locExp->IProductWRTBase(phys,coeffs);
	
				for(int counter_ncoeffs = 0; counter_ncoeffs < ncoeffs; ++counter_ncoeffs)         
				{
					myfile_IP << std::setprecision(17) << coeffs[counter_ncoeffs] << " ";
				}
				myfile_IP << endl;
	
			}
			myfile_IP << endl;


        
		}
	        myfile_IP.close();
	}
	else std::cout << "Unable to open file";
*/
/*	std::stringstream sstm_IP_d0;
	sstm_IP_d0 << "IP_d0.txt";
	std::string result_IP_d0 = sstm_IP_d0.str();
//        std::ofstream myfile_IP (result_IP);
        std::ofstream myfile_IP_d0 ("IP_d0.txt");
	if (myfile_IP_d0.is_open())
	{
		for(int n = 0; n < nel; ++n)
		{
			int eid = n;
	                StdRegions::StdExpansionSharedPtr locExp = m_fields[m_velocity[0]]->GetExp(eid);
	                int ncoeffs = m_fields[m_velocity[0]]->GetExp(eid)->GetNcoeffs();
	                int nphys   = m_fields[m_velocity[0]]->GetExp(eid)->GetTotPoints();
		        int pqsize  = m_pressure->GetExp(eid)->GetTotPoints();
                        Array<OneD, NekDouble> deriv  (pqsize);
        		Array<OneD, NekDouble> coeffs(ncoeffs);
		        Array<OneD, NekDouble> phys  (nphys);

			for(int counter_phys = 0; counter_phys < nphys; ++counter_phys)
			{

				Vmath::Zero(nphys,phys,1);
		                phys[ counter_phys ] = 1.0;
		                locExp->IProductWRTDerivBase(0, phys,coeffs);
	
				for(int counter_ncoeffs = 0; counter_ncoeffs < ncoeffs; ++counter_ncoeffs)         
				{
					myfile_IP_d0 << std::setprecision(17) << coeffs[counter_ncoeffs] << " ";
				}
				myfile_IP_d0 << endl;
	
			}
			myfile_IP_d0 << endl;


        
		}
	        myfile_IP_d0.close();
	}
	else std::cout << "Unable to open file";


	std::stringstream sstm_IP_d1;
	sstm_IP_d1 << "IP_d1.txt";
	std::string result_IP_d1 = sstm_IP_d1.str();
//        std::ofstream myfile_IP (result_IP);
        std::ofstream myfile_IP_d1 ("IP_d1.txt");
	if (myfile_IP_d1.is_open())
	{
		for(int n = 0; n < nel; ++n)
		{
			int eid = n;
	                StdRegions::StdExpansionSharedPtr locExp = m_fields[m_velocity[0]]->GetExp(eid);
	                int ncoeffs = m_fields[m_velocity[0]]->GetExp(eid)->GetNcoeffs();
	                int nphys   = m_fields[m_velocity[0]]->GetExp(eid)->GetTotPoints();
		        int pqsize  = m_pressure->GetExp(eid)->GetTotPoints();
                        Array<OneD, NekDouble> deriv  (pqsize);
        		Array<OneD, NekDouble> coeffs(ncoeffs);
		        Array<OneD, NekDouble> phys  (nphys);

			for(int counter_phys = 0; counter_phys < nphys; ++counter_phys)
			{

				Vmath::Zero(nphys,phys,1);
		                phys[ counter_phys ] = 1.0;
		                locExp->IProductWRTDerivBase(1, phys,coeffs);
	
				for(int counter_ncoeffs = 0; counter_ncoeffs < ncoeffs; ++counter_ncoeffs)         
				{
					myfile_IP_d1 << std::setprecision(17) << coeffs[counter_ncoeffs] << " ";
				}
				myfile_IP_d1 << endl;
	
			}
			myfile_IP_d1 << endl;


        
		}
	        myfile_IP_d1.close();
	}
	else std::cout << "Unable to open file";
*/

	//  m_pressure->GetExp(eid)->IProductWRTBase(deriv,pcoeffs);

/*	std::stringstream sstm_IPp;
	sstm_IPp << "IPp.txt";
	std::string result_IPp = sstm_IPp.str();
//        std::ofstream myfile_IPp (result_IPp);
        std::ofstream myfile_IPp ("IPp.txt");
	if (myfile_IPp.is_open())
	{
		for(int n = 0; n < nel; ++n)
		{
			int eid = n;
	                StdRegions::StdExpansionSharedPtr locExp = m_fields[m_velocity[0]]->GetExp(eid);
	                int ncoeffs = m_fields[m_velocity[0]]->GetExp(eid)->GetNcoeffs();
	                int nphys   = m_fields[m_velocity[0]]->GetExp(eid)->GetTotPoints();
		        int pqsize  = m_pressure->GetExp(eid)->GetTotPoints();
            		int psize   = m_pressure->GetExp(eid)->GetNcoeffs();
               		Array<OneD, NekDouble> pcoeffs(psize);
                        Array<OneD, NekDouble> deriv  (pqsize);
        		Array<OneD, NekDouble> coeffs(ncoeffs);
		        Array<OneD, NekDouble> phys  (nphys);

			for(int counter_phys = 0; counter_phys < pqsize; ++counter_phys)
			{

				Vmath::Zero(pqsize,deriv,1);
		                deriv[ counter_phys ] = 1.0;
		                m_pressure->GetExp(eid)->IProductWRTBase(deriv,pcoeffs);
	
				for(int counter_ncoeffs = 0; counter_ncoeffs < psize; ++counter_ncoeffs)         
				{
					myfile_IPp << std::setprecision(17) << pcoeffs[counter_ncoeffs] << " ";
				}
				myfile_IPp << endl;
	
			}
			myfile_IPp << endl;

		        Array<OneD, unsigned int> bmap,imap;

		        locExp->GetBoundaryMap(bmap);
		        locExp->GetInteriorMap(imap);

	        	int nbmap = bmap.num_elements();
		        int nimap = imap.num_elements(); 
        */


//		std::stringstream sstmb;
//		sstmb << "bmap_" << n << ".txt";
//		std::string resultb = sstmb.str();


//          std::ofstream myfile_bmap (resultb);
/*          std::ofstream myfile_bmap ("bmap.txt");
	  if (myfile_bmap.is_open())
	  {
	    for (int i = 0; i < nbmap; i++)
	    {

		    {
			myfile_bmap << std::setprecision(17) << bmap[i] << " ";
		    }

	    }
                myfile_bmap.close();
	  }
	  else std::cout << "Unable to open file";

		std::stringstream sstmi;
		sstmi << "imap_" << n << ".txt";
		std::string resulti = sstmi.str();
*/
//	    std::cout << "saving current imap " << resulti << std::endl;

//          std::ofstream myfile_imap (resulti);
/*          std::ofstream myfile_imap ("imap.txt");
	  if (myfile_imap.is_open())
	  {
	    for (int i = 0; i < nimap; i++)
	    {

		    {
			myfile_imap << std::setprecision(17) << imap[i] << " ";
		    }

	    }
                myfile_imap.close();
	  }
	  else std::cout << "Unable to open file";
*/
      //      StdRegions::ConstFactorMap factors;
      //      factors[StdRegions::eFactorLambda] = lambda/m_kinvis;
      //      LocalRegions::MatrixKey helmkey(StdRegions::eHelmholtz,
      //                                      locExp->DetShapeType(),
      //                                      *locExp,
      //                                      factors);

      //          DNekScalMat &HelmMat = *(locExp->as<LocalRegions::Expansion>()
      //                                         ->GetLocMatrix(helmkey));
/*
		}
	        myfile_IPp.close();
	}
	else std::cout << "Unable to open file";
*/
    }

    void CoupledLinearNS_TT::SetUpCoupledMatrix(const NekDouble lambda,  const Array< OneD, Array< OneD, NekDouble > > &Advfield, bool IsLinearNSEquation)
    {

        
        int nz;
        if(m_singleMode)
        {
            
            NekDouble lambda_imag; 
            
            // load imaginary component of any potential shift
            // Probably should be called from DriverArpack but not yet
            // clear how to do this
            m_session->LoadParameter("imagShift",lambda_imag,NekConstants::kNekUnsetDouble);
            nz = 1;
            m_mat  = Array<OneD, CoupledSolverMatrices> (nz);
            
            ASSERTL1(m_npointsZ <=2,"Only expected a maxmimum of two planes in single mode linear NS solver");
            
            if(m_zeroMode)
            {
                SetUpCoupledMatrix(lambda,Advfield,IsLinearNSEquation,0,m_mat[0],m_locToGloMap[0],lambda_imag);
            }
            else
            {
                NekDouble beta =  2*M_PI/m_LhomZ; 
                NekDouble lam = lambda + m_kinvis*beta*beta;
                
                SetUpCoupledMatrix(lam,Advfield,IsLinearNSEquation,1,m_mat[0],m_locToGloMap[0],lambda_imag);
            }
        }
        else 
        {
            int n;
            if(m_npointsZ > 1)
            { 
                nz = m_npointsZ/2;
            }
            else
            {
                nz =  1;
            }
            
            m_mat  = Array<OneD, CoupledSolverMatrices> (nz);
            
            // mean mode or 2D mode.
            SetUpCoupledMatrix(lambda,Advfield,IsLinearNSEquation,0,m_mat[0],m_locToGloMap[0]);
            
            for(n = 1; n < nz; ++n)
            {
                NekDouble beta = 2*M_PI*n/m_LhomZ;
                
                NekDouble lam = lambda + m_kinvis*beta*beta;
                
                SetUpCoupledMatrix(lam,Advfield,IsLinearNSEquation,n,m_mat[n],m_locToGloMap[n]);
            }
        }
        


    }

    void CoupledLinearNS_TT::SetUpCoupledMatrix(const NekDouble lambda,  const Array< OneD, Array< OneD, NekDouble > > &Advfield, bool IsLinearNSEquation,const int HomogeneousMode, CoupledSolverMatrices &mat, CoupledLocalToGlobalC0ContMapSharedPtr &locToGloMap, const NekDouble lambda_imag)
    {

	if(use_Newton)        
	{
		IsLinearNSEquation = true;
	}

        int  n,i,j,k,eid;
        int  nel  = m_fields[m_velocity[0]]->GetNumElmts();
        int  nvel   = m_velocity.num_elements();
        
        // if Advfield is defined can assume it is an Oseen or LinearNS equation
        bool AddAdvectionTerms = (Advfield ==  NullNekDoubleArrayofArray)? false: true; 
        //bool AddAdvectionTerms = true; // Temporary debugging trip
        
        // call velocity space Static condensation and fill block
        // matrices.  Need to set this up differently for Oseen and
        // Lin NS.  Ideally should make block diagonal for Stokes and
        // Oseen problems.
        DNekScalMatSharedPtr loc_mat;
        StdRegions::StdExpansionSharedPtr locExp;
        NekDouble one = 1.0;
        int nint,nbndry;
        int rows, cols;
        NekDouble zero = 0.0;
        Array<OneD, unsigned int> bmap,imap; 
        
        Array<OneD,unsigned int> nsize_bndry   (nel);
        Array<OneD,unsigned int> nsize_bndry_p1(nel);
        Array<OneD,unsigned int> nsize_int     (nel);
        Array<OneD,unsigned int> nsize_p       (nel);
        Array<OneD,unsigned int> nsize_p_m1    (nel);
        
	


        int nz_loc;
        
        if(HomogeneousMode) // Homogeneous mode flag
        {
            nz_loc = 2;
        }
        else
        {
            if(m_singleMode)
            {
                nz_loc = 2;
            }
            else
            {
                nz_loc = 1;
            }
        }
        
        // Set up block matrix sizes - 
        for(n = 0; n < nel; ++n)
        {
            eid = m_fields[m_velocity[0]]->GetOffset_Elmt_Id(n);
            nsize_bndry[n] = nvel*m_fields[m_velocity[0]]->GetExp(eid)->NumBndryCoeffs()*nz_loc;
            nsize_bndry_p1[n] = nsize_bndry[n]+nz_loc;
            nsize_int[n] = (nvel*m_fields[m_velocity[0]]->GetExp(eid)->GetNcoeffs()*nz_loc - nsize_bndry[n]);
            nsize_p[n] = m_pressure->GetExp(eid)->GetNcoeffs()*nz_loc;
            nsize_p_m1[n] = nsize_p[n]-nz_loc;
     /*       std::cout << "nsize_bndry[n] " << nsize_bndry[n] << std::endl;
            std::cout << "nsize_bndry_p1[n] " << nsize_bndry_p1[n] << std::endl;
            std::cout << "nsize_int[n] " << nsize_int[n] << std::endl;
            std::cout << "nsize_p[n] " << nsize_p[n] << std::endl;
            std::cout << "nsize_p_m1[n] " << nsize_p_m1[n] << std::endl; */
        }

	// need my mats for projection purposes: think about: have no splitting bnd/p/int could be beneficial for number of affine terms
	Eigen::MatrixXd D_all = Eigen::MatrixXd::Zero( nsize_int[0]*nel , nsize_int[0]*nel );
	Eigen::MatrixXd Dbnd_all = Eigen::MatrixXd::Zero( nsize_p[0]*nel , nsize_bndry[0]*nel );
	Eigen::MatrixXd Dint_all = Eigen::MatrixXd::Zero( nsize_p[0]*nel , nsize_int[0]*nel );
	Eigen::MatrixXd B_all = Eigen::MatrixXd::Zero( nsize_bndry[0]*nel , nsize_int[0]*nel );
	Eigen::MatrixXd C_all = Eigen::MatrixXd::Zero( nsize_bndry[0]*nel , nsize_int[0]*nel );
	Eigen::MatrixXd A_all = Eigen::MatrixXd::Zero( nsize_bndry[0]*nel , nsize_bndry[0]*nel );

	Eigen::MatrixXd D_adv_all = Eigen::MatrixXd::Zero( nsize_int[0]*nel , nsize_int[0]*nel );
	Eigen::MatrixXd B_adv_all = Eigen::MatrixXd::Zero( nsize_bndry[0]*nel , nsize_int[0]*nel );
	Eigen::MatrixXd C_adv_all = Eigen::MatrixXd::Zero( nsize_bndry[0]*nel , nsize_int[0]*nel );
	Eigen::MatrixXd A_adv_all = Eigen::MatrixXd::Zero( nsize_bndry[0]*nel , nsize_bndry[0]*nel );

	Eigen::MatrixXd D_no_adv_all = Eigen::MatrixXd::Zero( nsize_int[0]*nel , nsize_int[0]*nel );
	Eigen::MatrixXd B_no_adv_all = Eigen::MatrixXd::Zero( nsize_bndry[0]*nel , nsize_int[0]*nel );
	Eigen::MatrixXd C_no_adv_all = Eigen::MatrixXd::Zero( nsize_bndry[0]*nel , nsize_int[0]*nel );
	Eigen::MatrixXd A_no_adv_all = Eigen::MatrixXd::Zero( nsize_bndry[0]*nel , nsize_bndry[0]*nel );

//	Eigen::MatrixXd Dd_all = Eigen::MatrixXd::Zero(  nsize_int[0]*nel , nsize_int[0]*nel );
        
//	cout << typeid(nsize_int[0]).name() << endl;
//	cout << typeid(nsize_bndry[0]).name() << endl;
//	cout <<  Dd_all << endl;

        MatrixStorage blkmatStorage = eDIAGONAL;
        DNekScalBlkMatSharedPtr pAh = MemoryManager<DNekScalBlkMat>
        ::AllocateSharedPtr(nsize_bndry_p1,nsize_bndry_p1,blkmatStorage);
        mat.m_BCinv = MemoryManager<DNekScalBlkMat>
        ::AllocateSharedPtr(nsize_bndry,nsize_int,blkmatStorage);
        mat.m_Btilde = MemoryManager<DNekScalBlkMat>
        ::AllocateSharedPtr(nsize_bndry,nsize_int,blkmatStorage);
        mat.m_Cinv = MemoryManager<DNekScalBlkMat>
        ::AllocateSharedPtr(nsize_int,nsize_int,blkmatStorage);
        
        mat.m_D_bnd = MemoryManager<DNekScalBlkMat>
        ::AllocateSharedPtr(nsize_p,nsize_bndry,blkmatStorage);
        
        mat.m_D_int = MemoryManager<DNekScalBlkMat>
        ::AllocateSharedPtr(nsize_p,nsize_int,blkmatStorage);
        
        // Final level static condensation matrices. 
        DNekScalBlkMatSharedPtr pBh = MemoryManager<DNekScalBlkMat>
        ::AllocateSharedPtr(nsize_bndry_p1,nsize_p_m1,blkmatStorage);
        DNekScalBlkMatSharedPtr pCh = MemoryManager<DNekScalBlkMat>
        ::AllocateSharedPtr(nsize_p_m1,nsize_bndry_p1,blkmatStorage);
        DNekScalBlkMatSharedPtr pDh = MemoryManager<DNekScalBlkMat>
        ::AllocateSharedPtr(nsize_p_m1,nsize_p_m1,blkmatStorage);
        
        
        Timer timer;
        timer.Start();
        for(n = 0; n < nel; ++n)
        {
            eid = m_fields[m_velocity[0]]->GetOffset_Elmt_Id(n);
            nbndry = nsize_bndry[n];
            nint   = nsize_int[n];
              
	 //       cout << "nint: " << nint << endl;
	 //       cout << "nbndry: " << nbndry << endl;

            k = nsize_bndry_p1[n];
            DNekMatSharedPtr Ah = MemoryManager<DNekMat>::AllocateSharedPtr(k,k,zero);
            DNekMatSharedPtr A_adv = MemoryManager<DNekMat>::AllocateSharedPtr(nbndry+1,nbndry+1,zero);  // the +1 should not be necessary but would have to change indexing for that
            DNekMatSharedPtr A_no_adv = MemoryManager<DNekMat>::AllocateSharedPtr(nbndry+1,nbndry+1,zero);
            Array<OneD, NekDouble> Ah_data = Ah->GetPtr();
	    Array<OneD, NekDouble> A_adv_data = A_adv->GetPtr();
	    Array<OneD, NekDouble> A_no_adv_data = A_no_adv->GetPtr();
            int AhRows = k;
            DNekMatSharedPtr B  = MemoryManager<DNekMat>::AllocateSharedPtr(nbndry,nint,zero);
            DNekMatSharedPtr B_adv  = MemoryManager<DNekMat>::AllocateSharedPtr(nbndry,nint,zero);
            DNekMatSharedPtr B_no_adv  = MemoryManager<DNekMat>::AllocateSharedPtr(nbndry,nint,zero);
            Array<OneD, NekDouble> B_data = B->GetPtr();
	    Array<OneD, NekDouble> B_adv_data = B_adv->GetPtr();
	    Array<OneD, NekDouble> B_no_adv_data = B_no_adv->GetPtr();
            DNekMatSharedPtr C  = MemoryManager<DNekMat>::AllocateSharedPtr(nbndry,nint,zero);
            DNekMatSharedPtr C_adv  = MemoryManager<DNekMat>::AllocateSharedPtr(nbndry,nint,zero);
            DNekMatSharedPtr C_no_adv  = MemoryManager<DNekMat>::AllocateSharedPtr(nbndry,nint,zero);
            Array<OneD, NekDouble> C_data = C->GetPtr();
	    Array<OneD, NekDouble> C_adv_data = C_adv->GetPtr();
	    Array<OneD, NekDouble> C_no_adv_data = C_no_adv->GetPtr();
            DNekMatSharedPtr D  = MemoryManager<DNekMat>::AllocateSharedPtr(nint, nint,zero);
            DNekMatSharedPtr D_adv  = MemoryManager<DNekMat>::AllocateSharedPtr(nint, nint,zero);
            DNekMatSharedPtr D_no_adv  = MemoryManager<DNekMat>::AllocateSharedPtr(nint, nint,zero);
            Array<OneD, NekDouble> D_data = D->GetPtr();
            Array<OneD, NekDouble> D_adv_data = D_adv->GetPtr();
            Array<OneD, NekDouble> D_no_adv_data = D_no_adv->GetPtr();
            
            DNekMatSharedPtr Dbnd = MemoryManager<DNekMat>::AllocateSharedPtr(nsize_p[n],nsize_bndry[n],zero);
            DNekMatSharedPtr Dint = MemoryManager<DNekMat>::AllocateSharedPtr(nsize_p[n],nsize_int[n],zero);
            
            locExp = m_fields[m_velocity[0]]->GetExp(eid);
            locExp->GetBoundaryMap(bmap);
            locExp->GetInteriorMap(imap);
            StdRegions::ConstFactorMap factors;
            factors[StdRegions::eFactorLambda] = lambda/m_kinvis;
/*            LocalRegions::MatrixKey helmkey(StdRegions::eHelmholtz,
                                            locExp->DetShapeType(),
                                            *locExp,
                                            factors);
*/

            LocalRegions::MatrixKey helmkey(StdRegions::eHelmholtz,
                                            locExp->DetShapeType(),
                                            *locExp,
                                            factors);


/*            LocalRegions::MatrixKey helmkey(StdRegions::eLaplacian,
                                            locExp->DetShapeType(),
                                            *locExp,
                                            factors);

  */          
            
            int ncoeffs = m_fields[m_velocity[0]]->GetExp(eid)->GetNcoeffs();
            int nphys   = m_fields[m_velocity[0]]->GetExp(eid)->GetTotPoints();
            int nbmap = bmap.num_elements();
            int nimap = imap.num_elements(); 

	 //   std::cout << "nimap " << nimap  << std::endl;
            
            Array<OneD, NekDouble> coeffs(ncoeffs);
            Array<OneD, NekDouble> phys  (nphys);
            int psize   = m_pressure->GetExp(eid)->GetNcoeffs();
            int pqsize  = m_pressure->GetExp(eid)->GetTotPoints();
            
            Array<OneD, NekDouble> deriv  (pqsize);
            Array<OneD, NekDouble> pcoeffs(psize);
            
            if(AddAdvectionTerms == false) // use static condensed managed matrices
            {
                // construct velocity matrices using statically
                // condensed elemental matrices and then construct
                // pressure matrix systems
                DNekScalBlkMatSharedPtr CondMat; 
                CondMat = locExp->GetLocStaticCondMatrix(helmkey);
                
                for(k = 0; k < nvel*nz_loc; ++k)
                {
                    DNekScalMat &SubBlock = *CondMat->GetBlock(0,0);
                    rows = SubBlock.GetRows();
                    cols = SubBlock.GetColumns(); 
                    for(i = 0; i < rows; ++i)
                    {
                        for(j = 0; j < cols; ++j)
                        {
                            (*Ah)(i+k*rows,j+k*cols) = m_kinvis*SubBlock(i,j);
                        }                        
                    }
                }
                
                for(k = 0; k < nvel*nz_loc; ++k)
                {
                    DNekScalMat &SubBlock  = *CondMat->GetBlock(0,1);
                    DNekScalMat &SubBlock1 = *CondMat->GetBlock(1,0);
                    rows = SubBlock.GetRows();
                    cols = SubBlock.GetColumns(); 
                    for(i = 0; i < rows; ++i)
                    {
                        for(j = 0; j < cols; ++j)
                        {
                            (*B)(i+k*rows,j+k*cols) = SubBlock(i,j);
                            (*C)(i+k*rows,j+k*cols) = m_kinvis*SubBlock1(j,i);
                        }
                    }
                }
                
                for(k = 0; k < nvel*nz_loc; ++k)
                {
                    DNekScalMat &SubBlock = *CondMat->GetBlock(1,1);
                    NekDouble inv_kinvis = 1.0/m_kinvis;
                    rows = SubBlock.GetRows();
                    cols = SubBlock.GetColumns(); 
                    for(i = 0; i < rows; ++i)
                    {
                        for(j = 0; j < cols; ++j)
                        {
                            (*D)(i+k*rows,j+k*cols) = inv_kinvis*SubBlock(i,j);
                        }
                    }
                }
                
                
                // Loop over pressure space and construct boundary block matrices.         
                for(i = 0; i < bmap.num_elements(); ++i)
                {
                    // Fill element with mode
                    Vmath::Zero(ncoeffs,coeffs,1);
                    coeffs[bmap[i]] = 1.0;
                    m_fields[m_velocity[0]]->GetExp(eid)->BwdTrans(coeffs,phys);
                    
                    // Differentiation & Inner product wrt base. 
                    for(j = 0; j < nvel; ++j)
                    {
                        if( (nz_loc == 2)&&(j == 2)) // handle d/dz derivative
                        {
                            NekDouble beta =  -2*M_PI*HomogeneousMode/m_LhomZ;
                            
                            Vmath::Smul(m_fields[m_velocity[0]]->GetExp(eid)->GetTotPoints(), beta, phys,1,deriv,1);
                            
                            m_pressure->GetExp(eid)->IProductWRTBase(deriv,pcoeffs);
                            
                            Blas::Dcopy(psize,&(pcoeffs)[0],1,
                                        Dbnd->GetRawPtr() + 
                                        ((nz_loc*j+1)*bmap.num_elements()+i)*nsize_p[n],1);
                            
                            Vmath::Neg(psize,pcoeffs,1);
                            Blas::Dcopy(psize,&(pcoeffs)[0],1,
                                        Dbnd->GetRawPtr() + 
                                        ((nz_loc*j)*bmap.num_elements()+i)*nsize_p[n]+psize,1);
                            
                        }
                        else
                        {
                            if(j < 2) // required for mean mode of homogeneous expansion 
                            {
                                locExp->PhysDeriv(MultiRegions::DirCartesianMap[j],phys,deriv);		
                                m_pressure->GetExp(eid)->IProductWRTBase(deriv,pcoeffs);
                                // copy into column major storage. 
                                for(k = 0; k < nz_loc; ++k)
                                {
                                    Blas::Dcopy(psize,&(pcoeffs)[0],1,
                                                Dbnd->GetRawPtr() + 
                                                ((nz_loc*j+k)*bmap.num_elements()+i)*nsize_p[n]+ k*psize,1);
                                }
                            }
                        }
                    }
                }
                
                for(i = 0; i < imap.num_elements(); ++i)
                {
                    // Fill element with mode
                    Vmath::Zero(ncoeffs,coeffs,1);
                    coeffs[imap[i]] = 1.0;
                    m_fields[m_velocity[0]]->GetExp(eid)->BwdTrans(coeffs,phys);
                    
                    // Differentiation & Inner product wrt base. 
                    for(j = 0; j < nvel; ++j)
                    {
                        if( (nz_loc == 2)&&(j == 2)) // handle d/dz derivative
                        {
                            NekDouble beta = -2*M_PI*HomogeneousMode/m_LhomZ;
                            
                            Vmath::Smul(m_fields[m_velocity[0]]->GetExp(eid)->GetTotPoints(), beta, phys,1,deriv,1); 
                            
                            m_pressure->GetExp(eid)->IProductWRTBase(deriv,pcoeffs);
                            
                            Blas::Dcopy(psize,&(pcoeffs)[0],1,
                                        Dint->GetRawPtr() + 
                                        ((nz_loc*j+1)*imap.num_elements()+i)*nsize_p[n],1);
                            
                            Vmath::Neg(psize,pcoeffs,1);
                            Blas::Dcopy(psize,&(pcoeffs)[0],1,
                                        Dint->GetRawPtr() + 
                                        ((nz_loc*j)*imap.num_elements()+i)*nsize_p[n]+psize,1);
                            
                        }
                        else
                        {
                            if(j < 2) // required for mean mode of homogeneous expansion 
                            {
                                //m_fields[m_velocity[0]]->GetExp(eid)->PhysDeriv(j,phys, deriv);
                                locExp->PhysDeriv(MultiRegions::DirCartesianMap[j],phys,deriv);
                                
                                m_pressure->GetExp(eid)->IProductWRTBase(deriv,pcoeffs);
                                
                                // copy into column major storage. 
                                for(k = 0; k < nz_loc; ++k)
                                {
                                    Blas::Dcopy(psize,&(pcoeffs)[0],1,
                                                Dint->GetRawPtr() +
                                                ((nz_loc*j+k)*imap.num_elements()+i)*nsize_p[n]+ k*psize,1);
                                }
                            }
                        }
                    }
                }
            }
            else
            {
                // construct velocity matrices and pressure systems at
                // the same time resusing differential of velocity
                // space
                
	        LocalRegions::MatrixKey helmkey_l00(StdRegions::eLaplacian00,
                                            locExp->DetShapeType(),
                                            *locExp,
                                            factors);


		DNekScalMat &HelmMat = *(locExp->as<LocalRegions::Expansion>()
                                               ->GetLocMatrix(helmkey_l00));

                Array<OneD, const NekDouble> HelmMat_data = HelmMat.GetOwnedMatrix()->GetPtr();
              

/*		std::stringstream sstm_l00;
		sstm_l00 << "Lapl00_" << n << ".txt";
		std::string result_l00 = sstm_l00.str();
		const char* rr_l00 = result_l00.c_str();

        	  std::ofstream myfileHM_l00 (rr_l00);
		  if (myfileHM_l00.is_open())
		  {
		    for (int i = 0; i < HelmMat_data.num_elements(); i++)
		    {

			    {
				myfileHM_l00 << std::setprecision(17) << HelmMat_data[i] << " ";
			    }

		    }
        	        myfileHM_l00.close();
		  }
		  else std::cout << "Unable to open file";

*/



////////////////////////////////////////////////////////////////////////////////////////////////

/*
	        LocalRegions::MatrixKey helmkey_l11(StdRegions::eLaplacian11,
                                            locExp->DetShapeType(),
                                            *locExp,
                                            factors);


		HelmMat = *(locExp->as<LocalRegions::Expansion>()
                                               ->GetLocMatrix(helmkey_l11));

              
                HelmMat_data = HelmMat.GetOwnedMatrix()->GetPtr();
                

		std::stringstream sstm_l11;
		sstm_l11 << "Lapl11_" << n << ".txt";
		std::string result_l11 = sstm_l11.str();
		const char* rr_l11 = result_l11.c_str();

        	  std::ofstream myfileHM_l11 (rr_l11);
		  if (myfileHM_l11.is_open())
		  {
		    for (int i = 0; i < HelmMat_data.num_elements(); i++)
		    {

			    {
				myfileHM_l11 << std::setprecision(17) << HelmMat_data[i] << " ";
			    }

		    }
        	        myfileHM_l11.close();
		  }
		  else std::cout << "Unable to open file";
*/
////////////////////////////////////////////////////////////////////////////////////////////////

/*
	        LocalRegions::MatrixKey helmkey_l01(StdRegions::eLaplacian01,
                                            locExp->DetShapeType(),
                                            *locExp,
                                            factors);


		HelmMat = *(locExp->as<LocalRegions::Expansion>()
                                               ->GetLocMatrix(helmkey_l01));

              
                HelmMat_data = HelmMat.GetOwnedMatrix()->GetPtr();
                

		std::stringstream sstm_l01;
		sstm_l01 << "Lapl01_" << n << ".txt";
		std::string result_l01 = sstm_l01.str();
		const char* rr_l01 = result_l01.c_str();

        	  std::ofstream myfileHM_l01 (rr_l01);
		  if (myfileHM_l01.is_open())
		  {
		    for (int i = 0; i < HelmMat_data.num_elements(); i++)
		    {

			    {
				myfileHM_l01 << std::setprecision(17) << HelmMat_data[i] << " ";
			    }

		    }
        	        myfileHM_l01.close();
		  }
		  else std::cout << "Unable to open file";
*/
////////////////////////////////////////////////////////////////////////////////////////////////


/*	        LocalRegions::MatrixKey helmkey_w0(StdRegions::eWeakDeriv0,
                                            locExp->DetShapeType(),
                                            *locExp,
                                            factors);


		HelmMat = *(locExp->as<LocalRegions::Expansion>()
                                               ->GetLocMatrix(helmkey_w0));

              
                HelmMat_data = HelmMat.GetOwnedMatrix()->GetPtr();
                

		std::stringstream sstm_w0;
		sstm_w0 << "w0_" << n << ".txt";
		std::string result_w0 = sstm_w0.str();
		const char* rr_w0 = result_w0.c_str();

        	  std::ofstream myfileHM_w0 (rr_w0);
		  if (myfileHM_w0.is_open())
		  {
		    for (int i = 0; i < HelmMat_data.num_elements(); i++)
		    {

			    {
				myfileHM_w0 << std::setprecision(17) << HelmMat_data[i] << " ";
			    }

		    }
        	        myfileHM_w0.close();
		  }
		  else std::cout << "Unable to open file";
*/


////////////////////////////////////////////////////////////////////////////////////////////////


/*	        LocalRegions::MatrixKey helmkey_w1(StdRegions::eWeakDeriv1,
                                            locExp->DetShapeType(),
                                            *locExp,
                                            factors);


		HelmMat = *(locExp->as<LocalRegions::Expansion>()
                                               ->GetLocMatrix(helmkey_w1));

              
                HelmMat_data = HelmMat.GetOwnedMatrix()->GetPtr();
                

		std::stringstream sstm_w1;
		sstm_w1 << "w1_" << n << ".txt";
		std::string result_w1 = sstm_w1.str();
		const char* rr_w1 = result_w1.c_str();

        	  std::ofstream myfileHM_w1 (rr_w1);
		  if (myfileHM_w1.is_open())
		  {
		    for (int i = 0; i < HelmMat_data.num_elements(); i++)
		    {

			    {
				myfileHM_w1 << std::setprecision(17) << HelmMat_data[i] << " ";
			    }

		    }
        	        myfileHM_w1.close();
		  }
		  else std::cout << "Unable to open file";
*/


///////////////////////////////////////////////////////////////////////////////////////////////



                HelmMat = *(locExp->as<LocalRegions::Expansion>()
                                               ->GetLocMatrix(helmkey));

                DNekScalMatSharedPtr MassMat;
                
                HelmMat_data = HelmMat.GetOwnedMatrix()->GetPtr();
                NekDouble HelmMatScale = HelmMat.Scale();
                int HelmMatRows = HelmMat.GetRows();
                
                if((lambda_imag != NekConstants::kNekUnsetDouble)&&(nz_loc == 2))
                {
                    LocalRegions::MatrixKey masskey(StdRegions::eMass,
                                                    locExp->DetShapeType(),
                                                    *locExp);
                    MassMat = locExp->as<LocalRegions::Expansion>()
                                    ->GetLocMatrix(masskey);
                }
                
                Array<OneD, NekDouble> Advtmp;
                Array<OneD, Array<OneD, NekDouble> > AdvDeriv(nvel*nvel);
                // Use ExpList phys array for temporaary storage
                Array<OneD, NekDouble> tmpphys = m_fields[0]->UpdatePhys();
                int phys_offset = m_fields[m_velocity[0]]->GetPhys_Offset(eid);
                int nv;
                int npoints = locExp->GetTotPoints();
                

	/*	std::stringstream sstm;
		sstm << "HelmMat_" << n << ".txt";
		std::string result = sstm.str();
		const char* rr = result.c_str();

        	  std::ofstream myfileHM (rr);
		  if (myfileHM.is_open())
		  {
		    for (int i = 0; i < HelmMat_data.num_elements(); i++)
		    {

			    {
				myfileHM << std::setprecision(17) << HelmMat_data[i] << " ";
			    }

		    }
        	        myfileHM.close();
		  }
		  else std::cout << "Unable to open file";
*/

                // Calculate derivative of base flow 
                if(IsLinearNSEquation)
                {
                    int nv1;
                    int cnt = 0;
                    AdvDeriv[0] = Array<OneD, NekDouble>(nvel*nvel*npoints);
                    for(nv = 0; nv < nvel; ++nv)
                    {
                        for(nv1 = 0; nv1 < nvel; ++nv1)
                        {
                            if(cnt < nvel*nvel-1)
                            {
                                AdvDeriv[cnt+1] = AdvDeriv[cnt] + npoints;
                                ++cnt;
                            }
                            
                            if((nv1 == 2)&&(m_HomogeneousType == eHomogeneous1D))
                            {
                                Vmath::Zero(npoints,AdvDeriv[nv*nvel+nv1],1); // dU/dz = 0
                            }
                            else
                            {
                                locExp->PhysDeriv(MultiRegions::DirCartesianMap[nv1],Advfield[nv] + phys_offset, AdvDeriv[nv*nvel+nv1]);
                            }
                        }
                    }
                }
                
                
//	        cout << "nbmap: " << nbmap << endl;
//	        cout << "nbndry: " << nbndry << endl;

                for(i = 0; i < nbmap; ++i)
                {
                    
                    // Fill element with mode
                    Vmath::Zero(ncoeffs,coeffs,1);
                    coeffs[bmap[i]] = 1.0;
                    locExp->BwdTrans(coeffs,phys);
                    
                    for(k = 0; k < nvel*nz_loc; ++k)
                    {
                        for(j = 0; j < nbmap; ++j)
                        {
                            //                            Ah_data[i+k*nbmap + (j+k*nbmap)*AhRows] += m_kinvis*HelmMat(bmap[i],bmap[j]);
                            Ah_data[i+k*nbmap + (j+k*nbmap)*AhRows] += m_kinvis*HelmMatScale*HelmMat_data[bmap[i] + HelmMatRows*bmap[j]];
                            A_no_adv_data[i+k*nbmap + (j+k*nbmap)*AhRows] += m_kinvis*HelmMatScale*HelmMat_data[bmap[i] + HelmMatRows*bmap[j]];
                        }
                        
                        for(j = 0; j < nimap; ++j)
                        {
                            B_data[i+k*nbmap + (j+k*nimap)*nbndry] += m_kinvis*HelmMatScale*HelmMat_data[bmap[i]+HelmMatRows*imap[j]];
                            B_no_adv_data[i+k*nbmap + (j+k*nimap)*nbndry] += m_kinvis*HelmMatScale*HelmMat_data[bmap[i]+HelmMatRows*imap[j]];
                        }
                    }
                    
                    if((lambda_imag != NekConstants::kNekUnsetDouble)&&(nz_loc == 2))
                    {
                        for(k = 0; k < nvel; ++k)
                        {
                            for(j = 0; j < nbmap; ++j)
                            {
                                Ah_data[i+2*k*nbmap + (j+(2*k+1)*nbmap)*AhRows] -= lambda_imag*(*MassMat)(bmap[i],bmap[j]);
                            }
                            
                            for(j = 0; j < nbmap; ++j)
                            {
                                Ah_data[i+(2*k+1)*nbmap + (j+2*k*nbmap)*AhRows] += lambda_imag*(*MassMat)(bmap[i],bmap[j]);
                            }
                            
                            for(j = 0; j < nimap; ++j)
                            {
                                B_data[i+2*k*nbmap + (j+(2*k+1)*nimap)*nbndry] -= lambda_imag*(*MassMat)(bmap[i],imap[j]);
                            }
                            
                            for(j = 0; j < nimap; ++j)
                            {
                                B_data[i+(2*k+1)*nbmap + (j+2*k*nimap)*nbndry] += lambda_imag*(*MassMat)(bmap[i],imap[j]);
                            }
                            
                        }
                    }
                    
                    
                    
                    for(k = 0; k < nvel; ++k)
                    {
                        if((nz_loc == 2)&&(k == 2)) // handle d/dz derivative
                        { 
                            NekDouble beta = -2*M_PI*HomogeneousMode/m_LhomZ;
                            
                            // Real Component
                            Vmath::Smul(npoints,beta,phys,1,deriv,1);
                            
                            m_pressure->GetExp(eid)->IProductWRTBase(deriv,pcoeffs);
                            Blas::Dcopy(psize,&(pcoeffs)[0],1,
                                        Dbnd->GetRawPtr() + 
                                        ((nz_loc*k+1)*bmap.num_elements()+i)*nsize_p[n],1);
                            
                            // Imaginary Component
                            Vmath::Neg(psize,pcoeffs,1);
                            Blas::Dcopy(psize,&(pcoeffs)[0],1,
                                        Dbnd->GetRawPtr() + 
                                        ((nz_loc*k)*bmap.num_elements()+i)*nsize_p[n]+psize,1);
                            
                            // now do advection terms
                            Vmath::Vmul(npoints, 
                                        Advtmp = Advfield[k] + phys_offset,
                                        1,deriv,1,tmpphys,1);
                            
                            locExp->IProductWRTBase(tmpphys,coeffs);
                            
                            
                            // real contribution
                            for(nv = 0; nv < nvel; ++nv)
                            {
                                for(j = 0; j < nbmap; ++j)
                                {
                                    Ah_data[j+2*nv*nbmap + (i+(2*nv+1)*nbmap)*AhRows] +=
                                    coeffs[bmap[j]];
                                }
                                
                                for(j = 0; j < nimap; ++j)
                                {
                                    C_data[i+(2*nv+1)*nbmap + (j+2*nv*nimap)*nbndry] += 
                                    coeffs[imap[j]];
                                }
                            }
                            
                            Vmath::Neg(ncoeffs,coeffs,1);
                            // imaginary contribution
                            for(nv = 0; nv < nvel; ++nv)
                            {
                                for(j = 0; j < nbmap; ++j)
                                {
                                    Ah_data[j+(2*nv+1)*nbmap + (i+2*nv*nbmap)*AhRows] +=
                                    coeffs[bmap[j]];
                                }
                                
                                for(j = 0; j < nimap; ++j)
                                {
                                    C_data[i+2*nv*nbmap + (j+(2*nv+1)*nimap)*nbndry] += 
                                    coeffs[imap[j]];
                                }
                            }
                        }
                        else
                        {
                            if(k < 2)
                            {
                                locExp->PhysDeriv(MultiRegions::DirCartesianMap[k],phys, deriv);
                                Vmath::Vmul(npoints, 
                                            Advtmp = Advfield[k] + phys_offset,
                                            1,deriv,1,tmpphys,1);
                                locExp->IProductWRTBase(tmpphys,coeffs);
                                
                                
                                for(nv = 0; nv < nvel*nz_loc; ++nv)
                                {
                                    for(j = 0; j < nbmap; ++j)
                                    {
                                        Ah_data[j+nv*nbmap + (i+nv*nbmap)*AhRows] += coeffs[bmap[j]];
                                        A_adv_data[j+nv*nbmap + (i+nv*nbmap)*AhRows] += coeffs[bmap[j]];
                                    }
                                    
                                    for(j = 0; j < nimap; ++j)
                                    {
                                        C_data[i+nv*nbmap + (j+nv*nimap)*nbndry] += coeffs[imap[j]];
                                        C_adv_data[i+nv*nbmap + (j+nv*nimap)*nbndry] += coeffs[imap[j]];
                                    }
                                }
                                
                                // copy into column major storage. 
                                m_pressure->GetExp(eid)->IProductWRTBase(deriv,pcoeffs);
                                for(j = 0; j < nz_loc; ++j)
                                {
                                    Blas::Dcopy(psize,&(pcoeffs)[0],1, Dbnd->GetRawPtr() + ((nz_loc*k+j)*bmap.num_elements() + i)*nsize_p[n]+ j*psize,1);
                                }
                            }
                        }
                        
                        if(IsLinearNSEquation)
                        {
                            for(nv = 0; nv < nvel; ++nv)
                            {
                                // u' . Grad U terms 
                                Vmath::Vmul(npoints,phys,1,
                                            AdvDeriv[k*nvel+nv],
                                            1,tmpphys,1);
                                locExp->IProductWRTBase(tmpphys,coeffs);
                                
                                for(int n1 = 0; n1 < nz_loc; ++n1)
                                {
                                    for(j = 0; j < nbmap; ++j)
                                    {
                                        Ah_data[j+(k*nz_loc+n1)*nbmap + 
                                        (i+(nv*nz_loc+n1)*nbmap)*AhRows] +=
                                        coeffs[bmap[j]];
                                        A_adv_data[j+(k*nz_loc+n1)*nbmap + 
                                        (i+(nv*nz_loc+n1)*nbmap)*AhRows] +=
                                        coeffs[bmap[j]];
                                    }
                                    
                                    for(j = 0; j < nimap; ++j)
                                    {
                                        C_data[i+(nv*nz_loc+n1)*nbmap + 
                                        (j+(k*nz_loc+n1)*nimap)*nbndry] += 
                                        coeffs[imap[j]];
                                        C_adv_data[i+(nv*nz_loc+n1)*nbmap + 
                                        (j+(k*nz_loc+n1)*nimap)*nbndry] += 
                                        coeffs[imap[j]];
                                    }
                                }
                            }                            
                        }
                    }
                }
                
                
                for(i = 0; i < nimap; ++i)
                {
                    // Fill element with mode
                    Vmath::Zero(ncoeffs,coeffs,1);
                    coeffs[imap[i]] = 1.0;
                    locExp->BwdTrans(coeffs,phys);
                    
                    for(k = 0; k < nvel*nz_loc; ++k)
                    {
                        for(j = 0; j < nbmap; ++j) // C set up as transpose
                        {
                            C_data[j+k*nbmap + (i+k*nimap)*nbndry] += m_kinvis*HelmMatScale*HelmMat_data[imap[i]+HelmMatRows*bmap[j]];
                            C_no_adv_data[j+k*nbmap + (i+k*nimap)*nbndry] += m_kinvis*HelmMatScale*HelmMat_data[imap[i]+HelmMatRows*bmap[j]];
                        }
                        
                        for(j = 0; j < nimap; ++j)
                        {
                            D_data[i+k*nimap + (j+k*nimap)*nint] += m_kinvis*HelmMatScale*HelmMat_data[imap[i]+HelmMatRows*imap[j]];
                            D_no_adv_data[i+k*nimap + (j+k*nimap)*nint] += m_kinvis*HelmMatScale*HelmMat_data[imap[i]+HelmMatRows*imap[j]];
		//	    cout << "writing D_data at location " << i+k*nimap + (j+k*nimap)*nint << " the value " << m_kinvis*HelmMatScale*HelmMat_data[imap[i]+HelmMatRows*imap[j]] << endl;
                        }
                    }
                    
                    if((lambda_imag != NekConstants::kNekUnsetDouble)&&(nz_loc == 2))
                    {
                        for(k = 0; k < nvel; ++k)
                        {
                            for(j = 0; j < nbmap; ++j) // C set up as transpose
                            {
                                C_data[j+2*k*nbmap + (i+(2*k+1)*nimap)*nbndry] += lambda_imag*(*MassMat)(bmap[j],imap[i]);
                            }
                            
                            for(j = 0; j < nbmap; ++j) // C set up as transpose
                            {
                                C_data[j+(2*k+1)*nbmap + (i+2*k*nimap)*nbndry] -= lambda_imag*(*MassMat)(bmap[j],imap[i]);
                            }
                            
                            for(j = 0; j < nimap; ++j)
                            {
                                D_data[i+2*k*nimap + (j+(2*k+1)*nimap)*nint] -= lambda_imag*(*MassMat)(imap[i],imap[j]);
                            }
                            
                            for(j = 0; j < nimap; ++j)
                            {
                                D_data[i+(2*k+1)*nimap + (j+2*k*nimap)*nint] += lambda_imag*(*MassMat)(imap[i],imap[j]);
                            }
                        }
                    }
                    
                    
                    for(k = 0; k < nvel; ++k)
                    {
                        if((nz_loc == 2)&&(k == 2)) // handle d/dz derivative
                        { 
                            NekDouble beta = -2*M_PI*HomogeneousMode/m_LhomZ;
                            
                            // Real Component
                            Vmath::Smul(npoints,beta,phys,1,deriv,1);
                            m_pressure->GetExp(eid)->IProductWRTBase(deriv,pcoeffs);
                            Blas::Dcopy(psize,&(pcoeffs)[0],1,
                                        Dint->GetRawPtr() + 
                                        ((nz_loc*k+1)*imap.num_elements()+i)*nsize_p[n],1);
                            // Imaginary Component
                            Vmath::Neg(psize,pcoeffs,1);
                            Blas::Dcopy(psize,&(pcoeffs)[0],1,
                                        Dint->GetRawPtr() + 
                                        ((nz_loc*k)*imap.num_elements()+i)*nsize_p[n]+psize,1);
                            
                            // Advfield[k] *d/dx_k to all velocity
                            // components on diagonal
                            Vmath::Vmul(npoints, Advtmp = Advfield[k] + phys_offset,1,deriv,1,tmpphys,1);
                            locExp->IProductWRTBase(tmpphys,coeffs);
                            
                            // Real Components
                            for(nv = 0; nv < nvel; ++nv)
                            {
                                for(j = 0; j < nbmap; ++j)
                                {
                                    B_data[j+2*nv*nbmap + (i+(2*nv+1)*nimap)*nbndry] += 
                                    coeffs[bmap[j]];
                                }
                                
                                for(j = 0; j < nimap; ++j)
                                {
                                    D_data[j+2*nv*nimap + (i+(2*nv+1)*nimap)*nint] += 
                                    coeffs[imap[j]];
                                }
                            }
                            Vmath::Neg(ncoeffs,coeffs,1);
                            // Imaginary 
                            for(nv = 0; nv < nvel; ++nv)
                            {
                                for(j = 0; j < nbmap; ++j)
                                {
                                    B_data[j+(2*nv+1)*nbmap + (i+2*nv*nimap)*nbndry] += 
                                    coeffs[bmap[j]];
                                }
                                
                                for(j = 0; j < nimap; ++j)
                                {
                                    D_data[j+(2*nv+1)*nimap + (i+2*nv*nimap)*nint] += 
                                    coeffs[imap[j]];
                                }
                            }
                            
                        }
                        else
                        {
                            if(k < 2)
                            {
                                // Differentiation & Inner product wrt base. 
                                //locExp->PhysDeriv(k,phys, deriv);
                                locExp->PhysDeriv(MultiRegions::DirCartesianMap[k],phys,deriv);
                                Vmath::Vmul(npoints, 
                                            Advtmp = Advfield[k] + phys_offset,
                                            1,deriv,1,tmpphys,1);
                                locExp->IProductWRTBase(tmpphys,coeffs);
                                
                                
                                for(nv = 0; nv < nvel*nz_loc; ++nv)
                                {
                                    for(j = 0; j < nbmap; ++j)
                                    {
                                        B_data[j+nv*nbmap + (i+nv*nimap)*nbndry] += coeffs[bmap[j]];
					B_adv_data[j+nv*nbmap + (i+nv*nimap)*nbndry] += coeffs[bmap[j]];
                                    }
                                    
                                    for(j = 0; j < nimap; ++j)
                                    {
                                        D_data[j+nv*nimap + (i+nv*nimap)*nint] += coeffs[imap[j]];
                                        D_adv_data[j+nv*nimap + (i+nv*nimap)*nint] += coeffs[imap[j]];
	    //                            cout << "writing D_data advec at location " << j+nv*nimap + (i+nv*nimap)*nint << " the value " << coeffs[imap[j]] << endl;
                                    }
                                }
                                // copy into column major storage. 
                                m_pressure->GetExp(eid)->IProductWRTBase(deriv,pcoeffs);
                                for(j = 0; j < nz_loc; ++j)
                                {
                                    Blas::Dcopy(psize,&(pcoeffs)[0],1,
                                                Dint->GetRawPtr() + 
                                                ((nz_loc*k+j)*imap.num_elements() + i)*nsize_p[n]+j*psize,1);
                                }
                            }
                        }
                        
                        if(IsLinearNSEquation)
                        {
                            int n1;
                            for(nv = 0; nv < nvel; ++nv)
                            {
                                // u'.Grad U terms 
                                Vmath::Vmul(npoints,phys,1, 
                                            AdvDeriv[k*nvel+nv],
                                            1,tmpphys,1);
                                locExp->IProductWRTBase(tmpphys,coeffs);
                                
                                for(n1 = 0; n1 < nz_loc; ++n1)
                                {
                                    for(j = 0; j < nbmap; ++j)
                                    {
                                        B_data[j+(k*nz_loc+n1)*nbmap + 
                                        (i+(nv*nz_loc+n1)*nimap)*nbndry] += 
                                        coeffs[bmap[j]];
                                        B_adv_data[j+(k*nz_loc+n1)*nbmap + 
                                        (i+(nv*nz_loc+n1)*nimap)*nbndry] += 
                                        coeffs[bmap[j]];
                                    }
                                    
                                    for(j = 0; j < nimap; ++j)
                                    {
                                        D_data[j+(k*nz_loc+n1)*nimap +  
                                        (i+(nv*nz_loc+n1)*nimap)*nint] += 
                                        coeffs[imap[j]];
                                        D_adv_data[j+(k*nz_loc+n1)*nimap +  
                                        (i+(nv*nz_loc+n1)*nimap)*nint] += 
                                        coeffs[imap[j]];
                                    }
                                }
                            }
                        }
                    }
                }
                

		// from here starts the multilevel static condensation
		// so collect data for ROM
		

/*                cout << "D->GetRows() " << D->GetRows() << std::endl ;
                cout << "D->GetColumns() " << D->GetColumns() << std::endl ;
                cout << "Dbnd->GetRows() " << Dbnd->GetRows() << std::endl ;
                cout << "Dbnd->GetColumns() " << Dbnd->GetColumns() << std::endl ;
                cout << "Dint->GetRows() " << Dint->GetRows() << std::endl ;
                cout << "Dint->GetColumns() " << Dint->GetColumns() << std::endl ;
                cout << "B->GetRows() " << B->GetRows() << std::endl ;
                cout << "B->GetColumns() " << B->GetColumns() << std::endl ;
                cout << "C->GetRows() " << C->GetRows() << std::endl ;
                cout << "C->GetColumns() " << C->GetColumns() << std::endl ;
                cout << "Ah->GetRows() " << Ah->GetRows() << std::endl ;
                cout << "Ah->GetColumns() " << Ah->GetColumns() << std::endl ; */

//		Array<OneD, Array<OneD, NekDouble> > A_save = Ah;           
//		DNekMatSharedPtr D_save = D;
//     		DNekMat D_save1 = *D_save;
//		Array<OneD, Array<OneD, NekDouble> > D_save2 = D_save1;

		Eigen::MatrixXd D_Matrix(D->GetRows(), D->GetColumns());
		Eigen::MatrixXd D_adv_Matrix(D_adv->GetRows(), D_adv->GetColumns());
		Eigen::MatrixXd D_no_adv_Matrix(D_no_adv->GetRows(), D_no_adv->GetColumns());
		Eigen::MatrixXd Dbnd_Matrix(Dbnd->GetRows(), Dbnd->GetColumns());
		Eigen::MatrixXd Dint_Matrix(Dint->GetRows(), Dint->GetColumns());
		Eigen::MatrixXd B_Matrix(B->GetRows(), B->GetColumns());
		Eigen::MatrixXd B_adv_Matrix(B_adv->GetRows(), B_adv->GetColumns());
		Eigen::MatrixXd B_no_adv_Matrix(B_no_adv->GetRows(), B_no_adv->GetColumns());
		Eigen::MatrixXd C_Matrix(C->GetRows(), C->GetColumns());
		Eigen::MatrixXd C_adv_Matrix(C_adv->GetRows(), C_adv->GetColumns());
		Eigen::MatrixXd C_no_adv_Matrix(C_no_adv->GetRows(), C_no_adv->GetColumns());
		Eigen::MatrixXd A_Matrix(Ah->GetRows() - 1, Ah->GetColumns() - 1);
		Eigen::MatrixXd A_adv_Matrix(A_adv->GetRows() - 1, A_adv->GetColumns() - 1);
		Eigen::MatrixXd A_no_adv_Matrix(A_no_adv->GetRows() - 1, A_no_adv->GetColumns() - 1);

//		Eigen::VectorXd v(m_equ[0]->GetNpoints());

		for (int i_eig_dof = 0; i_eig_dof < D->GetRows(); i_eig_dof++)
		{
			for (int j_eig_dof = 0; j_eig_dof < D->GetColumns(); j_eig_dof++)
			{
				D_Matrix(i_eig_dof,j_eig_dof) = (*D)(i_eig_dof,j_eig_dof);
				D_adv_Matrix(i_eig_dof,j_eig_dof) = (*D_adv)(i_eig_dof,j_eig_dof);
				D_no_adv_Matrix(i_eig_dof,j_eig_dof) = (*D_no_adv)(i_eig_dof,j_eig_dof);    
			}
		}

		for (int i_eig_dof = 0; i_eig_dof < Dbnd->GetRows(); i_eig_dof++)
		{
			for (int j_eig_dof = 0; j_eig_dof < Dbnd->GetColumns(); j_eig_dof++)
			{
				Dbnd_Matrix(i_eig_dof,j_eig_dof) = (*Dbnd)(i_eig_dof,j_eig_dof); 
			}
		}

		for (int i_eig_dof = 0; i_eig_dof < Dint->GetRows(); i_eig_dof++)
		{
			for (int j_eig_dof = 0; j_eig_dof < Dint->GetColumns(); j_eig_dof++)
			{
				Dint_Matrix(i_eig_dof,j_eig_dof) = (*Dint)(i_eig_dof,j_eig_dof); 
			}
		}

		for (int i_eig_dof = 0; i_eig_dof < B->GetRows(); i_eig_dof++)
		{
			for (int j_eig_dof = 0; j_eig_dof < B->GetColumns(); j_eig_dof++)
			{
				B_Matrix(i_eig_dof,j_eig_dof) = (*B)(i_eig_dof,j_eig_dof);
				B_adv_Matrix(i_eig_dof,j_eig_dof) = (*B_adv)(i_eig_dof,j_eig_dof); 
				B_no_adv_Matrix(i_eig_dof,j_eig_dof) = (*B_no_adv)(i_eig_dof,j_eig_dof);  
			}
		}

		for (int i_eig_dof = 0; i_eig_dof < C->GetRows(); i_eig_dof++)
		{
			for (int j_eig_dof = 0; j_eig_dof < C->GetColumns(); j_eig_dof++)
			{
				C_Matrix(i_eig_dof,j_eig_dof) = (*C)(i_eig_dof,j_eig_dof);
				C_adv_Matrix(i_eig_dof,j_eig_dof) = (*C_adv)(i_eig_dof,j_eig_dof);
				C_no_adv_Matrix(i_eig_dof,j_eig_dof) = (*C_no_adv)(i_eig_dof,j_eig_dof);    
			}
		}

		for (int i_eig_dof = 0; i_eig_dof < Ah->GetRows() - 1; i_eig_dof++)
		{
			for (int j_eig_dof = 0; j_eig_dof < Ah->GetColumns() - 1; j_eig_dof++)
			{
				A_Matrix(i_eig_dof,j_eig_dof) = (*Ah)(i_eig_dof,j_eig_dof);
				A_adv_Matrix(i_eig_dof,j_eig_dof) = (*A_adv)(i_eig_dof,j_eig_dof);
				A_no_adv_Matrix(i_eig_dof,j_eig_dof) = (*A_no_adv)(i_eig_dof,j_eig_dof);    
			}
		}





//		cout << D_no_adv_Matrix << endl;
		// would also need to keep the advection and convection parts seperate

//		A_all.block(n*nsize_bndry[0], n*nsize_bndry[0], nsize_bndry[0], nsize_bndry[0]) = *Ah;  // can I do that directly ? no, probably not
		A_all.block(n*nsize_bndry[0], n*nsize_bndry[0], nsize_bndry[0], nsize_bndry[0]) = A_Matrix;
		A_adv_all.block(n*nsize_bndry[0], n*nsize_bndry[0], nsize_bndry[0], nsize_bndry[0]) = A_adv_Matrix;
		A_no_adv_all.block(n*nsize_bndry[0], n*nsize_bndry[0], nsize_bndry[0], nsize_bndry[0]) = A_no_adv_Matrix;

		B_all.block(n*nsize_bndry[0], n*nsize_int[0], nsize_bndry[0], nsize_int[0]) = B_Matrix;
		B_adv_all.block(n*nsize_bndry[0], n*nsize_int[0], nsize_bndry[0], nsize_int[0]) = B_adv_Matrix;
		B_no_adv_all.block(n*nsize_bndry[0], n*nsize_int[0], nsize_bndry[0], nsize_int[0]) = B_no_adv_Matrix;

		C_all.block(n*nsize_bndry[0], n*nsize_int[0], nsize_bndry[0], nsize_int[0]) = C_Matrix;
		C_adv_all.block(n*nsize_bndry[0], n*nsize_int[0], nsize_bndry[0], nsize_int[0]) = C_adv_Matrix;
		C_no_adv_all.block(n*nsize_bndry[0], n*nsize_int[0], nsize_bndry[0], nsize_int[0]) = C_no_adv_Matrix;

		D_all.block(n*nsize_int[0], n*nsize_int[0], nsize_int[0], nsize_int[0]) = D_Matrix;
		D_adv_all.block(n*nsize_int[0], n*nsize_int[0], nsize_int[0], nsize_int[0]) = D_adv_Matrix;
		D_no_adv_all.block(n*nsize_int[0], n*nsize_int[0], nsize_int[0], nsize_int[0]) = D_no_adv_Matrix;

		Dbnd_all.block(n*nsize_p[0], n*nsize_bndry[0], nsize_p[0], nsize_bndry[0]) = Dbnd_Matrix;
		Dint_all.block(n*nsize_p[0], n*nsize_int[0], nsize_p[0], nsize_int[0]) = Dint_Matrix;


/*		sing_B[curr_elem*nsize_bndry:curr_elem*nsize_bndry+nsize_bndry, curr_elem*nsize_int:curr_elem*nsize_int+nsize_int] = B_elem[curr_elem,:,:]
		sing_Btilde[curr_elem*nsize_bndry:curr_elem*nsize_bndry+nsize_bndry, curr_elem*nsize_int:curr_elem*nsize_int+nsize_int] = C_elem[curr_elem,:,:]
		sing_C[curr_elem*nsize_int:curr_elem*nsize_int+nsize_int, curr_elem*nsize_int:curr_elem*nsize_int+nsize_int] = D_elem[curr_elem,:,:]
		sing_Dbnd[curr_elem*nsize_p:curr_elem*nsize_p+nsize_p, curr_elem*nsize_bndry:curr_elem*nsize_bndry+nsize_bndry] = Dbnd_elem[curr_elem,:,:]
		sing_Dint[curr_elem*nsize_p:curr_elem*nsize_p+nsize_p, curr_elem*nsize_int:curr_elem*nsize_int+nsize_int] = Dint_elem[curr_elem,:,:] */


			// need my mats for projection purposes: think about: have no splitting bnd/p/int could be beneficial for number of affine terms
		/*	Eigen::MatrixXd D_all( nsize_int*nel , nsize_int*nel );
			Eigen::MatrixXd Dbnd_all( nsize_p*nel , nsize_bndry*nel );
			Eigen::MatrixXd Dint_all( nsize_p*nel , nsize_int*nel );
			Eigen::MatrixXd B_all( nsize_bndry*nel , nsize_int*nel );
			Eigen::MatrixXd C_all( nsize_bndry*nel , nsize_int*nel );
			Eigen::MatrixXd A_all( nsize_bndry*nel , nsize_bndry*nel );*/




            for(int n1 = 0; n1 < D->GetColumns(); ++n1)
            {
                for(int n2 = 0; n2 < D->GetRows(); ++n2)
                {
                    
//		    cout << "(*D)(n1,n2) " << (*D)(n1,n2) << std::endl ;

                }
            }

	




                D->Invert();
                (*B) = (*B)*(*D);
                
                
                // perform (*Ah) = (*Ah) - (*B)*(*C) but since size of
                // Ah is larger than (*B)*(*C) easier to call blas
                // directly
                Blas::Dgemm('N','T', B->GetRows(), C->GetRows(), 
                            B->GetColumns(), -1.0, B->GetRawPtr(),
                            B->GetRows(), C->GetRawPtr(), 
                            C->GetRows(), 1.0, 
                            Ah->GetRawPtr(), Ah->GetRows());
            }  



            mat.m_BCinv->SetBlock(n,n,loc_mat = MemoryManager<DNekScalMat>::AllocateSharedPtr(one,B));
            mat.m_Btilde->SetBlock(n,n,loc_mat = MemoryManager<DNekScalMat>::AllocateSharedPtr(one,C));
            mat.m_Cinv->SetBlock(n,n,loc_mat = MemoryManager<DNekScalMat>::AllocateSharedPtr(one,D));
            mat.m_D_bnd->SetBlock(n,n,loc_mat = MemoryManager<DNekScalMat>::AllocateSharedPtr(one, Dbnd));
            mat.m_D_int->SetBlock(n,n,loc_mat = MemoryManager<DNekScalMat>::AllocateSharedPtr(one, Dint));
            
            // Do matrix manipulations and get final set of block matries    
            // reset boundary to put mean mode into boundary system. 
            
            DNekMatSharedPtr Cinv,BCinv,Btilde; 
            DNekMat  DintCinvDTint, BCinvDTint_m_DTbnd, DintCinvBTtilde_m_Dbnd;
            
            Cinv   = D;
            BCinv  = B;  
            Btilde = C; 
            
            DintCinvDTint      = (*Dint)*(*Cinv)*Transpose(*Dint);
            BCinvDTint_m_DTbnd = (*BCinv)*Transpose(*Dint) - Transpose(*Dbnd);
            
            // This could be transpose of BCinvDint in some cases
            DintCinvBTtilde_m_Dbnd = (*Dint)*(*Cinv)*Transpose(*Btilde) - (*Dbnd); 
            
            // Set up final set of matrices. 
            DNekMatSharedPtr Bh = MemoryManager<DNekMat>::AllocateSharedPtr(nsize_bndry_p1[n],nsize_p_m1[n],zero);
            DNekMatSharedPtr Ch = MemoryManager<DNekMat>::AllocateSharedPtr(nsize_p_m1[n],nsize_bndry_p1[n],zero);
            DNekMatSharedPtr Dh = MemoryManager<DNekMat>::AllocateSharedPtr(nsize_p_m1[n], nsize_p_m1[n],zero);
            Array<OneD, NekDouble> Dh_data = Dh->GetPtr();
            
            // Copy matrices into final structures. 
            int n1,n2;
            for(n1 = 0; n1 < nz_loc; ++n1)
            {
                for(i = 0; i < psize-1; ++i)
                {
                    for(n2 = 0; n2 < nz_loc; ++n2)
                    {
                        for(j = 0; j < psize-1; ++j)
                        {
                            //(*Dh)(i+n1*(psize-1),j+n2*(psize-1)) = 
                            //-DintCinvDTint(i+1+n1*psize,j+1+n2*psize);
                            Dh_data[(i+n1*(psize-1)) + (j+n2*(psize-1))*Dh->GetRows()] = 
                            -DintCinvDTint(i+1+n1*psize,j+1+n2*psize);
                        }
                    }                    
                }
            }
            
            for(n1 = 0; n1 < nz_loc; ++n1)
            {
                for(i = 0; i < nsize_bndry_p1[n]-nz_loc; ++i)
                {
                    (*Ah)(i,nsize_bndry_p1[n]-nz_loc+n1) = BCinvDTint_m_DTbnd(i,n1*psize);
                    (*Ah)(nsize_bndry_p1[n]-nz_loc+n1,i) = DintCinvBTtilde_m_Dbnd(n1*psize,i);
                }
            }
            
            for(n1 = 0; n1 < nz_loc; ++n1)
            {
                for(n2 = 0; n2 < nz_loc; ++n2)
                {
                    (*Ah)(nsize_bndry_p1[n]-nz_loc+n1,nsize_bndry_p1[n]-nz_loc+n2) = 
                    -DintCinvDTint(n1*psize,n2*psize);
                }
            }
            
            for(n1 = 0; n1 < nz_loc; ++n1)
            {
                for(j = 0; j < psize-1; ++j)
                {
                    for(i = 0; i < nsize_bndry_p1[n]-nz_loc; ++i)
                    {
                        (*Bh)(i,j+n1*(psize-1)) = BCinvDTint_m_DTbnd(i,j+1+n1*psize);
                        (*Ch)(j+n1*(psize-1),i) = DintCinvBTtilde_m_Dbnd(j+1+n1*psize,i);
                    }
                }
            }
            
            for(n1 = 0; n1 < nz_loc; ++n1)
            {
                for(n2 = 0; n2 < nz_loc; ++n2)
                {
                    for(j = 0; j < psize-1; ++j)
                    {
                        (*Bh)(nsize_bndry_p1[n]-nz_loc+n1,j+n2*(psize-1)) = -DintCinvDTint(n1*psize,j+1+n2*psize);
                        (*Ch)(j+n2*(psize-1),nsize_bndry_p1[n]-nz_loc+n1) = -DintCinvDTint(j+1+n2*psize,n1*psize);
                    }
                }
            }
            
            // Do static condensation
            Dh->Invert();
            (*Bh) = (*Bh)*(*Dh);
            //(*Ah) = (*Ah) - (*Bh)*(*Ch);
            Blas::Dgemm('N','N', Bh->GetRows(), Ch->GetColumns(), Bh->GetColumns(), -1.0,
                        Bh->GetRawPtr(), Bh->GetRows(), Ch->GetRawPtr(), Ch->GetRows(), 
                        1.0, Ah->GetRawPtr(), Ah->GetRows());
            
            
	    for(int n1 = 0; n1 < Ah->GetColumns(); ++n1)
            {
                for(int n2 = 0; n2 < Ah->GetRows(); ++n2)
                {
                    
  //                  cout << "D->GetRows() " << D->GetRows() << std::endl ;
  //                  cout << "D->GetColumns() " << D->GetColumns() << std::endl ;
//		    if (n == 5) { cout << "(*Ah)(n1,n2) " << (*Ah)(n1,n2) << std::endl ; }

                }
            }


            // Set matrices for later inversion. Probably do not need to be 
            // attached to class
            pAh->SetBlock(n,n,loc_mat = MemoryManager<DNekScalMat>::AllocateSharedPtr(one,Ah));
            pBh->SetBlock(n,n,loc_mat = MemoryManager<DNekScalMat>::AllocateSharedPtr(one,Bh));
            pCh->SetBlock(n,n,loc_mat = MemoryManager<DNekScalMat>::AllocateSharedPtr(one,Ch));
            pDh->SetBlock(n,n,loc_mat = MemoryManager<DNekScalMat>::AllocateSharedPtr(one,Dh));    
        }
        timer.Stop();
//        cout << "Matrix Setup Costs: " << timer.TimePerTest(1) << endl;
        
	// end of the loop over the spectral elements
            
	    RB_A = A_all; // das ist ein bisschen doppelt, die RB mats sind im .h header definiert, die _all mats hier
	    RB_A_adv = A_adv_all;
	    RB_A_no_adv = A_no_adv_all;
	    RB_B = B_all;
	    RB_B_adv = B_adv_all;
	    RB_B_no_adv = B_no_adv_all;
	    RB_C = C_all;
	    RB_C_adv = C_adv_all;
	    RB_C_no_adv = C_no_adv_all;
	    RB_D = D_all;
	    RB_D_adv = D_adv_all;
	    RB_D_no_adv = D_no_adv_all;
	    RB_Dbnd = Dbnd_all;
	    RB_Dint = Dint_all;

//	cout << D_all << endl;

/*	cout << "current m_kinvis " << m_kinvis << endl;
	cout << "RB_A.norm() " << RB_A.norm() << endl;
	cout << "RB_A_adv.norm() " << RB_A_adv.norm() << endl;
	cout << "RB_A_no_adv.norm() " << RB_A_no_adv.norm() << endl;
	cout << "(RB_A - RB_A_adv - RB_A_no_adv).norm() " << (RB_A - RB_A_adv - RB_A_no_adv).norm() << endl;
	cout << "RB_B.norm() " << RB_B.norm() << endl;
	cout << "RB_B_adv.norm() " << RB_B_adv.norm() << endl;
	cout << "RB_B_no_adv.norm() " << RB_B_no_adv.norm() << endl;
	cout << "(RB_B - RB_B_adv - RB_B_no_adv).norm() " << (RB_B - RB_B_adv - RB_B_no_adv).norm() << endl;
	cout << "RB_C.norm() " << RB_C.norm() << endl;
	cout << "RB_C_adv.norm() " << RB_C_adv.norm() << endl;
	cout << "RB_C_no_adv.norm() " << RB_C_no_adv.norm() << endl;
	cout << "(RB_C - RB_C_adv - RB_C_no_adv).norm() " << (RB_C - RB_C_adv - RB_C_no_adv).norm() << endl;
	cout << "RB_D.norm() " << RB_D.norm() << endl;
	cout << "RB_D_adv.norm() " << RB_D_adv.norm() << endl;
	cout << "RB_D_no_adv.norm() " << RB_D_no_adv.norm() << endl;
	cout << "(RB_D - RB_D_adv - RB_D_no_adv).norm() " << (RB_D - RB_D_adv - RB_D_no_adv).norm() << endl;
*/
//        cout << RB_D << endl;
//        cout << RB_D_adv << endl;
//        cout << RB_D_no_adv << endl;
        
        timer.Start();
        // Set up global coupled boundary solver. 
        // This is a key to define the solution matrix type
        // currently we are giving it a argument of eLInearAdvectionReaction 
        // since this then makes the matrix storage of type eFull
        MultiRegions::GlobalLinSysKey key(StdRegions::eLinearAdvectionReaction,locToGloMap);
        mat.m_CoupledBndSys = MemoryManager<MultiRegions::GlobalLinSysDirectStaticCond>::AllocateSharedPtr(key,m_fields[0],pAh,pBh,pCh,pDh,locToGloMap);
        mat.m_CoupledBndSys->Initialise(locToGloMap);
        timer.Stop();
//        cout << "Multilevel condensation: " << timer.TimePerTest(1) << endl;
    }


    void CoupledLinearNS_TT::Solve(void)
    {

        const unsigned int ncmpt = m_velocity.num_elements();
        Array<OneD, Array<OneD, NekDouble> > forcing_phys(ncmpt);
        Array<OneD, Array<OneD, NekDouble> > forcing     (ncmpt);

        for(int i = 0; i < ncmpt; ++i)
        {
            forcing_phys[i] = Array<OneD, NekDouble> (m_fields[m_velocity[0]]->GetNpoints(), 0.0);
            forcing[i]      = Array<OneD, NekDouble> (m_fields[m_velocity[0]]->GetNcoeffs(),0.0);
        }

        std::vector<SolverUtils::ForcingSharedPtr>::const_iterator x;
        for (x = m_forcing.begin(); x != m_forcing.end(); ++x)
        {
            const NekDouble time = 0;
            (*x)->Apply(m_fields, forcing_phys, forcing_phys, time);
        }
        for (unsigned int i = 0; i < ncmpt; ++i)
        {
            bool waveSpace = m_fields[m_velocity[i]]->GetWaveSpace();
            m_fields[i]->SetWaveSpace(true);
            m_fields[i]->IProductWRTBase(forcing_phys[i], forcing[i]);
            m_fields[i]->SetWaveSpace(waveSpace);
        }

        SolveLinearNS(forcing);

    }

    void CoupledLinearNS_TT::SolveLinearNS(const Array<OneD, Array<OneD, NekDouble> > &forcing)
    {
        int i,n;
        Array<OneD,  MultiRegions::ExpListSharedPtr> vel_fields(m_velocity.num_elements());
        Array<OneD, Array<OneD, NekDouble> > force(m_velocity.num_elements());
        
        if(m_HomogeneousType == eHomogeneous1D)
        {
            int ncoeffsplane = m_fields[m_velocity[0]]->GetPlane(0)->GetNcoeffs();
            for(n = 0; n < m_npointsZ/2; ++n)
            {
                // Get the a Fourier mode of velocity and forcing components. 
                for(i = 0; i < m_velocity.num_elements(); ++i)
                {
                    vel_fields[i] = m_fields[m_velocity[i]]->GetPlane(2*n);
                    // Note this needs to correlate with how we pass forcing
                    force[i] = forcing[i] + 2*n*ncoeffsplane;
                }
                
                SolveLinearNS(force,vel_fields,m_pressure->GetPlane(2*n),n);
            }
            for(i = 0; i < m_velocity.num_elements(); ++i)
            {
                m_fields[m_velocity[i]]->SetPhysState(false);
            }
            m_pressure->SetPhysState(false);
        }
        else
        {
            for(i = 0; i < m_velocity.num_elements(); ++i)
            {
                vel_fields[i] = m_fields[m_velocity[i]];
                // Note this needs to correlate with how we pass forcing
                force[i] = forcing[i];
            }
            SolveLinearNS(force,vel_fields,m_pressure);
        }
    }
    
    void CoupledLinearNS_TT::SolveLinearNS(const Array<OneD, Array<OneD, NekDouble> > &forcing,  Array<OneD, MultiRegions::ExpListSharedPtr> &fields, MultiRegions::ExpListSharedPtr &pressure,  const int mode)
    {
        int i,j,k,n,eid,cnt,cnt1;
        int nbnd,nint,offset;
        int nvel = m_velocity.num_elements();
        int nel  = fields[0]->GetNumElmts();
        Array<OneD, unsigned int> bmap, imap; 
        
        Array<OneD, NekDouble > f_bnd(m_mat[mode].m_BCinv->GetRows());
        NekVector< NekDouble  > F_bnd(f_bnd.num_elements(), f_bnd, eWrapper);
        Array<OneD, NekDouble > f_int(m_mat[mode].m_BCinv->GetColumns());
        NekVector< NekDouble  > F_int(f_int.num_elements(),f_int, eWrapper);
        
        int nz_loc;
        int  nplanecoeffs = fields[m_velocity[0]]->GetNcoeffs();// this is fine since we pass the nplane coeff data. 
        
        if(mode) // Homogeneous mode flag
        {
            nz_loc = 2;
        }
        else
        {
            if(m_singleMode)
            {
                nz_loc = 2;
            }
            else
            {
                nz_loc = 1;
                if(m_HomogeneousType == eHomogeneous1D)
                {
                    // Zero fields to set complex mode to zero;
                    for(i = 0; i < fields.num_elements(); ++i)
                    {
                        Vmath::Zero(2*fields[i]->GetNcoeffs(),fields[i]->UpdateCoeffs(),1);
                    }
                    Vmath::Zero(2*pressure->GetNcoeffs(),pressure->UpdateCoeffs(),1);
                }
            }
        }

	// do need to write the forcing vectors
  /*        ofstream myfilef0 ("forcing0.txt");
	  if (myfilef0.is_open())
	  {
		for (int counter_row = 0; counter_row < forcing[0].num_elements(); ++counter_row)
		{
				myfilef0 << std::setprecision(17) << forcing[0][counter_row] << " ";
//				cout << "writing " << collected_trajectory_f1[counter_timesteps][counter_velocity] << " ";
			myfilef0 << "\n";
		}
                myfilef0.close();
	  }
	  else cout << "Unable to open file";

          ofstream myfilef1 ("forcing1.txt");
	  if (myfilef1.is_open())
	  {
		for (int counter_row = 0; counter_row < forcing[1].num_elements(); ++counter_row)
		{
				myfilef1 << std::setprecision(17) << forcing[1][counter_row] << " ";
//				cout << "writing " << collected_trajectory_f1[counter_timesteps][counter_velocity] << " ";
			myfilef1 << "\n";
		}
                myfilef1.close();
	  }
	  else cout << "Unable to open file";
*/        

        // Assemble f_bnd and f_int
        cnt = cnt1 = 0;
        for(i = 0; i < nel; ++i) // loop over elements
        {
            eid = fields[m_velocity[0]]->GetOffset_Elmt_Id(i);
            fields[m_velocity[0]]->GetExp(eid)->GetBoundaryMap(bmap);
            fields[m_velocity[0]]->GetExp(eid)->GetInteriorMap(imap);
            nbnd   = bmap.num_elements();
            nint   = imap.num_elements();
            offset = fields[m_velocity[0]]->GetCoeff_Offset(eid);
            
            for(j = 0; j < nvel; ++j) // loop over velocity fields 
            {
                for(n = 0; n < nz_loc; ++n)
                {
                    for(k = 0; k < nbnd; ++k)
                    {
                        f_bnd[cnt+k] = forcing[j][n*nplanecoeffs + 
                        offset+bmap[k]];
                    }
                    for(k = 0; k < nint; ++k)
                    {
                        f_int[cnt1+k] = forcing[j][n*nplanecoeffs + 
                        offset+imap[k]];
                    }
                    cnt  += nbnd;
                    cnt1 += nint;
                }
            }
        }
        
        Array<OneD, NekDouble > f_p(m_mat[mode].m_D_int->GetRows());
        NekVector<  NekDouble > F_p(f_p.num_elements(),f_p,eWrapper);
        NekVector<  NekDouble > F_p_tmp(m_mat[mode].m_Cinv->GetRows());
        
        // fbnd does not currently hold the pressure mean
        F_bnd = F_bnd - (*m_mat[mode].m_BCinv)*F_int;
        F_p_tmp = (*m_mat[mode].m_Cinv)*F_int;
        F_p = (*m_mat[mode].m_D_int) * F_p_tmp;
        
        // construct inner forcing 
        Array<OneD, NekDouble > bnd   (m_locToGloMap[mode]->GetNumGlobalCoeffs(),0.0);
        Array<OneD, NekDouble > fh_bnd(m_locToGloMap[mode]->GetNumGlobalCoeffs(),0.0);
        
        const Array<OneD,const int>& loctoglomap
        = m_locToGloMap[mode]->GetLocalToGlobalMap();
        const Array<OneD,const NekDouble>& loctoglosign
        = m_locToGloMap[mode]->GetLocalToGlobalSign();
        
/*          ofstream myfile1LocGloMap ("LocGloMap.txt");
	  if (myfile1LocGloMap.is_open())
	  {
		for (int counter = 0; counter < loctoglomap.num_elements(); ++counter)
		{
			myfile1LocGloMap << std::setprecision(17) << loctoglomap[counter] << " ";
			myfile1LocGloMap << "\n";
		}
                myfile1LocGloMap.close();
	  }
	  else cout << "Unable to open file";

          ofstream myfile2LocGloSign ("LocGloSign.txt");
	  if (myfile2LocGloSign.is_open())
	  {
		for (int counter = 0; counter < loctoglosign.num_elements(); ++counter)
		{
			myfile2LocGloSign << std::setprecision(17) << loctoglosign[counter] << " ";
			myfile2LocGloSign << "\n";
		}
                myfile2LocGloSign.close();
	  }
	  else cout << "Unable to open file";

        const Array<OneD,const int>& loctoglobndmap
        = m_locToGloMap[mode]->GetLocalToGlobalBndMap();
        const Array<OneD,const NekDouble>& loctoglobndsign
        = m_locToGloMap[mode]->GetLocalToGlobalBndSign();

          ofstream myfile1LocGloBndMap ("LocGloBndMap.txt");
	  if (myfile1LocGloBndMap.is_open())
	  {
		for (int counter = 0; counter < loctoglobndmap.num_elements(); ++counter)
		{
			myfile1LocGloBndMap << std::setprecision(17) << loctoglobndmap[counter] << " ";
			myfile1LocGloBndMap << "\n";
		}
                myfile1LocGloBndMap.close();
	  }
	  else cout << "Unable to open file";

          ofstream myfile2LocGloBndSign ("LocGloBndSign.txt");
	  if (myfile2LocGloBndSign.is_open())
	  {
		for (int counter = 0; counter < loctoglobndsign.num_elements(); ++counter)
		{
			myfile2LocGloBndSign << std::setprecision(17) << loctoglobndsign[counter] << " ";
			myfile2LocGloBndSign << "\n";
		}
                myfile2LocGloBndSign.close();
	  }
	  else cout << "Unable to open file";
*/
   /*         Array<OneD, Array<OneD, NekDouble> > glo_dof_to_phys_collector(number_of_global_dofs);
            Array<OneD, Array<OneD, NekDouble> > phys_to_glo_dof_collector(m_fields[0]->GetNpoints());
            Array<OneD, Array<OneD, NekDouble> > glo_dof_to_phys_collector_p(number_of_global_dofs);
            Array<OneD, Array<OneD, NekDouble> > phys_to_glo_dof_collector_p(pressure_field->GetNpoints());

	    // get a global_dof <-> phys map
	    for (int i_global_dofs = 0; i_global_dofs < number_of_global_dofs; i_global_dofs++)
	    {
              Array<OneD, NekDouble> init_global_test_field(number_of_global_dofs,0.0);
              Array<OneD, NekDouble> test_field(m_fields[0]->GetNpoints(),0.0);
              init_global_test_field[i_global_dofs] = 1.0;
              m_fields[0]->GlobalToLocal(init_global_test_field, local_test_field);
              m_fields[0]->BwdTrans(local_test_field, test_field);
	      glo_dof_to_phys_collector[i_global_dofs] = test_field;
	    } */

        offset = cnt = 0; 
        for(i = 0; i < nel; ++i)
        {
            eid  = fields[0]->GetOffset_Elmt_Id(i);
            nbnd = nz_loc*fields[0]->GetExp(eid)->NumBndryCoeffs(); 
            
            for(j = 0; j < nvel; ++j)
            {
                for(k = 0; k < nbnd; ++k)
                {
                    fh_bnd[loctoglomap[offset+j*nbnd+k]] += 
                    loctoglosign[offset+j*nbnd+k]*f_bnd[cnt+k];
                }
                cnt += nbnd;
            }
            
            nint    = pressure->GetExp(eid)->GetNcoeffs();
            offset += nvel*nbnd + nint*nz_loc; 
        }
        
        offset = cnt1 = 0; 
        for(i = 0; i <  nel; ++i)
        {
            eid  = fields[0]->GetOffset_Elmt_Id(i);
            nbnd = nz_loc*fields[0]->GetExp(eid)->NumBndryCoeffs(); 
            nint = pressure->GetExp(eid)->GetNcoeffs(); 
            
            for(n = 0; n < nz_loc; ++n)
            {
                for(j = 0; j < nint; ++j)
                {
                    fh_bnd[loctoglomap[offset + nvel*nbnd + n*nint+j]] = f_p[cnt1+j];
                }
                cnt1   += nint;
            }
            offset += nvel*nbnd + nz_loc*nint; 
        }
        
        //  Set Weak BC into f_bnd and Dirichlet Dofs in bnd
        const Array<OneD,const int>& bndmap
        = m_locToGloMap[mode]->GetBndCondCoeffsToGlobalCoeffsMap();
        
/*          ofstream myfilebndmap ("BndCondCoeffsToGlobalCoeffsMap.txt");
	  if (myfilebndmap.is_open())
	  {
		for (int counter = 0; counter < bndmap.num_elements(); ++counter)
		{
			{
				myfilebndmap << std::setprecision(17) << bndmap[counter] << " ";
			}
		}
                myfilebndmap.close();
	  }
	  else cout << "Unable to open file";   
*/
        // Forcing function with weak boundary conditions and
        // Dirichlet conditions
        int bndcnt=0;
        
        for(k = 0; k < nvel; ++k)
        {



            const Array<OneD, SpatialDomains::BoundaryConditionShPtr> bndConds = fields[k]->GetBndConditions();
            Array<OneD, const MultiRegions::ExpListSharedPtr> bndCondExp;
            if(m_HomogeneousType == eHomogeneous1D) 
            {
                bndCondExp = m_fields[k]->GetPlane(2*mode)->GetBndCondExpansions();
            }
            else
            {
                bndCondExp = m_fields[k]->GetBndCondExpansions();
            }
            
/*     		ofstream myfile_bnd_cond_elem ("bnd_cond_elem.txt");
		if (myfile_bnd_cond_elem.is_open())
	  	{
			myfile_bnd_cond_elem << std::setprecision(17) << bndCondExp.num_elements() << "\n";
                	myfile_bnd_cond_elem.close();
	  	}
	  	else cout << "Unable to open file"; 
*/
            for(i = 0; i < bndCondExp.num_elements(); ++i)
            {
                const Array<OneD, const NekDouble > bndCondCoeffs = bndCondExp[i]->GetCoeffs();

		std::stringstream sstm;
		sstm << "bndcond_k" << k << "_i_" << i << ".txt";
		std::string result = sstm.str();
		const char* rr = result.c_str();

//		std::string outname_txt = "bndcond_k" + std::to_string(k) + "_i_" + std::to_string(i) + ".txt";
//		const char* outname_t = outname_txt.c_str();
		const char* outname_t = rr;

       
/*     		ofstream myfile_t (outname_t);
		if (myfile_t.is_open())
	  	{
			for(int count_bnd = 0; count_bnd < bndCondCoeffs.num_elements(); count_bnd++)
			{
				myfile_t << std::setprecision(17) << bndCondCoeffs[count_bnd] << "\n";
			}
                	myfile_t.close();
	  	}
	  	else cout << "Unable to open file"; 
*/

//		cout << "i " << i << endl;
//		for(int count_bnd = 0; count_bnd < bndCondCoeffs.num_elements(); count_bnd++)
//		{
//			cout << "bndCondCoeffs[count_bnd] " << bndCondCoeffs[count_bnd] << endl;
//		}
 


               cnt = 0;
                for(n = 0; n < nz_loc; ++n)
                {
                    if(bndConds[i]->GetBoundaryConditionType() 
                        == SpatialDomains::eDirichlet)
                    {
                        for(j = 0; j < (bndCondExp[i])->GetNcoeffs(); j++)
                        {
                            if (m_equationType == eSteadyNavierStokes && m_initialStep == false)
                            {
                                //This condition set all the Dirichlet BC at 0 after
                                //the initial step of the Newton method
                                bnd[bndmap[bndcnt++]] = 0;
                            }
                            else
                            {
                                bnd[bndmap[bndcnt++]] = bndCondCoeffs[cnt++];
                            }
                        }
                    }
                    else
                    {                    
                        for(j = 0; j < (bndCondExp[i])->GetNcoeffs(); j++)
                        {
                            fh_bnd[bndmap[bndcnt++]]
                            += bndCondCoeffs[cnt++];
                        }
                    }
                }
            }
        }
        
//	cout <<	"m_locToGloMap[mode]->GetNumGlobalDirBndCoeffs() " << m_locToGloMap[mode]->GetNumGlobalDirBndCoeffs() << endl;
//	cout <<	"m_locToGloMap[mode]->GetNumGlobalCoeffs() " << m_locToGloMap[mode]->GetNumGlobalCoeffs() << endl;

/*          ofstream myfiledirbnd ("NumGlobalDirBndCoeffs.txt");
	  if (myfiledirbnd.is_open())
	  {
		myfiledirbnd << std::setprecision(17) << m_locToGloMap[mode]->GetNumGlobalDirBndCoeffs();
                myfiledirbnd.close();
	  }
	  else cout << "Unable to open file";   
*/

//	cout << "fh_bnd.num_elements() " << fh_bnd.num_elements() << std::endl;   
//	cout << "bnd.num_elements() " << bnd.num_elements() << std::endl;  
	
	for(i = 0; i <  fh_bnd.num_elements(); ++i)
	{
//		cout << "bnd[i] " << i << " " << bnd[i] << std::endl;   
	}
        m_mat[mode].m_CoupledBndSys->Solve(fh_bnd,bnd,m_locToGloMap[mode]);                 // actual multi-static-condensed solve here

/*	for(i = 0; i <  fh_bnd.num_elements(); ++i)
	{
		cout << "bnd[i] " << i << " " << bnd[i] << std::endl;   
	}
        
*/

        // unpack pressure and velocity boundary systems. 
        offset = cnt = 0; 
        int totpcoeffs = pressure->GetNcoeffs();
        Array<OneD, NekDouble> p_coeffs = pressure->UpdateCoeffs();
        for(i = 0; i <  nel; ++i)
        {
            eid  = fields[0]->GetOffset_Elmt_Id(i);
            nbnd = nz_loc*fields[0]->GetExp(eid)->NumBndryCoeffs(); 
            nint = pressure->GetExp(eid)->GetNcoeffs(); 
            
            for(j = 0; j < nvel; ++j)
            {
                for(k = 0; k < nbnd; ++k)
                {
                    f_bnd[cnt+k] = loctoglosign[offset+j*nbnd+k]*bnd[loctoglomap[offset + j*nbnd + k]];
/*		    cout << "writing " << loctoglosign[offset+j*nbnd+k]*bnd[loctoglomap[offset + j*nbnd + k]] << " to " << cnt+k << std::endl;
		    cout << "loctoglosign[offset+j*nbnd+k] " << loctoglosign[offset+j*nbnd+k] << " loctoglomap[offset + j*nbnd + k] " << loctoglomap[offset + j*nbnd + k] << std::endl;
		    cout << "nvel " << nvel << std::endl;
		    cout << "nint " << nint << std::endl;
		    cout << "nbnd " << nbnd << std::endl;
		    cout << "nz_loc " << nz_loc << std::endl; */
                }
                cnt += nbnd;
            }
            offset += nvel*nbnd + nint*nz_loc;
        }
        
/*	for(i = 0; i <  f_bnd.num_elements(); ++i)
	{
		cout << "f_bnd[i] " << i << " " << f_bnd[i] << std::endl;   
	}
*/

        pressure->SetPhysState(false);
        
        offset = cnt = cnt1 = 0;
        for(i = 0; i < nel; ++i)
        {
            eid  = fields[0]->GetOffset_Elmt_Id(i);
            nint = pressure->GetExp(eid)->GetNcoeffs(); 
            nbnd = fields[0]->GetExp(eid)->NumBndryCoeffs(); 
            cnt1 = pressure->GetCoeff_Offset(eid);

//	    cout << "nint " << nint << std::endl;
//	    cout << "nbnd " << nbnd << std::endl;
//	    cout << "cnt1 " << cnt1 << std::endl;
            
            for(n = 0; n < nz_loc; ++n)
            {
                for(j = 0; j < nint; ++j)
                {
                    p_coeffs[n*totpcoeffs + cnt1+j] = 
                    f_p[cnt+j] = bnd[loctoglomap[offset + 
                    (nvel*nz_loc)*nbnd + 
                    n*nint + j]];
                }
                cnt += nint;
            }
            offset += (nvel*nbnd + nint)*nz_loc;
        }
        
/*	for(i = 0; i <  f_p.num_elements(); ++i)
	{
		cout << "f_p[i] " << i << " " << f_p[i] << std::endl;   
	}
*/

        // Back solve first level of static condensation for interior
        // velocity space and store in F_int
        F_int = F_int + Transpose(*m_mat[mode].m_D_int)*F_p
        - Transpose(*m_mat[mode].m_Btilde)*F_bnd;
        F_int = (*m_mat[mode].m_Cinv)*F_int;

	// --- writing the fields in loc format from here on, so what i want is also the f_bnd, f_p, f_int
//	curr_f_bnd = f_bnd;
/*	cout << "f_bnd.num_elements() " << f_bnd.num_elements() << endl;
	cout << "f_p.num_elements() " << f_p.num_elements() << endl;
	cout << "f_int.num_elements() " << f_int.num_elements() << endl;

	cout << "RB_A.cols() " << RB_A.cols() << endl;
	cout << "RB_A.rows() " << RB_A.rows() << endl;
	cout << "RB_B.cols() " << RB_B.cols() << endl;
	cout << "RB_B.rows() " << RB_B.rows() << endl;
	cout << "RB_C.cols() " << RB_C.cols() << endl;
	cout << "RB_C.rows() " << RB_C.rows() << endl;
	cout << "RB_D.cols() " << RB_D.cols() << endl;
	cout << "RB_D.rows() " << RB_D.rows() << endl;
	cout << "RB_Dbnd.cols() " << RB_Dbnd.cols() << endl;
	cout << "RB_Dbnd.rows() " << RB_Dbnd.rows() << endl;
	cout << "RB_Dint.cols() " << RB_Dint.cols() << endl;
	cout << "RB_Dint.rows() " << RB_Dint.rows() << endl;
*/

	curr_f_bnd = Eigen::VectorXd::Zero(f_bnd.num_elements());
	for (int i_phys_dof = 0; i_phys_dof < f_bnd.num_elements(); i_phys_dof++)
	{
		curr_f_bnd(i_phys_dof) = f_bnd[i_phys_dof]; 
	}
	curr_f_p = Eigen::VectorXd::Zero(f_p.num_elements()); 
	for (int i_phys_dof = 0; i_phys_dof < f_p.num_elements(); i_phys_dof++)
	{
		curr_f_p(i_phys_dof) = f_p[i_phys_dof]; 
	}
	curr_f_int = Eigen::VectorXd::Zero(f_int.num_elements()); 
	for (int i_phys_dof = 0; i_phys_dof < f_int.num_elements(); i_phys_dof++)
	{
		curr_f_int(i_phys_dof) = f_int[i_phys_dof]; 
	}

        
        // Unpack solution from Bnd and F_int to v_coeffs 
        cnt = cnt1 = 0;
        for(i = 0; i < nel; ++i) // loop over elements
        {
            eid  = fields[m_velocity[0]]->GetOffset_Elmt_Id(i);
            fields[0]->GetExp(eid)->GetBoundaryMap(bmap);
            fields[0]->GetExp(eid)->GetInteriorMap(imap);
            nbnd   = bmap.num_elements();
            nint   = imap.num_elements();
            offset = fields[0]->GetCoeff_Offset(eid);
            
	//    cout << "offset " << offset << std::endl;
	//    cout << "nint " << nint << std::endl;

            for(j = 0; j < nvel; ++j) // loop over velocity fields 
            {
                for(n = 0; n < nz_loc; ++n)
                {
                    for(k = 0; k < nbnd; ++k)
                    {
                        fields[j]->SetCoeff(n*nplanecoeffs + 
                        offset+bmap[k],
                        f_bnd[cnt+k]);
                    }
                    
                    for(k = 0; k < nint; ++k)
                    {
                        fields[j]->SetCoeff(n*nplanecoeffs + 
                        offset+imap[k],
                        f_int[cnt1+k]);
                    }
                    cnt  += nbnd;
                    cnt1 += nint;
                }
            }
        }
        
        for(j = 0; j < nvel; ++j) 
        {
            fields[j]->SetPhysState(false);
        }
    }

    NekDouble CoupledLinearNS_TT::Get_m_kinvis(void)
    {
	return m_kinvis;
    }

    void CoupledLinearNS_TT::Set_m_kinvis(NekDouble input)
    {
	m_kinvis = input;
    }

    Eigen::MatrixXd CoupledLinearNS_TT::Get_no_advection_matrix(void)
    {
	Eigen::MatrixXd no_adv_matrix = Eigen::MatrixXd::Zero(M_truth_size, M_truth_size);
	switch(globally_connected) {
		case 0:
			no_adv_matrix.block(0, 0, RB_A.rows(), RB_A.cols()) = MtM * RB_A_no_adv;
			no_adv_matrix.block(0, RB_A.cols(), RB_Dbnd.cols(), RB_Dbnd.rows()) = -MtM * RB_Dbnd.transpose();
			no_adv_matrix.block(0, RB_A.cols() + RB_Dbnd.rows(), RB_B.rows(), RB_B.cols()) = MtM * RB_B_no_adv;
			no_adv_matrix.block(RB_A.rows(), 0, RB_Dbnd.rows(), RB_Dbnd.cols()) = -RB_Dbnd;
			no_adv_matrix.block(RB_A.rows(), RB_A.cols() + RB_Dbnd.rows(), RB_Dint.rows(), RB_Dint.cols()) = -RB_Dint;	
			no_adv_matrix.block(RB_A.rows() + RB_Dbnd.rows(), 0, RB_C.cols(), RB_C.rows()) = RB_C_no_adv.transpose();
			no_adv_matrix.block(RB_A.rows() + RB_Dbnd.rows(), RB_A.cols(), RB_Dint.cols(), RB_Dint.rows()) = -RB_Dint.transpose();
			no_adv_matrix.block(RB_A.rows() + RB_Dbnd.rows(), RB_A.cols() + RB_Dbnd.rows(), RB_D.rows(), RB_D.cols()) = RB_D_no_adv;
			break;
		case 1:
			no_adv_matrix.block(0, 0, nBndDofs, nBndDofs) = Mtrafo.transpose() * RB_A_no_adv * Mtrafo;
			no_adv_matrix.block(0, nBndDofs, nBndDofs, RB_Dbnd.rows()) = -Mtrafo.transpose() * RB_Dbnd.transpose();
			no_adv_matrix.block(0, nBndDofs + RB_Dbnd.rows(), nBndDofs, RB_B.cols()) = Mtrafo.transpose() * RB_B_no_adv;
			no_adv_matrix.block(nBndDofs, 0, RB_Dbnd.rows(), nBndDofs) = -RB_Dbnd * Mtrafo;
			no_adv_matrix.block(nBndDofs, nBndDofs + RB_Dbnd.rows(), RB_Dint.rows(), RB_Dint.cols()) = -RB_Dint;	
			no_adv_matrix.block(nBndDofs + RB_Dbnd.rows(), 0, RB_C.cols(), nBndDofs) = RB_C_no_adv.transpose() * Mtrafo;
			no_adv_matrix.block(nBndDofs + RB_Dbnd.rows(), nBndDofs, RB_Dint.cols(), RB_Dint.rows()) = -RB_Dint.transpose();
			no_adv_matrix.block(nBndDofs + RB_Dbnd.rows(), nBndDofs + RB_Dbnd.rows(), RB_D.rows(), RB_D.cols()) = RB_D_no_adv;
			break;
		case 2:
			no_adv_matrix.block(0, 0, RB_A.rows(), RB_A.cols()) = RB_A_no_adv;
			no_adv_matrix.block(0, RB_A.cols(), RB_Dbnd.cols(), RB_Dbnd.rows()) = -RB_Dbnd.transpose();
			no_adv_matrix.block(0, RB_A.cols() + RB_Dbnd.rows(), RB_B.rows(), RB_B.cols()) = RB_B_no_adv;
			no_adv_matrix.block(RB_A.rows(), 0, RB_Dbnd.rows(), RB_Dbnd.cols()) = -RB_Dbnd;
			no_adv_matrix.block(RB_A.rows(), RB_A.cols() + RB_Dbnd.rows(), RB_Dint.rows(), RB_Dint.cols()) = -RB_Dint;	
			no_adv_matrix.block(RB_A.rows() + RB_Dbnd.rows(), 0, RB_C.cols(), RB_C.rows()) = RB_C_no_adv.transpose();
			no_adv_matrix.block(RB_A.rows() + RB_Dbnd.rows(), RB_A.cols(), RB_Dint.cols(), RB_Dint.rows()) = -RB_Dint.transpose();
			no_adv_matrix.block(RB_A.rows() + RB_Dbnd.rows(), RB_A.cols() + RB_Dbnd.rows(), RB_D.rows(), RB_D.cols()) = RB_D_no_adv;
			break;
	}
	return no_adv_matrix;
    }

    Eigen::MatrixXd CoupledLinearNS_TT::Get_no_advection_matrix_pressure(void)
    {
	Eigen::MatrixXd no_adv_matrix = Eigen::MatrixXd::Zero(M_truth_size, M_truth_size);
	switch(globally_connected) {
		case 0:
			no_adv_matrix.block(0, RB_A.cols(), RB_Dbnd.cols(), RB_Dbnd.rows()) = -MtM * RB_Dbnd.transpose();
			no_adv_matrix.block(RB_A.rows(), 0, RB_Dbnd.rows(), RB_Dbnd.cols()) = -RB_Dbnd;
			no_adv_matrix.block(RB_A.rows(), RB_A.cols() + RB_Dbnd.rows(), RB_Dint.rows(), RB_Dint.cols()) = -RB_Dint;	
			no_adv_matrix.block(RB_A.rows() + RB_Dbnd.rows(), RB_A.cols(), RB_Dint.cols(), RB_Dint.rows()) = -RB_Dint.transpose();
			break;
		case 1:
			no_adv_matrix.block(0, nBndDofs, nBndDofs, RB_Dbnd.rows()) = -Mtrafo.transpose() * RB_Dbnd.transpose();
			no_adv_matrix.block(nBndDofs, 0, RB_Dbnd.rows(), nBndDofs) = -RB_Dbnd * Mtrafo;
			no_adv_matrix.block(nBndDofs, nBndDofs + RB_Dbnd.rows(), RB_Dint.rows(), RB_Dint.cols()) = -RB_Dint;	
			no_adv_matrix.block(nBndDofs + RB_Dbnd.rows(), nBndDofs, RB_Dint.cols(), RB_Dint.rows()) = -RB_Dint.transpose();
			break;
		case 2:
			no_adv_matrix.block(0, RB_A.cols(), RB_Dbnd.cols(), RB_Dbnd.rows()) = -RB_Dbnd.transpose();
			no_adv_matrix.block(RB_A.rows(), 0, RB_Dbnd.rows(), RB_Dbnd.cols()) = -RB_Dbnd;
			no_adv_matrix.block(RB_A.rows(), RB_A.cols() + RB_Dbnd.rows(), RB_Dint.rows(), RB_Dint.cols()) = -RB_Dint;	
			no_adv_matrix.block(RB_A.rows() + RB_Dbnd.rows(), RB_A.cols(), RB_Dint.cols(), RB_Dint.rows()) = -RB_Dint.transpose();
			break;
	}			


	return no_adv_matrix;
			
    }

    Eigen::MatrixXd CoupledLinearNS_TT::Get_no_advection_matrix_ABCD(void)
    {
	Eigen::MatrixXd no_adv_matrix = Eigen::MatrixXd::Zero(M_truth_size, M_truth_size);
	switch(globally_connected) {
		case 0:
			no_adv_matrix.block(0, 0, RB_A.rows(), RB_A.cols()) = MtM * RB_A_no_adv;
			no_adv_matrix.block(0, RB_A.cols() + RB_Dbnd.rows(), RB_B.rows(), RB_B.cols()) = MtM * RB_B_no_adv;
			no_adv_matrix.block(RB_A.rows() + RB_Dbnd.rows(), 0, RB_C.cols(), RB_C.rows()) = RB_C_no_adv.transpose();
			no_adv_matrix.block(RB_A.rows() + RB_Dbnd.rows(), RB_A.cols() + RB_Dbnd.rows(), RB_D.rows(), RB_D.cols()) = RB_D_no_adv;
			break;
		case 1:
			no_adv_matrix.block(0, 0, nBndDofs, nBndDofs) = Mtrafo.transpose() * RB_A_no_adv * Mtrafo;
			no_adv_matrix.block(0, nBndDofs + RB_Dbnd.rows(), nBndDofs, RB_B.cols()) = Mtrafo.transpose() * RB_B_no_adv;
			no_adv_matrix.block(nBndDofs + RB_Dbnd.rows(), 0, RB_C.cols(), nBndDofs) = RB_C_no_adv.transpose() * Mtrafo;
			no_adv_matrix.block(nBndDofs + RB_Dbnd.rows(), nBndDofs + RB_Dbnd.rows(), RB_D.rows(), RB_D.cols()) = RB_D_no_adv;
			break;
		case 2:
			no_adv_matrix.block(0, 0, RB_A.rows(), RB_A.cols()) = RB_A_no_adv;
			no_adv_matrix.block(0, RB_A.cols() + RB_Dbnd.rows(), RB_B.rows(), RB_B.cols()) = RB_B_no_adv;
			no_adv_matrix.block(RB_A.rows() + RB_Dbnd.rows(), 0, RB_C.cols(), RB_C.rows()) = RB_C_no_adv.transpose();
			no_adv_matrix.block(RB_A.rows() + RB_Dbnd.rows(), RB_A.cols() + RB_Dbnd.rows(), RB_D.rows(), RB_D.cols()) = RB_D_no_adv;
			break;
	}

	return no_adv_matrix;
    }
	
    Eigen::MatrixXd CoupledLinearNS_TT::Get_advection_matrix(void)
    {
	Eigen::MatrixXd adv_matrix = Eigen::MatrixXd::Zero(M_truth_size, M_truth_size);
	switch(globally_connected) {
		case 0:
			adv_matrix.block(0, 0, RB_A.rows(), RB_A.cols()) = MtM * RB_A_adv;
			adv_matrix.block(0, RB_A.cols() + RB_Dbnd.rows(), RB_B.rows(), RB_B.cols()) = MtM * RB_B_adv;
			adv_matrix.block(RB_A.rows() + RB_Dbnd.rows(), 0, RB_C.cols(), RB_C.rows()) = RB_C_adv.transpose();
			adv_matrix.block(RB_A.rows() + RB_Dbnd.rows(), RB_A.cols() + RB_Dbnd.rows(), RB_D.rows(), RB_D.cols()) = RB_D_adv;
			break;
		case 1:
			adv_matrix.block(0, 0, nBndDofs, nBndDofs) = Mtrafo.transpose() * RB_A_adv * Mtrafo;
			adv_matrix.block(0, nBndDofs + RB_Dbnd.rows(), nBndDofs, RB_B.cols()) = Mtrafo.transpose() * RB_B_adv;
			adv_matrix.block(nBndDofs + RB_Dbnd.rows(), 0, RB_C.cols(), nBndDofs) = RB_C_adv.transpose() * Mtrafo;
			adv_matrix.block(nBndDofs + RB_Dbnd.rows(), nBndDofs + RB_Dbnd.rows(), RB_D.rows(), RB_D.cols()) = RB_D_adv;
			break;
		case 2:
			adv_matrix.block(0, 0, RB_A.rows(), RB_A.cols()) = RB_A_adv;
			adv_matrix.block(0, RB_A.cols() + RB_Dbnd.rows(), RB_B.rows(), RB_B.cols()) = RB_B_adv;
			adv_matrix.block(RB_A.rows() + RB_Dbnd.rows(), 0, RB_C.cols(), RB_C.rows()) = RB_C_adv.transpose();
			adv_matrix.block(RB_A.rows() + RB_Dbnd.rows(), RB_A.cols() + RB_Dbnd.rows(), RB_D.rows(), RB_D.cols()) = RB_D_adv;
			break;
	}

	return adv_matrix;
    }	

    Eigen::MatrixXd CoupledLinearNS_TT::Get_complete_matrix(void)
    {
	Eigen::MatrixXd matrix = Eigen::MatrixXd::Zero(M_truth_size, M_truth_size);
	switch(globally_connected) {
		case 0:
			matrix.block(0, 0, RB_A.rows(), RB_A.cols()) = MtM * RB_A;
			matrix.block(0, RB_A.cols(), RB_Dbnd.cols(), RB_Dbnd.rows()) = -MtM * RB_Dbnd.transpose();
			matrix.block(0, RB_A.cols() + RB_Dbnd.rows(), RB_B.rows(), RB_B.cols()) = MtM * RB_B;
			matrix.block(RB_A.rows(), 0, RB_Dbnd.rows(), RB_Dbnd.cols()) = -RB_Dbnd;
			matrix.block(RB_A.rows(), RB_A.cols() + RB_Dbnd.rows(), RB_Dint.rows(), RB_Dint.cols()) = -RB_Dint;	
			matrix.block(RB_A.rows() + RB_Dbnd.rows(), 0, RB_C.cols(), RB_C.rows()) = RB_C.transpose();
			matrix.block(RB_A.rows() + RB_Dbnd.rows(), RB_A.cols(), RB_Dint.cols(), RB_Dint.rows()) = -RB_Dint.transpose();
			matrix.block(RB_A.rows() + RB_Dbnd.rows(), RB_A.cols() + RB_Dbnd.rows(), RB_D.rows(), RB_D.cols()) = RB_D;
			break;
		case 1:
			matrix.block(0, 0, nBndDofs, nBndDofs) = Mtrafo.transpose() * RB_A * Mtrafo;
			matrix.block(0, nBndDofs, nBndDofs, RB_Dbnd.rows()) = -Mtrafo.transpose() * RB_Dbnd.transpose();
			matrix.block(0, nBndDofs + RB_Dbnd.rows(), nBndDofs, RB_B.cols()) = Mtrafo.transpose() * RB_B;
			matrix.block(nBndDofs, 0, RB_Dbnd.rows(), nBndDofs) = -RB_Dbnd * Mtrafo;
			matrix.block(nBndDofs, nBndDofs + RB_Dbnd.rows(), RB_Dint.rows(), RB_Dint.cols()) = -RB_Dint;	
			matrix.block(nBndDofs + RB_Dbnd.rows(), 0, RB_C.cols(), nBndDofs) = RB_C.transpose() * Mtrafo;
			matrix.block(nBndDofs + RB_Dbnd.rows(), nBndDofs, RB_Dint.cols(), RB_Dint.rows()) = -RB_Dint.transpose();
			matrix.block(nBndDofs + RB_Dbnd.rows(), nBndDofs + RB_Dbnd.rows(), RB_D.rows(), RB_D.cols()) = RB_D;
			break;
		case 2:
			matrix.block(0, 0, RB_A.rows(), RB_A.cols()) = RB_A;
			matrix.block(0, RB_A.cols(), RB_Dbnd.cols(), RB_Dbnd.rows()) = -RB_Dbnd.transpose();
			matrix.block(0, RB_A.cols() + RB_Dbnd.rows(), RB_B.rows(), RB_B.cols()) = RB_B;
			matrix.block(RB_A.rows(), 0, RB_Dbnd.rows(), RB_Dbnd.cols()) = -RB_Dbnd;
			matrix.block(RB_A.rows(), RB_A.cols() + RB_Dbnd.rows(), RB_Dint.rows(), RB_Dint.cols()) = -RB_Dint;	
			matrix.block(RB_A.rows() + RB_Dbnd.rows(), 0, RB_C.cols(), RB_C.rows()) = RB_C.transpose();
			matrix.block(RB_A.rows() + RB_Dbnd.rows(), RB_A.cols(), RB_Dint.cols(), RB_Dint.rows()) = -RB_Dint.transpose();
			matrix.block(RB_A.rows() + RB_Dbnd.rows(), RB_A.cols() + RB_Dbnd.rows(), RB_D.rows(), RB_D.cols()) = RB_D;
			break;
	}			
	return matrix;
    }

    Eigen::MatrixXd CoupledLinearNS_TT::remove_cols_and_rows(Eigen::MatrixXd the_matrix, std::set<int> elements_to_be_removed)
    {
	Eigen::MatrixXd simplified_matrix = Eigen::MatrixXd::Zero(the_matrix.rows() - elements_to_be_removed.size(), the_matrix.cols() - elements_to_be_removed.size());
	int counter_row_simplified = 0;
	int counter_col_simplified = 0;
	for (int row_index=0; row_index < the_matrix.rows(); ++row_index)
	{
		if (!elements_to_be_removed.count(row_index))
		{
			for (int col_index=0; col_index < the_matrix.cols(); ++col_index)
			{
				if (!elements_to_be_removed.count(col_index))
				{
					simplified_matrix(counter_row_simplified, counter_col_simplified) = the_matrix(row_index, col_index);
					counter_col_simplified++;
				}			
			}
			counter_col_simplified = 0;
			counter_row_simplified++;
		}		
	}
	return simplified_matrix;
    }

    Eigen::VectorXd CoupledLinearNS_TT::remove_rows(Eigen::VectorXd the_vector, std::set<int> elements_to_be_removed)
    {
	Eigen::VectorXd simplified_vector = Eigen::VectorXd::Zero(the_vector.rows() - elements_to_be_removed.size());
	int counter_row_simplified = 0;
	for (int row_index=0; row_index < the_vector.rows(); ++row_index)
	{
		if (!elements_to_be_removed.count(row_index))
		{
			simplified_vector(counter_row_simplified) = the_vector(row_index);
			counter_row_simplified++;
		}		
	}
	return simplified_vector;
    }


	// since this function is virtual it actually can be instantiated here
    void CoupledLinearNS_TT::v_DoSolve(void)
    {


        switch(m_equationType)
        {
            case eUnsteadyStokes:
            case eUnsteadyNavierStokes:
                //AdvanceInTime(m_steps);
                UnsteadySystem::v_DoSolve();
                break;
            case eSteadyStokes:
            case eSteadyOseen:
            case eSteadyLinearisedNS:
            {
                Solve();				
                break;
            }
            case eSteadyNavierStokes:
            {	
                Timer Generaltimer;
                Generaltimer.Start();
                
                int Check(0);
                
                //Saving the init datas
                Checkpoint_Output(Check);
                Check++;
                
                cout<<"We execute INITIALLY SolveSteadyNavierStokes for m_kinvis = "<<m_kinvis<<" (<=> Re = "<<1/m_kinvis<<")"<<endl;
                SolveSteadyNavierStokes();
                
                while(m_kinvis > m_kinvisMin)
                {		
                    if (Check == 1)
                    {
                        cout<<"We execute SolveSteadyNavierStokes for m_kinvis = "<<m_kinvis<<" (<=> Re = "<<1/m_kinvis<<")"<<endl;
                        SolveSteadyNavierStokes();
                        Checkpoint_Output(Check);
                        Check++;
                    }
                    
                    Continuation();
                    
                    if (m_kinvis > m_kinvisMin)
                    {
                        cout<<"We execute SolveSteadyNavierStokes for m_kinvis = "<<m_kinvis<<" (<=> Re = "<<1/m_kinvis<<")"<<endl;
                        SolveSteadyNavierStokes();
                        Checkpoint_Output(Check);
                        Check++;
                    }
                }
                
                
                Generaltimer.Stop();
                cout<<"\nThe total calculation time is : " << Generaltimer.TimePerTest(1)/60 << " minute(s). \n\n";
                
                break;
            }
            case eNoEquationType:
            default:
                ASSERTL0(false,"Unknown or undefined equation type for CoupledLinearNS");
        }

    }

    void CoupledLinearNS_TT::DoInitialiseAdv(Array<OneD, NekDouble> myAdvField_x, Array<OneD, NekDouble> myAdvField_y)
    {
	// only covers case eSteadyOseen

	Array<OneD, Array<OneD, NekDouble> > myAdvField(2);
	myAdvField[0] = myAdvField_x;
	myAdvField[1] = myAdvField_y;

        std::vector<std::string> fieldStr;
        for(int i = 0; i < m_velocity.num_elements(); ++i)
        {
             fieldStr.push_back(m_boundaryConditions->GetVariable(m_velocity[i]));
        }
//	cout << "fieldStr[0] " << fieldStr[0] << endl;
//        EvaluateFunction(fieldStr,AdvField,"AdvectionVelocity"); // defined in EquationSystem

        SetUpCoupledMatrix(0.0, myAdvField, false);

    }

    void CoupledLinearNS_TT::setDBC(Eigen::MatrixXd collect_f_all)
    {
	no_dbc_in_loc = 0;
	no_not_dbc_in_loc = 0;
	for ( int index_c_f_bnd = 0; index_c_f_bnd < curr_f_bnd.size(); index_c_f_bnd++ )
	{
		if (collect_f_all(index_c_f_bnd,0) == collect_f_all(index_c_f_bnd,1))
		{
			no_dbc_in_loc++;
			elem_loc_dbc.insert(index_c_f_bnd);
		}
		else
		{
			no_not_dbc_in_loc++;
			elem_not_loc_dbc.insert(index_c_f_bnd);
		}
	}
    }

    void CoupledLinearNS_TT::setDBC_M(Eigen::MatrixXd collect_f_all)
    {
	// compute the dofs after Mtrafo multiplication to get global indices instead of local indices
	// Mtrafo = Eigen::MatrixXd (RB_A.rows(), nBndDofs);
	M_no_dbc_in_loc = 0;
	M_no_not_dbc_in_loc = 0;
	Eigen::VectorXd compare_vec1 = Mtrafo.transpose() * collect_f_all.block( 0, 0, curr_f_bnd.size(), 1);
	Eigen::VectorXd compare_vec2 = Mtrafo.transpose() * collect_f_all.block( 0, 1, curr_f_bnd.size(), 1);
	for ( int index_c_f_bnd = 0; index_c_f_bnd < compare_vec1.rows(); index_c_f_bnd++ )
	{
		if (compare_vec1(index_c_f_bnd) == compare_vec2(index_c_f_bnd))
		{
			M_no_dbc_in_loc++; // is actually no_dbc_in_global
			M_elem_loc_dbc.insert(index_c_f_bnd);
		}
		else
		{
			M_no_not_dbc_in_loc++;
			M_elem_not_loc_dbc.insert(index_c_f_bnd);
		}
	}
	M_truth_size = compare_vec1.rows() + curr_f_p.size() + curr_f_int.size();  // compare_vec1.rows() corresponds to nBndDofs
	M_truth_size_without_DBC = M_no_not_dbc_in_loc + curr_f_p.size() + curr_f_int.size();
	M_f_bnd_dbc = Eigen::VectorXd::Zero(M_no_dbc_in_loc);
	M_f_bnd_dbc_full_size = Eigen::VectorXd::Zero(M_truth_size);
	M_RB = Eigen::MatrixXd::Zero(M_truth_size_without_DBC, PODmodes.cols());
	// first multiply the bnd part in PODmodes with Mtrafo
	Eigen::MatrixXd M_PODmodes_bnd = Mtrafo.transpose() * PODmodes.block( 0, 0, curr_f_bnd.size(), RBsize );
	Eigen::MatrixXd M_collect_f_all_bnd = Mtrafo.transpose() * collect_f_all.block( 0, 0, curr_f_bnd.size(), Nmax );
	M_collect_f_all = Eigen::MatrixXd::Zero( M_truth_size , Nmax );
	int counter_all = 0;
	int counter_dbc = 0;
	for (int index=0; index < M_truth_size; ++index)  // take from the M_PODmodes_bnd if index is below compare_vec1.rows(), otherwise from PODmodes
	{
		if (!M_elem_loc_dbc.count(index))
		{
			if (index < compare_vec1.rows())
			{
				M_RB.row(counter_all) = M_PODmodes_bnd.row(index);
			}
			else
			{
				M_RB.row(counter_all) = PODmodes.row(index);
			}
			M_f_bnd_dbc_full_size(index) = 0;
			counter_all++;
		}
		else
		{
			M_f_bnd_dbc_full_size(index) = collect_f_all(index,0);
			M_f_bnd_dbc(counter_dbc) = collect_f_all(index,0);
			counter_dbc++;
		}
		if (index < compare_vec1.rows())
		{
			M_collect_f_all.row(index) = M_collect_f_all_bnd.row(index);
		}
		else
		{
			M_collect_f_all.row(index) = collect_f_all.row(index);
		}

	}
	elem_loc_dbc = M_elem_loc_dbc;
	f_bnd_dbc_full_size = M_f_bnd_dbc_full_size;
	RB = M_RB; // could be discussed if desired like that...
	// does not diminish size  collect_f_all = M_collect_f_all; // could be discussed if desired like that...
    }

    void CoupledLinearNS_TT::v_DoInitialise(void)
    {
        switch(m_equationType)
        {
            case eUnsteadyStokes:
            case eUnsteadyNavierStokes:
            {
                
//                LibUtilities::TimeIntegrationMethod intMethod;
//                std::string TimeIntStr = m_session->GetSolverInfo("TIMEINTEGRATIONMETHOD");
//                int i;
//                for(i = 0; i < (int) LibUtilities::SIZE_TimeIntegrationMethod; ++i)
//                {
//                    if(boost::iequals(LibUtilities::TimeIntegrationMethodMap[i],TimeIntStr))
//                    {
//                        intMethod = (LibUtilities::TimeIntegrationMethod)i;
//                        break;
//                    }
//                }
//
//                ASSERTL0(i != (int) LibUtilities::SIZE_TimeIntegrationMethod, "Invalid time integration type.");
//
//                m_integrationScheme = LibUtilities::GetTimeIntegrationWrapperFactory().CreateInstance(LibUtilities::TimeIntegrationMethodMap[intMethod]);
                
                // Could defind this from IncNavierStokes class? 
                m_ode.DefineOdeRhs(&CoupledLinearNS::EvaluateAdvection, this);
                
                m_ode.DefineImplicitSolve(&CoupledLinearNS::SolveUnsteadyStokesSystem,this);
                
                // Set initial condition using time t=0
                
                SetInitialConditions(0.0);
                
            }
        case eSteadyStokes:
            SetUpCoupledMatrix(0.0);
            break;
        case eSteadyOseen:
            {

		Array<OneD, Array<OneD, NekDouble> > AdvField(m_velocity.num_elements());
                for(int i = 0; i < m_velocity.num_elements(); ++i)
                {
                    AdvField[i] = Array<OneD, NekDouble> (m_fields[m_velocity[i]]->GetTotPoints(),0.0);
                }
                
                ASSERTL0(m_session->DefinesFunction("AdvectionVelocity"),
                         "Advection Velocity section must be defined in "
                         "session file.");
                
                std::vector<std::string> fieldStr;
                for(int i = 0; i < m_velocity.num_elements(); ++i)
                {
                    fieldStr.push_back(m_boundaryConditions->GetVariable(m_velocity[i]));
                }

//		cout << "fieldStr[0] " << fieldStr[0] << endl;
//		cout << "fieldStr.size() " << fieldStr.size() << endl;

                EvaluateFunction(fieldStr,AdvField,"AdvectionVelocity"); // defined in EquationSystem

//		cout << "AdvField.num_elements() " << AdvField.num_elements() << endl;
//		cout << "AdvField[0].num_elements() " << AdvField[0].num_elements() << endl;                                

//		DefineRBspace();

                SetUpCoupledMatrix(0.0, AdvField, false);

            }
            break;
        case eSteadyNavierStokes:
            {				
                m_session->LoadParameter("KinvisMin", m_kinvisMin);
                m_session->LoadParameter("KinvisPercentage", m_KinvisPercentage);
                m_session->LoadParameter("Tolerence", m_tol);
                m_session->LoadParameter("MaxIteration", m_maxIt);
                m_session->LoadParameter("MatrixSetUpStep", m_MatrixSetUpStep);
                m_session->LoadParameter("Restart", m_Restart);
                
                
                DefineForcingTerm();
                
                if (m_Restart == 1)
                {
                    ASSERTL0(m_session->DefinesFunction("Restart"),
                             "Restart section must be defined in session file.");
                    
                    Array<OneD, Array<OneD, NekDouble> > Restart(m_velocity.num_elements());
                    for(int i = 0; i < m_velocity.num_elements(); ++i)
                    {
                        Restart[i] = Array<OneD, NekDouble> (m_fields[m_velocity[i]]->GetTotPoints(),0.0);
                    }
                    std::vector<std::string> fieldStr;
                    for(int i = 0; i < m_velocity.num_elements(); ++i)
                    {
                        fieldStr.push_back(m_boundaryConditions->GetVariable(m_velocity[i]));
                    }
                    EvaluateFunction(fieldStr, Restart, "Restart");
                    
                    for(int i = 0; i < m_velocity.num_elements(); ++i)
                    {
                        m_fields[m_velocity[i]]->FwdTrans_IterPerExp(Restart[i], m_fields[m_velocity[i]]->UpdateCoeffs());
                    }
                    cout << "Saving the RESTART file for m_kinvis = "<< m_kinvis << " (<=> Re = " << 1/m_kinvis << ")" <<endl;
                }
                else //We solve the Stokes Problem
                {
                    
                    /*Array<OneD, Array<OneD, NekDouble> >ZERO(m_velocity.num_elements());
                     *					
                     *					for(int i = 0; i < m_velocity.num_elements(); ++i)
                     *					{				
                     *						ZERO[i] = Array<OneD, NekDouble> (m_fields[m_velocity[i]]->GetTotPoints(),0.0);
                     *						m_fields[m_velocity[i]]->FwdTrans(ZERO[i], m_fields[m_velocity[i]]->UpdateCoeffs());
                     }*/
                    
                    SetUpCoupledMatrix(0.0);						
                    m_initialStep = true;
                    m_counter=1;
                    //SolveLinearNS(m_ForcingTerm_Coeffs);
                    Solve();
                    m_initialStep = false;
                    cout << "Saving the Stokes Flow for m_kinvis = "<< m_kinvis << " (<=> Re = " << 1/m_kinvis << ")" <<endl;
                }
            }
            break;
        case eSteadyLinearisedNS:
            {                
                SetInitialConditions(0.0);
                
                Array<OneD, Array<OneD, NekDouble> > AdvField(m_velocity.num_elements());
                for(int i = 0; i < m_velocity.num_elements(); ++i)
                {
                    AdvField[i] = Array<OneD, NekDouble> (m_fields[m_velocity[i]]->GetTotPoints(),0.0);
                }
                
                ASSERTL0(m_session->DefinesFunction("AdvectionVelocity"),
                         "Advection Velocity section must be defined in "
                         "session file.");
                
                std::vector<std::string> fieldStr;
                for(int i = 0; i < m_velocity.num_elements(); ++i)
                {
                    fieldStr.push_back(m_boundaryConditions->GetVariable(m_velocity[i]));
                }
                EvaluateFunction(fieldStr,AdvField,"AdvectionVelocity");
                
                SetUpCoupledMatrix(m_lambda,AdvField,true);
            }
            break;
        case eNoEquationType:
        default:
            ASSERTL0(false,"Unknown or undefined equation type for CoupledLinearNS");
        }

    }

    Eigen::VectorXd CoupledLinearNS_TT::trafoSnapshot(Eigen::VectorXd RB_via_POD, double kInvis)
    {

	


	return RB_via_POD;
    }

    void CoupledLinearNS_TT::set_MtM()
    {
	nBndDofs = m_locToGloMap[0]->GetNumGlobalBndCoeffs();  // number of global bnd dofs
        const Array<OneD,const int>& loctoglobndmap = m_locToGloMap[0]->GetLocalToGlobalBndMap();
        const Array<OneD,const NekDouble>& loctoglobndsign = m_locToGloMap[0]->GetLocalToGlobalBndSign();
//	Eigen::MatrixXd Mtrafo(RB_A.rows(), nBndDofs);
	M_truth_size = curr_f_bnd.size() + curr_f_p.size() + curr_f_int.size();  // compare_vec1.rows() corresponds to nBndDofs
	M_truth_size_without_DBC = no_not_dbc_in_loc + curr_f_p.size() + curr_f_int.size();
	Mtrafo = Eigen::MatrixXd (RB_A.rows(), nBndDofs);
	Array<OneD, MultiRegions::ExpListSharedPtr> m_fields = UpdateFields();
        int  nel  = m_fields[0]->GetNumElmts(); // number of spectral elements
	int nsize_bndry_p1 = loctoglobndmap.num_elements() / nel;
	int nsize_bndry = nsize_bndry_p1-1;
	for (int curr_elem = 0; curr_elem < nel; curr_elem++)
	{
		int cnt = curr_elem*nsize_bndry_p1;
		int cnt_no_pp = curr_elem*nsize_bndry;
		for ( int index_ele = 0; index_ele < nsize_bndry_p1; index_ele++ )
		{
			int gid1 = loctoglobndmap[cnt+index_ele];
			int sign1 = loctoglobndsign[cnt+index_ele];
			if ((gid1 >= 0) && (index_ele < nsize_bndry))
			{
				Mtrafo(cnt_no_pp + index_ele, gid1) = sign1;
			}
		}
	}
	MtM = Mtrafo * Mtrafo.transpose();
	f_bnd_dbc = Eigen::VectorXd::Zero(no_dbc_in_loc);
	f_bnd_dbc_full_size = Eigen::VectorXd::Zero(PODmodes.rows());
	RB = Eigen::MatrixXd::Zero(PODmodes.rows() - no_dbc_in_loc, PODmodes.cols());
	int counter_all = 0;
	int counter_dbc = 0;
	for (int index=0; index < PODmodes.rows(); ++index)
	{
		if (!elem_loc_dbc.count(index))
		{
			RB.row(counter_all) = PODmodes.row(index);
			f_bnd_dbc_full_size(index) = 0;
			counter_all++;
		}
		else
		{
			f_bnd_dbc_full_size(index) = collect_f_all(index,0);
			f_bnd_dbc(counter_dbc) = collect_f_all(index,0);
			counter_dbc++;
		}
	}

    }

    void CoupledLinearNS_TT::gen_phys_base_vecs()
    {
	int RBsize = RB.cols();
	PhysBaseVec_x = Array<OneD, Array<OneD, double> > (RBsize); 
	PhysBaseVec_y = Array<OneD, Array<OneD, double> > (RBsize);
	
	for (int curr_trafo_iter=0; curr_trafo_iter < RBsize; curr_trafo_iter++)
	{
		Eigen::VectorXd f_bnd = PODmodes.block(0, curr_trafo_iter, curr_f_bnd.size(), 1);
		Eigen::VectorXd f_int = PODmodes.block(curr_f_bnd.size()+curr_f_p.size(), curr_trafo_iter, curr_f_int.size(), 1);
		Array<OneD, MultiRegions::ExpListSharedPtr> fields = UpdateFields(); 
	        Array<OneD, unsigned int> bmap, imap; 
		Array<OneD, double> field_0(GetNcoeffs());
		Array<OneD, double> field_1(GetNcoeffs());
		Array<OneD, double> curr_PhysBaseVec_x(GetNpoints(), 0.0);
		Array<OneD, double> curr_PhysBaseVec_y(GetNpoints(), 0.0);
	        int cnt = 0;
		int cnt1 = 0;
		int nvel = 2;
	        int nz_loc = 1;
	        int  nplanecoeffs = fields[0]->GetNcoeffs();
		int  nel  = m_fields[0]->GetNumElmts();
	        for(int i = 0; i < nel; ++i) 
	        {
	            int eid  = i;
	            fields[0]->GetExp(eid)->GetBoundaryMap(bmap);
	            fields[0]->GetExp(eid)->GetInteriorMap(imap);
	            int nbnd   = bmap.num_elements();
	            int nint   = imap.num_elements();
	            int offset = fields[0]->GetCoeff_Offset(eid);
	            
	            for(int j = 0; j < nvel; ++j)
	            {
	                for(int n = 0; n < nz_loc; ++n)
	                {
	                    for(int k = 0; k < nbnd; ++k)
	                    {
	                        fields[j]->SetCoeff(n*nplanecoeffs + offset+bmap[k], f_bnd(cnt+k));
	                    }
	                    
	                    for(int k = 0; k < nint; ++k)
	                    {
	                        fields[j]->SetCoeff(n*nplanecoeffs + offset+imap[k], f_int(cnt1+k));
	                    }
	                    cnt  += nbnd;
	                    cnt1 += nint;
	                }
	            }
	        }
		Array<OneD, double> test_nn = fields[0]->GetCoeffs();
		fields[0]->BwdTrans_IterPerExp(fields[0]->GetCoeffs(), curr_PhysBaseVec_x);
		fields[1]->BwdTrans_IterPerExp(fields[1]->GetCoeffs(), curr_PhysBaseVec_y);
		PhysBaseVec_x[curr_trafo_iter] = curr_PhysBaseVec_x;
		PhysBaseVec_y[curr_trafo_iter] = curr_PhysBaseVec_y;
		
	}

	eigen_phys_basis_x = Eigen::MatrixXd::Zero(GetNpoints(), RBsize);
	eigen_phys_basis_y = Eigen::MatrixXd::Zero(GetNpoints(), RBsize);
	for (int index_phys_base=0; index_phys_base<GetNpoints(); index_phys_base++)
	{
		for (int index_RBsize=0; index_RBsize<RBsize; index_RBsize++)
		{
			eigen_phys_basis_x(index_phys_base,index_RBsize) = PhysBaseVec_x[index_RBsize][index_phys_base];
			eigen_phys_basis_y(index_phys_base,index_RBsize) = PhysBaseVec_y[index_RBsize][index_phys_base];
		}
	}

	Eigen::VectorXd curr_col = eigen_phys_basis_x.col(0);
	double norm_curr_col = curr_col.norm();
	eigen_phys_basis_x.col(0) = curr_col / norm_curr_col;
	curr_col = eigen_phys_basis_y.col(0);
	norm_curr_col = curr_col.norm();
	eigen_phys_basis_y.col(0) = curr_col / norm_curr_col;
	Eigen::VectorXd orthogonal_complement;
	
	for (int orth_iter=1; orth_iter<RBsize; orth_iter++)
	{
		curr_col = eigen_phys_basis_x.col(orth_iter);
		Eigen::MatrixXd leftmostCols = eigen_phys_basis_x.leftCols(orth_iter);
		orthogonal_complement = curr_col - leftmostCols * leftmostCols.transpose() * curr_col;
		norm_curr_col = orthogonal_complement.norm();
		eigen_phys_basis_x.col(orth_iter) = orthogonal_complement / norm_curr_col;
		curr_col = eigen_phys_basis_y.col(orth_iter);
		leftmostCols = eigen_phys_basis_y.leftCols(orth_iter);
		orthogonal_complement = curr_col - leftmostCols * leftmostCols.transpose() * curr_col;
		norm_curr_col = orthogonal_complement.norm();
		eigen_phys_basis_y.col(orth_iter) = orthogonal_complement / norm_curr_col;
	}

	orth_PhysBaseVec_x = Array<OneD, Array<OneD, double> > (RBsize); 
	orth_PhysBaseVec_y = Array<OneD, Array<OneD, double> > (RBsize); 
	for (int index_RBsize=0; index_RBsize<RBsize; index_RBsize++)
	{
		Array<OneD, double> curr_iter_x(GetNpoints());
		Array<OneD, double> curr_iter_y(GetNpoints());
		for (int index_phys_base=0; index_phys_base<GetNpoints(); index_phys_base++)	
		{
			curr_iter_x[index_phys_base] = eigen_phys_basis_x(index_phys_base,index_RBsize);
			curr_iter_y[index_phys_base] = eigen_phys_basis_y(index_phys_base,index_RBsize);			
		}
		orth_PhysBaseVec_x[index_RBsize] = curr_iter_x;
		orth_PhysBaseVec_y[index_RBsize] = curr_iter_y;			
	}
    }

    void CoupledLinearNS_TT::gen_proj_adv_terms()
    {
	RBsize = RB.cols();
	adv_mats_proj_x = Array<OneD, Eigen::MatrixXd > (RBsize);
	adv_mats_proj_y = Array<OneD, Eigen::MatrixXd > (RBsize);
	adv_vec_proj_x = Array<OneD, Eigen::VectorXd > (RBsize);
	adv_vec_proj_y = Array<OneD, Eigen::VectorXd > (RBsize);
	Array<OneD, double> PhysBase_zero(GetNpoints(), 0.0);
	for(int trafo_iter = 0; trafo_iter < RBsize; trafo_iter++)
	{
		Array<OneD, double> curr_PhysBaseVec_x = orth_PhysBaseVec_x[trafo_iter];
		Array<OneD, double> curr_PhysBaseVec_y = orth_PhysBaseVec_y[trafo_iter];

		InitObject();

		DoInitialiseAdv(curr_PhysBaseVec_x, PhysBase_zero); // call with parameter in phys state
		// needs to be replaced with a more gen. term		Eigen::MatrixXd adv_matrix = Eigen::MatrixXd::Zero(RB_A.rows() + RB_Dbnd.rows() + RB_C.cols(), RB_A.cols() + RB_Dbnd.rows() + RB_B.cols() );
		Eigen::MatrixXd adv_matrix;
		adv_matrix = Get_advection_matrix();
		Eigen::VectorXd add_to_rhs_adv(M_truth_size); // probably need this for adv and non-adv
		add_to_rhs_adv = adv_matrix * f_bnd_dbc_full_size;   

		Eigen::MatrixXd adv_matrix_simplified = remove_cols_and_rows(adv_matrix, elem_loc_dbc);
		Eigen::VectorXd adv_rhs_add = remove_rows(add_to_rhs_adv, elem_loc_dbc);
		Eigen::MatrixXd adv_mat_proj = RB.transpose() * adv_matrix_simplified * RB;
		Eigen::VectorXd adv_rhs_proj = RB.transpose() * adv_rhs_add;

		adv_mats_proj_x[trafo_iter] = adv_mat_proj;
		adv_vec_proj_x[trafo_iter] = adv_rhs_proj;
		DoInitialiseAdv(PhysBase_zero , curr_PhysBaseVec_y ); // call with parameter in phys state
		adv_matrix = Get_advection_matrix();
		add_to_rhs_adv = adv_matrix * f_bnd_dbc_full_size;   
		adv_matrix_simplified = remove_cols_and_rows(adv_matrix, elem_loc_dbc);
		adv_rhs_add = remove_rows(add_to_rhs_adv, elem_loc_dbc);
		adv_mat_proj = RB.transpose() * adv_matrix_simplified * RB;
		adv_rhs_proj = RB.transpose() * adv_rhs_add;
		adv_mats_proj_y[trafo_iter] = adv_mat_proj;
		adv_vec_proj_y[trafo_iter] = adv_rhs_proj;
	}
    }

    int CoupledLinearNS_TT::get_curr_elem_pos(int curr_elem)
    {
	// find within Array<OneD, std::set<int> > elements_trafo; the current entry
	for(int i = 0; i < elements_trafo.num_elements(); ++i)
	{
		if (elements_trafo[i].count(curr_elem))
		{
			return i;
		}
	}
    }

    void CoupledLinearNS_TT::do_geo_trafo()
    {
 
	Eigen::MatrixXd collect_f_bnd( curr_f_bnd.size() , Nmax );
	Eigen::MatrixXd collect_f_p( curr_f_p.size() , Nmax );
	Eigen::MatrixXd collect_f_int( curr_f_int.size() , Nmax );
        for(int i = 0; i < Nmax; ++i)
	{
//		cout << "general_param_vector[i][0] " << general_param_vector[i][0] << endl;
//		cout << "general_param_vector[i][1] " << general_param_vector[i][1] << endl;
//		cout << "curr_f_bnd.size() " << curr_f_bnd.size() << endl;
//		cout << "curr_f_p.size() " << curr_f_p.size() << endl;
//		cout << "curr_f_int.size() " << curr_f_int.size() << endl;
		// identify the geometry one - introduce in the .h some vars keeping the para_type
		// here now [0] is geometry 'w' and [1] is k_invis
		trafo_current_para(snapshot_x_collection[i], snapshot_y_collection[i], general_param_vector[i]); // setting collect_f_all, making use of snapshot_x_collection, snapshot_y_collection
	}
    }

    void CoupledLinearNS_TT::trafo_current_para(Array<OneD, NekDouble> snapshot_x, Array<OneD, NekDouble> snapshot_y, Array<OneD, NekDouble> parameter_of_interest)
    {

	double w = parameter_of_interest[0];	
	double mKinvis = parameter_of_interest[1];
	StdRegions::StdExpansionSharedPtr locExp;
        Array<OneD, unsigned int> bmap,imap; 

	// verify and transform to bnd / p / int the snapshot data

        int nz_loc;
        nz_loc = 1;

        int  nel  = m_fields[m_velocity[0]]->GetNumElmts();
        int  nvel   = m_velocity.num_elements();
        int nsize_bndry = nvel*m_fields[m_velocity[0]]->GetExp(0)->NumBndryCoeffs()*nz_loc;
        int nsize_bndry_p1 = nsize_bndry+nz_loc;
        int nsize_int = (nvel*m_fields[m_velocity[0]]->GetExp(0)->GetNcoeffs()*nz_loc - nsize_bndry);
        int nsize_p = m_pressure->GetExp(0)->GetNcoeffs()*nz_loc;
        int nsize_p_m1 = nsize_p-nz_loc;
        int Ahrows = nsize_bndry_p1;

	for (int curr_elem = 0; curr_elem < m_fields[0]->GetNumElmts(); ++curr_elem)
	{
		int curr_elem_pos = get_curr_elem_pos(curr_elem);
		double detT = Geo_T(w, curr_elem_pos, 0);
		double Ta = Geo_T(w, curr_elem_pos, 1);
		double Tb = Geo_T(w, curr_elem_pos, 2);
		double Tc = Geo_T(w, curr_elem_pos, 3);
		double Td = Geo_T(w, curr_elem_pos, 4);
		double c00 = Ta*Ta + Tb*Tb;
		double c01 = Ta*Tc + Tb*Td;
		double c11 = Tc*Tc + Td*Td;
                locExp = m_fields[m_velocity[0]]->GetExp(curr_elem);
                locExp->GetBoundaryMap(bmap);
                locExp->GetInteriorMap(imap);
                int ncoeffs = m_fields[m_velocity[0]]->GetExp(curr_elem)->GetNcoeffs();
                int nphys   = m_fields[m_velocity[0]]->GetExp(curr_elem)->GetTotPoints();
		int pqsize  = m_pressure->GetExp(curr_elem)->GetTotPoints();

//		cout << "ncoeffs " << ncoeffs << endl;
//		cout << "nphys " << nphys << endl;
//		cout << "pqsize " << pqsize << endl;   // pqsize == nphys and ncoeffs == nphys / 2 when?

                int nbmap = bmap.num_elements();
                int nimap = imap.num_elements();
		Array<OneD, double> curr_snap_x_part(nphys, 0.0);
		Array<OneD, double> curr_snap_y_part(nphys, 0.0);
		for (int i = 0; i < nphys; ++i)
		{
			curr_snap_x_part[i] = snapshot_x[curr_elem*nphys + i];
			curr_snap_y_part[i] = snapshot_y[curr_elem*nphys + i];
		}

		Array<OneD, double> Ah_ele_vec(Ahrows*Ahrows, 0.0);
		Array<OneD, double> B_ele_vec(nsize_bndry*nsize_int, 0.0);
		Array<OneD, double> C_ele_vec(nsize_bndry*nsize_int, 0.0);
		Array<OneD, double> D_ele_vec(nsize_int*nsize_int, 0.0);
		Array<OneD, double> Dbnd_ele_vec(nsize_p*nsize_bndry, 0.0);
		Array<OneD, double> Dint_ele_vec(nsize_p*nsize_int, 0.0);

		for (int i = 0; i < nbmap; ++i)
		{
			Array<OneD, double> coeffs(ncoeffs, 0.0);
			Array<OneD, double> adv_x_coeffs(ncoeffs, 0.0);
			Array<OneD, double> adv_y_coeffs(ncoeffs, 0.0);
			Array<OneD, double> coeffs_0_0(ncoeffs, 0.0);
			Array<OneD, double> coeffs_0_1(ncoeffs, 0.0);
			Array<OneD, double> coeffs_1_0(ncoeffs, 0.0);
			Array<OneD, double> coeffs_1_1(ncoeffs, 0.0);
			Array<OneD, double> phys(nphys, 0.0);
			Array<OneD, double> deriv_0(pqsize, 0.0);
			Array<OneD, double> deriv_1(pqsize, 0.0);

			coeffs[bmap[i]] = 1.0;
			m_fields[m_velocity[0]]->GetExp(curr_elem)->BwdTrans(coeffs,phys);
			locExp->PhysDeriv(MultiRegions::DirCartesianMap[0], phys, deriv_0);
			locExp->PhysDeriv(MultiRegions::DirCartesianMap[1], phys, deriv_1);

			locExp->IProductWRTDerivBase(0, deriv_0, coeffs_0_0);
			locExp->IProductWRTDerivBase(1, deriv_0, coeffs_0_1);
			locExp->IProductWRTDerivBase(0, deriv_1, coeffs_1_0);
			locExp->IProductWRTDerivBase(1, deriv_1, coeffs_1_1);

			for (int k = 0; k < 2; ++k)
			{
				for (int j = 0; j < nbmap; ++j)
				{
					Ah_ele_vec[ i+k*nbmap + (j+k*nbmap)*Ahrows ] += mKinvis * detT * ( c00*coeffs_0_0[int(bmap[j])] + c01*(coeffs_0_1[int(bmap[j])] + coeffs_1_0[int(bmap[j])]) + c11*coeffs_1_1[int(bmap[j])] );
				}
				for (int j = 0; j < nimap; ++j)
				{
					B_ele_vec[i+k*nbmap + (j+k*nimap)*nsize_bndry] += mKinvis * detT * ( c00*coeffs_0_0[int(imap[j])] + c01*(coeffs_0_1[int(imap[j])] + coeffs_1_0[int(imap[j])]) + c11*coeffs_1_1[int(imap[j])] );
				}
				if (k == 0)
				{
					Array<OneD, double> tmpphys_x(nphys, 0.0);
					std::transform( curr_snap_x_part.begin(), curr_snap_x_part.end(), deriv_0.begin(), tmpphys_x.begin(),  std::multiplies<double>() ); 
/*					for (int il = 0; il < nphys; ++il)
					{
						cout << "curr_snap_x_part[il] " << curr_snap_x_part[il] << endl;
						cout << "deriv_0[il] " << deriv_0[il] << endl;
						cout << "tmpphys_x[il] " << tmpphys_x[il] << endl;
					} */
					Array<OneD, double> tmpphys_y(nphys, 0.0);
					std::transform( curr_snap_x_part.begin(), curr_snap_x_part.end(), deriv_1.begin(), tmpphys_y.begin(),  std::multiplies<double>() ); 
					locExp->IProductWRTBase(tmpphys_x, adv_x_coeffs);
					locExp->IProductWRTBase(tmpphys_y, adv_y_coeffs);
					for (int nv = 0; nv < 2; ++nv)
					{
						for (int j = 0; j < nbmap; ++j)
						{
							Ah_ele_vec[ j+nv*nbmap + (i+nv*nbmap)*Ahrows ] += detT * (Ta * adv_x_coeffs[int(bmap[j])] + Tc * adv_y_coeffs[int(bmap[j])]);
						}
						for (int j = 0; j < nimap; ++j)
						{
							C_ele_vec[ i+nv*nbmap + (j+nv*nimap)*nsize_bndry ] += detT * (Ta * adv_x_coeffs[int(imap[j])] + Tc * adv_y_coeffs[int(imap[j])]);
						}
					}
			            	int psize   = m_pressure->GetExp(curr_elem)->GetNcoeffs();
			               	Array<OneD, NekDouble> pcoeffs_x(psize);
			               	Array<OneD, NekDouble> pcoeffs_y(psize);
					m_pressure->GetExp(curr_elem)->IProductWRTBase(deriv_0,pcoeffs_x);
					m_pressure->GetExp(curr_elem)->IProductWRTBase(deriv_1,pcoeffs_y);
					for (int il = 0; il < nsize_p; ++il)
					{
						Dbnd_ele_vec[ (k*nbmap + i)*nsize_p + il ] = detT * (Ta * pcoeffs_x[il] + Tc * pcoeffs_y[il]);
					}
				}
				if (k == 1)
				{
					Array<OneD, double> tmpphys_x(nphys, 0.0);
					std::transform( curr_snap_y_part.begin(), curr_snap_y_part.end(), deriv_0.begin(), tmpphys_x.begin(),  std::multiplies<double>() ); 
/*					for (int il = 0; il < nphys; ++il)
					{
						cout << "curr_snap_x_part[il] " << curr_snap_x_part[il] << endl;
						cout << "deriv_0[il] " << deriv_0[il] << endl;
						cout << "tmpphys_x[il] " << tmpphys_x[il] << endl;
					} */
					Array<OneD, double> tmpphys_y(nphys, 0.0);
					std::transform( curr_snap_y_part.begin(), curr_snap_y_part.end(), deriv_1.begin(), tmpphys_y.begin(),  std::multiplies<double>() ); 
					locExp->IProductWRTBase(tmpphys_x, adv_x_coeffs);
					locExp->IProductWRTBase(tmpphys_y, adv_y_coeffs);
					for (int nv = 0; nv < 2; ++nv)
					{
						for (int j = 0; j < nbmap; ++j)
						{
							Ah_ele_vec[ j+nv*nbmap + (i+nv*nbmap)*Ahrows ] += detT * (Tb * adv_x_coeffs[int(bmap[j])] + Td * adv_y_coeffs[int(bmap[j])]);
						}
						for (int j = 0; j < nimap; ++j)
						{
							C_ele_vec[ i+nv*nbmap + (j+nv*nimap)*nsize_bndry ] += detT * (Tb * adv_x_coeffs[int(imap[j])] + Td * adv_y_coeffs[int(imap[j])]);
						}
					}
			            	int psize   = m_pressure->GetExp(curr_elem)->GetNcoeffs();
			               	Array<OneD, NekDouble> pcoeffs_x(psize);
			               	Array<OneD, NekDouble> pcoeffs_y(psize);
					m_pressure->GetExp(curr_elem)->IProductWRTBase(deriv_0,pcoeffs_x);
					m_pressure->GetExp(curr_elem)->IProductWRTBase(deriv_1,pcoeffs_y);
					for (int il = 0; il < nsize_p; ++il)
					{
						Dbnd_ele_vec[ (k*nbmap + i)*nsize_p + il ] = detT * (Tb * pcoeffs_x[il] + Td * pcoeffs_y[il]);
					}


				}
			} //for (int k = 0; k < 2; ++k)


		} // for (int i = 0; i < nbmap; ++i)
		for (int i = 0; i < nimap; ++i)
		{
			
			Array<OneD, double> coeffs(ncoeffs, 0.0);
			Array<OneD, double> adv_x_coeffs(ncoeffs, 0.0);
			Array<OneD, double> adv_y_coeffs(ncoeffs, 0.0);
			Array<OneD, double> coeffs_0_0(ncoeffs, 0.0);
			Array<OneD, double> coeffs_0_1(ncoeffs, 0.0);
			Array<OneD, double> coeffs_1_0(ncoeffs, 0.0);
			Array<OneD, double> coeffs_1_1(ncoeffs, 0.0);
			Array<OneD, double> phys(nphys, 0.0);
			Array<OneD, double> deriv_0(pqsize, 0.0);
			Array<OneD, double> deriv_1(pqsize, 0.0);
			coeffs[imap[i]] = 1.0;
			m_fields[m_velocity[0]]->GetExp(curr_elem)->BwdTrans(coeffs,phys);
			locExp->PhysDeriv(MultiRegions::DirCartesianMap[0], phys, deriv_0);
			locExp->PhysDeriv(MultiRegions::DirCartesianMap[1], phys, deriv_1);

			locExp->IProductWRTDerivBase(0, deriv_0, coeffs_0_0);
			locExp->IProductWRTDerivBase(1, deriv_0, coeffs_0_1);
			locExp->IProductWRTDerivBase(0, deriv_1, coeffs_1_0);
			locExp->IProductWRTDerivBase(1, deriv_1, coeffs_1_1);

			for (int k = 0; k < 2; ++k)
			{
				for (int j = 0; j < nbmap; ++j)
				{
					C_ele_vec[ j+k*nbmap + (i+k*nimap)*nsize_bndry ] += mKinvis * detT * ( c00*coeffs_0_0[int(bmap[j])] + c01*(coeffs_0_1[int(bmap[j])] + coeffs_1_0[int(bmap[j])]) + c11*coeffs_1_1[int(bmap[j])] );
				}
				for (int j = 0; j < nimap; ++j)
				{
					D_ele_vec[i+k*nimap + (j+k*nimap)*nsize_int] += mKinvis * detT * ( c00*coeffs_0_0[int(imap[j])] + c01*(coeffs_0_1[int(imap[j])] + coeffs_1_0[int(imap[j])]) + c11*coeffs_1_1[int(imap[j])] );
				}
				if (k == 0)
				{
					Array<OneD, double> tmpphys_x(nphys, 0.0);
					std::transform( curr_snap_x_part.begin(), curr_snap_x_part.end(), deriv_0.begin(), tmpphys_x.begin(),  std::multiplies<double>() ); 
					Array<OneD, double> tmpphys_y(nphys, 0.0);
					std::transform( curr_snap_x_part.begin(), curr_snap_x_part.end(), deriv_1.begin(), tmpphys_y.begin(),  std::multiplies<double>() ); 
					locExp->IProductWRTBase(tmpphys_x, adv_x_coeffs);
					locExp->IProductWRTBase(tmpphys_y, adv_y_coeffs);
					for (int nv = 0; nv < 2; ++nv)
					{
						for (int j = 0; j < nbmap; ++j)
						{
							B_ele_vec[ j+nv*nbmap + (i+nv*nimap)*nsize_bndry ] += detT * (Ta * adv_x_coeffs[int(bmap[j])] + Tc * adv_y_coeffs[int(bmap[j])]);
						}
						for (int j = 0; j < nimap; ++j)
						{
							D_ele_vec[ j+nv*nimap + (i+nv*nimap)*nsize_int ]  += detT * (Ta * adv_x_coeffs[int(imap[j])] + Tc * adv_y_coeffs[int(imap[j])]);
						}
					}
			            	int psize   = m_pressure->GetExp(curr_elem)->GetNcoeffs();
			               	Array<OneD, NekDouble> pcoeffs_x(psize);
			               	Array<OneD, NekDouble> pcoeffs_y(psize);
					m_pressure->GetExp(curr_elem)->IProductWRTBase(deriv_0,pcoeffs_x);
					m_pressure->GetExp(curr_elem)->IProductWRTBase(deriv_1,pcoeffs_y);
					for (int il = 0; il < nsize_p; ++il)
					{
						Dint_ele_vec[ (k*nimap + i)*nsize_p + il ] = detT * (Ta * pcoeffs_x[il] + Tc * pcoeffs_y[il]);
					}
				}
				if (k == 1)
				{
					Array<OneD, double> tmpphys_x(nphys, 0.0);
					std::transform( curr_snap_y_part.begin(), curr_snap_y_part.end(), deriv_0.begin(), tmpphys_x.begin(),  std::multiplies<double>() ); 
					Array<OneD, double> tmpphys_y(nphys, 0.0);
					std::transform( curr_snap_y_part.begin(), curr_snap_y_part.end(), deriv_1.begin(), tmpphys_y.begin(),  std::multiplies<double>() ); 
					locExp->IProductWRTBase(tmpphys_x, adv_x_coeffs);
					locExp->IProductWRTBase(tmpphys_y, adv_y_coeffs);
					for (int nv = 0; nv < 2; ++nv)
					{
						for (int j = 0; j < nbmap; ++j)
						{
							B_ele_vec[ j+nv*nbmap + (i+nv*nimap)*nsize_bndry ] += detT * (Tb * adv_x_coeffs[int(bmap[j])] + Td * adv_y_coeffs[int(bmap[j])]);
						}
						for (int j = 0; j < nimap; ++j)
						{
							D_ele_vec[ j+nv*nimap + (i+nv*nimap)*nsize_int ]  += detT * (Tb * adv_x_coeffs[int(imap[j])] + Td * adv_y_coeffs[int(imap[j])]);
						}
					}
			            	int psize   = m_pressure->GetExp(curr_elem)->GetNcoeffs();
			               	Array<OneD, NekDouble> pcoeffs_x(psize);
			               	Array<OneD, NekDouble> pcoeffs_y(psize);
					m_pressure->GetExp(curr_elem)->IProductWRTBase(deriv_0,pcoeffs_x);
					m_pressure->GetExp(curr_elem)->IProductWRTBase(deriv_1,pcoeffs_y);
					for (int il = 0; il < nsize_p; ++il)
					{
						Dint_ele_vec[ (k*nimap + i)*nsize_p + il ] = detT * (Tb * pcoeffs_x[il] + Td * pcoeffs_y[il]);
					}
				}
			} //for (int k = 0; k < 2; ++k)


		}
 
	}

/*

		for i in range(0, nimap):
			coeffs = 0*np.arange(ncoeffs*1.0)
			coeffs[int(imap[i])] = 1.0
			phys = np.dot(coeffs, loc_bwd_mat)
			deriv_0 = np.dot(phys, (loc_cm0))
			deriv_1 = np.dot(phys, (loc_cm1))
			coeffs_0_0 = np.dot(deriv_0, loc_IP_d0)
			coeffs_0_1 = np.dot(deriv_0, loc_IP_d1)
			coeffs_1_0 = np.dot(deriv_1, loc_IP_d0)
			coeffs_1_1 = np.dot(deriv_1, loc_IP_d1)
			for k in range(0, 2):
				for j in range(0, nbmap):
					C_ele_vec[j+k*nbmap + (i+k*nimap)*nsize_bndry] += mKinvis * detT * ( c00*coeffs_0_0[int(bmap[j])] + c01*(coeffs_0_1[int(bmap[j])] + coeffs_1_0[int(bmap[j])]) + c11*coeffs_1_1[int(bmap[j])] )
				for j in range(0, nimap):
					D_ele_vec[i+k*nimap + (j+k*nimap)*nsize_int] += mKinvis * detT * ( c00*coeffs_0_0[int(imap[j])] + c01*(coeffs_0_1[int(imap[j])] + coeffs_1_0[int(imap[j])]) + c11*coeffs_1_1[int(imap[j])] )
			for k in range(0, 2):
				if (k == 0):
					deriv = np.dot(phys, (loc_cm0))
					deriv_y = np.dot(phys, (loc_cm1))
					tmpphys = u_x[(curr_elem*nphys) : (curr_elem*nphys + nphys)] * deriv
					tmpphys_y = u_x[(curr_elem*nphys) : (curr_elem*nphys + nphys)] * deriv_y
					coeffs = np.dot(tmpphys, loc_IP)
					coeffs_y = np.dot(tmpphys_y, loc_IP)
					for nv in range(0, 2):
						for j in range(0, nbmap):
							B_ele_vec[ j+nv*nbmap + (i+nv*nimap)*nsize_bndry ] += detT * (Ta * coeffs[int(bmap[j])] + Tc * coeffs_y[int(bmap[j])])
						for j in range(0, nimap):
							D_ele_vec[ j+nv*nimap + (i+nv*nimap)*nsize_int ] += detT * (Ta * coeffs[int(imap[j])] + Tc * coeffs_y[int(imap[j])])
					pcoeff = np.dot(deriv, loc_IPp)
					pcoeff_y = np.dot(deriv_y, loc_IPp)
					Dint_ele_vec[ (k*nimap + i)*nsize_p : ((k*nimap + i)*nsize_p + nsize_p) ] = detT * (Ta * pcoeff + Tc * pcoeff_y)
				if (k == 1):
					deriv = np.dot(phys, (loc_cm1))
					tmpphys = u_y[(curr_elem*nphys) : (curr_elem*nphys + nphys)] * deriv
					coeffs = np.dot(tmpphys, loc_IP)
					for nv in range(0, 2):
						for j in range(0, nbmap):
							B_ele_vec[ j+nv*nbmap + (i+nv*nimap)*nsize_bndry ] += detT * (Tb * coeffs[int(bmap[j])] + Td * coeffs[int(bmap[j])])
						for j in range(0, nimap):
							D_ele_vec[ j+nv*nimap + (i+nv*nimap)*nsize_int ] += detT * (Tb * coeffs[int(imap[j])] + Td * coeffs[int(imap[j])])
					pcoeff = np.dot(deriv, loc_IPp)
					Dint_ele_vec[ (k*nimap + i)*nsize_p : ((k*nimap + i)*nsize_p + nsize_p) ] = detT * (Tb * pcoeff + Td * pcoeff)

		for i in range(0, nbmap):
			coeffs = 0*np.arange(ncoeffs*1.0)
			coeffs[int(bmap[i])] = 1.0
			phys = np.dot(coeffs, loc_bwd_mat)
			deriv_0 = np.dot(phys, (loc_cm0))
			deriv_1 = np.dot(phys, (loc_cm1))
			coeffs_0_0 = np.dot(deriv_0, loc_IP_d0)
			coeffs_0_1 = np.dot(deriv_0, loc_IP_d1)
			coeffs_1_0 = np.dot(deriv_1, loc_IP_d0)
			coeffs_1_1 = np.dot(deriv_1, loc_IP_d1)
			for k in range(0, 2):
				for j in range(0, nbmap):
					Ah_ele_vec[ i+k*nbmap + (j+k*nbmap)*Ahrows ] += mKinvis * detT * ( c00*coeffs_0_0[int(bmap[j])] + c01*(coeffs_0_1[int(bmap[j])] + coeffs_1_0[int(bmap[j])]) + c11*coeffs_1_1[int(bmap[j])] )
				for j in range(0, nimap):
					B_ele_vec[i+k*nbmap + (j+k*nimap)*nsize_bndry] += mKinvis * detT * ( c00*coeffs_0_0[int(imap[j])] + c01*(coeffs_0_1[int(imap[j])] + coeffs_1_0[int(imap[j])]) + c11*coeffs_1_1[int(imap[j])] )
			for k in range(0, 2):
				if (k == 0):
					deriv = np.dot(phys, (loc_cm0))
					deriv_y = np.dot(phys, (loc_cm1))
					tmpphys = u_x[(curr_elem*nphys) : (curr_elem*nphys + nphys)] * deriv
					tmpphys_y = u_x[(curr_elem*nphys) : (curr_elem*nphys + nphys)] * deriv_y
					coeffs = np.dot(tmpphys, loc_IP)
					coeffs_y = np.dot(tmpphys_y, loc_IP)
					for nv in range(0, 2):
						for j in range(0, nbmap):
							Ah_ele_vec[ j+nv*nbmap + (i+nv*nbmap)*Ahrows ] += detT * (Ta * coeffs[int(bmap[j])] + Tc * coeffs_y[int(bmap[j])])
						for j in range(0, nimap):
							C_ele_vec[ i+nv*nbmap + (j+nv*nimap)*nsize_bndry ] += detT * (Ta * coeffs[int(imap[j])] + Tc * coeffs_y[int(imap[j])])
					pcoeff = np.dot(deriv, loc_IPp)
					pcoeff_y = np.dot(deriv_y, loc_IPp)
					Dbnd_ele_vec[ (k*nbmap + i)*nsize_p : ((k*nbmap + i)*nsize_p + nsize_p) ] = detT * (Ta * pcoeff + Tc * pcoeff_y)
				if (k == 1):
					deriv = np.dot(phys, (loc_cm1))
					tmpphys = u_y[(curr_elem*nphys) : (curr_elem*nphys + nphys)] * deriv
					coeffs = np.dot(tmpphys, loc_IP)
					for nv in range(0, 2):
						for j in range(0, nbmap):
							Ah_ele_vec[ j+nv*nbmap + (i+nv*nbmap)*Ahrows ] += detT * (Tb * coeffs[int(bmap[j])] + Td * coeffs[int(bmap[j])])
						for j in range(0, nimap):
							C_ele_vec[ i+nv*nbmap + (j+nv*nimap)*nsize_bndry ] += detT * (Tb * coeffs[int(imap[j])] + Td * coeffs[int(imap[j])])
					pcoeff = np.dot(deriv, loc_IPp) 
					Dbnd_ele_vec[ (k*nbmap + i)*nsize_p : ((k*nbmap + i)*nsize_p + nsize_p) ] = detT * (Tb * pcoeff + Td * pcoeff)											


*/

/*	for curr_elem in range(0, num_elem):
		Ah_ele_vec = 0*np.arange(Ahrows*Ahrows*1.0)
		H1_bnd_ele_vec = 0*np.arange(Ahrows*Ahrows*1.0)
		B_ele_vec = 0*np.arange(nsize_bndry*nsize_int*1.0)
		C_ele_vec = 0*np.arange(nsize_bndry*nsize_int*1.0)
		D_ele_vec = 0*np.arange(nsize_int*nsize_int*1.0)
		DnoK_ele_vec = 0*np.arange(nsize_int*nsize_int*1.0)
		Dadv_ele_vec = 0*np.arange(nsize_int*nsize_int*1.0)
		H1_int_ele_vec = 0*np.arange(nsize_int*nsize_int*1.0)
		D1_ele_vec = 0*np.arange(nsize_int*nsize_int*1.0)
		Dbnd_ele_vec = 0*np.arange(nsize_bndry*nsize_p*1.0)
		Dint_ele_vec = 0*np.arange(nsize_int*nsize_p*1.0)
		loc_bwd_mat = bwdtrans[(curr_elem*ncoeffs) : (curr_elem*ncoeffs + ncoeffs) ,:]
		loc_cm0 = cartmap0[(curr_elem*nphys) : (curr_elem*nphys + nphys) ,:]
		loc_cm1 = cartmap1[(curr_elem*nphys) : (curr_elem*nphys + nphys) ,:]
		loc_IP = IP[(curr_elem*nphys) : (curr_elem*nphys + nphys) ,:]
		loc_IP_d0 = IP_d0[(curr_elem*nphys) : (curr_elem*nphys + nphys) ,:]
		loc_IP_d1 = IP_d1[(curr_elem*nphys) : (curr_elem*nphys + nphys) ,:]
		loc_IPp = IPp[(curr_elem*nphys) : (curr_elem*nphys + nphys) ,:]
		HelmMat = HelmMats[curr_elem,:]
		L00 = Lapl00[curr_elem,:]
		L11 = Lapl11[curr_elem,:]
		mimic_L00 = 0*Lapl00[curr_elem,:]
		curr_elem_pos = get_curr_elem_pos(curr_elem, geo_trafo_list)
		detT = Geo_T(w, curr_elem_pos, 0)
		Ta = Geo_T(w, curr_elem_pos, 1)
		Tb = Geo_T(w, curr_elem_pos, 2)
		Tc = Geo_T(w, curr_elem_pos, 3)
		Td = Geo_T(w, curr_elem_pos, 4)
		c00 = Ta*Ta + Tb*Tb
		c01 = Ta*Tc + Tb*Td
		c11 = Tc*Tc + Td*Td			
*/
    }

    Eigen::MatrixXd CoupledLinearNS_TT::DoTrafo(Array<OneD, Array<OneD, NekDouble> > snapshot_x_collection, Array<OneD, Array<OneD, NekDouble> > snapshot_y_collection, Array<OneD, NekDouble> param_vector)
    {
	int Nmax = param_vector.num_elements();
	Eigen::MatrixXd collect_f_bnd( curr_f_bnd.size() , Nmax );
	Eigen::MatrixXd collect_f_p( curr_f_p.size() , Nmax );
	Eigen::MatrixXd collect_f_int( curr_f_int.size() , Nmax );
	for (int i=0; i<Nmax; i++)
	{
		Set_m_kinvis( param_vector[i] );	
//		cout << "CLNS_trafo.Get_m_kinvis " << CLNS_trafo.Get_m_kinvis() << endl;
	//	CLNS_trafo.DoInitialise();
		DoInitialiseAdv(snapshot_x_collection[i], snapshot_y_collection[i]); // replaces .DoInitialise();
		DoSolve();

		// compare the accuracy
		Array<OneD, MultiRegions::ExpListSharedPtr> m_fields_t = UpdateFields();
		m_fields_t[0]->BwdTrans(m_fields_t[0]->GetCoeffs(), m_fields_t[0]->UpdatePhys());
		m_fields_t[1]->BwdTrans(m_fields_t[1]->GetCoeffs(), m_fields_t[1]->UpdatePhys());
		Array<OneD, NekDouble> out_field_trafo_x(GetNpoints(), 0.0);
		Array<OneD, NekDouble> out_field_trafo_y(GetNpoints(), 0.0);

		Eigen::VectorXd csx0_trafo(GetNpoints());
		Eigen::VectorXd csy0_trafo(GetNpoints());
		Eigen::VectorXd csx0(GetNpoints());
		Eigen::VectorXd csy0(GetNpoints());

		CopyFromPhysField(0, out_field_trafo_x); 
		CopyFromPhysField(1, out_field_trafo_y);
		for( int index_conv = 0; index_conv < GetNpoints(); ++index_conv)
		{
			csx0_trafo(index_conv) = out_field_trafo_x[index_conv];
			csy0_trafo(index_conv) = out_field_trafo_y[index_conv];
			csx0(index_conv) = snapshot_x_collection[i][index_conv];
			csy0(index_conv) = snapshot_y_collection[i][index_conv];
		}

		cout << "csx0.norm() " << csx0.norm() << endl;
		cout << "csx0_trafo.norm() " << csx0_trafo.norm() << endl;
		cout << "csy0.norm() " << csy0.norm() << endl;
		cout << "csy0_trafo.norm() " << csy0_trafo.norm() << endl;
		
		Eigen::VectorXd trafo_f_bnd = curr_f_bnd;
		Eigen::VectorXd trafo_f_p = curr_f_p;
		Eigen::VectorXd trafo_f_int = curr_f_int;

		collect_f_bnd.col(i) = trafo_f_bnd;
		collect_f_p.col(i) = trafo_f_p;
		collect_f_int.col(i) = trafo_f_int;

	}
	Eigen::MatrixXd collect_f_all( curr_f_bnd.size()+curr_f_p.size()+curr_f_int.size() , Nmax );
	collect_f_all.block(0,0,collect_f_bnd.rows(),collect_f_bnd.cols()) = collect_f_bnd;
	collect_f_all.block(collect_f_bnd.rows(),0,collect_f_p.rows(),collect_f_p.cols()) = collect_f_p;
	collect_f_all.block(collect_f_bnd.rows()+collect_f_p.rows(),0,collect_f_int.rows(),collect_f_int.cols()) = collect_f_int;

	return collect_f_all;
    }

    Eigen::MatrixXd CoupledLinearNS_TT::project_onto_basis( Array<OneD, NekDouble> snapshot_x, Array<OneD, NekDouble> snapshot_y)
    {
	Eigen::VectorXd c_snapshot_x(GetNpoints());
	Eigen::VectorXd c_snapshot_y(GetNpoints());
	for (int i = 0; i < GetNpoints(); ++i)
	{
		c_snapshot_x(i) = snapshot_x[i];
		c_snapshot_y(i) = snapshot_y[i];
	}
	Eigen::VectorXd curr_x_proj = eigen_phys_basis_x.transpose() * c_snapshot_x;
	Eigen::VectorXd curr_y_proj = eigen_phys_basis_y.transpose() * c_snapshot_y;
	curr_xy_projected = Eigen::MatrixXd::Zero(curr_x_proj.rows(), 2);
	curr_xy_projected.col(0) = curr_x_proj;
	curr_xy_projected.col(1) = curr_y_proj;

	return curr_xy_projected;

    }



    double CoupledLinearNS_TT::Geo_T(double w, int elemT, int index)
    {
/*
def Geo_T(w, elemT, index): # index 0: det, index 1,2,3,4: mat_entries
	if elemT == 0:
		T = np.matrix([[1, 0], [0, 1/w]])
	if elemT == 1:
		T = np.matrix([[1, 0], [0, 2/(3-w)]])
	if elemT == 2:
		T = np.matrix([[1, 0], [-(1-w)/2, 1]])
	if elemT == 3:
		T = np.matrix([[1, 0], [-(w-1)/2, 1]])
	if elemT == 4:
		T = np.matrix([[1, 0], [0, 1]])			
	if index == 0:
		return 1/np.linalg.det(T)
	if index == 1:
		return T[0,0]
	if index == 2:
		return T[0,1]
	if index == 3:
		return T[1,0]
	if index == 4:
		return T[1,1]


*/
	Eigen::Matrix2d T;
	if (elemT == 0) 
	{
		T << 1, 0, 0, 1/w;
	}
	else if (elemT == 1) 
	{
		T << 1, 0, 0, 2/(3-w);
	}
	else if (elemT == 2) 
	{
		T << 1, 0, -(1-w)/2, 1;
	}
	else if (elemT == 3) 
	{
		T << 1, 0, -(w-1)/2, 1;
	}
	else if (elemT == 4) 
	{
		T << 1, 0, 0, 1;
	}

//	cout << T << endl;

	if (index == 0) 
	{
		return (T(0,0)*T(1,1) - T(0,1)*T(1,0)); // det
	}
	else if (index == 1) 
	{
		return T(0,0);
	}
	else if (index == 2) 
	{
		return T(0,1);
	}
	else if (index == 3) 
	{
		return T(1,0);
	}
	else if (index == 4) 
	{
		return T(1,1);
	}

	return 0;


    }


    void CoupledLinearNS_TT::online_phase()
    {
	Eigen::MatrixXd mat_compare = Eigen::MatrixXd::Zero(f_bnd_dbc_full_size.rows(), 3);  // is of size M_truth_size
	// start sweeping 
	for (int iter_index = 0; iter_index < Nmax; ++iter_index)
	{
		int current_index = iter_index;
		double current_nu = param_vector[current_index];
		Eigen::MatrixXd curr_xy_proj = project_onto_basis(snapshot_x_collection[current_index], snapshot_y_collection[current_index]);
		Eigen::MatrixXd affine_mat_proj = gen_affine_mat_proj(current_nu);
		Eigen::VectorXd affine_vec_proj = gen_affine_vec_proj(current_nu);
		Eigen::VectorXd solve_affine = affine_mat_proj.colPivHouseholderQr().solve(affine_vec_proj);
		cout << "solve_affine " << solve_affine << endl;
		Eigen::VectorXd repro_solve_affine = RB * solve_affine;
		Eigen::VectorXd reconstruct_solution = reconstruct_solution_w_dbc(repro_solve_affine);
		if (globally_connected == 1)
		{
			mat_compare.col(0) = M_collect_f_all.col(current_index);
		}
		else
		{
			mat_compare.col(0) = collect_f_all.col(current_index);
		}
		mat_compare.col(1) = reconstruct_solution; // sembra abbastanza bene
		mat_compare.col(2) = mat_compare.col(1) - mat_compare.col(0);
//		cout << mat_compare << endl;
		cout << "relative error norm: " << mat_compare.col(2).norm() / mat_compare.col(0).norm() << endl;
	}
    }
	
    void CoupledLinearNS_TT::offline_phase()
    {
	int load_snapshot_data_from_files = m_session->GetParameter("load_snapshot_data_from_files");
	int number_of_snapshots = m_session->GetParameter("number_of_snapshots");
	if (m_session->DefinesParameter("parameter_space_dimension")) 
	{
		parameter_space_dimension = m_session->GetParameter("parameter_space_dimension");	
	}
	else
	{
		parameter_space_dimension = 1;
	}

	double POD_tolerance = m_session->GetParameter("POD_tolerance");
	ref_param_index = m_session->GetParameter("ref_param_index");
	ref_param_nu = m_session->GetParameter("ref_param_nu");
	if (m_session->DefinesParameter("globally_connected")) // this sets how the truth system global coupling is enforced
	{
		globally_connected = m_session->GetParameter("globally_connected");
	}
	else
	{
		globally_connected = 0;
	}
	if (m_session->DefinesParameter("use_Newton")) // this sets how the truth system global coupling is enforced
	{
		use_Newton = m_session->GetParameter("use_Newton");
	}
	else
	{
		use_Newton = 0;
	}
	Nmax = number_of_snapshots;
	if (parameter_space_dimension == 1)
	{
		param_vector = Array<OneD, NekDouble> (Nmax);
	        for(int i = 0; i < number_of_snapshots; ++i)
	        {
			// generate the correct string
			std::stringstream sstm;
			sstm << "param" << i;
			std::string result = sstm.str();
		//	const char* rr = result.c_str();
		        param_vector[i] = m_session->GetParameter(result);
	        }
	}
	else if (parameter_space_dimension == 2)
	{
		general_param_vector = Array<OneD, Array<OneD, NekDouble> > (Nmax);
		int number_of_snapshots_dir0 = m_session->GetParameter("number_of_snapshots_dir0");
		int number_of_snapshots_dir1 = m_session->GetParameter("number_of_snapshots_dir1");
		Array<OneD, NekDouble> index_vector(parameter_space_dimension, 0.0);

//		for(int i = 0; i < parameter_space_dimension; ++i)
//		{
//			cout << "psdiv " << index_vector[i] << endl;
//		}
		int i_all = 0;
//		general_param_vector[i_all] = Array<OneD, NekDouble> (parameter_space_dimension);
		Array<OneD, NekDouble> parameter_point(parameter_space_dimension, 0.0);
		for(int i = 0; i < Nmax; ++i)
		{
			parameter_point = Array<OneD, NekDouble> (parameter_space_dimension, 0.0);
			general_param_vector[i] = parameter_point;
		}
		for(int i0 = 0; i0 < number_of_snapshots_dir0; ++i0)
		{
			// generate the correct string
			std::stringstream sstm;
			sstm << "param" << i0 << "_dir0";
			std::string result = sstm.str();
		        

			for(int i1 = 0; i1 < number_of_snapshots_dir1; ++i1)
			{
				// generate the correct string
				std::stringstream sstm1;
				sstm1 << "param" << i1 << "_dir1";
				std::string result1 = sstm1.str();
				general_param_vector[i_all][0] = m_session->GetParameter(result);
			        general_param_vector[i_all][1] = m_session->GetParameter(result1);
				i_all = i_all + 1;
//				general_param_vector[i_all] = Array<OneD, NekDouble> (parameter_space_dimension);
			}
		}
		int type_para1 = m_session->GetParameter("type_para1");
//		cout << "type para1 " << type_para1 << endl;
		int type_para2 = m_session->GetParameter("type_para2");
		//cout << "type para2 " << type_para2 << endl;
		int number_elem_trafo = m_session->GetParameter("number_elem_trafo");

		elements_trafo = Array<OneD, std::set<int> > (number_elem_trafo);
//	    <P> elem_1 = {32,30,11,10,9,8,17,16,15,14,25,24,23,22}   	</P>   
//          <P> elem_2 = {12, 28, 34, 13,21,20,18,19,26,27}   		</P>   
//	    <P> elem_3 = {29, 31}   	</P>   
//	    <P> elem_4 = {33, 35}   	</P>   
//	    <P> elem_5 = {0,1,2,3,4,5,6,7}  
		elements_trafo[0].insert(32); // of course, this should work automatically
		elements_trafo[0].insert(30);
		elements_trafo[0].insert(11);
		elements_trafo[0].insert(10);
		elements_trafo[0].insert(9);
		elements_trafo[0].insert(8);
		elements_trafo[0].insert(17);
		elements_trafo[0].insert(16);
		elements_trafo[0].insert(15);
		elements_trafo[0].insert(14);
		elements_trafo[0].insert(25);
		elements_trafo[0].insert(24);
		elements_trafo[0].insert(23);
		elements_trafo[0].insert(22);

		elements_trafo[1].insert(12);
		elements_trafo[1].insert(28);
		elements_trafo[1].insert(34);
		elements_trafo[1].insert(13);
		elements_trafo[1].insert(21);
		elements_trafo[1].insert(20);
		elements_trafo[1].insert(18);
		elements_trafo[1].insert(19);
		elements_trafo[1].insert(26);
		elements_trafo[1].insert(27);

		elements_trafo[2].insert(29);
		elements_trafo[2].insert(31);

		elements_trafo[3].insert(33);
		elements_trafo[3].insert(35);

		elements_trafo[4].insert(0);
		elements_trafo[4].insert(1);
		elements_trafo[4].insert(2);
		elements_trafo[4].insert(3);
		elements_trafo[4].insert(4);
		elements_trafo[4].insert(5);
		elements_trafo[4].insert(6);
		elements_trafo[4].insert(7);

/*	def Geo_T(w, elemT, index): # index 0: det, index 1,2,3,4: mat_entries
	if elemT == 0:
		T = np.matrix([[1, 0], [0, 1/w]])
	if elemT == 1:
		T = np.matrix([[1, 0], [0, 2/(3-w)]])
	if elemT == 2:
		T = np.matrix([[1, 0], [-(1-w)/2, 1]])
	if elemT == 3:
		T = np.matrix([[1, 0], [-(w-1)/2, 1]])
	if elemT == 4:
		T = np.matrix([[1, 0], [0, 1]])			
	if index == 0:
		return 1/np.linalg.det(T)
	if index == 1:
		return T[0,0]
	if index == 2:
		return T[0,1]
	if index == 3:
		return T[1,0]
	if index == 4:
		return T[1,1]	*/

//		elements_trafo_matrix = Array<OneD, Eigen::Matrix2d > (number_elem_trafo); // but how to do this with symbolic computation?
		 

	}
//	cout << "parameter vector generated" << endl;
//	cout << "general_param_vector.num_elements() " << general_param_vector.num_elements() << endl;
//	cout << "general_param_vector[0].num_elements() " << general_param_vector[0].num_elements() << endl;
//	cout << "general_param_vector[1].num_elements() " << general_param_vector[1].num_elements() << endl;
//	cout << "general_param_vector[2].num_elements() " << general_param_vector[2].num_elements() << endl;
//	cout << "general_param_vector[19].num_elements() " << general_param_vector[19].num_elements() << endl;
	for(int i0 = 0; i0 < general_param_vector.num_elements(); ++i0)
	{
		for(int i1 = 0; i1 < general_param_vector[i0].num_elements(); ++i1)
		{
//			cout << "general_param_vector[i0][i1] " << general_param_vector[i0][i1] << endl;
		}
	}

//	cout << Geo_T( 0.2 , 0, 0) << endl;;

	InitObject();
	if ( load_snapshot_data_from_files )
	{
//		if (parameter_space_dimension == 1)
//		{
			load_snapshots(number_of_snapshots);
//		}
//		else if (parameter_space_dimension == 2)
//		{
//			load_snapshots_geometry_params(); // not needed ?
//		}
	}
	else
	{
		if (parameter_space_dimension == 1)
		{
			compute_snapshots(number_of_snapshots); // use something new for CMAME example
		}
		else if (parameter_space_dimension == 2)
		{
			compute_snapshots_geometry_params(); // currently not implemented
		}
	}

	cout << "snapshots available" << endl;

	DoInitialise(); 
	DoSolve();

	cout << "DoInitialise and DoSolve done" << endl;

	m_session->SetSolverInfo("SolverType", "CoupledLinearisedNS_trafoP");
<<<<<<< HEAD
	if (parameter_space_dimension == 1)
	{
		CoupledLinearNS_trafoP babyCLNS_trafo(m_session);
		babyCLNS_trafo.InitObject();
		collect_f_all = babyCLNS_trafo.DoTrafo(snapshot_x_collection, snapshot_y_collection, param_vector);
	}
	else if (parameter_space_dimension == 2)
	{
		do_geo_trafo(); // setting collect_f_all, making use of snapshot_x_collection, snapshot_y_collection
	}
=======
	CoupledLinearNS_trafoP babyCLNS_trafo(m_session);
	babyCLNS_trafo.InitObject();
	babyCLNS_trafo.use_Newton = use_Newton;
	collect_f_all = babyCLNS_trafo.DoTrafo(snapshot_x_collection, snapshot_y_collection, param_vector);
>>>>>>> 24605774
	Eigen::BDCSVD<Eigen::MatrixXd> svd_collect_f_all(collect_f_all, Eigen::ComputeThinU);
	cout << "svd_collect_f_all.singularValues() " << svd_collect_f_all.singularValues() << endl << endl;
	Eigen::VectorXd singular_values = svd_collect_f_all.singularValues();
	cout << "sum singular values " << singular_values.sum() << endl << endl;
	Eigen::VectorXd rel_singular_values = singular_values / singular_values.sum();
	cout << "relative singular value percents: " << rel_singular_values << endl;
	// determine RBsize corresponding to the chosen POD_tolerance
	RBsize = 1; // the case of using all POD modes
	Eigen::VectorXd cum_rel_singular_values = Eigen::VectorXd::Zero(singular_values.rows());
	for (int i = 0; i < singular_values.rows(); ++i)
	{
		cum_rel_singular_values(i) = singular_values.head(i+1).sum() / singular_values.sum();
		if (cum_rel_singular_values(i) < POD_tolerance)
		{
			RBsize = i+2;
		}		
	}
	cout << "cumulative relative singular value percentages: " << cum_rel_singular_values << endl;
	cout << "RBsize: " << RBsize << endl;
	


	Eigen::MatrixXd collect_f_all_PODmodes = svd_collect_f_all.matrixU(); // this is a local variable...
	// here probably limit to something like 99.99 percent of PODenergy, this will set RBsize
	setDBC(collect_f_all); // agnostic to RBsize
	Array<OneD, MultiRegions::ExpListSharedPtr> m_fields = UpdateFields();
        int  nel  = m_fields[0]->GetNumElmts(); // number of spectral elements
//	PODmodes = Eigen::MatrixXd::Zero(collect_f_all_PODmodes.rows(), collect_f_all_PODmodes.cols());
	PODmodes = Eigen::MatrixXd::Zero(collect_f_all_PODmodes.rows(), RBsize);  
	PODmodes = collect_f_all_PODmodes.leftCols(RBsize);
	set_MtM();
	cout << "RBsize: " << RBsize << endl;
	if (globally_connected == 1)
	{
		setDBC_M(collect_f_all);
	}
	cout << "M_no_dbc_in_loc " << M_no_dbc_in_loc << endl;
	cout << "no_dbc_in_loc " << no_dbc_in_loc << endl;
	cout << "M_no_not_dbc_in_loc " << M_no_not_dbc_in_loc << endl;
	cout << "no_not_dbc_in_loc " <<	no_not_dbc_in_loc << endl;
	//Eigen::VectorXd f_bnd_dbc_full_size = CLNS.f_bnd_dbc_full_size;
	// c_f_all_PODmodes_wo_dbc becomes CLNS.RB
	Eigen::MatrixXd c_f_all_PODmodes_wo_dbc = RB;
	cout << "c_f_all_PODmodes_wo_dbc.rows() " << c_f_all_PODmodes_wo_dbc.rows() << endl;
	cout << "c_f_all_PODmodes_wo_dbc.cols() " << c_f_all_PODmodes_wo_dbc.cols() << endl;
	gen_phys_base_vecs();
	cout << "finished gen_phys_base_vecs " << endl;
	gen_proj_adv_terms();
	cout << "finished gen_proj_adv_terms " << endl;
	gen_reference_matrices();
	cout << "finished gen_reference_matrices " << endl;
    }

    Eigen::MatrixXd CoupledLinearNS_TT::gen_affine_mat_proj(double current_nu)
    {
	Eigen::MatrixXd recovered_affine_adv_mat_proj_xy = Eigen::MatrixXd::Zero(RBsize, RBsize);
	for (int i = 0; i < RBsize; ++i)
	{
		recovered_affine_adv_mat_proj_xy += adv_mats_proj_x[i] * curr_xy_projected(i,0) + adv_mats_proj_y[i] * curr_xy_projected(i,1);
	}
	Eigen::MatrixXd affine_mat_proj = the_const_one_proj + current_nu * the_ABCD_one_proj + recovered_affine_adv_mat_proj_xy;
	return affine_mat_proj;
    }

    Eigen::VectorXd CoupledLinearNS_TT::gen_affine_vec_proj(double current_nu)
    {
	Eigen::VectorXd recovered_affine_adv_rhs_proj_xy = Eigen::VectorXd::Zero(RBsize); 
	for (int i = 0; i < RBsize; ++i)
	{
		recovered_affine_adv_rhs_proj_xy -= adv_vec_proj_x[i] * curr_xy_projected(i,0) + adv_vec_proj_y[i] * curr_xy_projected(i,1);
	}	
	return -the_const_one_rhs_proj - current_nu * the_ABCD_one_rhs_proj + recovered_affine_adv_rhs_proj_xy;
    }

    Eigen::VectorXd CoupledLinearNS_TT::reconstruct_solution_w_dbc(Eigen::VectorXd reprojected_solve)
    {
	Eigen::VectorXd reconstruct_solution = Eigen::VectorXd::Zero(f_bnd_dbc_full_size.rows());  // is of size M_truth_size
	int counter_wo_dbc = 0;
	for (int row_index=0; row_index < f_bnd_dbc_full_size.rows(); ++row_index)
	{
		if (!elem_loc_dbc.count(row_index))
		{
			reconstruct_solution(row_index) = reprojected_solve(counter_wo_dbc);
			counter_wo_dbc++;
		}
		else
		{
			reconstruct_solution(row_index) = f_bnd_dbc_full_size(row_index);
		}
	}
	return reconstruct_solution;
    }

    void CoupledLinearNS_TT::gen_reference_matrices()
    {
	double current_nu = ref_param_nu;
	int current_index = ref_param_index;
	Set_m_kinvis( current_nu );
	DoInitialiseAdv(snapshot_x_collection[current_index], snapshot_y_collection[current_index]);
	the_const_one = Get_no_advection_matrix_pressure();
	the_ABCD_one = Get_no_advection_matrix_ABCD();
	the_const_one_simplified = remove_cols_and_rows(the_const_one, elem_loc_dbc);
	the_ABCD_one_simplified = remove_cols_and_rows(the_ABCD_one, elem_loc_dbc);
	the_const_one_proj = RB.transpose() * the_const_one_simplified * RB;
	the_ABCD_one_proj = RB.transpose() * the_ABCD_one_simplified * RB;
	the_ABCD_one_rhs = the_ABCD_one * f_bnd_dbc_full_size;
	the_const_one_rhs = the_const_one * f_bnd_dbc_full_size;
	the_ABCD_one_rhs_simplified = remove_rows(the_ABCD_one_rhs, elem_loc_dbc);
	the_const_one_rhs_simplified = remove_rows(the_const_one_rhs, elem_loc_dbc);
	the_ABCD_one_rhs_proj = RB.transpose() * the_ABCD_one_rhs_simplified;
	the_const_one_rhs_proj = RB.transpose() * the_const_one_rhs_simplified;
	cout << "the_const_one_rhs_proj " << the_const_one_rhs_proj << endl;
    }


    void CoupledLinearNS_TT::compute_snapshots(int number_of_snapshots)
    {
	cout << "starting compute snapshots" << endl;
	CoupledLinearNS_trafoP babyCLNS_trafo(m_session);
	babyCLNS_trafo.InitObject();
	babyCLNS_trafo.use_Newton = use_Newton;
	Array<OneD, NekDouble> zero_phys_init(GetNpoints(), 0.0);
	snapshot_x_collection = Array<OneD, Array<OneD, NekDouble> > (number_of_snapshots);
	snapshot_y_collection = Array<OneD, Array<OneD, NekDouble> > (number_of_snapshots);
        for(int i = 0; i < number_of_snapshots; ++i)
	{
		Array<OneD, Array<OneD, NekDouble> > converged_solution = babyCLNS_trafo.DoSolve_at_param(zero_phys_init, zero_phys_init, param_vector[i]);
		snapshot_x_collection[i] = Array<OneD, NekDouble> (GetNpoints(), 0.0);
		snapshot_y_collection[i] = Array<OneD, NekDouble> (GetNpoints(), 0.0);
		for (int j=0; j < GetNpoints(); ++j)
		{
			snapshot_x_collection[i][j] = converged_solution[0][j];
			snapshot_y_collection[i][j] = converged_solution[1][j];
		}
	}
    }

    void CoupledLinearNS_TT::compute_snapshots_geometry_params()
    {
	// generate matrices for affine form 
	// do full order solves using the affine form
	// can check that against simulations with appropriate .xml
	// cout << "starting compute geometry snapshots" << endl;
	// Nmax should be available as the total number of to be computed snapshots
	Array<OneD, NekDouble> zero_phys_init(GetNpoints(), 0.0);
	snapshot_x_collection = Array<OneD, Array<OneD, NekDouble> > (Nmax);
	snapshot_y_collection = Array<OneD, Array<OneD, NekDouble> > (Nmax);
        for(int i = 0; i < Nmax; ++i)
	{
		// what is the current parameter vector ?
		// cout << "general_param_vector[i][0] " << general_param_vector[i][0] << endl;
		// cout << "general_param_vector[i][1] " << general_param_vector[i][1] << endl;
		
		// assuming the loaded configuration is the reference config...
		// but then, how to solve this ?? -- do not have a solvable large-scale system ??
		cout << "Error: compute_snapshots_geometry_params() not implemented :) " << endl;
	}
    }

    void CoupledLinearNS_TT::load_snapshots_geometry_params()
    {

	snapshot_x_collection = Array<OneD, Array<OneD, NekDouble> > (Nmax);
	snapshot_y_collection = Array<OneD, Array<OneD, NekDouble> > (Nmax);
        for(int i = 0; i < Nmax; ++i)
	{
		cout << "general_param_vector[i][0] " << general_param_vector[i][0] << endl;
		cout << "general_param_vector[i][1] " << general_param_vector[i][1] << endl;
		// identify the geometry one - introduce in the .h some vars keeping the para_type
		// here now [0] is geometry 'w' and [1] is k_invis




	}







    }

    void CoupledLinearNS_TT::load_snapshots(int number_of_snapshots)
    {
	// fill the fields snapshot_x_collection and snapshot_y_collection

	int nvelo = 2;
        Array<OneD, Array<OneD, NekDouble> > test_load_snapshot(nvelo); // for a 2D problem

        for(int i = 0; i < nvelo; ++i)
        {
            test_load_snapshot[i] = Array<OneD, NekDouble> (GetNpoints(), 0.0);  // number of phys points
        }
               
        std::vector<std::string> fieldStr;
        for(int i = 0; i < nvelo; ++i)
        {
           fieldStr.push_back(m_session->GetVariable(i));
        }

	snapshot_x_collection = Array<OneD, Array<OneD, NekDouble> > (number_of_snapshots);
	snapshot_y_collection = Array<OneD, Array<OneD, NekDouble> > (number_of_snapshots);

        for(int i = 0; i < number_of_snapshots; ++i)
        {
		// generate the correct string
		std::stringstream sstm;
		sstm << "TestSnap" << i+1;
		std::string result = sstm.str();
		const char* rr = result.c_str();

	        EvaluateFunction(fieldStr, test_load_snapshot, result);
		snapshot_x_collection[i] = Array<OneD, NekDouble> (GetNpoints(), 0.0);
		snapshot_y_collection[i] = Array<OneD, NekDouble> (GetNpoints(), 0.0);
		for (int j=0; j < GetNpoints(); ++j)
		{
			snapshot_x_collection[i][j] = test_load_snapshot[0][j];
			snapshot_y_collection[i][j] = test_load_snapshot[1][j];
		}
        }
    }

    void CoupledLinearNS_TT::trafoSnapshot_simple(Eigen::MatrixXd RB_in)
    {
	// moved to CoupledLinearNS_trafoP
    }


   void CoupledLinearNS_TT::DefineRBspace(Eigen::MatrixXd RB_in)
    {
	// unused
	
    }

    void CoupledLinearNS_TT::v_Output(void)
    {    
        std::vector<Array<OneD, NekDouble> > fieldcoeffs(m_fields.num_elements()+1);
        std::vector<std::string> variables(m_fields.num_elements()+1);
        int i;
        
        for(i = 0; i < m_fields.num_elements(); ++i)
        {
            fieldcoeffs[i] = m_fields[i]->UpdateCoeffs();
            variables[i]   = m_boundaryConditions->GetVariable(i);
        }


        fieldcoeffs[i] = Array<OneD, NekDouble>(m_fields[0]->GetNcoeffs());  
        // project pressure field to velocity space        
        if(m_singleMode==true)
        {
            Array<OneD, NekDouble > tmpfieldcoeffs (m_fields[0]->GetNcoeffs()/2);
            m_pressure->GetPlane(0)->BwdTrans_IterPerExp(m_pressure->GetPlane(0)->GetCoeffs(), m_pressure->GetPlane(0)->UpdatePhys());
            m_pressure->GetPlane(1)->BwdTrans_IterPerExp(m_pressure->GetPlane(1)->GetCoeffs(), m_pressure->GetPlane(1)->UpdatePhys()); 
            m_fields[0]->GetPlane(0)->FwdTrans_IterPerExp(m_pressure->GetPlane(0)->GetPhys(),fieldcoeffs[i]);
            m_fields[0]->GetPlane(1)->FwdTrans_IterPerExp(m_pressure->GetPlane(1)->GetPhys(),tmpfieldcoeffs);
            for(int e=0; e<m_fields[0]->GetNcoeffs()/2; e++)
            {
                fieldcoeffs[i][e+m_fields[0]->GetNcoeffs()/2] = tmpfieldcoeffs[e];
            }          
        }
        else
        {
            m_pressure->BwdTrans_IterPerExp(m_pressure->GetCoeffs(),m_pressure->UpdatePhys());
            m_fields[0]->FwdTrans_IterPerExp(m_pressure->GetPhys(),fieldcoeffs[i]);
        }
        variables[i] = "p"; 
        
        std::string outname = m_sessionName + ".fld";
        
        WriteFld(outname,m_fields[0],fieldcoeffs,variables);


//        Array<OneD, NekDouble> glo_fieldcoeffs(m_fields[0]->GetNcoeffs(), 1234.5678);
        Array<OneD, NekDouble> glo_fieldcoeffs(fieldcoeffs[2].num_elements(), 1234.5678);
	m_fields[0]->LocalToGlobal(fieldcoeffs[2], glo_fieldcoeffs);
//	m_pressure->LocalToGlobal(fieldcoeffs[2], glo_fieldcoeffs); This method is not defined or valid for this class type


	int first_ngc_index = 0;

	while(glo_fieldcoeffs[first_ngc_index] > 1234.5679 || glo_fieldcoeffs[first_ngc_index] < 1234.5677)
	{
		first_ngc_index++;
	}

	// can construct a glodofphys here by going with FwdTrans_IterPerExp and LocalToGlobal

        Array<OneD, Array<OneD, NekDouble> > glo_coll_fieldcoeffs(m_fields[0]->GetNpoints());
	for(int counter_phys_index = 0; counter_phys_index < m_fields[0]->GetNpoints(); counter_phys_index++)
	{
	        Array<OneD, NekDouble> phys_fieldcoeffs(m_fields[0]->GetNpoints(), 0.0);
	        Array<OneD, NekDouble> loc_fieldcoeffs(m_fields[0]->GetNcoeffs(), 0.0);
	        Array<OneD, NekDouble> glo_fieldcoeffs(first_ngc_index, 0.0);
		phys_fieldcoeffs[counter_phys_index] = 1.0;
                m_fields[0]->FwdTrans_IterPerExp(phys_fieldcoeffs, loc_fieldcoeffs);
		m_fields[0]->LocalToGlobal(loc_fieldcoeffs, glo_fieldcoeffs);
//		cout << "cgi: " << counter_global_index << " value " << glo_fieldcoeffs[counter_global_index] << endl;
	}

          ofstream myfilegdp ("phys_glo_dof.txt");
	  if (myfilegdp.is_open())
	  {
		for (int i_global_dofs1 = 0; i_global_dofs1 < first_ngc_index; i_global_dofs1++)
		{
			for (int i_phys_dofs2 = 0; i_phys_dofs2 < m_fields[0]->GetNpoints(); i_phys_dofs2++)
			{
				myfilegdp << std::setprecision(17) << glo_coll_fieldcoeffs[i_phys_dofs2][i_global_dofs1] << "\t";
			}
			myfilegdp << "\n";
		}
                myfilegdp.close();
	  }
	  else cout << "Unable to open file"; 

        Array<OneD, Array<OneD, NekDouble> > glo_coll_fieldcoeffs_gdp(m_fields[0]->GetNpoints());
	for(int counter_glo_index = 0; counter_glo_index < first_ngc_index; counter_glo_index++)
	{
	        Array<OneD, NekDouble> phys_fieldcoeffs(m_fields[0]->GetNpoints(), 0.0);
	        Array<OneD, NekDouble> loc_fieldcoeffs(m_fields[0]->GetNcoeffs(), 0.0);
	        Array<OneD, NekDouble> glo_fieldcoeffs(first_ngc_index, 0.0);
		glo_fieldcoeffs[counter_glo_index] = 1.0;
                m_fields[0]->GlobalToLocal(glo_fieldcoeffs, loc_fieldcoeffs);
		m_fields[0]->BwdTrans_IterPerExp(loc_fieldcoeffs, phys_fieldcoeffs);
		
		glo_coll_fieldcoeffs_gdp[counter_glo_index] = phys_fieldcoeffs;
//		cout << "cgi: " << counter_global_index << " value " << glo_fieldcoeffs[counter_global_index] << endl;
	}

          ofstream myfilegdpr ("glo_dof_phys.txt");
	  if (myfilegdpr.is_open())
	  {
		for (int i_global_dofs1 = 0; i_global_dofs1 < first_ngc_index; i_global_dofs1++)
		{
			for (int i_phys_dofs2 = 0; i_phys_dofs2 < m_fields[0]->GetNpoints(); i_phys_dofs2++)
			{
				myfilegdpr << std::setprecision(17) << glo_coll_fieldcoeffs_gdp[i_global_dofs1][i_phys_dofs2] << "\t";
			}
			myfilegdpr << "\n";
		}
                myfilegdpr.close();
	  }
	  else cout << "Unable to open file"; 

	// compute the dof correction

        Array<OneD, Array<OneD, NekDouble> > glo_coll_fieldcoeffs_dof_corr(m_fields[0]->GetNpoints());
	for(int counter_glo_index = 0; counter_glo_index < first_ngc_index; counter_glo_index++)
	{
	        Array<OneD, NekDouble> phys_fieldcoeffs(m_fields[0]->GetNpoints(), 0.0);
	        Array<OneD, NekDouble> loc_fieldcoeffs(m_fields[0]->GetNcoeffs(), 0.0);
	        Array<OneD, NekDouble> glo_fieldcoeffs(first_ngc_index, 0.0);
		glo_fieldcoeffs[counter_glo_index] = 1.0;
                m_fields[0]->GlobalToLocal(glo_fieldcoeffs, loc_fieldcoeffs);
		m_fields[0]->BwdTrans(loc_fieldcoeffs, phys_fieldcoeffs);
                m_fields[0]->FwdTrans_IterPerExp(phys_fieldcoeffs, loc_fieldcoeffs);
		m_fields[0]->LocalToGlobal(loc_fieldcoeffs, glo_fieldcoeffs);
		glo_coll_fieldcoeffs_dof_corr[counter_glo_index] = glo_fieldcoeffs;
//		cout << "cgi: " << counter_global_index << " value " << glo_fieldcoeffs[counter_global_index] << endl;
	}

          ofstream myfilegdprdc ("glo_dof_corr.txt");
	  if (myfilegdprdc.is_open())
	  {
		for (int i_global_dofs1 = 0; i_global_dofs1 < first_ngc_index; i_global_dofs1++)
		{
			for (int i_phys_dofs2 = 0; i_phys_dofs2 < first_ngc_index; i_phys_dofs2++)
			{
				myfilegdprdc << std::setprecision(17) << glo_coll_fieldcoeffs_dof_corr[i_global_dofs1][i_phys_dofs2] << "\t";
			}
			myfilegdprdc << "\n";
		}
                myfilegdprdc.close();
	  }
	  else cout << "Unable to open file"; 





	// construct a LocalGloMapA 

        Array<OneD, Array<OneD, NekDouble> > glo_coll_fieldcoeffsA(m_fields[0]->GetNcoeffs());
	for(int counter_loc_index = 0; counter_loc_index < m_fields[0]->GetNcoeffs(); counter_loc_index++)
	{
	        Array<OneD, NekDouble> loc_fieldcoeffs(m_fields[0]->GetNcoeffs(), 0.0);
	        Array<OneD, NekDouble> glo_fieldcoeffs(first_ngc_index, 0.0);
		loc_fieldcoeffs[counter_loc_index] = 1.0;
		m_fields[0]->LocalToGlobal(loc_fieldcoeffs, glo_fieldcoeffs);
		glo_coll_fieldcoeffsA[counter_loc_index] = glo_fieldcoeffs;
//		cout << "cgi: " << counter_global_index << " value " << glo_fieldcoeffs[counter_global_index] << endl;
	}

          ofstream myfilegdpA ("LocGloMapMatA.txt");
	  if (myfilegdpA.is_open())
	  {
		for (int i_global_dofs1 = 0; i_global_dofs1 < first_ngc_index; i_global_dofs1++)
		{
			for (int i_phys_dofs2 = 0; i_phys_dofs2 < m_fields[0]->GetNcoeffs(); i_phys_dofs2++)
			{
				myfilegdpA << std::setprecision(17) << glo_coll_fieldcoeffsA[i_phys_dofs2][i_global_dofs1] << "\t";
			}
			myfilegdpA << "\n";
		}
                myfilegdpA.close();
	  }
	  else cout << "Unable to open file"; 

        std::string outname_txt = m_sessionName + ".txt";
	const char* outname_t = outname_txt.c_str();

        Array<OneD, NekDouble> glo_fieldcoeffs_x(first_ngc_index, 0.0);
        Array<OneD, NekDouble> glo_fieldcoeffs_y(first_ngc_index, 0.0);
	m_fields[0]->LocalToGlobal(m_fields[0]->GetCoeffs(), glo_fieldcoeffs_x);
	m_fields[1]->LocalToGlobal(m_fields[1]->GetCoeffs(), glo_fieldcoeffs_y);


          ofstream myfile_t (outname_t);
	  if (myfile_t.is_open())
	  {
		for (int i_glo_dofs = 0; i_glo_dofs < first_ngc_index; i_glo_dofs++)
		{
			myfile_t << std::setprecision(17) << glo_fieldcoeffs_x[i_glo_dofs] << "\n";
		}
		for (int i_glo_dofs = 0; i_glo_dofs < first_ngc_index; i_glo_dofs++)
		{
			myfile_t << std::setprecision(17) << glo_fieldcoeffs_y[i_glo_dofs] << "\n";
		}
                myfile_t.close();
	  }
	  else cout << "Unable to open file"; 





//	const std::vector< std::string > filnam = m_session->GetFilenames();
//	cout << "loaded filename: " << filnam[0] << endl;  

    }

}

/**
 * $Log: CoupledLinearNS.cpp,v $
 **/<|MERGE_RESOLUTION|>--- conflicted
+++ resolved
@@ -3270,430 +3270,6 @@
 	}
     }
 
-    int CoupledLinearNS_TT::get_curr_elem_pos(int curr_elem)
-    {
-	// find within Array<OneD, std::set<int> > elements_trafo; the current entry
-	for(int i = 0; i < elements_trafo.num_elements(); ++i)
-	{
-		if (elements_trafo[i].count(curr_elem))
-		{
-			return i;
-		}
-	}
-    }
-
-    void CoupledLinearNS_TT::do_geo_trafo()
-    {
- 
-	Eigen::MatrixXd collect_f_bnd( curr_f_bnd.size() , Nmax );
-	Eigen::MatrixXd collect_f_p( curr_f_p.size() , Nmax );
-	Eigen::MatrixXd collect_f_int( curr_f_int.size() , Nmax );
-        for(int i = 0; i < Nmax; ++i)
-	{
-//		cout << "general_param_vector[i][0] " << general_param_vector[i][0] << endl;
-//		cout << "general_param_vector[i][1] " << general_param_vector[i][1] << endl;
-//		cout << "curr_f_bnd.size() " << curr_f_bnd.size() << endl;
-//		cout << "curr_f_p.size() " << curr_f_p.size() << endl;
-//		cout << "curr_f_int.size() " << curr_f_int.size() << endl;
-		// identify the geometry one - introduce in the .h some vars keeping the para_type
-		// here now [0] is geometry 'w' and [1] is k_invis
-		trafo_current_para(snapshot_x_collection[i], snapshot_y_collection[i], general_param_vector[i]); // setting collect_f_all, making use of snapshot_x_collection, snapshot_y_collection
-	}
-    }
-
-    void CoupledLinearNS_TT::trafo_current_para(Array<OneD, NekDouble> snapshot_x, Array<OneD, NekDouble> snapshot_y, Array<OneD, NekDouble> parameter_of_interest)
-    {
-
-	double w = parameter_of_interest[0];	
-	double mKinvis = parameter_of_interest[1];
-	StdRegions::StdExpansionSharedPtr locExp;
-        Array<OneD, unsigned int> bmap,imap; 
-
-	// verify and transform to bnd / p / int the snapshot data
-
-        int nz_loc;
-        nz_loc = 1;
-
-        int  nel  = m_fields[m_velocity[0]]->GetNumElmts();
-        int  nvel   = m_velocity.num_elements();
-        int nsize_bndry = nvel*m_fields[m_velocity[0]]->GetExp(0)->NumBndryCoeffs()*nz_loc;
-        int nsize_bndry_p1 = nsize_bndry+nz_loc;
-        int nsize_int = (nvel*m_fields[m_velocity[0]]->GetExp(0)->GetNcoeffs()*nz_loc - nsize_bndry);
-        int nsize_p = m_pressure->GetExp(0)->GetNcoeffs()*nz_loc;
-        int nsize_p_m1 = nsize_p-nz_loc;
-        int Ahrows = nsize_bndry_p1;
-
-	for (int curr_elem = 0; curr_elem < m_fields[0]->GetNumElmts(); ++curr_elem)
-	{
-		int curr_elem_pos = get_curr_elem_pos(curr_elem);
-		double detT = Geo_T(w, curr_elem_pos, 0);
-		double Ta = Geo_T(w, curr_elem_pos, 1);
-		double Tb = Geo_T(w, curr_elem_pos, 2);
-		double Tc = Geo_T(w, curr_elem_pos, 3);
-		double Td = Geo_T(w, curr_elem_pos, 4);
-		double c00 = Ta*Ta + Tb*Tb;
-		double c01 = Ta*Tc + Tb*Td;
-		double c11 = Tc*Tc + Td*Td;
-                locExp = m_fields[m_velocity[0]]->GetExp(curr_elem);
-                locExp->GetBoundaryMap(bmap);
-                locExp->GetInteriorMap(imap);
-                int ncoeffs = m_fields[m_velocity[0]]->GetExp(curr_elem)->GetNcoeffs();
-                int nphys   = m_fields[m_velocity[0]]->GetExp(curr_elem)->GetTotPoints();
-		int pqsize  = m_pressure->GetExp(curr_elem)->GetTotPoints();
-
-//		cout << "ncoeffs " << ncoeffs << endl;
-//		cout << "nphys " << nphys << endl;
-//		cout << "pqsize " << pqsize << endl;   // pqsize == nphys and ncoeffs == nphys / 2 when?
-
-                int nbmap = bmap.num_elements();
-                int nimap = imap.num_elements();
-		Array<OneD, double> curr_snap_x_part(nphys, 0.0);
-		Array<OneD, double> curr_snap_y_part(nphys, 0.0);
-		for (int i = 0; i < nphys; ++i)
-		{
-			curr_snap_x_part[i] = snapshot_x[curr_elem*nphys + i];
-			curr_snap_y_part[i] = snapshot_y[curr_elem*nphys + i];
-		}
-
-		Array<OneD, double> Ah_ele_vec(Ahrows*Ahrows, 0.0);
-		Array<OneD, double> B_ele_vec(nsize_bndry*nsize_int, 0.0);
-		Array<OneD, double> C_ele_vec(nsize_bndry*nsize_int, 0.0);
-		Array<OneD, double> D_ele_vec(nsize_int*nsize_int, 0.0);
-		Array<OneD, double> Dbnd_ele_vec(nsize_p*nsize_bndry, 0.0);
-		Array<OneD, double> Dint_ele_vec(nsize_p*nsize_int, 0.0);
-
-		for (int i = 0; i < nbmap; ++i)
-		{
-			Array<OneD, double> coeffs(ncoeffs, 0.0);
-			Array<OneD, double> adv_x_coeffs(ncoeffs, 0.0);
-			Array<OneD, double> adv_y_coeffs(ncoeffs, 0.0);
-			Array<OneD, double> coeffs_0_0(ncoeffs, 0.0);
-			Array<OneD, double> coeffs_0_1(ncoeffs, 0.0);
-			Array<OneD, double> coeffs_1_0(ncoeffs, 0.0);
-			Array<OneD, double> coeffs_1_1(ncoeffs, 0.0);
-			Array<OneD, double> phys(nphys, 0.0);
-			Array<OneD, double> deriv_0(pqsize, 0.0);
-			Array<OneD, double> deriv_1(pqsize, 0.0);
-
-			coeffs[bmap[i]] = 1.0;
-			m_fields[m_velocity[0]]->GetExp(curr_elem)->BwdTrans(coeffs,phys);
-			locExp->PhysDeriv(MultiRegions::DirCartesianMap[0], phys, deriv_0);
-			locExp->PhysDeriv(MultiRegions::DirCartesianMap[1], phys, deriv_1);
-
-			locExp->IProductWRTDerivBase(0, deriv_0, coeffs_0_0);
-			locExp->IProductWRTDerivBase(1, deriv_0, coeffs_0_1);
-			locExp->IProductWRTDerivBase(0, deriv_1, coeffs_1_0);
-			locExp->IProductWRTDerivBase(1, deriv_1, coeffs_1_1);
-
-			for (int k = 0; k < 2; ++k)
-			{
-				for (int j = 0; j < nbmap; ++j)
-				{
-					Ah_ele_vec[ i+k*nbmap + (j+k*nbmap)*Ahrows ] += mKinvis * detT * ( c00*coeffs_0_0[int(bmap[j])] + c01*(coeffs_0_1[int(bmap[j])] + coeffs_1_0[int(bmap[j])]) + c11*coeffs_1_1[int(bmap[j])] );
-				}
-				for (int j = 0; j < nimap; ++j)
-				{
-					B_ele_vec[i+k*nbmap + (j+k*nimap)*nsize_bndry] += mKinvis * detT * ( c00*coeffs_0_0[int(imap[j])] + c01*(coeffs_0_1[int(imap[j])] + coeffs_1_0[int(imap[j])]) + c11*coeffs_1_1[int(imap[j])] );
-				}
-				if (k == 0)
-				{
-					Array<OneD, double> tmpphys_x(nphys, 0.0);
-					std::transform( curr_snap_x_part.begin(), curr_snap_x_part.end(), deriv_0.begin(), tmpphys_x.begin(),  std::multiplies<double>() ); 
-/*					for (int il = 0; il < nphys; ++il)
-					{
-						cout << "curr_snap_x_part[il] " << curr_snap_x_part[il] << endl;
-						cout << "deriv_0[il] " << deriv_0[il] << endl;
-						cout << "tmpphys_x[il] " << tmpphys_x[il] << endl;
-					} */
-					Array<OneD, double> tmpphys_y(nphys, 0.0);
-					std::transform( curr_snap_x_part.begin(), curr_snap_x_part.end(), deriv_1.begin(), tmpphys_y.begin(),  std::multiplies<double>() ); 
-					locExp->IProductWRTBase(tmpphys_x, adv_x_coeffs);
-					locExp->IProductWRTBase(tmpphys_y, adv_y_coeffs);
-					for (int nv = 0; nv < 2; ++nv)
-					{
-						for (int j = 0; j < nbmap; ++j)
-						{
-							Ah_ele_vec[ j+nv*nbmap + (i+nv*nbmap)*Ahrows ] += detT * (Ta * adv_x_coeffs[int(bmap[j])] + Tc * adv_y_coeffs[int(bmap[j])]);
-						}
-						for (int j = 0; j < nimap; ++j)
-						{
-							C_ele_vec[ i+nv*nbmap + (j+nv*nimap)*nsize_bndry ] += detT * (Ta * adv_x_coeffs[int(imap[j])] + Tc * adv_y_coeffs[int(imap[j])]);
-						}
-					}
-			            	int psize   = m_pressure->GetExp(curr_elem)->GetNcoeffs();
-			               	Array<OneD, NekDouble> pcoeffs_x(psize);
-			               	Array<OneD, NekDouble> pcoeffs_y(psize);
-					m_pressure->GetExp(curr_elem)->IProductWRTBase(deriv_0,pcoeffs_x);
-					m_pressure->GetExp(curr_elem)->IProductWRTBase(deriv_1,pcoeffs_y);
-					for (int il = 0; il < nsize_p; ++il)
-					{
-						Dbnd_ele_vec[ (k*nbmap + i)*nsize_p + il ] = detT * (Ta * pcoeffs_x[il] + Tc * pcoeffs_y[il]);
-					}
-				}
-				if (k == 1)
-				{
-					Array<OneD, double> tmpphys_x(nphys, 0.0);
-					std::transform( curr_snap_y_part.begin(), curr_snap_y_part.end(), deriv_0.begin(), tmpphys_x.begin(),  std::multiplies<double>() ); 
-/*					for (int il = 0; il < nphys; ++il)
-					{
-						cout << "curr_snap_x_part[il] " << curr_snap_x_part[il] << endl;
-						cout << "deriv_0[il] " << deriv_0[il] << endl;
-						cout << "tmpphys_x[il] " << tmpphys_x[il] << endl;
-					} */
-					Array<OneD, double> tmpphys_y(nphys, 0.0);
-					std::transform( curr_snap_y_part.begin(), curr_snap_y_part.end(), deriv_1.begin(), tmpphys_y.begin(),  std::multiplies<double>() ); 
-					locExp->IProductWRTBase(tmpphys_x, adv_x_coeffs);
-					locExp->IProductWRTBase(tmpphys_y, adv_y_coeffs);
-					for (int nv = 0; nv < 2; ++nv)
-					{
-						for (int j = 0; j < nbmap; ++j)
-						{
-							Ah_ele_vec[ j+nv*nbmap + (i+nv*nbmap)*Ahrows ] += detT * (Tb * adv_x_coeffs[int(bmap[j])] + Td * adv_y_coeffs[int(bmap[j])]);
-						}
-						for (int j = 0; j < nimap; ++j)
-						{
-							C_ele_vec[ i+nv*nbmap + (j+nv*nimap)*nsize_bndry ] += detT * (Tb * adv_x_coeffs[int(imap[j])] + Td * adv_y_coeffs[int(imap[j])]);
-						}
-					}
-			            	int psize   = m_pressure->GetExp(curr_elem)->GetNcoeffs();
-			               	Array<OneD, NekDouble> pcoeffs_x(psize);
-			               	Array<OneD, NekDouble> pcoeffs_y(psize);
-					m_pressure->GetExp(curr_elem)->IProductWRTBase(deriv_0,pcoeffs_x);
-					m_pressure->GetExp(curr_elem)->IProductWRTBase(deriv_1,pcoeffs_y);
-					for (int il = 0; il < nsize_p; ++il)
-					{
-						Dbnd_ele_vec[ (k*nbmap + i)*nsize_p + il ] = detT * (Tb * pcoeffs_x[il] + Td * pcoeffs_y[il]);
-					}
-
-
-				}
-			} //for (int k = 0; k < 2; ++k)
-
-
-		} // for (int i = 0; i < nbmap; ++i)
-		for (int i = 0; i < nimap; ++i)
-		{
-			
-			Array<OneD, double> coeffs(ncoeffs, 0.0);
-			Array<OneD, double> adv_x_coeffs(ncoeffs, 0.0);
-			Array<OneD, double> adv_y_coeffs(ncoeffs, 0.0);
-			Array<OneD, double> coeffs_0_0(ncoeffs, 0.0);
-			Array<OneD, double> coeffs_0_1(ncoeffs, 0.0);
-			Array<OneD, double> coeffs_1_0(ncoeffs, 0.0);
-			Array<OneD, double> coeffs_1_1(ncoeffs, 0.0);
-			Array<OneD, double> phys(nphys, 0.0);
-			Array<OneD, double> deriv_0(pqsize, 0.0);
-			Array<OneD, double> deriv_1(pqsize, 0.0);
-			coeffs[imap[i]] = 1.0;
-			m_fields[m_velocity[0]]->GetExp(curr_elem)->BwdTrans(coeffs,phys);
-			locExp->PhysDeriv(MultiRegions::DirCartesianMap[0], phys, deriv_0);
-			locExp->PhysDeriv(MultiRegions::DirCartesianMap[1], phys, deriv_1);
-
-			locExp->IProductWRTDerivBase(0, deriv_0, coeffs_0_0);
-			locExp->IProductWRTDerivBase(1, deriv_0, coeffs_0_1);
-			locExp->IProductWRTDerivBase(0, deriv_1, coeffs_1_0);
-			locExp->IProductWRTDerivBase(1, deriv_1, coeffs_1_1);
-
-			for (int k = 0; k < 2; ++k)
-			{
-				for (int j = 0; j < nbmap; ++j)
-				{
-					C_ele_vec[ j+k*nbmap + (i+k*nimap)*nsize_bndry ] += mKinvis * detT * ( c00*coeffs_0_0[int(bmap[j])] + c01*(coeffs_0_1[int(bmap[j])] + coeffs_1_0[int(bmap[j])]) + c11*coeffs_1_1[int(bmap[j])] );
-				}
-				for (int j = 0; j < nimap; ++j)
-				{
-					D_ele_vec[i+k*nimap + (j+k*nimap)*nsize_int] += mKinvis * detT * ( c00*coeffs_0_0[int(imap[j])] + c01*(coeffs_0_1[int(imap[j])] + coeffs_1_0[int(imap[j])]) + c11*coeffs_1_1[int(imap[j])] );
-				}
-				if (k == 0)
-				{
-					Array<OneD, double> tmpphys_x(nphys, 0.0);
-					std::transform( curr_snap_x_part.begin(), curr_snap_x_part.end(), deriv_0.begin(), tmpphys_x.begin(),  std::multiplies<double>() ); 
-					Array<OneD, double> tmpphys_y(nphys, 0.0);
-					std::transform( curr_snap_x_part.begin(), curr_snap_x_part.end(), deriv_1.begin(), tmpphys_y.begin(),  std::multiplies<double>() ); 
-					locExp->IProductWRTBase(tmpphys_x, adv_x_coeffs);
-					locExp->IProductWRTBase(tmpphys_y, adv_y_coeffs);
-					for (int nv = 0; nv < 2; ++nv)
-					{
-						for (int j = 0; j < nbmap; ++j)
-						{
-							B_ele_vec[ j+nv*nbmap + (i+nv*nimap)*nsize_bndry ] += detT * (Ta * adv_x_coeffs[int(bmap[j])] + Tc * adv_y_coeffs[int(bmap[j])]);
-						}
-						for (int j = 0; j < nimap; ++j)
-						{
-							D_ele_vec[ j+nv*nimap + (i+nv*nimap)*nsize_int ]  += detT * (Ta * adv_x_coeffs[int(imap[j])] + Tc * adv_y_coeffs[int(imap[j])]);
-						}
-					}
-			            	int psize   = m_pressure->GetExp(curr_elem)->GetNcoeffs();
-			               	Array<OneD, NekDouble> pcoeffs_x(psize);
-			               	Array<OneD, NekDouble> pcoeffs_y(psize);
-					m_pressure->GetExp(curr_elem)->IProductWRTBase(deriv_0,pcoeffs_x);
-					m_pressure->GetExp(curr_elem)->IProductWRTBase(deriv_1,pcoeffs_y);
-					for (int il = 0; il < nsize_p; ++il)
-					{
-						Dint_ele_vec[ (k*nimap + i)*nsize_p + il ] = detT * (Ta * pcoeffs_x[il] + Tc * pcoeffs_y[il]);
-					}
-				}
-				if (k == 1)
-				{
-					Array<OneD, double> tmpphys_x(nphys, 0.0);
-					std::transform( curr_snap_y_part.begin(), curr_snap_y_part.end(), deriv_0.begin(), tmpphys_x.begin(),  std::multiplies<double>() ); 
-					Array<OneD, double> tmpphys_y(nphys, 0.0);
-					std::transform( curr_snap_y_part.begin(), curr_snap_y_part.end(), deriv_1.begin(), tmpphys_y.begin(),  std::multiplies<double>() ); 
-					locExp->IProductWRTBase(tmpphys_x, adv_x_coeffs);
-					locExp->IProductWRTBase(tmpphys_y, adv_y_coeffs);
-					for (int nv = 0; nv < 2; ++nv)
-					{
-						for (int j = 0; j < nbmap; ++j)
-						{
-							B_ele_vec[ j+nv*nbmap + (i+nv*nimap)*nsize_bndry ] += detT * (Tb * adv_x_coeffs[int(bmap[j])] + Td * adv_y_coeffs[int(bmap[j])]);
-						}
-						for (int j = 0; j < nimap; ++j)
-						{
-							D_ele_vec[ j+nv*nimap + (i+nv*nimap)*nsize_int ]  += detT * (Tb * adv_x_coeffs[int(imap[j])] + Td * adv_y_coeffs[int(imap[j])]);
-						}
-					}
-			            	int psize   = m_pressure->GetExp(curr_elem)->GetNcoeffs();
-			               	Array<OneD, NekDouble> pcoeffs_x(psize);
-			               	Array<OneD, NekDouble> pcoeffs_y(psize);
-					m_pressure->GetExp(curr_elem)->IProductWRTBase(deriv_0,pcoeffs_x);
-					m_pressure->GetExp(curr_elem)->IProductWRTBase(deriv_1,pcoeffs_y);
-					for (int il = 0; il < nsize_p; ++il)
-					{
-						Dint_ele_vec[ (k*nimap + i)*nsize_p + il ] = detT * (Tb * pcoeffs_x[il] + Td * pcoeffs_y[il]);
-					}
-				}
-			} //for (int k = 0; k < 2; ++k)
-
-
-		}
- 
-	}
-
-/*
-
-		for i in range(0, nimap):
-			coeffs = 0*np.arange(ncoeffs*1.0)
-			coeffs[int(imap[i])] = 1.0
-			phys = np.dot(coeffs, loc_bwd_mat)
-			deriv_0 = np.dot(phys, (loc_cm0))
-			deriv_1 = np.dot(phys, (loc_cm1))
-			coeffs_0_0 = np.dot(deriv_0, loc_IP_d0)
-			coeffs_0_1 = np.dot(deriv_0, loc_IP_d1)
-			coeffs_1_0 = np.dot(deriv_1, loc_IP_d0)
-			coeffs_1_1 = np.dot(deriv_1, loc_IP_d1)
-			for k in range(0, 2):
-				for j in range(0, nbmap):
-					C_ele_vec[j+k*nbmap + (i+k*nimap)*nsize_bndry] += mKinvis * detT * ( c00*coeffs_0_0[int(bmap[j])] + c01*(coeffs_0_1[int(bmap[j])] + coeffs_1_0[int(bmap[j])]) + c11*coeffs_1_1[int(bmap[j])] )
-				for j in range(0, nimap):
-					D_ele_vec[i+k*nimap + (j+k*nimap)*nsize_int] += mKinvis * detT * ( c00*coeffs_0_0[int(imap[j])] + c01*(coeffs_0_1[int(imap[j])] + coeffs_1_0[int(imap[j])]) + c11*coeffs_1_1[int(imap[j])] )
-			for k in range(0, 2):
-				if (k == 0):
-					deriv = np.dot(phys, (loc_cm0))
-					deriv_y = np.dot(phys, (loc_cm1))
-					tmpphys = u_x[(curr_elem*nphys) : (curr_elem*nphys + nphys)] * deriv
-					tmpphys_y = u_x[(curr_elem*nphys) : (curr_elem*nphys + nphys)] * deriv_y
-					coeffs = np.dot(tmpphys, loc_IP)
-					coeffs_y = np.dot(tmpphys_y, loc_IP)
-					for nv in range(0, 2):
-						for j in range(0, nbmap):
-							B_ele_vec[ j+nv*nbmap + (i+nv*nimap)*nsize_bndry ] += detT * (Ta * coeffs[int(bmap[j])] + Tc * coeffs_y[int(bmap[j])])
-						for j in range(0, nimap):
-							D_ele_vec[ j+nv*nimap + (i+nv*nimap)*nsize_int ] += detT * (Ta * coeffs[int(imap[j])] + Tc * coeffs_y[int(imap[j])])
-					pcoeff = np.dot(deriv, loc_IPp)
-					pcoeff_y = np.dot(deriv_y, loc_IPp)
-					Dint_ele_vec[ (k*nimap + i)*nsize_p : ((k*nimap + i)*nsize_p + nsize_p) ] = detT * (Ta * pcoeff + Tc * pcoeff_y)
-				if (k == 1):
-					deriv = np.dot(phys, (loc_cm1))
-					tmpphys = u_y[(curr_elem*nphys) : (curr_elem*nphys + nphys)] * deriv
-					coeffs = np.dot(tmpphys, loc_IP)
-					for nv in range(0, 2):
-						for j in range(0, nbmap):
-							B_ele_vec[ j+nv*nbmap + (i+nv*nimap)*nsize_bndry ] += detT * (Tb * coeffs[int(bmap[j])] + Td * coeffs[int(bmap[j])])
-						for j in range(0, nimap):
-							D_ele_vec[ j+nv*nimap + (i+nv*nimap)*nsize_int ] += detT * (Tb * coeffs[int(imap[j])] + Td * coeffs[int(imap[j])])
-					pcoeff = np.dot(deriv, loc_IPp)
-					Dint_ele_vec[ (k*nimap + i)*nsize_p : ((k*nimap + i)*nsize_p + nsize_p) ] = detT * (Tb * pcoeff + Td * pcoeff)
-
-		for i in range(0, nbmap):
-			coeffs = 0*np.arange(ncoeffs*1.0)
-			coeffs[int(bmap[i])] = 1.0
-			phys = np.dot(coeffs, loc_bwd_mat)
-			deriv_0 = np.dot(phys, (loc_cm0))
-			deriv_1 = np.dot(phys, (loc_cm1))
-			coeffs_0_0 = np.dot(deriv_0, loc_IP_d0)
-			coeffs_0_1 = np.dot(deriv_0, loc_IP_d1)
-			coeffs_1_0 = np.dot(deriv_1, loc_IP_d0)
-			coeffs_1_1 = np.dot(deriv_1, loc_IP_d1)
-			for k in range(0, 2):
-				for j in range(0, nbmap):
-					Ah_ele_vec[ i+k*nbmap + (j+k*nbmap)*Ahrows ] += mKinvis * detT * ( c00*coeffs_0_0[int(bmap[j])] + c01*(coeffs_0_1[int(bmap[j])] + coeffs_1_0[int(bmap[j])]) + c11*coeffs_1_1[int(bmap[j])] )
-				for j in range(0, nimap):
-					B_ele_vec[i+k*nbmap + (j+k*nimap)*nsize_bndry] += mKinvis * detT * ( c00*coeffs_0_0[int(imap[j])] + c01*(coeffs_0_1[int(imap[j])] + coeffs_1_0[int(imap[j])]) + c11*coeffs_1_1[int(imap[j])] )
-			for k in range(0, 2):
-				if (k == 0):
-					deriv = np.dot(phys, (loc_cm0))
-					deriv_y = np.dot(phys, (loc_cm1))
-					tmpphys = u_x[(curr_elem*nphys) : (curr_elem*nphys + nphys)] * deriv
-					tmpphys_y = u_x[(curr_elem*nphys) : (curr_elem*nphys + nphys)] * deriv_y
-					coeffs = np.dot(tmpphys, loc_IP)
-					coeffs_y = np.dot(tmpphys_y, loc_IP)
-					for nv in range(0, 2):
-						for j in range(0, nbmap):
-							Ah_ele_vec[ j+nv*nbmap + (i+nv*nbmap)*Ahrows ] += detT * (Ta * coeffs[int(bmap[j])] + Tc * coeffs_y[int(bmap[j])])
-						for j in range(0, nimap):
-							C_ele_vec[ i+nv*nbmap + (j+nv*nimap)*nsize_bndry ] += detT * (Ta * coeffs[int(imap[j])] + Tc * coeffs_y[int(imap[j])])
-					pcoeff = np.dot(deriv, loc_IPp)
-					pcoeff_y = np.dot(deriv_y, loc_IPp)
-					Dbnd_ele_vec[ (k*nbmap + i)*nsize_p : ((k*nbmap + i)*nsize_p + nsize_p) ] = detT * (Ta * pcoeff + Tc * pcoeff_y)
-				if (k == 1):
-					deriv = np.dot(phys, (loc_cm1))
-					tmpphys = u_y[(curr_elem*nphys) : (curr_elem*nphys + nphys)] * deriv
-					coeffs = np.dot(tmpphys, loc_IP)
-					for nv in range(0, 2):
-						for j in range(0, nbmap):
-							Ah_ele_vec[ j+nv*nbmap + (i+nv*nbmap)*Ahrows ] += detT * (Tb * coeffs[int(bmap[j])] + Td * coeffs[int(bmap[j])])
-						for j in range(0, nimap):
-							C_ele_vec[ i+nv*nbmap + (j+nv*nimap)*nsize_bndry ] += detT * (Tb * coeffs[int(imap[j])] + Td * coeffs[int(imap[j])])
-					pcoeff = np.dot(deriv, loc_IPp) 
-					Dbnd_ele_vec[ (k*nbmap + i)*nsize_p : ((k*nbmap + i)*nsize_p + nsize_p) ] = detT * (Tb * pcoeff + Td * pcoeff)											
-
-
-*/
-
-/*	for curr_elem in range(0, num_elem):
-		Ah_ele_vec = 0*np.arange(Ahrows*Ahrows*1.0)
-		H1_bnd_ele_vec = 0*np.arange(Ahrows*Ahrows*1.0)
-		B_ele_vec = 0*np.arange(nsize_bndry*nsize_int*1.0)
-		C_ele_vec = 0*np.arange(nsize_bndry*nsize_int*1.0)
-		D_ele_vec = 0*np.arange(nsize_int*nsize_int*1.0)
-		DnoK_ele_vec = 0*np.arange(nsize_int*nsize_int*1.0)
-		Dadv_ele_vec = 0*np.arange(nsize_int*nsize_int*1.0)
-		H1_int_ele_vec = 0*np.arange(nsize_int*nsize_int*1.0)
-		D1_ele_vec = 0*np.arange(nsize_int*nsize_int*1.0)
-		Dbnd_ele_vec = 0*np.arange(nsize_bndry*nsize_p*1.0)
-		Dint_ele_vec = 0*np.arange(nsize_int*nsize_p*1.0)
-		loc_bwd_mat = bwdtrans[(curr_elem*ncoeffs) : (curr_elem*ncoeffs + ncoeffs) ,:]
-		loc_cm0 = cartmap0[(curr_elem*nphys) : (curr_elem*nphys + nphys) ,:]
-		loc_cm1 = cartmap1[(curr_elem*nphys) : (curr_elem*nphys + nphys) ,:]
-		loc_IP = IP[(curr_elem*nphys) : (curr_elem*nphys + nphys) ,:]
-		loc_IP_d0 = IP_d0[(curr_elem*nphys) : (curr_elem*nphys + nphys) ,:]
-		loc_IP_d1 = IP_d1[(curr_elem*nphys) : (curr_elem*nphys + nphys) ,:]
-		loc_IPp = IPp[(curr_elem*nphys) : (curr_elem*nphys + nphys) ,:]
-		HelmMat = HelmMats[curr_elem,:]
-		L00 = Lapl00[curr_elem,:]
-		L11 = Lapl11[curr_elem,:]
-		mimic_L00 = 0*Lapl00[curr_elem,:]
-		curr_elem_pos = get_curr_elem_pos(curr_elem, geo_trafo_list)
-		detT = Geo_T(w, curr_elem_pos, 0)
-		Ta = Geo_T(w, curr_elem_pos, 1)
-		Tb = Geo_T(w, curr_elem_pos, 2)
-		Tc = Geo_T(w, curr_elem_pos, 3)
-		Td = Geo_T(w, curr_elem_pos, 4)
-		c00 = Ta*Ta + Tb*Tb
-		c01 = Ta*Tc + Tb*Td
-		c11 = Tc*Tc + Td*Td			
-*/
-    }
 
     Eigen::MatrixXd CoupledLinearNS_TT::DoTrafo(Array<OneD, Array<OneD, NekDouble> > snapshot_x_collection, Array<OneD, Array<OneD, NekDouble> > snapshot_y_collection, Array<OneD, NekDouble> param_vector)
     {
@@ -3771,86 +3347,6 @@
 	return curr_xy_projected;
 
     }
-
-
-
-    double CoupledLinearNS_TT::Geo_T(double w, int elemT, int index)
-    {
-/*
-def Geo_T(w, elemT, index): # index 0: det, index 1,2,3,4: mat_entries
-	if elemT == 0:
-		T = np.matrix([[1, 0], [0, 1/w]])
-	if elemT == 1:
-		T = np.matrix([[1, 0], [0, 2/(3-w)]])
-	if elemT == 2:
-		T = np.matrix([[1, 0], [-(1-w)/2, 1]])
-	if elemT == 3:
-		T = np.matrix([[1, 0], [-(w-1)/2, 1]])
-	if elemT == 4:
-		T = np.matrix([[1, 0], [0, 1]])			
-	if index == 0:
-		return 1/np.linalg.det(T)
-	if index == 1:
-		return T[0,0]
-	if index == 2:
-		return T[0,1]
-	if index == 3:
-		return T[1,0]
-	if index == 4:
-		return T[1,1]
-
-
-*/
-	Eigen::Matrix2d T;
-	if (elemT == 0) 
-	{
-		T << 1, 0, 0, 1/w;
-	}
-	else if (elemT == 1) 
-	{
-		T << 1, 0, 0, 2/(3-w);
-	}
-	else if (elemT == 2) 
-	{
-		T << 1, 0, -(1-w)/2, 1;
-	}
-	else if (elemT == 3) 
-	{
-		T << 1, 0, -(w-1)/2, 1;
-	}
-	else if (elemT == 4) 
-	{
-		T << 1, 0, 0, 1;
-	}
-
-//	cout << T << endl;
-
-	if (index == 0) 
-	{
-		return (T(0,0)*T(1,1) - T(0,1)*T(1,0)); // det
-	}
-	else if (index == 1) 
-	{
-		return T(0,0);
-	}
-	else if (index == 2) 
-	{
-		return T(0,1);
-	}
-	else if (index == 3) 
-	{
-		return T(1,0);
-	}
-	else if (index == 4) 
-	{
-		return T(1,1);
-	}
-
-	return 0;
-
-
-    }
-
 
     void CoupledLinearNS_TT::online_phase()
     {
@@ -4094,23 +3590,17 @@
 	cout << "DoInitialise and DoSolve done" << endl;
 
 	m_session->SetSolverInfo("SolverType", "CoupledLinearisedNS_trafoP");
-<<<<<<< HEAD
 	if (parameter_space_dimension == 1)
 	{
 		CoupledLinearNS_trafoP babyCLNS_trafo(m_session);
 		babyCLNS_trafo.InitObject();
+		babyCLNS_trafo.use_Newton = use_Newton;
 		collect_f_all = babyCLNS_trafo.DoTrafo(snapshot_x_collection, snapshot_y_collection, param_vector);
 	}
 	else if (parameter_space_dimension == 2)
 	{
 		do_geo_trafo(); // setting collect_f_all, making use of snapshot_x_collection, snapshot_y_collection
 	}
-=======
-	CoupledLinearNS_trafoP babyCLNS_trafo(m_session);
-	babyCLNS_trafo.InitObject();
-	babyCLNS_trafo.use_Newton = use_Newton;
-	collect_f_all = babyCLNS_trafo.DoTrafo(snapshot_x_collection, snapshot_y_collection, param_vector);
->>>>>>> 24605774
 	Eigen::BDCSVD<Eigen::MatrixXd> svd_collect_f_all(collect_f_all, Eigen::ComputeThinU);
 	cout << "svd_collect_f_all.singularValues() " << svd_collect_f_all.singularValues() << endl << endl;
 	Eigen::VectorXd singular_values = svd_collect_f_all.singularValues();
@@ -4228,15 +3718,14 @@
 
     void CoupledLinearNS_TT::compute_snapshots(int number_of_snapshots)
     {
-	cout << "starting compute snapshots" << endl;
 	CoupledLinearNS_trafoP babyCLNS_trafo(m_session);
 	babyCLNS_trafo.InitObject();
-	babyCLNS_trafo.use_Newton = use_Newton;
 	Array<OneD, NekDouble> zero_phys_init(GetNpoints(), 0.0);
 	snapshot_x_collection = Array<OneD, Array<OneD, NekDouble> > (number_of_snapshots);
 	snapshot_y_collection = Array<OneD, Array<OneD, NekDouble> > (number_of_snapshots);
         for(int i = 0; i < number_of_snapshots; ++i)
 	{
+
 		Array<OneD, Array<OneD, NekDouble> > converged_solution = babyCLNS_trafo.DoSolve_at_param(zero_phys_init, zero_phys_init, param_vector[i]);
 		snapshot_x_collection[i] = Array<OneD, NekDouble> (GetNpoints(), 0.0);
 		snapshot_y_collection[i] = Array<OneD, NekDouble> (GetNpoints(), 0.0);
@@ -4246,51 +3735,6 @@
 			snapshot_y_collection[i][j] = converged_solution[1][j];
 		}
 	}
-    }
-
-    void CoupledLinearNS_TT::compute_snapshots_geometry_params()
-    {
-	// generate matrices for affine form 
-	// do full order solves using the affine form
-	// can check that against simulations with appropriate .xml
-	// cout << "starting compute geometry snapshots" << endl;
-	// Nmax should be available as the total number of to be computed snapshots
-	Array<OneD, NekDouble> zero_phys_init(GetNpoints(), 0.0);
-	snapshot_x_collection = Array<OneD, Array<OneD, NekDouble> > (Nmax);
-	snapshot_y_collection = Array<OneD, Array<OneD, NekDouble> > (Nmax);
-        for(int i = 0; i < Nmax; ++i)
-	{
-		// what is the current parameter vector ?
-		// cout << "general_param_vector[i][0] " << general_param_vector[i][0] << endl;
-		// cout << "general_param_vector[i][1] " << general_param_vector[i][1] << endl;
-		
-		// assuming the loaded configuration is the reference config...
-		// but then, how to solve this ?? -- do not have a solvable large-scale system ??
-		cout << "Error: compute_snapshots_geometry_params() not implemented :) " << endl;
-	}
-    }
-
-    void CoupledLinearNS_TT::load_snapshots_geometry_params()
-    {
-
-	snapshot_x_collection = Array<OneD, Array<OneD, NekDouble> > (Nmax);
-	snapshot_y_collection = Array<OneD, Array<OneD, NekDouble> > (Nmax);
-        for(int i = 0; i < Nmax; ++i)
-	{
-		cout << "general_param_vector[i][0] " << general_param_vector[i][0] << endl;
-		cout << "general_param_vector[i][1] " << general_param_vector[i][1] << endl;
-		// identify the geometry one - introduce in the .h some vars keeping the para_type
-		// here now [0] is geometry 'w' and [1] is k_invis
-
-
-
-
-	}
-
-
-
-
-
 
 
     }
