--- conflicted
+++ resolved
@@ -142,16 +142,11 @@
                           Array<OneD, Array<OneD, NekDouble> > &dfdir);
 
                 virtual void v_MultiplyByQuadratureMetric(
-<<<<<<< HEAD
-                                const Array<OneD, const NekDouble> &inarray,
-                                      Array<OneD,       NekDouble> &outarray);
+                    const Array<OneD, const NekDouble> &inarray,
+                          Array<OneD,       NekDouble> &outarray);
                 virtual void v_DividByQuadratureMetric(
                                 const Array<OneD, const NekDouble>  &inarray,
                                       Array<OneD, NekDouble>        &outarray);
-=======
-                    const Array<OneD, const NekDouble> &inarray,
-                          Array<OneD,       NekDouble> &outarray);
->>>>>>> bf0e15b6
 
                 virtual void v_ComputeLaplacianMetric() {};
 
