////////////////////////////////////////////////////////////////////////////////
//
//  File:  PointGeom.h
//
//  For more information, please see: http://www.nektar.info/
//
//  The MIT License
//
//  Copyright (c) 2006 Division of Applied Mathematics, Brown University (USA),
//  Department of Aeronautics, Imperial College London (UK), and Scientific
//  Computing and Imaging Institute, University of Utah (USA).
//
//  License for the specific language governing rights and limitations under
//  Permission is hereby granted, free of charge, to any person obtaining a
//  copy of this software and associated documentation files (the "Software"),
//  to deal in the Software without restriction, including without limitation
//  the rights to use, copy, modify, merge, publish, distribute, sublicense,
//  and/or sell copies of the Software, and to permit persons to whom the
//  Software is furnished to do so, subject to the following conditions:
//
//  The above copyright notice and this permission notice shall be included
//  in all copies or substantial portions of the Software.
//
//  THE SOFTWARE IS PROVIDED "AS IS", WITHOUT WARRANTY OF ANY KIND, EXPRESS
//  OR IMPLIED, INCLUDING BUT NOT LIMITED TO THE WARRANTIES OF MERCHANTABILITY,
//  FITNESS FOR A PARTICULAR PURPOSE AND NONINFRINGEMENT. IN NO EVENT SHALL
//  THE AUTHORS OR COPYRIGHT HOLDERS BE LIABLE FOR ANY CLAIM, DAMAGES OR OTHER
//  LIABILITY, WHETHER IN AN ACTION OF CONTRACT, TORT OR OTHERWISE, ARISING
//  FROM, OUT OF OR IN CONNECTION WITH THE SOFTWARE OR THE USE OR OTHER
//  DEALINGS IN THE SOFTWARE.
//
//  Description: Point geometry information
//
//
////////////////////////////////////////////////////////////////////////////////
#ifndef NEKTAR_SPATIALDOMAINS_POINTGEOM_H
#define NEKTAR_SPATIALDOMAINS_POINTGEOM_H

#include <StdRegions/StdRegions.hpp>
#include <SpatialDomains/Geometry0D.h>
#include <SpatialDomains/SpatialDomainsDeclspec.h>
#include <memory>

namespace Nektar
{

namespace SpatialDomains
{

class PointGeom;
class SegGeom;

// shorthand for boost pointer
typedef std::shared_ptr<PointGeom> PointGeomSharedPtr;
typedef std::map<int, PointGeomSharedPtr> PointGeomMap;

class PointGeom : public Geometry0D,
                  public NekPoint<NekDouble>,
                  public std::enable_shared_from_this<PointGeom>
{
public:
    SPATIAL_DOMAINS_EXPORT PointGeom();
    SPATIAL_DOMAINS_EXPORT PointGeom(const int coordim,
                                     const int vid,
                                     NekDouble x,
                                     NekDouble y,
                                     NekDouble z);
    SPATIAL_DOMAINS_EXPORT PointGeom(const PointGeom &T);

    SPATIAL_DOMAINS_EXPORT ~PointGeom();

    SPATIAL_DOMAINS_EXPORT int GetVid()
    {
        return m_globalID;
    }

    SPATIAL_DOMAINS_EXPORT void GetCoords(NekDouble &x,
                                          NekDouble &y,
                                          NekDouble &z);
    SPATIAL_DOMAINS_EXPORT void GetCoords(Array<OneD, NekDouble> &coords);
    SPATIAL_DOMAINS_EXPORT void UpdatePosition(NekDouble x,
                                               NekDouble y,
                                               NekDouble z);

    SPATIAL_DOMAINS_EXPORT void Mult(PointGeom &a, PointGeom &b);
    SPATIAL_DOMAINS_EXPORT void Add(PointGeom &a, PointGeom &b);
    SPATIAL_DOMAINS_EXPORT void Sub(PointGeom &a, PointGeom &b);
<<<<<<< HEAD
    SPATIAL_DOMAINS_EXPORT void  rotate (PointGeom& a, int dir, NekDouble angle);
=======
    SPATIAL_DOMAINS_EXPORT void Rotate (PointGeom& a, int dir, NekDouble angle);
>>>>>>> b35cc723
    SPATIAL_DOMAINS_EXPORT NekDouble dist(PointGeom &a);
    SPATIAL_DOMAINS_EXPORT NekDouble dot(PointGeom &a);

    SPATIAL_DOMAINS_EXPORT friend bool operator==(const PointGeom &x,
                                                  const PointGeom &y);
    SPATIAL_DOMAINS_EXPORT friend bool operator==(const PointGeom &x,
                                                  const PointGeom *y);
    SPATIAL_DOMAINS_EXPORT friend bool operator==(const PointGeom *x,
                                                  const PointGeom &y);
    SPATIAL_DOMAINS_EXPORT friend bool operator!=(const PointGeom &x,
                                                  const PointGeom &y);
    SPATIAL_DOMAINS_EXPORT friend bool operator!=(const PointGeom &x,
                                                  const PointGeom *y);
    SPATIAL_DOMAINS_EXPORT friend bool operator!=(const PointGeom *x,
                                                  const PointGeom &y);

protected:
    virtual void v_GenGeomFactors();
    virtual PointGeomSharedPtr v_GetVertex(int i) const;
};

}
}

#endif // NEKTAR_SPATIALDOMAINS_POINTGEOM_H<|MERGE_RESOLUTION|>--- conflicted
+++ resolved
@@ -85,11 +85,7 @@
     SPATIAL_DOMAINS_EXPORT void Mult(PointGeom &a, PointGeom &b);
     SPATIAL_DOMAINS_EXPORT void Add(PointGeom &a, PointGeom &b);
     SPATIAL_DOMAINS_EXPORT void Sub(PointGeom &a, PointGeom &b);
-<<<<<<< HEAD
-    SPATIAL_DOMAINS_EXPORT void  rotate (PointGeom& a, int dir, NekDouble angle);
-=======
     SPATIAL_DOMAINS_EXPORT void Rotate (PointGeom& a, int dir, NekDouble angle);
->>>>>>> b35cc723
     SPATIAL_DOMAINS_EXPORT NekDouble dist(PointGeom &a);
     SPATIAL_DOMAINS_EXPORT NekDouble dot(PointGeom &a);
 
