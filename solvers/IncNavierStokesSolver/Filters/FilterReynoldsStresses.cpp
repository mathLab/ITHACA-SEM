--- conflicted
+++ resolved
@@ -70,7 +70,6 @@
     const std::map<std::string, std::string> &pParams)
     : FilterFieldConvert(pSession, pEquation, pParams)
 {
-<<<<<<< HEAD
     ParamMap::const_iterator it;
 
     // Load sampling frequency
@@ -85,8 +84,6 @@
         m_sampleFrequency = round(equ.Evaluate());
     }
 
-=======
->>>>>>> 623a8b06
     // Check if should use moving average
     auto it = pParams.find("MovingAverage");
     if (it == pParams.end())
