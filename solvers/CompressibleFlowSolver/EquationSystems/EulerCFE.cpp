///////////////////////////////////////////////////////////////////////////////
//
// File EulerCFE.cpp
//
// For more information, please see: http://www.nektar.info
//
// The MIT License
//
// Copyright (c) 2006 Division of Applied Mathematics, Brown University (USA),
// Department of Aeronautics, Imperial College London (UK), and Scientific
// Computing and Imaging Institute, University of Utah (USA).
//
// License for the specific language governing rights and limitations under
// Permission is hereby granted, free of charge, to any person obtaining a
// copy of this software and associated documentation files (the "Software"),
// to deal in the Software without restriction, including without limitation
// the rights to use, copy, modify, merge, publish, distribute, sublicense,
// and/or sell copies of the Software, and to permit persons to whom the
// Software is furnished to do so, subject to the following conditions:
//
// The above copyright notice and this permission notice shall be included
// in all copies or substantial portions of the Software.
//
// THE SOFTWARE IS PROVIDED "AS IS", WITHOUT WARRANTY OF ANY KIND, EXPRESS
// OR IMPLIED, INCLUDING BUT NOT LIMITED TO THE WARRANTIES OF MERCHANTABILITY,
// FITNESS FOR A PARTICULAR PURPOSE AND NONINFRINGEMENT. IN NO EVENT SHALL
// THE AUTHORS OR COPYRIGHT HOLDERS BE LIABLE FOR ANY CLAIM, DAMAGES OR OTHER
// LIABILITY, WHETHER IN AN ACTION OF CONTRACT, TORT OR OTHERWISE, ARISING
// FROM, OUT OF OR IN CONNECTION WITH THE SOFTWARE OR THE USE OR OTHER
// DEALINGS IN THE SOFTWARE.
//
// Description: Euler equations in consƒervative variables without artificial
// diffusion
//
///////////////////////////////////////////////////////////////////////////////

#include <CompressibleFlowSolver/EquationSystems/EulerCFE.h>

using namespace std;

namespace Nektar
{
    string EulerCFE::className = 
    SolverUtils::GetEquationSystemFactory().RegisterCreatorFunction(
        "EulerCFE", EulerCFE::create, 
        "Euler equations in conservative variables.");

    string EulerCFE::className2 =
    SolverUtils::GetEquationSystemFactory().RegisterCreatorFunction(
        "EulerADCFE", EulerCFE::create,
        "Euler equations in conservative variables with "
        "artificial diffusion (deprecated).");

    EulerCFE::EulerCFE(
        const LibUtilities::SessionReaderSharedPtr& pSession)
    : CompressibleFlowSystem(pSession)
    {
    }

    /**
     * @brief Destructor for EulerCFE class.
     */
    EulerCFE::~EulerCFE()
    {
    }
<<<<<<< HEAD
    
    /**
     * @brief Print out a summary with some relevant information.
     */
    void EulerCFE::v_GenerateSummary(SolverUtils::SummaryList& s)
    {
        CompressibleFlowSystem::v_GenerateSummary(s);
        SolverUtils::AddSummaryItem(s, "Problem Type", ProblemTypeMap[m_problemType]);
    }
    
    /**
     * @brief Set the initial conditions.
     */
    void EulerCFE::v_SetInitialConditions(
        NekDouble   initialtime, 
        bool        dumpInitialConditions,
        const int   domain)
    {
        switch (m_problemType)
        {
            case eIsentropicVortex:
            {
                SetInitialIsentropicVortex(initialtime);
                break;
            }
            default:
            {
                EquationSystem::v_SetInitialConditions(initialtime, false);
                break;
            }
        }

        CompressibleFlowSystem::v_SetInitialConditions();

        if (dumpInitialConditions && m_checksteps)
        {
            // Dump initial conditions to file
            Checkpoint_Output(0);
        }
    }
    
    /**
     * @brief Compute the right-hand side.
     */
    void EulerCFE::DoOdeRhs(
        const Array<OneD, const Array<OneD, NekDouble> > &inarray,
        Array<OneD,       Array<OneD, NekDouble> > &outarray,
        const NekDouble                                   time)
    {
        int i;
        int nvariables = inarray.num_elements();
        int npoints    = GetNpoints();

        Array<OneD, Array<OneD, NekDouble> > advVel(m_spacedim);

        m_advection->Advect(nvariables, m_fields, advVel, inarray,
                            outarray, time);

        for (i = 0; i < nvariables; ++i)
        {
            Vmath::Neg(npoints, outarray[i], 1);
        }
        
        // Add sponge layer if defined in the session file
        std::vector<SolverUtils::ForcingSharedPtr>::const_iterator x;
        for (x = m_forcing.begin(); x != m_forcing.end(); ++x)
        {
            (*x)->Apply(m_fields, inarray, outarray, time);
        }
    }
    
    /**
     * @brief Compute the projection and call the method for imposing the 
     * boundary conditions in case of discontinuous projection.
     */
    void EulerCFE::DoOdeProjection(
        const Array<OneD, const Array<OneD, NekDouble> > &inarray,
        Array<OneD,       Array<OneD, NekDouble> > &outarray,
        const NekDouble                                   time)
    {
        int i;
        int nvariables = inarray.num_elements();
        
        switch (m_projectionType)
        {
            case MultiRegions::eDiscontinuous:
            {
                // Just copy over array
                int npoints = GetNpoints();
                
                for(i = 0; i < nvariables; ++i)
                {
                    Vmath::Vcopy(npoints, inarray[i], 1, outarray[i], 1);
                }
                SetBoundaryConditions(outarray, time);
                break;
            }
            case MultiRegions::eGalerkin:
            case MultiRegions::eMixed_CG_Discontinuous:
            {
                ASSERTL0(false, "No Continuous Galerkin for Euler equations");
                break;
            }
            default:
                ASSERTL0(false, "Unknown projection scheme");
                break;
        }
    }
    
    /**
     * @brief Set boundary conditions which can be: 
     * a) Wall and Symmerty BCs implemented at CompressibleFlowSystem level
     *          since they are compressible solver specific;
     * b) Isentropic vortex and Ringleb flow BCs implemented at EulerCFE level
     *    since they are Euler solver specific;
     * c) Time dependent BCs.
     * 
     * @param inarray: fields array.
     * @param time:    time.
     */
    void EulerCFE::SetBoundaryConditions(
        Array<OneD, Array<OneD, NekDouble> > &inarray, 
        NekDouble                             time)
    {
        std::string varName;
        int cnt        = 0;
        int nvariables = inarray.num_elements();
        int nTracePts  = GetTraceTotPoints();

        Array<OneD, Array<OneD, NekDouble> > Fwd(nvariables);
        for (int i = 0; i < nvariables; ++i)
        {
            Fwd[i] = Array<OneD, NekDouble>(nTracePts);
            m_fields[i]->ExtractTracePhys(inarray[i], Fwd[i]);
        }

        std::string userDefStr;
        int nreg = m_fields[0]->GetBndConditions().num_elements();
        // Loop over Boundary Regions
        for (int n = 0; n < nreg; ++n)
        {
            if (m_fields[0]->GetBndConditions()[n]->GetBoundaryConditionType()
                == SpatialDomains::ePeriodic)
            {
                continue;
            }

            userDefStr = m_fields[0]->GetBndConditions()[n]->GetUserDefined();
            if(!userDefStr.empty())
            {
                if(boost::iequals(userDefStr,"WallViscous"))
                {
                    ASSERTL0(false, "WallViscous is a wrong bc for the "
                             "Euler equations");
                }
                else if(boost::iequals(userDefStr, "IsentropicVortex"))
                {
                    // Isentropic Vortex Boundary Condition
                    SetBoundaryIsentropicVortex(n, time, cnt, Fwd, inarray);
                }
                else if (boost::iequals(userDefStr,"RinglebFlow"))
                {
                    SetBoundaryRinglebFlow(n, time, cnt, Fwd, inarray);
                }
                else
                {
                    // set up userdefined BC common to all solvers
                    SetCommonBC(userDefStr, n, time, cnt, Fwd, inarray);
                }
            }

            // no User Defined conditions provided so skip cnt 
            cnt += m_fields[0]->GetBndCondExpansions()[n]->GetExpSize(); 
        }
    }

    /**
     * @brief Get the exact solutions for isentropic vortex and Ringleb
     * flow problems.
     */
    void EulerCFE::v_EvaluateExactSolution(
        unsigned int                         field,
        Array<OneD, NekDouble>              &outfield,
        const NekDouble                      time)
    {
        switch(m_problemType)
        {
            case eIsentropicVortex:
            {
                GetExactIsentropicVortex(field, outfield, time);
                break;
            }
            case eRinglebFlow:
            {
                GetExactRinglebFlow(field, outfield);
                break;
            }
            default:
            {
                EquationSystem::v_EvaluateExactSolution(field, outfield, time);
                break;
            }
        }
    }
    
    void EulerCFE::EvaluateIsentropicVortex(
        const Array<OneD, NekDouble>               &x,
        const Array<OneD, NekDouble>               &y,
        const Array<OneD, NekDouble>               &z,
        Array<OneD, Array<OneD, NekDouble> > &u,
        NekDouble                             time,
        const int                                   o)
    {
        int nq = x.num_elements();
        
        // Flow parameters
        const NekDouble x0    = 5.0;
        const NekDouble y0    = 0.0;
        const NekDouble beta  = 5.0;
        const NekDouble u0    = 1.0;
        const NekDouble v0    = 0.5;
        const NekDouble gamma = m_gamma;
        NekDouble r, xbar, ybar, tmp;
        NekDouble fac = 1.0/(16.0*gamma*M_PI*M_PI);
        
        // In 3D zero rhow field.
        if (m_spacedim == 3)
        {
            Vmath::Zero(nq, &u[3][o], 1);
        }
        
        // Fill storage
        for (int i = 0; i < nq; ++i)
        {
            xbar      = x[i] - u0*time - x0;
            ybar      = y[i] - v0*time - y0;
            r         = sqrt(xbar*xbar + ybar*ybar);
            tmp       = beta*exp(1-r*r);
            u[0][i+o] = pow(1.0 - (gamma-1.0)*tmp*tmp*fac, 1.0/(gamma-1.0));
            u[1][i+o] = u[0][i+o]*(u0 - tmp*ybar/(2*M_PI));
            u[2][i+o] = u[0][i+o]*(v0 + tmp*xbar/(2*M_PI));
            u[m_spacedim+1][i+o] = pow(u[0][i+o], gamma)/(gamma-1.0) +
            0.5*(u[1][i+o]*u[1][i+o] + u[2][i+o]*u[2][i+o]) / u[0][i+o];
        }
    }
    
    /**
     * @brief Compute the exact solution for the isentropic vortex problem.
     */
    void EulerCFE::GetExactIsentropicVortex(
        int                                  field,
        Array<OneD, NekDouble>              &outarray,
        NekDouble                            time)
    {
        int nTotQuadPoints  = GetTotPoints();
        Array<OneD, NekDouble> x(nTotQuadPoints);
        Array<OneD, NekDouble> y(nTotQuadPoints);
        Array<OneD, NekDouble> z(nTotQuadPoints);
        Array<OneD, Array<OneD, NekDouble> > u(m_spacedim+2);
        
        m_fields[0]->GetCoords(x, y, z);
        
        for (int i = 0; i < m_spacedim + 2; ++i)
        {
            u[i] = Array<OneD, NekDouble>(nTotQuadPoints);
        }
        
        EvaluateIsentropicVortex(x, y, z, u, time);
        
        Vmath::Vcopy(nTotQuadPoints, u[field], 1, outarray, 1);
    }
    
    /**
     * @brief Set the initial condition for the isentropic vortex problem.
     */
    void EulerCFE::SetInitialIsentropicVortex(NekDouble initialtime)
    {
        int nTotQuadPoints  = GetTotPoints();
        Array<OneD, NekDouble> x(nTotQuadPoints);
        Array<OneD, NekDouble> y(nTotQuadPoints);
        Array<OneD, NekDouble> z(nTotQuadPoints);
        Array<OneD, Array<OneD, NekDouble> > u(m_spacedim+2);
        
        m_fields[0]->GetCoords(x, y, z);
        
        for (int i = 0; i < m_spacedim + 2; ++i)
        {
            u[i] = Array<OneD, NekDouble>(nTotQuadPoints);
        }
        
        EvaluateIsentropicVortex(x, y, z, u, initialtime);
        
        // Forward transform to fill the coefficient space
        for(int i = 0; i < m_fields.num_elements(); ++i)
        {
            Vmath::Vcopy(nTotQuadPoints, u[i], 1, m_fields[i]->UpdatePhys(), 1);
            m_fields[i]->SetPhysState(true);
            m_fields[i]->FwdTrans(m_fields[i]->GetPhys(), 
                                  m_fields[i]->UpdateCoeffs());
        }
    }
    
    /**
     * @brief Set the boundary conditions for the isentropic vortex problem.
     */
    void EulerCFE::SetBoundaryIsentropicVortex(
        int                                   bcRegion, 
        NekDouble                             time, 
        int                                   cnt,
        Array<OneD, Array<OneD, NekDouble> > &Fwd,
        Array<OneD, Array<OneD, NekDouble> > &physarray)
    {
        int nvariables      = physarray.num_elements();
        const Array<OneD, const int> &bndTraceMap = m_fields[0]->GetTraceBndMap();
=======
>>>>>>> a8fbc4da

}<|MERGE_RESOLUTION|>--- conflicted
+++ resolved
@@ -63,322 +63,4 @@
     EulerCFE::~EulerCFE()
     {
     }
-<<<<<<< HEAD
-    
-    /**
-     * @brief Print out a summary with some relevant information.
-     */
-    void EulerCFE::v_GenerateSummary(SolverUtils::SummaryList& s)
-    {
-        CompressibleFlowSystem::v_GenerateSummary(s);
-        SolverUtils::AddSummaryItem(s, "Problem Type", ProblemTypeMap[m_problemType]);
-    }
-    
-    /**
-     * @brief Set the initial conditions.
-     */
-    void EulerCFE::v_SetInitialConditions(
-        NekDouble   initialtime, 
-        bool        dumpInitialConditions,
-        const int   domain)
-    {
-        switch (m_problemType)
-        {
-            case eIsentropicVortex:
-            {
-                SetInitialIsentropicVortex(initialtime);
-                break;
-            }
-            default:
-            {
-                EquationSystem::v_SetInitialConditions(initialtime, false);
-                break;
-            }
-        }
-
-        CompressibleFlowSystem::v_SetInitialConditions();
-
-        if (dumpInitialConditions && m_checksteps)
-        {
-            // Dump initial conditions to file
-            Checkpoint_Output(0);
-        }
-    }
-    
-    /**
-     * @brief Compute the right-hand side.
-     */
-    void EulerCFE::DoOdeRhs(
-        const Array<OneD, const Array<OneD, NekDouble> > &inarray,
-        Array<OneD,       Array<OneD, NekDouble> > &outarray,
-        const NekDouble                                   time)
-    {
-        int i;
-        int nvariables = inarray.num_elements();
-        int npoints    = GetNpoints();
-
-        Array<OneD, Array<OneD, NekDouble> > advVel(m_spacedim);
-
-        m_advection->Advect(nvariables, m_fields, advVel, inarray,
-                            outarray, time);
-
-        for (i = 0; i < nvariables; ++i)
-        {
-            Vmath::Neg(npoints, outarray[i], 1);
-        }
-        
-        // Add sponge layer if defined in the session file
-        std::vector<SolverUtils::ForcingSharedPtr>::const_iterator x;
-        for (x = m_forcing.begin(); x != m_forcing.end(); ++x)
-        {
-            (*x)->Apply(m_fields, inarray, outarray, time);
-        }
-    }
-    
-    /**
-     * @brief Compute the projection and call the method for imposing the 
-     * boundary conditions in case of discontinuous projection.
-     */
-    void EulerCFE::DoOdeProjection(
-        const Array<OneD, const Array<OneD, NekDouble> > &inarray,
-        Array<OneD,       Array<OneD, NekDouble> > &outarray,
-        const NekDouble                                   time)
-    {
-        int i;
-        int nvariables = inarray.num_elements();
-        
-        switch (m_projectionType)
-        {
-            case MultiRegions::eDiscontinuous:
-            {
-                // Just copy over array
-                int npoints = GetNpoints();
-                
-                for(i = 0; i < nvariables; ++i)
-                {
-                    Vmath::Vcopy(npoints, inarray[i], 1, outarray[i], 1);
-                }
-                SetBoundaryConditions(outarray, time);
-                break;
-            }
-            case MultiRegions::eGalerkin:
-            case MultiRegions::eMixed_CG_Discontinuous:
-            {
-                ASSERTL0(false, "No Continuous Galerkin for Euler equations");
-                break;
-            }
-            default:
-                ASSERTL0(false, "Unknown projection scheme");
-                break;
-        }
-    }
-    
-    /**
-     * @brief Set boundary conditions which can be: 
-     * a) Wall and Symmerty BCs implemented at CompressibleFlowSystem level
-     *          since they are compressible solver specific;
-     * b) Isentropic vortex and Ringleb flow BCs implemented at EulerCFE level
-     *    since they are Euler solver specific;
-     * c) Time dependent BCs.
-     * 
-     * @param inarray: fields array.
-     * @param time:    time.
-     */
-    void EulerCFE::SetBoundaryConditions(
-        Array<OneD, Array<OneD, NekDouble> > &inarray, 
-        NekDouble                             time)
-    {
-        std::string varName;
-        int cnt        = 0;
-        int nvariables = inarray.num_elements();
-        int nTracePts  = GetTraceTotPoints();
-
-        Array<OneD, Array<OneD, NekDouble> > Fwd(nvariables);
-        for (int i = 0; i < nvariables; ++i)
-        {
-            Fwd[i] = Array<OneD, NekDouble>(nTracePts);
-            m_fields[i]->ExtractTracePhys(inarray[i], Fwd[i]);
-        }
-
-        std::string userDefStr;
-        int nreg = m_fields[0]->GetBndConditions().num_elements();
-        // Loop over Boundary Regions
-        for (int n = 0; n < nreg; ++n)
-        {
-            if (m_fields[0]->GetBndConditions()[n]->GetBoundaryConditionType()
-                == SpatialDomains::ePeriodic)
-            {
-                continue;
-            }
-
-            userDefStr = m_fields[0]->GetBndConditions()[n]->GetUserDefined();
-            if(!userDefStr.empty())
-            {
-                if(boost::iequals(userDefStr,"WallViscous"))
-                {
-                    ASSERTL0(false, "WallViscous is a wrong bc for the "
-                             "Euler equations");
-                }
-                else if(boost::iequals(userDefStr, "IsentropicVortex"))
-                {
-                    // Isentropic Vortex Boundary Condition
-                    SetBoundaryIsentropicVortex(n, time, cnt, Fwd, inarray);
-                }
-                else if (boost::iequals(userDefStr,"RinglebFlow"))
-                {
-                    SetBoundaryRinglebFlow(n, time, cnt, Fwd, inarray);
-                }
-                else
-                {
-                    // set up userdefined BC common to all solvers
-                    SetCommonBC(userDefStr, n, time, cnt, Fwd, inarray);
-                }
-            }
-
-            // no User Defined conditions provided so skip cnt 
-            cnt += m_fields[0]->GetBndCondExpansions()[n]->GetExpSize(); 
-        }
-    }
-
-    /**
-     * @brief Get the exact solutions for isentropic vortex and Ringleb
-     * flow problems.
-     */
-    void EulerCFE::v_EvaluateExactSolution(
-        unsigned int                         field,
-        Array<OneD, NekDouble>              &outfield,
-        const NekDouble                      time)
-    {
-        switch(m_problemType)
-        {
-            case eIsentropicVortex:
-            {
-                GetExactIsentropicVortex(field, outfield, time);
-                break;
-            }
-            case eRinglebFlow:
-            {
-                GetExactRinglebFlow(field, outfield);
-                break;
-            }
-            default:
-            {
-                EquationSystem::v_EvaluateExactSolution(field, outfield, time);
-                break;
-            }
-        }
-    }
-    
-    void EulerCFE::EvaluateIsentropicVortex(
-        const Array<OneD, NekDouble>               &x,
-        const Array<OneD, NekDouble>               &y,
-        const Array<OneD, NekDouble>               &z,
-        Array<OneD, Array<OneD, NekDouble> > &u,
-        NekDouble                             time,
-        const int                                   o)
-    {
-        int nq = x.num_elements();
-        
-        // Flow parameters
-        const NekDouble x0    = 5.0;
-        const NekDouble y0    = 0.0;
-        const NekDouble beta  = 5.0;
-        const NekDouble u0    = 1.0;
-        const NekDouble v0    = 0.5;
-        const NekDouble gamma = m_gamma;
-        NekDouble r, xbar, ybar, tmp;
-        NekDouble fac = 1.0/(16.0*gamma*M_PI*M_PI);
-        
-        // In 3D zero rhow field.
-        if (m_spacedim == 3)
-        {
-            Vmath::Zero(nq, &u[3][o], 1);
-        }
-        
-        // Fill storage
-        for (int i = 0; i < nq; ++i)
-        {
-            xbar      = x[i] - u0*time - x0;
-            ybar      = y[i] - v0*time - y0;
-            r         = sqrt(xbar*xbar + ybar*ybar);
-            tmp       = beta*exp(1-r*r);
-            u[0][i+o] = pow(1.0 - (gamma-1.0)*tmp*tmp*fac, 1.0/(gamma-1.0));
-            u[1][i+o] = u[0][i+o]*(u0 - tmp*ybar/(2*M_PI));
-            u[2][i+o] = u[0][i+o]*(v0 + tmp*xbar/(2*M_PI));
-            u[m_spacedim+1][i+o] = pow(u[0][i+o], gamma)/(gamma-1.0) +
-            0.5*(u[1][i+o]*u[1][i+o] + u[2][i+o]*u[2][i+o]) / u[0][i+o];
-        }
-    }
-    
-    /**
-     * @brief Compute the exact solution for the isentropic vortex problem.
-     */
-    void EulerCFE::GetExactIsentropicVortex(
-        int                                  field,
-        Array<OneD, NekDouble>              &outarray,
-        NekDouble                            time)
-    {
-        int nTotQuadPoints  = GetTotPoints();
-        Array<OneD, NekDouble> x(nTotQuadPoints);
-        Array<OneD, NekDouble> y(nTotQuadPoints);
-        Array<OneD, NekDouble> z(nTotQuadPoints);
-        Array<OneD, Array<OneD, NekDouble> > u(m_spacedim+2);
-        
-        m_fields[0]->GetCoords(x, y, z);
-        
-        for (int i = 0; i < m_spacedim + 2; ++i)
-        {
-            u[i] = Array<OneD, NekDouble>(nTotQuadPoints);
-        }
-        
-        EvaluateIsentropicVortex(x, y, z, u, time);
-        
-        Vmath::Vcopy(nTotQuadPoints, u[field], 1, outarray, 1);
-    }
-    
-    /**
-     * @brief Set the initial condition for the isentropic vortex problem.
-     */
-    void EulerCFE::SetInitialIsentropicVortex(NekDouble initialtime)
-    {
-        int nTotQuadPoints  = GetTotPoints();
-        Array<OneD, NekDouble> x(nTotQuadPoints);
-        Array<OneD, NekDouble> y(nTotQuadPoints);
-        Array<OneD, NekDouble> z(nTotQuadPoints);
-        Array<OneD, Array<OneD, NekDouble> > u(m_spacedim+2);
-        
-        m_fields[0]->GetCoords(x, y, z);
-        
-        for (int i = 0; i < m_spacedim + 2; ++i)
-        {
-            u[i] = Array<OneD, NekDouble>(nTotQuadPoints);
-        }
-        
-        EvaluateIsentropicVortex(x, y, z, u, initialtime);
-        
-        // Forward transform to fill the coefficient space
-        for(int i = 0; i < m_fields.num_elements(); ++i)
-        {
-            Vmath::Vcopy(nTotQuadPoints, u[i], 1, m_fields[i]->UpdatePhys(), 1);
-            m_fields[i]->SetPhysState(true);
-            m_fields[i]->FwdTrans(m_fields[i]->GetPhys(), 
-                                  m_fields[i]->UpdateCoeffs());
-        }
-    }
-    
-    /**
-     * @brief Set the boundary conditions for the isentropic vortex problem.
-     */
-    void EulerCFE::SetBoundaryIsentropicVortex(
-        int                                   bcRegion, 
-        NekDouble                             time, 
-        int                                   cnt,
-        Array<OneD, Array<OneD, NekDouble> > &Fwd,
-        Array<OneD, Array<OneD, NekDouble> > &physarray)
-    {
-        int nvariables      = physarray.num_elements();
-        const Array<OneD, const int> &bndTraceMap = m_fields[0]->GetTraceBndMap();
-=======
->>>>>>> a8fbc4da
-
 }