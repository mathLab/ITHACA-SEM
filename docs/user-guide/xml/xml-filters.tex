--- conflicted
+++ resolved
@@ -35,7 +35,6 @@
 solver-specific and will therefore only work for a given subset of the available
 solvers.
 
-<<<<<<< HEAD
 \subsection{Phase sampling}
 \begin{notebox}
   This feature is currently only supported for filters derived from the
@@ -85,17 +84,14 @@
 for best results it is recommended to set \inltt{SampleFrequency}$=1$. \\
 The maximum error in sampling phase is $n_{\mathcal{T}, \text{tol}} =
 \frac{\Delta t}{ 2\mathcal{T}}\cdot$ \inltt{SampleFrequency}, which is displayed
-at the beginning of the simulation. \\
+at the beginning of the simulation if the solver is run with the verbose
+\inltt{-v} option.\\
 The number of periods elapsed is calculated based on simulation time. Caution
 is therefore recommended when modifying time information in the restart field,
-because if the new time does not correspond to the same phase the feature
+because if the new time does not correspond to the same phase, the feature
 will produce erroneous results.
 
-
-\subsection{FieldConvert checkpoints}
-=======
 \subsection{Aerodynamic forces}\label{filters:AeroForces}
->>>>>>> cb12dfd5
 
 \begin{notebox}
   This filter is only supported for the incompressible Navier-Stokes solver.
