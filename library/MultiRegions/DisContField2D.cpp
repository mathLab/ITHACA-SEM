//////////////////////////////////////////////////////////////////////////////
//
// File DisContField2D.cpp
//
// For more information, please see: http://www.nektar.info
//
// The MIT License
//
// Copyright (c) 2006 Division of Applied Mathematics, Brown University (USA),
// Department of Aeronautics, Imperial College London (UK), and Scientific
// Computing and Imaging Institute, University of Utah (USA).
//
// Permission is hereby granted, free of charge, to any person obtaining a
// copy of this software and associated documentation files (the "Software"),
// to deal in the Software without restriction, including without limitation
// the rights to use, copy, modify, merge, publish, distribute, sublicense,
// and/or sell copies of the Software, and to permit persons to whom the
// Software is furnished to do so, subject to the following conditions:
//
// The above copyright notice and this permission notice shall be included
// in all copies or substantial portions of the Software.
//
// THE SOFTWARE IS PROVIDED "AS IS", WITHOUT WARRANTY OF ANY KIND, EXPRESS
// OR IMPLIED, INCLUDING BUT NOT LIMITED TO THE WARRANTIES OF MERCHANTABILITY,
// FITNESS FOR A PARTICULAR PURPOSE AND NONINFRINGEMENT. IN NO EVENT SHALL
// THE AUTHORS OR COPYRIGHT HOLDERS BE LIABLE FOR ANY CLAIM, DAMAGES OR OTHER
// LIABILITY, WHETHER IN AN ACTION OF CONTRACT, TORT OR OTHERWISE, ARISING
// FROM, OUT OF OR IN CONNECTION WITH THE SOFTWARE OR THE USE OR OTHER
// DEALINGS IN THE SOFTWARE.
//
// Description: Field definition for 2D domain with boundary conditions using
// LDG flux.
//
///////////////////////////////////////////////////////////////////////////////

#include <boost/core/ignore_unused.hpp>

#include <MultiRegions/DisContField2D.h>
#include <LocalRegions/MatrixKey.h>
#include <LocalRegions/Expansion2D.h>
#include <LocalRegions/Expansion.h>
#include <LocalRegions/QuadExp.h>
#include <LocalRegions/TriExp.h>
#include <SpatialDomains/MeshGraph.h>
#include <LibUtilities/LinearAlgebra/NekTypeDefs.hpp>
#include <LibUtilities/LinearAlgebra/NekMatrix.hpp>

#include <boost/algorithm/string/predicate.hpp>

using namespace std;

namespace Nektar
{
    namespace MultiRegions
    {
        /**
         * @class DisContField2D
         * Abstraction of a global discontinuous two-dimensional spectral/hp
         * element expansion which approximates the solution of a set of
         * partial differential equations.
         */

        /**
         * @brief Default constructor.
         */
        DisContField2D::DisContField2D(void)
        : ExpList2D          (),
          m_bndCondExpansions(),
          m_bndConditions    (),
          m_trace            (NullExpListSharedPtr)
        {
        }

        DisContField2D::DisContField2D(
            const DisContField2D &In,
            const bool            DeclareCoeffPhysArrays)
            : ExpList2D            (In,DeclareCoeffPhysArrays),
              m_bndCondExpansions  (In.m_bndCondExpansions),
              m_bndConditions      (In.m_bndConditions),
              m_globalBndMat       (In.m_globalBndMat),
              m_traceMap           (In.m_traceMap),
              m_locTraceToTraceMap (In.m_locTraceToTraceMap),
              m_boundaryEdges      (In.m_boundaryEdges),
              m_periodicVerts      (In.m_periodicVerts),
              m_periodicEdges      (In.m_periodicEdges),
              m_periodicFwdCopy    (In.m_periodicFwdCopy),
              m_periodicBwdCopy    (In.m_periodicBwdCopy),
              m_leftAdjacentEdges  (In.m_leftAdjacentEdges)
        {
            if (In.m_trace)
            {
                m_trace = MemoryManager<ExpList1D>::AllocateSharedPtr(
                    *std::dynamic_pointer_cast<ExpList1D>(In.m_trace),
                    DeclareCoeffPhysArrays);
            }
        }

        /**
         * @brief Constructs a global discontinuous field based on an input
         * mesh with boundary conditions.
         */
        DisContField2D::DisContField2D(
            const LibUtilities::SessionReaderSharedPtr &pSession,
            const SpatialDomains::MeshGraphSharedPtr   &graph2D,
            const std::string                          &variable,
            const bool                                  SetUpJustDG,
            const bool                                  DeclareCoeffPhysArrays,
            const Collections::ImplementationType       ImpType)
            : ExpList2D(pSession, graph2D, DeclareCoeffPhysArrays, variable,
                        ImpType),
              m_bndCondExpansions(),
              m_bndConditions(),
              m_trace(NullExpListSharedPtr),
              m_periodicVerts(),
              m_periodicEdges(),
              m_periodicFwdCopy(),
              m_periodicBwdCopy()
        {

            if (variable.compare("DefaultVar") != 0) // do not set up BCs if default variable
            {
                SpatialDomains::BoundaryConditions bcs(m_session, graph2D);
                GenerateBoundaryConditionExpansion(graph2D, bcs, variable,
                                                   DeclareCoeffPhysArrays);

                if (DeclareCoeffPhysArrays)
                {
                    EvaluateBoundaryConditions(0.0, variable);
                }

                // Find periodic edges for this variable.
                FindPeriodicEdges(bcs, variable);
            }

            if (SetUpJustDG)
            {
                SetUpDG(variable);
            }
            else
            {
                // Set element edges to point to Robin BC edges if required.
                int i, cnt;
                Array<OneD, int> ElmtID, EdgeID;
                GetBoundaryToElmtMap(ElmtID, EdgeID);

                for(cnt = i = 0; i < m_bndCondExpansions.size(); ++i)
                {
                    MultiRegions::ExpListSharedPtr locExpList;
                    int e;
                    locExpList = m_bndCondExpansions[i];

                    for(e = 0; e < locExpList->GetExpSize(); ++e)
                    {
                        LocalRegions::Expansion2DSharedPtr exp2d =
                                (*m_exp)[ElmtID[cnt+e]]->
                                        as<LocalRegions::Expansion2D>();
                        LocalRegions::Expansion1DSharedPtr exp1d =
                                locExpList->GetExp(e)->
                                        as<LocalRegions::Expansion1D>();
                        LocalRegions::ExpansionSharedPtr   exp =
                                locExpList->GetExp(e)->
                                        as<LocalRegions::Expansion>  ();

                        exp2d->SetEdgeExp(EdgeID[cnt+e], exp1d);
                        exp1d->SetAdjacentElementExp(EdgeID[cnt+e], exp2d);
                    }
                    cnt += m_bndCondExpansions[i]->GetExpSize();
                }

                if(m_session->DefinesSolverInfo("PROJECTION"))
                {
                    std::string ProjectStr =
                         m_session->GetSolverInfo("PROJECTION");
                    if((ProjectStr == "MixedCGDG") ||
                       (ProjectStr == "Mixed_CG_Discontinuous"))
                    {
                        SetUpDG();
                    }
                    else
                    {
                        SetUpPhysNormals();
                    }
                }
                else
                {
                    SetUpPhysNormals();
                }
            }
        }


        /*
         * @brief Copy type constructor which declares new boundary conditions
         * and re-uses mapping info and trace space if possible
         */
        DisContField2D::DisContField2D(
            const DisContField2D                     &In,
            const SpatialDomains::MeshGraphSharedPtr &graph2D,
            const std::string                        &variable,
            const bool                                SetUpJustDG,
            const bool                                DeclareCoeffPhysArrays):
            ExpList2D(In,DeclareCoeffPhysArrays),
              m_trace(NullExpListSharedPtr)
        {
            // Set up boundary conditions for this variable.
            // Do not set up BCs if default variable
            if(variable.compare("DefaultVar") != 0)
            {
                SpatialDomains::BoundaryConditions bcs(m_session, graph2D);
                GenerateBoundaryConditionExpansion(graph2D, bcs, variable);

                if (DeclareCoeffPhysArrays)
                {
                    EvaluateBoundaryConditions(0.0, variable);
                }

                if (!SameTypeOfBoundaryConditions(In))
                {
                    // Find periodic edges for this variable.
                    FindPeriodicEdges(bcs, variable);

                    if(SetUpJustDG)
                    {
                        SetUpDG();
                    }
                    else
                    {
                        // set elmt edges to point to robin bc edges if required
                        int i, cnt = 0;
                        Array<OneD, int> ElmtID,EdgeID;
                        GetBoundaryToElmtMap(ElmtID,EdgeID);

                        for (i = 0; i < m_bndCondExpansions.size(); ++i)
                        {
                            MultiRegions::ExpListSharedPtr locExpList;

                            int e;
                            locExpList = m_bndCondExpansions[i];

                            for(e = 0; e < locExpList->GetExpSize(); ++e)
                            {
                                LocalRegions::Expansion2DSharedPtr exp2d
                                    = (*m_exp)[ElmtID[cnt+e]]->
                                    as<LocalRegions::Expansion2D>();
                                LocalRegions::Expansion1DSharedPtr exp1d
                                    = locExpList->GetExp(e)->
                                    as<LocalRegions::Expansion1D>();
                                LocalRegions::ExpansionSharedPtr   exp
                                    = locExpList->GetExp(e)->
                                    as<LocalRegions::Expansion>  ();

                                exp2d->SetEdgeExp(EdgeID[cnt+e], exp1d);
                                exp1d->SetAdjacentElementExp(EdgeID[cnt+e],
                                                             exp2d);
                            }

                            cnt += m_bndCondExpansions[i]->GetExpSize();
                        }


                        if (m_session->DefinesSolverInfo("PROJECTION"))
                        {
                            std::string ProjectStr =
                                m_session->GetSolverInfo("PROJECTION");

                            if ((ProjectStr == "MixedCGDG") ||
                                (ProjectStr == "Mixed_CG_Discontinuous"))
                            {
                                SetUpDG();
                            }
                            else
                            {
                                SetUpPhysNormals();
                            }
                        }
                        else
                        {
                            SetUpPhysNormals();
                        }
                    }
                }
                else
                {
                    if (SetUpJustDG)
                    {
                        m_globalBndMat       = In.m_globalBndMat;
                        m_trace              = In.m_trace;
                        m_traceMap           = In.m_traceMap;
                        m_locTraceToTraceMap = In.m_locTraceToTraceMap;
                        m_periodicEdges      = In.m_periodicEdges;
                        m_periodicVerts      = In.m_periodicVerts;
                        m_periodicFwdCopy    = In.m_periodicFwdCopy;
                        m_periodicBwdCopy    = In.m_periodicBwdCopy;
                        m_boundaryEdges      = In.m_boundaryEdges;
                        m_leftAdjacentEdges  = In.m_leftAdjacentEdges;
                    }
                    else
                    {
                        m_globalBndMat       = In.m_globalBndMat;
                        m_trace              = In.m_trace;
                        m_traceMap           = In.m_traceMap;
                        m_locTraceToTraceMap = In.m_locTraceToTraceMap;
                        m_periodicEdges      = In.m_periodicEdges;
                        m_periodicVerts      = In.m_periodicVerts;
                        m_periodicFwdCopy    = In.m_periodicFwdCopy;
                        m_periodicBwdCopy    = In.m_periodicBwdCopy;
                        m_boundaryEdges      = In.m_boundaryEdges;
                        m_leftAdjacentEdges  = In.m_leftAdjacentEdges;

                        // set elmt edges to point to robin bc edges if required
                        int i, cnt = 0;
                        Array<OneD, int> ElmtID, EdgeID;
                        GetBoundaryToElmtMap(ElmtID, EdgeID);

                        for (i = 0; i < m_bndCondExpansions.size(); ++i)
                        {
                            MultiRegions::ExpListSharedPtr locExpList;

                            int e;
                            locExpList = m_bndCondExpansions[i];

                            for (e = 0; e < locExpList->GetExpSize(); ++e)
                            {
                                LocalRegions::Expansion2DSharedPtr exp2d
                                    = (*m_exp)[ElmtID[cnt+e]]->
                                    as<LocalRegions::Expansion2D>();
                                LocalRegions::Expansion1DSharedPtr exp1d
                                    = locExpList->GetExp(e)->
                                    as<LocalRegions::Expansion1D>();
                                LocalRegions::ExpansionSharedPtr   exp
                                    = locExpList->GetExp(e)->
                                    as<LocalRegions::Expansion>  ();

                                exp2d->SetEdgeExp(EdgeID[cnt+e], exp1d);
                                exp1d->SetAdjacentElementExp(EdgeID[cnt+e],
                                                             exp2d);
                            }
                            cnt += m_bndCondExpansions[i]->GetExpSize();
                        }

                        SetUpPhysNormals();
                    }
                }
            }
        }

        /**
         * @brief Default destructor.
         */
        DisContField2D::~DisContField2D()
        {
        }

        GlobalLinSysSharedPtr DisContField2D::GetGlobalBndLinSys(
            const GlobalLinSysKey &mkey)
        {
            ASSERTL0(mkey.GetMatrixType() == StdRegions::eHybridDGHelmBndLam,
                     "Routine currently only tested for HybridDGHelmholtz");
            ASSERTL1(mkey.GetGlobalSysSolnType() ==
                         m_traceMap->GetGlobalSysSolnType(),
                     "The local to global map is not set up for the requested "
                     "solution type");

            GlobalLinSysSharedPtr glo_matrix;
            auto matrixIter = m_globalBndMat->find(mkey);

            if(matrixIter == m_globalBndMat->end())
            {
                glo_matrix = GenGlobalBndLinSys(mkey,m_traceMap);
                (*m_globalBndMat)[mkey] = glo_matrix;
            }
            else
            {
                glo_matrix = matrixIter->second;
            }

            return glo_matrix;
        }

        /**
         * @brief Set up all DG member variables and maps.
         */
        void DisContField2D::SetUpDG(const std::string variable)
        {
            // Check for multiple calls
            if (m_trace != NullExpListSharedPtr)
            {
                return;
            }

            ExpList1DSharedPtr trace;

            // Set up matrix map
            m_globalBndMat = MemoryManager<GlobalLinSysMap>::
                AllocateSharedPtr();

            // Set up trace space
            trace = MemoryManager<ExpList1D>::AllocateSharedPtr(
                m_session, m_bndCondExpansions, m_bndConditions, *m_exp,
                m_graph, m_periodicEdges);

            m_trace = std::dynamic_pointer_cast<ExpList>(trace);
            m_traceMap = MemoryManager<AssemblyMapDG>::
                AllocateSharedPtr(m_session, m_graph, trace, *this,
                                  m_bndCondExpansions, m_bndConditions,
                                  m_periodicEdges,
                                  variable);

            if (m_session->DefinesCmdLineArgument("verbose"))
            {
                m_traceMap->PrintStats(std::cout, variable);
            }

            Array<OneD, Array<OneD, LocalRegions::ExpansionSharedPtr> >
                &elmtToTrace = m_traceMap->GetElmtToTrace();

            // Scatter trace segments to 2D elements. For each element,
            // we find the trace segment associated to each edge. The
            // element then retains a pointer to the trace space segments,
            // to ensure uniqueness of normals when retrieving from two
            //adjoining elements which do not lie in a plane.
            for (int i = 0; i < m_exp->size(); ++i)
            {
                for (int j = 0; j < (*m_exp)[i]->GetNedges(); ++j)
                {
                    LocalRegions::Expansion2DSharedPtr exp2d =
                            (*m_exp)[i]->as<LocalRegions::Expansion2D>();
                    LocalRegions::Expansion1DSharedPtr exp1d =
                            elmtToTrace[i][j]->as<LocalRegions::Expansion1D>();
                    LocalRegions::ExpansionSharedPtr exp = elmtToTrace[i][j];;
                    exp2d->SetEdgeExp           (j, exp1d);
                    exp1d->SetAdjacentElementExp(j, exp2d);
                }
            }

            // Set up physical normals
            SetUpPhysNormals();

            // Set up information for parallel and periodic problems.
            for (int i = 0; i < m_trace->GetExpSize(); ++i)
            {
                LocalRegions::Expansion1DSharedPtr traceEl =
                        m_trace->GetExp(i)->as<LocalRegions::Expansion1D>();

                int offset      = m_trace->GetPhys_Offset(i);
                int traceGeomId = traceEl->GetGeom1D()->GetGlobalID();
                auto pIt = m_periodicEdges.find(traceGeomId);

                if (pIt != m_periodicEdges.end() && !pIt->second[0].isLocal)
                {
                    if (traceGeomId != min(pIt->second[0].id, traceGeomId))
                    {
                        traceEl->GetLeftAdjacentElementExp()->NegateEdgeNormal(
                            traceEl->GetLeftAdjacentElementEdge());
                    }
                }
                else if (m_traceMap->GetTraceToUniversalMapUnique(offset) < 0)
                {
                    traceEl->GetLeftAdjacentElementExp()->NegateEdgeNormal(
                        traceEl->GetLeftAdjacentElementEdge());
                }
            }

            int cnt, n, e;

            // Identify boundary edges
            for (cnt = 0, n = 0; n < m_bndCondExpansions.size(); ++n)
            {
                if (m_bndConditions[n]->GetBoundaryConditionType() !=
                    SpatialDomains::ePeriodic)
                {
                    for (e = 0; e < m_bndCondExpansions[n]->GetExpSize(); ++e)
                    {
                        m_boundaryEdges.insert(
                            m_traceMap->GetBndCondIDToGlobalTraceID(cnt+e));
                    }
                    cnt += m_bndCondExpansions[n]->GetExpSize();
                }
            }

            // Set up information for periodic boundary conditions.
            std::unordered_map<int,pair<int,int> > perEdgeToExpMap;
            for (cnt = n = 0; n < m_exp->size(); ++n)
            {
                for (e = 0; e < (*m_exp)[n]->GetNedges(); ++e, ++cnt)
                {
                    auto it = m_periodicEdges.find(
                        (*m_exp)[n]->GetGeom()->GetEid(e));

                    if (it != m_periodicEdges.end())
                    {
                        perEdgeToExpMap[it->first] = make_pair(n, e);
                    }
                }
            }

            // Set up left-adjacent edge list.
            m_leftAdjacentEdges.resize(cnt);
            cnt = 0;
            for (int i = 0; i < m_exp->size(); ++i)
            {
                for (int j = 0; j < (*m_exp)[i]->GetNedges(); ++j, ++cnt)
                {
                    m_leftAdjacentEdges[cnt] = IsLeftAdjacentEdge(i, j);
                }
            }

            // Set up mapping to copy Fwd of periodic bcs to Bwd of other edge.
            cnt = 0;
            for (int n = 0; n < m_exp->size(); ++n)
            {
                for (int e = 0; e < (*m_exp)[n]->GetNedges(); ++e, ++cnt)
                {
                    int edgeGeomId = (*m_exp)[n]->GetGeom()->GetEid(e);
                    int offset = m_trace->GetPhys_Offset(
                        elmtToTrace[n][e]->GetElmtId());

                    // Check to see if this face is periodic.
                    auto it = m_periodicEdges.find(edgeGeomId);

                    if (it != m_periodicEdges.end())
                    {
                        const PeriodicEntity &ent = it->second[0];
                        auto it2 = perEdgeToExpMap.find(ent.id);

                        if (it2 == perEdgeToExpMap.end())
                        {
                            if (m_session->GetComm()->
                                GetRowComm()->GetSize() > 1 && !ent.isLocal)
                            {
                                continue;
                            }
                            else
                            {
                                ASSERTL1(false, "Periodic edge not found!");
                            }
                        }

                        ASSERTL1(m_leftAdjacentEdges[cnt],
                                 "Periodic edge in non-forward space?");

                        int offset2 = m_trace->GetPhys_Offset(
                            elmtToTrace[it2->second.first][it2->second.second]->
                                GetElmtId());

                        // Calculate relative orientations between edges to
                        // calculate copying map.
                        int nquad = elmtToTrace[n][e]->GetNumPoints(0);

                        vector<int> tmpBwd(nquad);
                        vector<int> tmpFwd(nquad);

                        if (ent.orient == StdRegions::eForwards)
                        {
                            for (int i = 0; i < nquad; ++i)
                            {
                                tmpBwd[i] = offset2 + i;
                                tmpFwd[i] = offset  + i;
                            }
                        }
                        else
                        {
                            for (int i = 0; i < nquad; ++i)
                            {
                                tmpBwd[i] = offset2 + i;
                                tmpFwd[i] = offset  + nquad - i - 1;
                            }
                        }

                        for (int i = 0; i < nquad; ++i)
                        {
                            m_periodicFwdCopy.push_back(tmpFwd[i]);
                            m_periodicBwdCopy.push_back(tmpBwd[i]);
                        }
                    }
                }
            }

            m_locTraceToTraceMap = MemoryManager<LocTraceToTraceMap>::
                AllocateSharedPtr(*this, m_trace, elmtToTrace,
                                  m_leftAdjacentEdges);
        }

        /**
         * For each boundary region, checks that the types and number of
         * boundary expansions in that region match.
         * @param   In          ContField2D to compare with.
         * @return True if boundary conditions match.
         */
        bool DisContField2D::SameTypeOfBoundaryConditions(
            const DisContField2D &In)
        {
            int i;
            bool returnval = true;

            for(i = 0; i < m_bndConditions.size(); ++i)
            {

                // check to see if boundary condition type is the same
                // and there are the same number of boundary
                // conditions in the boundary definition.
                if((m_bndConditions[i]->GetBoundaryConditionType()
                    != In.m_bndConditions[i]->GetBoundaryConditionType())||
                   (m_bndCondExpansions[i]->GetExpSize()
                    != In.m_bndCondExpansions[i]->GetExpSize()))
                {
                    returnval = false;
                    break;
                }
            }

            // Compare with all other processes. Return true only if all
            // processes report having the same boundary conditions.
            int vSame = (returnval?1:0);
            m_comm->GetRowComm()->AllReduce(vSame, LibUtilities::ReduceMin);

            return (vSame == 1);
        }

        /**
         * \brief This function discretises the boundary conditions by setting
         * up a list of one-dimensional boundary expansions.
         *
         * According to their boundary region, the separate segmental boundary
         * expansions are bundled together in an object of the class
         * MultiRegions#ExpList1D.
         *
         * \param graph2D   A mesh, containing information about the domain and
         *                  the spectral/hp element expansion.
         * \param bcs       An entity containing information about the
         *                  boundaries and boundary conditions.
         * \param variable  An optional parameter to indicate for which variable
         *                  the boundary conditions should be discretised.
         */
        void DisContField2D::GenerateBoundaryConditionExpansion(
            const SpatialDomains::MeshGraphSharedPtr &graph2D,
            const SpatialDomains::BoundaryConditions &bcs,
            const std::string &variable,
            const bool DeclareCoeffPhysArrays)
        {
            int cnt = 0;
            SpatialDomains::BoundaryConditionShPtr             bc;
            MultiRegions::ExpList1DSharedPtr                   locExpList;
            const SpatialDomains::BoundaryRegionCollection    &bregions =
                bcs.GetBoundaryRegions();
            const SpatialDomains::BoundaryConditionCollection &bconditions =
                bcs.GetBoundaryConditions();

            m_bndCondExpansions =
                Array<OneD, MultiRegions::ExpListSharedPtr>(bregions.size());
            m_bndConditions     =
                Array<OneD, SpatialDomains::BoundaryConditionShPtr>(bregions.size());

            for (auto &it : bregions)
            {
                bc = GetBoundaryCondition(bconditions, it.first, variable);

                locExpList = MemoryManager<MultiRegions::ExpList1D>
                    ::AllocateSharedPtr(m_session, *(it.second), graph2D,
                                        DeclareCoeffPhysArrays, variable,
                                        bc->GetComm());

                m_bndCondExpansions[cnt]  = locExpList;
                m_bndConditions[cnt]      = bc;

                std::string type = m_bndConditions[cnt]->GetUserDefined();

                // Set up normals on non-Dirichlet boundary conditions. Second
                // two conditions ideally should be in local solver setup (when
                // made into factory)
                if(bc->GetBoundaryConditionType() != SpatialDomains::eDirichlet
                   || boost::iequals(type,"I") || boost::iequals(type,"CalcBC"))
                {
                    SetUpPhysNormals();
                }

                cnt++;
            }
        }

        /**
         * @brief Determine the periodic edges and vertices for the given graph.
         *
         * Note that much of this routine is the same as the three-dimensional
         * version, which therefore has much better documentation.
         *
         * @param   bcs         Information about the boundary conditions.
         * @param   variable    Specifies the field.
         *
         * @see DisContField3D::FindPeriodicFaces
         */
        void DisContField2D::FindPeriodicEdges(
            const SpatialDomains::BoundaryConditions &bcs,
            const std::string                        &variable)
        {
            const SpatialDomains::BoundaryRegionCollection &bregions
                = bcs.GetBoundaryRegions();
            const SpatialDomains::BoundaryConditionCollection &bconditions
                = bcs.GetBoundaryConditions();

            LibUtilities::CommSharedPtr       vComm       =
                m_session->GetComm()->GetRowComm();
            SpatialDomains::CompositeOrdering compOrder   =
                m_graph->GetCompositeOrdering();
            SpatialDomains::BndRegionOrdering bndRegOrder =
                m_graph->GetBndRegionOrdering();
            SpatialDomains::CompositeMap      compMap     =
                m_graph->GetComposites();

            // Unique collection of pairs of periodic composites (i.e. if
            // composites 1 and 2 are periodic then this map will contain either
            // the pair (1,2) or (2,1) but not both).
            map<int,int>                                 perComps;
            map<int,vector<int>>                         allVerts;
            set<int>                                     locVerts;
            map<int, pair<int, StdRegions::Orientation>> allEdges;

            int region1ID, region2ID, i, j, k, cnt;
            SpatialDomains::BoundaryConditionShPtr locBCond;

            // Set up a set of all local verts and edges.
            for(i = 0; i < (*m_exp).size(); ++i)
            {
                for(j = 0; j < (*m_exp)[i]->GetNverts(); ++j)
                {
                    int id = (*m_exp)[i]->GetGeom()->GetVid(j);
                    locVerts.insert(id);
                }
            }

            // Construct list of all periodic pairs local to this process.
            for (auto &it : bregions)
            {
                locBCond = GetBoundaryCondition(
                    bconditions, it.first, variable);

                if (locBCond->GetBoundaryConditionType()
                        != SpatialDomains::ePeriodic)
                {
                    continue;
                }

                // Identify periodic boundary region IDs.
                region1ID = it.first;
                region2ID = std::static_pointer_cast<
                    SpatialDomains::PeriodicBoundaryCondition>(
                        locBCond)->m_connectedBoundaryRegion;

                // From this identify composites. Note that in serial this will
                // be an empty map.
                int cId1, cId2;
                if (vComm->GetSize() == 1)
                {
                    cId1 = it.second->begin()->first;
                    cId2 = bregions.find(region2ID)->second->begin()->first;
                }
                else
                {
                    cId1 = bndRegOrder.find(region1ID)->second[0];
                    cId2 = bndRegOrder.find(region2ID)->second[0];
                }

                ASSERTL0(it.second->size() == 1,
                         "Boundary region "+boost::lexical_cast<string>(
                             region1ID)+" should only contain 1 composite.");

                // Construct set containing all periodic edges on this process
                SpatialDomains::CompositeSharedPtr c = it.second->begin()->second;

                vector<unsigned int> tmpOrder;

                for (i = 0; i < c->m_geomVec.size(); ++i)
                {
                    SpatialDomains::SegGeomSharedPtr segGeom =
                        std::dynamic_pointer_cast<
                            SpatialDomains::SegGeom>(c->m_geomVec[i]);
                    ASSERTL0(segGeom, "Unable to cast to shared ptr");

                    SpatialDomains::GeometryLinkSharedPtr elmt =
                        m_graph->GetElementsFromEdge(segGeom);
                    ASSERTL0(elmt->size() == 1,
                             "The periodic boundaries belong to "
                             "more than one element of the mesh");

                    SpatialDomains::Geometry2DSharedPtr geom =
                        std::dynamic_pointer_cast<SpatialDomains::Geometry2D>(
                            elmt->at(0).first);

                    allEdges[c->m_geomVec[i]->GetGlobalID()] =
                        make_pair(elmt->at(0).second,
                                  geom->GetEorient(elmt->at(0).second));

                    // In serial mesh partitioning will not have occurred so
                    // need to fill composite ordering map manually.
                    if (vComm->GetSize() == 1)
                    {
                        tmpOrder.push_back(c->m_geomVec[i]->GetGlobalID());
                    }

                    vector<int> vertList(2);
                    vertList[0] = segGeom->GetVid(0);
                    vertList[1] = segGeom->GetVid(1);
                    allVerts[c->m_geomVec[i]->GetGlobalID()] = vertList;
                }

                if (vComm->GetSize() == 1)
                {
                    compOrder[it.second->begin()->first] = tmpOrder;
                }

                // See if we already have either region1 or region2 stored in
                // perComps map.
                if (perComps.count(cId1) == 0)
                {
                    if (perComps.count(cId2) == 0)
                    {
                        perComps[cId1] = cId2;
                    }
                    else
                    {
                        std::stringstream ss;
                        ss << "Boundary region " << cId2 << " should be "
                           << "periodic with " << perComps[cId2] << " but "
                           << "found " << cId1 << " instead!";
                        ASSERTL0(perComps[cId2] == cId1, ss.str());
                    }
                }
                else
                {
                    std::stringstream ss;
                    ss << "Boundary region " << cId1 << " should be "
                       << "periodic with " << perComps[cId1] << " but "
                       << "found " << cId2 << " instead!";
                    ASSERTL0(perComps[cId1] == cId1, ss.str());
                }
            }

            // Process local edge list to obtain relative edge orientations.
            int              n = vComm->GetSize();
            int              p = vComm->GetRank();
            int              totEdges;
            Array<OneD, int> edgecounts(n,0);
            Array<OneD, int> edgeoffset(n,0);
            Array<OneD, int> vertoffset(n,0);

            edgecounts[p] = allEdges.size();
            vComm->AllReduce(edgecounts, LibUtilities::ReduceSum);

            edgeoffset[0] = 0;
            for (i = 1; i < n; ++i)
            {
                edgeoffset[i] = edgeoffset[i-1] + edgecounts[i-1];
            }

            totEdges = Vmath::Vsum(n, edgecounts, 1);
            Array<OneD, int> edgeIds   (totEdges, 0);
            Array<OneD, int> edgeIdx   (totEdges, 0);
            Array<OneD, int> edgeOrient(totEdges, 0);
            Array<OneD, int> edgeVerts (totEdges, 0);

            auto sIt = allEdges.begin();

            for (i = 0; sIt != allEdges.end(); ++sIt)
            {
                edgeIds   [edgeoffset[p] + i  ] = sIt->first;
                edgeIdx   [edgeoffset[p] + i  ] = sIt->second.first;
                edgeOrient[edgeoffset[p] + i  ] = sIt->second.second;
                edgeVerts [edgeoffset[p] + i++] = allVerts[sIt->first].size();
            }

            vComm->AllReduce(edgeIds,    LibUtilities::ReduceSum);
            vComm->AllReduce(edgeIdx,    LibUtilities::ReduceSum);
            vComm->AllReduce(edgeOrient, LibUtilities::ReduceSum);
            vComm->AllReduce(edgeVerts,  LibUtilities::ReduceSum);

            // Calculate number of vertices on each processor.
            Array<OneD, int> procVerts(n,0);
            int nTotVerts;

            // Note if there are no periodic edges at all calling Vsum will
            // cause a segfault.
            if (totEdges > 0)
            {
                nTotVerts = Vmath::Vsum(totEdges, edgeVerts, 1);
            }
            else
            {
                nTotVerts = 0;
            }

            for (i = 0; i < n; ++i)
            {
                if (edgecounts[i] > 0)
                {
                    procVerts[i] = Vmath::Vsum(
                        edgecounts[i], edgeVerts + edgeoffset[i], 1);
                }
                else
                {
                    procVerts[i] = 0;
                }
            }
            vertoffset[0] = 0;

            for (i = 1; i < n; ++i)
            {
                vertoffset[i] = vertoffset[i-1] + procVerts[i-1];
            }

            Array<OneD, int> vertIds(nTotVerts, 0);
            for (i = 0, sIt = allEdges.begin(); sIt != allEdges.end(); ++sIt)
            {
                for (j = 0; j < allVerts[sIt->first].size(); ++j)
                {
                    vertIds[vertoffset[p] + i++] = allVerts[sIt->first][j];
                }
            }

            vComm->AllReduce(vertIds, LibUtilities::ReduceSum);

            // For simplicity's sake create a map of edge id -> orientation.
            map<int, StdRegions::Orientation> orientMap;
            map<int, vector<int> >            vertMap;

            for (cnt = i = 0; i < totEdges; ++i)
            {
                ASSERTL0(orientMap.count(edgeIds[i]) == 0,
                         "Already found edge in orientation map!");

                // Work out relative orientations. To avoid having to exchange
                // vertex locations, we figure out if the edges are backwards or
                // forwards orientated with respect to a forwards orientation
                // that is CCW. Since our local geometries are
                // forwards-orientated with respect to the Cartesian axes, we
                // need to invert the orientation for the top and left edges of
                // a quad and the left edge of a triangle.
                StdRegions::Orientation o =
                    (StdRegions::Orientation)edgeOrient[i];

                if (edgeIdx[i] > 1)
                {
                    o = o == StdRegions::eForwards ?
                        StdRegions::eBackwards : StdRegions::eForwards;
                }

                orientMap[edgeIds[i]] = o;

                vector<int> verts(edgeVerts[i]);

                for (j = 0; j < edgeVerts[i]; ++j)
                {
                    verts[j] = vertIds[cnt++];
                }
                vertMap[edgeIds[i]] = verts;
            }

            // Go through list of composites and figure out which edges are
            // parallel from original ordering in session file. This includes
            // composites which are not necessarily on this process.
            map<int,int> allCompPairs;

            // Store temporary map of periodic vertices which will hold all
            // periodic vertices on the entire mesh so that doubly periodic
            // vertices can be counted properly across partitions. Local
            // vertices are copied into m_periodicVerts at the end of the
            // function.
            PeriodicMap periodicVerts;

            for (auto &cIt : perComps)
            {
                SpatialDomains::CompositeSharedPtr c[2];
                const int   id1  = cIt.first;
                const int   id2  = cIt.second;
                std::string id1s = boost::lexical_cast<string>(id1);
                std::string id2s = boost::lexical_cast<string>(id2);

                if (compMap.count(id1) > 0)
                {
                    c[0] = compMap[id1];
                }

                if (compMap.count(id2) > 0)
                {
                    c[1] = compMap[id2];
                }

                ASSERTL0(c[0] || c[1],
                         "Both composites not found on this process!");

                // Loop over composite ordering to construct list of all
                // periodic edges regardless of whether they are on this
                // process.
                map<int,int> compPairs;

                ASSERTL0(compOrder.count(id1) > 0,
                         "Unable to find composite "+id1s+" in order map.");
                ASSERTL0(compOrder.count(id2) > 0,
                         "Unable to find composite "+id2s+" in order map.");
                ASSERTL0(compOrder[id1].size() == compOrder[id2].size(),
                         "Periodic composites "+id1s+" and "+id2s+
                         " should have the same number of elements.");
                ASSERTL0(compOrder[id1].size() > 0,
                         "Periodic composites "+id1s+" and "+id2s+
                         " are empty!");

                // TODO: Add more checks.
                for (i = 0; i < compOrder[id1].size(); ++i)
                {
                    int eId1 = compOrder[id1][i];
                    int eId2 = compOrder[id2][i];

                    ASSERTL0(compPairs.count(eId1) == 0,
                             "Already paired.");

                    if (compPairs.count(eId2) != 0)
                    {
                        ASSERTL0(compPairs[eId2] == eId1, "Pairing incorrect");
                    }
                    compPairs[eId1] = eId2;
                }

                // Construct set of all edges that we have locally on this
                // processor.
                set<int> locEdges;
                for (i = 0; i < 2; ++i)
                {
                    if (!c[i])
                    {
                        continue;
                    }

                    if (c[i]->m_geomVec.size() > 0)
                    {
                        for (j = 0; j < c[i]->m_geomVec.size(); ++j)
                        {
                            locEdges.insert(c[i]->m_geomVec[j]->GetGlobalID());
                        }
                    }
                }

                // Loop over all edges in the geometry composite.
                for (auto &pIt : compPairs)
                {
                    int  ids  [2] = {pIt.first, pIt.second};
                    bool local[2] = {locEdges.count(pIt.first) > 0,
                                     locEdges.count(pIt.second) > 0};

                    ASSERTL0(orientMap.count(ids[0]) > 0 &&
                             orientMap.count(ids[1]) > 0,
                             "Unable to find edge in orientation map.");

                    allCompPairs[pIt.first ] = pIt.second;
                    allCompPairs[pIt.second] = pIt.first;

                    for (i = 0; i < 2; ++i)
                    {
                        if (!local[i])
                        {
                            continue;
                        }

                        int other = (i+1) % 2;

                        StdRegions::Orientation o =
                            orientMap[ids[i]] == orientMap[ids[other]] ?
                                StdRegions::eBackwards :
                                StdRegions::eForwards;

                        PeriodicEntity ent(ids  [other], o,
                                           local[other]);
                        m_periodicEdges[ids[i]].push_back(ent);
                    }

                    for (i = 0; i < 2; ++i)
                    {
                        int other = (i+1) % 2;

                        StdRegions::Orientation o =
                            orientMap[ids[i]] == orientMap[ids[other]] ?
                                StdRegions::eBackwards :
                            StdRegions::eForwards;

                        // Determine periodic vertices.
                        vector<int> perVerts1 = vertMap[ids[i]];
                        vector<int> perVerts2 = vertMap[ids[other]];

                        map<int, pair<int, bool> > tmpMap;
                        if (o == StdRegions::eForwards)
                        {
                            tmpMap[perVerts1[0]] = make_pair(
                                perVerts2[0], locVerts.count(perVerts2[0]) > 0);
                            tmpMap[perVerts1[1]] = make_pair(
                                perVerts2[1], locVerts.count(perVerts2[1]) > 0);
                        }
                        else
                        {
                            tmpMap[perVerts1[0]] = make_pair(
                                perVerts2[1], locVerts.count(perVerts2[1]) > 0);
                            tmpMap[perVerts1[1]] = make_pair(
                                perVerts2[0], locVerts.count(perVerts2[0]) > 0);
                        }

                        for (auto &mIt : tmpMap)
                        {
                            // See if this vertex has been recorded already.
                            PeriodicEntity ent2(mIt.second.first,
                                                StdRegions::eNoOrientation,
                                                mIt.second.second);
                            auto perIt = periodicVerts.find(mIt.first);

                            if (perIt == periodicVerts.end())
                            {
                                periodicVerts[mIt.first].push_back(ent2);
                                perIt = periodicVerts.find(mIt.first);
                            }
                            else
                            {
                                bool doAdd = true;
                                for (j = 0; j < perIt->second.size(); ++j)
                                {
                                    if (perIt->second[j].id == mIt.second.first)
                                    {
                                        doAdd = false;
                                        break;
                                    }
                                }

                                if (doAdd)
                                {
                                    perIt->second.push_back(ent2);
                                }
                            }
                        }
                    }
                }
            }

            Array<OneD, int> pairSizes(n, 0);
            pairSizes[p] = allCompPairs.size();
            vComm->AllReduce(pairSizes, LibUtilities::ReduceSum);

            int totPairSizes = Vmath::Vsum(n, pairSizes, 1);

            Array<OneD, int> pairOffsets(n, 0);
            pairOffsets[0] = 0;

            for (i = 1; i < n; ++i)
            {
                pairOffsets[i] = pairOffsets[i-1] + pairSizes[i-1];
            }

            Array<OneD, int> first (totPairSizes, 0);
            Array<OneD, int> second(totPairSizes, 0);

            cnt = pairOffsets[p];

            for (auto &pIt : allCompPairs)
            {
                first [cnt  ] = pIt.first;
                second[cnt++] = pIt.second;
            }

            vComm->AllReduce(first,  LibUtilities::ReduceSum);
            vComm->AllReduce(second, LibUtilities::ReduceSum);

            allCompPairs.clear();

            for(cnt = 0; cnt < totPairSizes; ++cnt)
            {
                allCompPairs[first[cnt]] = second[cnt];
            }

            // Search for periodic vertices and edges which are not in
            // a periodic composite but lie in this process. First, loop
            // over all information we have from other processors.
            for (cnt = i = 0; i < totEdges; ++i)
            {
                int edgeId    = edgeIds[i];

                ASSERTL0(allCompPairs.count(edgeId) > 0,
                         "Unable to find matching periodic edge.");

                int perEdgeId = allCompPairs[edgeId];

                for (j = 0; j < edgeVerts[i]; ++j, ++cnt)
                {
                    int vId = vertIds[cnt];

                    auto perId = periodicVerts.find(vId);

                    if (perId == periodicVerts.end())
                    {
                        // This vertex is not included in the map. Figure
                        // out which vertex it is supposed to be periodic
                        // with. perEdgeId is the edge ID which is periodic with
                        // edgeId. The logic is much the same as the loop above.
                        int perVertexId =
                            orientMap[edgeId] == orientMap[perEdgeId] ?
                            vertMap[perEdgeId][(j+1)%2] : vertMap[perEdgeId][j];

                        PeriodicEntity ent(perVertexId,
                                           StdRegions::eNoOrientation,
                                           locVerts.count(perVertexId) > 0);

                        periodicVerts[vId].push_back(ent);
                    }
                }
            }

            // Loop over all periodic vertices to complete connectivity
            // information.
            for (auto &perIt : periodicVerts)
            {
                // Loop over associated vertices.
                for (i = 0; i < perIt.second.size(); ++i)
                {
                    auto perIt2 = periodicVerts.find(perIt.second[i].id);
                    ASSERTL0(perIt2 != periodicVerts.end(),
                             "Couldn't find periodic vertex.");

                    for (j = 0; j < perIt2->second.size(); ++j)
                    {
                        if (perIt2->second[j].id == perIt.first)
                        {
                            continue;
                        }

                        bool doAdd = true;
                        for (k = 0; k < perIt.second.size(); ++k)
                        {
                            if (perIt2->second[j].id == perIt.second[k].id)
                            {
                                doAdd = false;
                                break;
                            }
                        }

                        if (doAdd)
                        {
                            perIt.second.push_back(perIt2->second[j]);
                        }
                    }
                }
            }

            // Do one final loop over periodic vertices to remove non-local
            // vertices from map.
            for (auto &perIt : periodicVerts)
            {
                if (locVerts.count(perIt.first) > 0)
                {
                    m_periodicVerts.insert(perIt);
                }
            }
        }

        bool DisContField2D::IsLeftAdjacentEdge(const int n, const int e)
        {
            LocalRegions::Expansion1DSharedPtr traceEl =
                    m_traceMap->GetElmtToTrace()[n][e]->
                            as<LocalRegions::Expansion1D>();


            bool fwd = true;
            if (traceEl->GetLeftAdjacentElementEdge () == -1 ||
                traceEl->GetRightAdjacentElementEdge() == -1)
            {
                // Boundary edge (1 connected element). Do nothing in
                // serial.
                auto it = m_boundaryEdges.find(traceEl->GetElmtId());

                // If the edge does not have a boundary condition set on
                // it, then assume it is a partition edge.
                if (it == m_boundaryEdges.end())
                {
                    int traceGeomId = traceEl->GetGeom1D()->GetGlobalID();
                    auto pIt = m_periodicEdges.find(traceGeomId);

                    if (pIt != m_periodicEdges.end() && !pIt->second[0].isLocal)
                    {
                        fwd = traceGeomId == min(traceGeomId,pIt->second[0].id);
                    }
                    else
                    {
                        int offset = m_trace->GetPhys_Offset(traceEl->GetElmtId());

                        fwd = m_traceMap->
                            GetTraceToUniversalMapUnique(offset) >= 0;
                    }
                }
            }
            else if ( traceEl->GetLeftAdjacentElementEdge () != -1 &&
                      traceEl->GetRightAdjacentElementEdge() != -1 )
            {
                // Non-boundary edge (2 connected elements).
                fwd = ( traceEl->GetLeftAdjacentElementExp().get() == (*m_exp)[n].get() );
            }
            else
            {
                ASSERTL2( false, "Unconnected trace element!" );
            }

            return fwd;
        }

        // Construct the two trace vectors of the inner and outer
        // trace solution from the field contained in m_phys, where
        // the Weak dirichlet boundary conditions are listed in the
        // outer part of the vecotr
        void DisContField2D::v_GetFwdBwdTracePhys(
            Array<OneD, NekDouble> &Fwd,
            Array<OneD, NekDouble> &Bwd)
        {
            v_GetFwdBwdTracePhys(m_phys, Fwd, Bwd);
        }

        /**
         * @brief This method extracts the "forward" and "backward" trace data
         * from the array @a field and puts the data into output vectors @a Fwd
         * and @a Bwd.
         *
         * We first define the convention which defines "forwards" and
         * "backwards". First an association is made between the edge of each
         * element and its corresponding edge in the trace space using the
         * mapping #m_traceMap. The element can either be left-adjacent or
         * right-adjacent to this trace edge (see
         * Expansion1D::GetLeftAdjacentElementExp). Boundary edges are always
         * left-adjacent since left-adjacency is populated first.
         *
         * If the element is left-adjacent we extract the edge trace data from
         * @a field into the forward trace space @a Fwd; otherwise, we place it
         * in the backwards trace space @a Bwd. In this way, we form a unique
         * set of trace normals since these are always extracted from
         * left-adjacent elements.
         *
         * @param field is a NekDouble array which contains the 2D data
         *              from which we wish to extract the backward and
         *              forward orientated trace/edge arrays.
         * @param Fwd   The resulting forwards space.
         * @param Bwd   The resulting backwards space.
         */
        void DisContField2D::v_GetFwdBwdTracePhys(
            const Array<OneD, const NekDouble> &field,
                  Array<OneD,       NekDouble> &Fwd,
                  Array<OneD,       NekDouble> &Bwd)
        {
            int cnt, n, e, npts, phys_offset;

            // Zero forward/backward vectors.
            Vmath::Zero(Fwd.size(), Fwd, 1);
            Vmath::Zero(Bwd.size(), Bwd, 1);

            // Basis definition on each element
            LibUtilities::BasisSharedPtr basis = (*m_exp)[0]->GetBasis(0);
            if (basis->GetBasisType() != LibUtilities::eGauss_Lagrange)
            {

                // blocked routine
                Array<OneD, NekDouble> edgevals(m_locTraceToTraceMap->
                                               GetNLocTracePts());

                m_locTraceToTraceMap->LocTracesFromField(field, edgevals);
                m_locTraceToTraceMap->InterpLocEdgesToTrace(0, edgevals, Fwd);

                Array<OneD, NekDouble> invals = edgevals + m_locTraceToTraceMap->
                                                        GetNFwdLocTracePts();
                m_locTraceToTraceMap->InterpLocEdgesToTrace(1, invals, Bwd);
            }
            else
            {
                // Loop over elements and collect forward expansion
                int nexp = GetExpSize();
                Array<OneD,NekDouble> e_tmp;
                LocalRegions::Expansion2DSharedPtr exp2d;

                Array<OneD, Array<OneD, LocalRegions::ExpansionSharedPtr> >
                &elmtToTrace = m_traceMap->GetElmtToTrace();

                for(cnt = n = 0; n < nexp; ++n)
                {
                    exp2d = (*m_exp)[n]->as<LocalRegions::Expansion2D>();
                    phys_offset = GetPhys_Offset(n);

                    for(e = 0; e < exp2d->GetNedges(); ++e, ++cnt)
                    {
                        int offset = m_trace->GetPhys_Offset(
                            elmtToTrace[n][e]->GetElmtId());

                        if (m_leftAdjacentEdges[cnt])
                        {
                            exp2d->GetEdgePhysVals(e, elmtToTrace[n][e],
                                                   field + phys_offset,
                                                   e_tmp = Fwd + offset);
                        }
                        else
                        {
                            exp2d->GetEdgePhysVals(e, elmtToTrace[n][e],
                                                   field + phys_offset,
                                                   e_tmp = Bwd + offset);
                        }
                    }
                }
            }

            // Fill boundary conditions into missing elements
            int id1, id2 = 0;

<<<<<<< HEAD
            for (cnt = n = 0; n < m_bndCondExpansions.num_elements(); ++n)
=======
            for (cnt = n = 0; n < m_bndCondExpansions.size(); ++n)
>>>>>>> ac26f0ba
            {
                if (m_bndConditions[n]->GetBoundaryConditionType() ==
                        SpatialDomains::eDirichlet)
                {
                    for (e = 0; e < m_bndCondExpansions[n]->GetExpSize(); ++e)
                    {
                        npts = m_bndCondExpansions[n]->GetExp(e)->GetNumPoints(0);
                        id1 = m_bndCondExpansions[n]->GetPhys_Offset(e);
                        id2 = m_trace->GetPhys_Offset(m_traceMap->
                                        GetBndCondIDToGlobalTraceID(cnt+e));
                        Vmath::Vcopy(npts,
                            &(m_bndCondExpansions[n]->GetPhys())[id1], 1,
                            &Bwd[id2],                                 1);
                    }

                    cnt += e;
                }
                else if (m_bndConditions[n]->GetBoundaryConditionType() ==
                             SpatialDomains::eNeumann ||
                         m_bndConditions[n]->GetBoundaryConditionType() ==
                             SpatialDomains::eRobin)
                {
                    for(e = 0; e < m_bndCondExpansions[n]->GetExpSize(); ++e)
                    {
                        npts = m_bndCondExpansions[n]->GetExp(e)->GetNumPoints(0);
                        id1  = m_bndCondExpansions[n]->GetPhys_Offset(e);
                        ASSERTL0((m_bndCondExpansions[n]->GetPhys())[id1]==0.0,
                                 "Method not set up for non-zero Neumann "
                                 "boundary condition");
                        id2  = m_trace->GetPhys_Offset(
                            m_traceMap->GetBndCondIDToGlobalTraceID(cnt+e));
                        Vmath::Vcopy(npts, &Fwd[id2], 1, &Bwd[id2], 1);
                    }

                    cnt += e;
                }
                else if (m_bndConditions[n]->GetBoundaryConditionType() !=
                             SpatialDomains::ePeriodic)
                {
                    ASSERTL0(false,
                             "Method not set up for this boundary condition.");
                }
            }

            // Copy any periodic boundary conditions.
            for (n = 0; n < m_periodicFwdCopy.size(); ++n)
            {
                Bwd[m_periodicBwdCopy[n]] = Fwd[m_periodicFwdCopy[n]];
            }

            // Do parallel exchange for forwards/backwards spaces.
            m_traceMap->UniversalTraceAssemble(Fwd);
            m_traceMap->UniversalTraceAssemble(Bwd);
        }


        void DisContField2D::v_ExtractTracePhys(
            Array<OneD, NekDouble> &outarray)
        {
            ASSERTL1(m_physState == true,
                     "Field must be in physical state to extract trace space.");

            v_ExtractTracePhys(m_phys, outarray);
        }

        /**
         * @brief This method extracts the trace (edges in 2D) from the field @a
         * inarray and puts the values in @a outarray.
         *
         * It assumes the field is C0 continuous so that it can overwrite the
         * edge data when visited by the two adjacent elements.
         *
         * @param inarray   An array containing the 2D data from which we wish
         *                  to extract the edge data.
         * @param outarray  The resulting edge information.
         */
        void DisContField2D::v_ExtractTracePhys(
            const Array<OneD, const NekDouble> &inarray,
                  Array<OneD,       NekDouble> &outarray)
        {
            LibUtilities::BasisSharedPtr basis = (*m_exp)[0]->GetBasis(0);
            if (basis->GetBasisType() != LibUtilities::eGauss_Lagrange)
            {
                Vmath::Zero(outarray.size(), outarray, 1);

                Array<OneD, NekDouble> tracevals(
                                    m_locTraceToTraceMap->GetNFwdLocTracePts());
                m_locTraceToTraceMap->FwdLocTracesFromField(inarray,tracevals);
                m_locTraceToTraceMap->
                            InterpLocEdgesToTrace(0,tracevals,outarray);
                m_traceMap->UniversalTraceAssemble(outarray);
            }
            else
            {
                // Loop over elemente and collect forward expansion
                int nexp = GetExpSize();
                int n, e, offset, phys_offset;
                Array<OneD,NekDouble> e_tmp;
                Array<OneD, Array<OneD, LocalRegions::ExpansionSharedPtr> >
                    &elmtToTrace = m_traceMap->GetElmtToTrace();

                ASSERTL1(outarray.size() >= m_trace->GetNpoints(),
                         "input array is of insufficient length");

                // use m_trace tmp space in element to fill values
                for(n  = 0; n < nexp; ++n)
                {
                    phys_offset = GetPhys_Offset(n);

                    for(e = 0; e < (*m_exp)[n]->GetNedges(); ++e)
                    {
                        offset = m_trace->GetPhys_Offset(
                            elmtToTrace[n][e]->GetElmtId());
                        (*m_exp)[n]->GetEdgePhysVals(e,  elmtToTrace[n][e],
                                                     inarray + phys_offset,
                                                     e_tmp = outarray + offset);
                    }
                }
            }
        }

        void DisContField2D::v_AddTraceIntegral(
            const Array<OneD, const NekDouble> &Fx,
            const Array<OneD, const NekDouble> &Fy,
                  Array<OneD,       NekDouble> &outarray)
        {
            int e, n, offset, t_offset;
            Array<OneD, NekDouble> e_outarray;
            Array<OneD, Array<OneD, LocalRegions::ExpansionSharedPtr> >
                &elmtToTrace = m_traceMap->GetElmtToTrace();

            for(n = 0; n < GetExpSize(); ++n)
            {
                offset = GetCoeff_Offset(n);
                for(e = 0; e < (*m_exp)[n]->GetNedges(); ++e)
                {
                    t_offset = GetTrace()->GetPhys_Offset(
                        elmtToTrace[n][e]->GetElmtId());

                    (*m_exp)[n]->AddEdgeNormBoundaryInt(
                        e,elmtToTrace[n][e],
                        Fx + t_offset,
                        Fy + t_offset,
                        e_outarray = outarray+offset);
                }
            }
        }

        /**
         * @brief Add trace contributions into elemental coefficient spaces.
         *
         * Given some quantity \f$ \vec{Fn} \f$, which conatins this
         * routine calculates the integral
         *
         * \f[
         * \int_{\Omega^e} \vec{Fn}, \mathrm{d}S
         * \f]
         *
         * and adds this to the coefficient space provided by outarray.
         *
         * @see Expansion2D::AddEdgeNormBoundaryInt
         *
         * @param Fn        The trace quantities.
         * @param outarray  Resulting 2D coefficient space.
         */
        void DisContField2D::v_AddTraceIntegral(
            const Array<OneD, const NekDouble> &Fn,
                  Array<OneD,       NekDouble> &outarray)
        {
            // Basis definition on each element
            LibUtilities::BasisSharedPtr basis = (*m_exp)[0]->GetBasis(0);
            if (basis->GetBasisType() != LibUtilities::eGauss_Lagrange)
            {
                Array<OneD, NekDouble> Fcoeffs(m_trace->GetNcoeffs());
                m_trace->IProductWRTBase(Fn, Fcoeffs);

                m_locTraceToTraceMap->AddTraceCoeffsToFieldCoeffs(Fcoeffs,
                                                               outarray);
            }
            else
            {
                int e, n, offset, t_offset;
                Array<OneD, NekDouble> e_outarray;
                Array<OneD, Array<OneD, LocalRegions::ExpansionSharedPtr> >
                    &elmtToTrace = m_traceMap->GetElmtToTrace();

                for(n = 0; n < GetExpSize(); ++n)
                {
                    offset = GetCoeff_Offset(n);
                    for(e = 0; e < (*m_exp)[n]->GetNedges(); ++e)
                    {
                        t_offset = GetTrace()->GetPhys_Offset(
                            elmtToTrace[n][e]->GetElmtId());
                        (*m_exp)[n]->AddEdgeNormBoundaryInt(
                            e, elmtToTrace[n][e],
                            Fn+t_offset,
                            e_outarray = outarray+offset);
                    }
                }
            }
        }


        /**
         * @brief Add trace contributions into elemental coefficient spaces.
         *
         * Given some quantity \f$ \vec{q} \f$, calculate the elemental integral
         *
         * \f[
         * \int_{\Omega^e} \vec{q}, \mathrm{d}S
         * \f]
         *
         * and adds this to the coefficient space provided by
         * outarray. The value of q is determined from the routine
         * IsLeftAdjacentEdge() which if true we use Fwd else we use
         * Bwd
         *
         * @see Expansion2D::AddEdgeNormBoundaryInt
         *
         * @param Fwd       The trace quantities associated with left (fwd)
         *                  adjancent elmt.
         * @param Bwd       The trace quantities associated with right (bwd)
         *                  adjacent elet.
         * @param outarray  Resulting 2D coefficient space.
         */
        void DisContField2D::v_AddFwdBwdTraceIntegral(
            const Array<OneD, const NekDouble> &Fwd,
            const Array<OneD, const NekDouble> &Bwd,
                  Array<OneD,       NekDouble> &outarray)
        {
            int e,n,offset, t_offset;
            Array<OneD, NekDouble> e_outarray;
            Array<OneD, Array<OneD, LocalRegions::ExpansionSharedPtr> >
                &elmtToTrace = m_traceMap->GetElmtToTrace();

            for (n = 0; n < GetExpSize(); ++n)
            {
                offset = GetCoeff_Offset(n);
                for (e = 0; e < (*m_exp)[n]->GetNedges(); ++e)
                {
                    t_offset = GetTrace()->GetPhys_Offset(
                                            elmtToTrace[n][e]->GetElmtId());

                    // Evaluate upwind flux less local edge
                    if (IsLeftAdjacentEdge(n, e))
                    {
                        (*m_exp)[n]->AddEdgeNormBoundaryInt(
                        e, elmtToTrace[n][e], Fwd+t_offset,
                        e_outarray = outarray+offset);
                    }
                    else
                    {
                        (*m_exp)[n]->AddEdgeNormBoundaryInt(
                        e, elmtToTrace[n][e], Bwd+t_offset,
                        e_outarray = outarray+offset);
                    }

                }
            }
        }

        /**
         * @brief Set up a list of element IDs and edge IDs that link to the
         * boundary conditions.
         */
        void DisContField2D::v_GetBoundaryToElmtMap(
            Array<OneD, int> &ElmtID,
            Array<OneD, int> &EdgeID)
        {
            if (m_BCtoElmMap.size() == 0)
            {
                map<int, int> globalIdMap;
                int i,n;
                int cnt;
                int nbcs = 0;

                // Populate global ID map (takes global geometry ID to local
                // expansion list ID).
                for (i = 0; i < GetExpSize(); ++i)
                {
                    globalIdMap[(*m_exp)[i]->GetGeom()->GetGlobalID()] = i;
                }

                // Determine number of boundary condition expansions.
                for(i = 0; i < m_bndConditions.size(); ++i)
                {
                    nbcs += m_bndCondExpansions[i]->GetExpSize();
                }

                // Initialize arrays
                m_BCtoElmMap = Array<OneD, int>(nbcs);
                m_BCtoEdgMap = Array<OneD, int>(nbcs);

                LocalRegions::Expansion1DSharedPtr exp1d;
                for (cnt = n = 0; n < m_bndCondExpansions.size(); ++n)
                {
                    for (i = 0; i < m_bndCondExpansions[n]->GetExpSize();
                         ++i, ++cnt)
                    {
                        exp1d = m_bndCondExpansions[n]->GetExp(i)->
                                            as<LocalRegions::Expansion1D>();
                        // Use edge to element map from MeshGraph.
                        SpatialDomains::GeometryLinkSharedPtr tmp =
                            m_graph->GetElementsFromEdge(exp1d->GetGeom1D());

                        m_BCtoElmMap[cnt] = globalIdMap[
                            (*tmp)[0].first->GetGlobalID()];
                        m_BCtoEdgMap[cnt] = (*tmp)[0].second;
                    }
                }
            }
            ElmtID = m_BCtoElmMap;
            EdgeID = m_BCtoEdgMap;
        }

        void DisContField2D::v_GetBndElmtExpansion(int i,
                            std::shared_ptr<ExpList> &result,
                            const bool DeclareCoeffPhysArrays)
        {
            int n, cnt, nq;
            int offsetOld, offsetNew;
            std::vector<unsigned int> eIDs;

            Array<OneD, int> ElmtID,EdgeID;
            GetBoundaryToElmtMap(ElmtID,EdgeID);

            // Skip other boundary regions
            for (cnt = n = 0; n < i; ++n)
            {
                cnt += m_bndCondExpansions[n]->GetExpSize();
            }

            // Populate eIDs with information from BoundaryToElmtMap
            for (n = 0; n < m_bndCondExpansions[i]->GetExpSize(); ++n)
            {
                eIDs.push_back(ElmtID[cnt+n]);
            }

            // Create expansion list
            result =
                MemoryManager<ExpList2D>::AllocateSharedPtr
                    (*this, eIDs, DeclareCoeffPhysArrays);

            // Copy phys and coeffs to new explist
            if( DeclareCoeffPhysArrays)
            {
                Array<OneD, NekDouble> tmp1, tmp2;
                for (n = 0; n < result->GetExpSize(); ++n)
                {
                    nq = GetExp(ElmtID[cnt+n])->GetTotPoints();
                    offsetOld = GetPhys_Offset(ElmtID[cnt+n]);
                    offsetNew = result->GetPhys_Offset(n);
                    Vmath::Vcopy(nq, tmp1 = GetPhys()+ offsetOld, 1,
                                tmp2 = result->UpdatePhys()+ offsetNew, 1);

                    nq = GetExp(ElmtID[cnt+n])->GetNcoeffs();
                    offsetOld = GetCoeff_Offset(ElmtID[cnt+n]);
                    offsetNew = result->GetCoeff_Offset(n);
                    Vmath::Vcopy(nq, tmp1 = GetCoeffs()+ offsetOld, 1,
                                tmp2 = result->UpdateCoeffs()+ offsetNew, 1);
                }
            }
        }

        /**
         * @brief Reset this field, so that geometry information can be updated.
         */
        void DisContField2D::v_Reset()
        {
            ExpList::v_Reset();

            // Reset boundary condition expansions.
            for (int n = 0; n < m_bndCondExpansions.size(); ++n)
            {
                m_bndCondExpansions[n]->Reset();
            }
        }

        /**
         * @brief Calculate the \f$ L^2 \f$ error of the \f$ Q_{\rm dir} \f$
         * derivative using the consistent DG evaluation of \f$ Q_{\rm dir} \f$.
         *
         * The solution provided is of the primative variation at the quadrature
         * points and the derivative is compared to the discrete derivative at
         * these points, which is likely to be undesirable unless using a much
         * higher number of quadrature points than the polynomial order used to
         * evaluate \f$ Q_{\rm dir} \f$.
        */
        NekDouble DisContField2D::L2_DGDeriv(
            const int                           dir,
            const Array<OneD, const NekDouble> &soln)
        {
            int    i,e,ncoeff_edge;
            Array<OneD, const NekDouble> tmp_coeffs;
            Array<OneD, NekDouble> out_d(m_ncoeffs), out_tmp;

            Array<OneD, Array<OneD, LocalRegions::ExpansionSharedPtr> >
                &elmtToTrace = m_traceMap->GetElmtToTrace();

            StdRegions::Orientation edgedir;

            int     cnt;
            int     LocBndCoeffs = m_traceMap->GetNumLocalBndCoeffs();
            Array<OneD, NekDouble> loc_lambda(LocBndCoeffs), edge_lambda;

            
            m_traceMap->GlobalToLocalBnd(m_trace->GetCoeffs(),loc_lambda);

            edge_lambda = loc_lambda;

            // Calculate Q using standard DG formulation.
            for(i = cnt = 0; i < GetExpSize(); ++i)
            {
                // Probably a better way of setting up lambda than this.
                // Note cannot use PutCoeffsInToElmts since lambda space
                // is mapped during the solve.
                int nEdges = (*m_exp)[i]->GetNedges();
                Array<OneD, Array<OneD, NekDouble> > edgeCoeffs(nEdges);

                for(e = 0; e < nEdges; ++e)
                {
                    edgedir = (*m_exp)[i]->GetEorient(e);
                    ncoeff_edge = elmtToTrace[i][e]->GetNcoeffs();
                    edgeCoeffs[e] = Array<OneD, NekDouble>(ncoeff_edge);
                    Vmath::Vcopy(ncoeff_edge, edge_lambda, 1, edgeCoeffs[e], 1);
                    elmtToTrace[i][e]->SetCoeffsToOrientation(
                        edgedir, edgeCoeffs[e], edgeCoeffs[e]);
                    edge_lambda = edge_lambda + ncoeff_edge;
                }

                (*m_exp)[i]->DGDeriv(dir,
                                       tmp_coeffs=m_coeffs+m_coeff_offset[i],
                                       elmtToTrace[i],
                                       edgeCoeffs,
                                       out_tmp = out_d+cnt);
                cnt  += (*m_exp)[i]->GetNcoeffs();
            }

            BwdTrans(out_d,m_phys);
            Vmath::Vsub(m_npoints,m_phys,1,soln,1,m_phys,1);
            return L2(m_phys);
        }

        void DisContField2D::v_HelmSolve(
                const Array<OneD, const NekDouble> &inarray,
                      Array<OneD,       NekDouble> &outarray,
                const FlagList &flags,
                const StdRegions::ConstFactorMap &factors,
                const StdRegions::VarCoeffMap &varcoeff,
                const MultiRegions::VarFactorsMap &varfactors,
                const Array<OneD, const NekDouble> &dirForcing,
                const bool  PhysSpaceForcing)

        {
            boost::ignore_unused(flags, varfactors, dirForcing);
            int i,j,n,cnt,cnt1,nbndry;
            int nexp = GetExpSize();

            Array<OneD,NekDouble> f(m_ncoeffs);
            DNekVec F(m_ncoeffs,f,eWrapper);
            Array<OneD,NekDouble> e_f, e_l;

            //----------------------------------
            //  Setup RHS Inner product
            //----------------------------------
            if(PhysSpaceForcing)
            {
                IProductWRTBase(inarray,f);
                Vmath::Neg(m_ncoeffs,f,1);
            }
            else
            {
                Vmath::Smul(m_ncoeffs,-1.0,inarray,1,f,1);
            }

            //----------------------------------
            //  Solve continuous flux System
            //----------------------------------
            int GloBndDofs   = m_traceMap->GetNumGlobalBndCoeffs();
            int NumDirichlet = m_traceMap->GetNumLocalDirBndCoeffs();
            int e_ncoeffs;

            // Retrieve block matrix of U^e
            GlobalMatrixKey HDGLamToUKey(StdRegions::eHybridDGLamToU,
                NullAssemblyMapSharedPtr,factors,varcoeff);
            const DNekScalBlkMatSharedPtr &HDGLamToU = GetBlockMatrix(
                HDGLamToUKey);


            // Retrieve number of local trace space coefficients N_{\lambda},
            // and set up local elemental trace solution \lambda^e.
            int     LocBndCoeffs = m_traceMap->GetNumLocalBndCoeffs();
            Array<OneD, NekDouble> bndrhs(LocBndCoeffs,0.0);
            Array<OneD, NekDouble> loclambda(LocBndCoeffs,0.0);
            DNekVec LocLambda(LocBndCoeffs,loclambda,eWrapper);

            //----------------------------------
            // Evaluate Trace Forcing vector F
            // Kirby et al, 2010, P23, Step 5.
            //----------------------------------
            // Loop over all expansions in the domain
            for(cnt = cnt1 = n = 0; n < nexp; ++n)
            {
                nbndry = (*m_exp)[n]->NumDGBndryCoeffs();

                e_ncoeffs = (*m_exp)[n]->GetNcoeffs();
                e_f       = f + cnt;
                e_l       = bndrhs + cnt1;

                // Local trace space \lambda^e
                DNekVec     Floc    (nbndry, e_l, eWrapper);
                // Local forcing f^e
                DNekVec     ElmtFce (e_ncoeffs, e_f, eWrapper);
                // Compute local (U^e)^{\top} f^e
                Floc = Transpose(*(HDGLamToU->GetBlock(n,n)))*ElmtFce;

                cnt   += e_ncoeffs;
                cnt1  += nbndry;
            }

            Array<OneD, const int> bndCondMap =  
                m_traceMap->GetBndCondCoeffsToLocalTraceMap();
            Array<OneD, const NekDouble> Sign = 
                m_traceMap->GetLocalToGlobalBndSign();

            // Copy Dirichlet boundary conditions and weak forcing
            // into trace space
            int locid;
            cnt = 0;
            for(i = 0; i < m_bndCondExpansions.size(); ++i)
            {
                Array<OneD, const NekDouble> bndcoeffs =
                    m_bndCondExpansions[i]->GetCoeffs();
                
                if(m_bndConditions[i]->GetBoundaryConditionType() ==
                       SpatialDomains::eDirichlet)
                {
                    for(j = 0; j < (m_bndCondExpansions[i])->GetNcoeffs(); ++j)
                    {
                        locid = bndCondMap[cnt + j];
                        loclambda[locid] = Sign[locid]*bndcoeffs[j]; 
                    }
                }
                else if (m_bndConditions[i]->GetBoundaryConditionType() ==
                             SpatialDomains::eNeumann ||
                         m_bndConditions[i]->GetBoundaryConditionType() ==
                             SpatialDomains::eRobin)
                {
                    //Add weak boundary condition to trace forcing
                    for(j = 0; j < (m_bndCondExpansions[i])->GetNcoeffs(); ++j)
                    {
                        locid = bndCondMap[cnt + j];
                        bndrhs[locid] += Sign[locid]*bndcoeffs[j]; 
                    }
                }
                else if (m_bndConditions[i]->GetBoundaryConditionType() ==
                             SpatialDomains::ePeriodic)
                {
                    ASSERTL0(false, "HDG implementation does not support "
                             "periodic boundary conditions at present.");
                }
                cnt += (m_bndCondExpansions[i])->GetNcoeffs();
            }

            //----------------------------------
            // Solve trace problem: \Lambda = K^{-1} F
            // K is the HybridDGHelmBndLam matrix.
            //----------------------------------
            if(GloBndDofs - NumDirichlet > 0)
            {
                GlobalLinSysKey       key(StdRegions::eHybridDGHelmBndLam,
                                          m_traceMap,factors,varcoeff);
                GlobalLinSysSharedPtr LinSys = GetGlobalBndLinSys(key);
                LinSys->Solve(bndrhs,loclambda,m_traceMap);

                // For consistency with previous version put global
                // solution into m_trace->m_coeffs
                m_traceMap->LocalToGlobal(loclambda,m_trace->UpdateCoeffs());
            }
                
            //----------------------------------
            // Internal element solves
            //----------------------------------
            GlobalMatrixKey invHDGhelmkey(StdRegions::eInvHybridDGHelmholtz,
                NullAssemblyMapSharedPtr,factors,varcoeff);
            const DNekScalBlkMatSharedPtr& InvHDGHelm = GetBlockMatrix(
                invHDGhelmkey);
            DNekVec out(m_ncoeffs,outarray,eWrapper);
            Vmath::Zero(m_ncoeffs,outarray,1);

            //  out =  u_f + u_lam = (*InvHDGHelm)*f + (LamtoU)*Lam
            out = (*InvHDGHelm)*F + (*HDGLamToU)*LocLambda;
        }


        /**
         * @brief Calculates the result of the multiplication of a global matrix
         * of type specified by @a mkey with a vector given by @a inarray.
         *
         * @param mkey      Key representing desired matrix multiplication.
         * @param inarray   Input vector.
         * @param outarray  Resulting multiplication.
         */
        void DisContField2D::v_GeneralMatrixOp(
               const GlobalMatrixKey             &gkey,
               const Array<OneD,const NekDouble> &inarray,
               Array<OneD,      NekDouble> &outarray)
        {
            int     LocBndCoeffs = m_traceMap->GetNumLocalBndCoeffs();
            Array<OneD, NekDouble> loc_lambda(LocBndCoeffs);
            DNekVec LocLambda(LocBndCoeffs,loc_lambda,eWrapper);
            const DNekScalBlkMatSharedPtr& HDGHelm = GetBlockMatrix(gkey);

            m_traceMap->GlobalToLocalBnd(inarray, loc_lambda);
            LocLambda = (*HDGHelm) * LocLambda;
            m_traceMap->AssembleBnd(loc_lambda,outarray);
        }

        /**
         * @brief Search through the edge expansions and identify which ones
         * have Robin/Mixed type boundary conditions.
         *
         * If a Robin boundary is found then store the edge ID of the boundary
         * condition and the array of points of the physical space boundary
         * condition which are hold the boundary condition primitive variable
         * coefficient at the quatrature points
         *
         * @return A map containing the Robin boundary condition information
         *         using a key of the element ID.
         */
        map<int, RobinBCInfoSharedPtr> DisContField2D::v_GetRobinBCInfo(void)
        {
            int i,cnt;
            map<int, RobinBCInfoSharedPtr> returnval;
            Array<OneD, int> ElmtID,EdgeID;
            GetBoundaryToElmtMap(ElmtID,EdgeID);

            for(cnt = i = 0; i < m_bndCondExpansions.size(); ++i)
            {
                MultiRegions::ExpListSharedPtr locExpList;

                if(m_bndConditions[i]->GetBoundaryConditionType() ==
                       SpatialDomains::eRobin)
                {
                    int e,elmtid;
                    Array<OneD, NekDouble> Array_tmp;

                    locExpList = m_bndCondExpansions[i];

                    int npoints    = locExpList->GetNpoints();
                    Array<OneD, NekDouble> x0(npoints, 0.0);
                    Array<OneD, NekDouble> x1(npoints, 0.0);
                    Array<OneD, NekDouble> x2(npoints, 0.0);
                    Array<OneD, NekDouble> coeffphys(npoints);

                    locExpList->GetCoords(x0, x1, x2);

                    LibUtilities::Equation coeffeqn =
                        std::static_pointer_cast<
                            SpatialDomains::RobinBoundaryCondition>
                        (m_bndConditions[i])->m_robinPrimitiveCoeff;

                    // evalaute coefficient
                    coeffeqn.Evaluate(x0, x1, x2, 0.0, coeffphys);

                    for(e = 0; e < locExpList->GetExpSize(); ++e)
                    {
                        RobinBCInfoSharedPtr rInfo =
                            MemoryManager<RobinBCInfo>
                            ::AllocateSharedPtr(
                                EdgeID[cnt+e],
                                Array_tmp = coeffphys +
                                locExpList->GetPhys_Offset(e));

                        elmtid = ElmtID[cnt+e];
                        // make link list if necessary
                        if(returnval.count(elmtid) != 0)
                        {
                            rInfo->next = returnval.find(elmtid)->second;
                        }
                        returnval[elmtid] = rInfo;
                    }
                }
                cnt += m_bndCondExpansions[i]->GetExpSize();
            }

            return returnval;
        }

        /**
         * @brief Evaluate HDG post-processing to increase polynomial order of
         * solution.
         *
         * This function takes the solution (assumed to be one order lower) in
         * physical space, and postprocesses at the current polynomial order by
         * solving the system:
         *
         * \f[
         * \begin{aligned}
         *   (\nabla w, \nabla u^*) &= (\nabla w, u), \\
         *   \langle \nabla u^*, 1 \rangle &= \langle \nabla u, 1 \rangle
         * \end{aligned}
         * \f]
         *
         * where \f$ u \f$ corresponds with the current solution as stored
         * inside #m_coeffs.
         *
         * @param outarray  The resulting field \f$ u^* \f$.
         */
        void  DisContField2D::EvaluateHDGPostProcessing(
            Array<OneD, NekDouble> &outarray)
        {
            int    i,cnt,e,ncoeff_edge;
            Array<OneD, NekDouble> force, out_tmp, qrhs, qrhs1;
            Array<OneD, Array< OneD, LocalRegions::ExpansionSharedPtr> >
                &elmtToTrace = m_traceMap->GetElmtToTrace();

            StdRegions::Orientation edgedir;

            int     nq_elmt, nm_elmt;
            int     LocBndCoeffs = m_traceMap->GetNumLocalBndCoeffs();
            Array<OneD, NekDouble> loc_lambda(LocBndCoeffs), edge_lambda;
            Array<OneD, NekDouble> tmp_coeffs;
            m_traceMap->GlobalToLocalBnd(m_trace->GetCoeffs(),loc_lambda);

            edge_lambda = loc_lambda;

            // Calculate Q using standard DG formulation.
            for(i = cnt = 0; i < GetExpSize(); ++i)
            {
                nq_elmt = (*m_exp)[i]->GetTotPoints();
                nm_elmt = (*m_exp)[i]->GetNcoeffs();
                qrhs  = Array<OneD, NekDouble>(nq_elmt);
                qrhs1  = Array<OneD, NekDouble>(nq_elmt);
                force = Array<OneD, NekDouble>(2*nm_elmt);
                out_tmp = force + nm_elmt;
                LocalRegions::ExpansionSharedPtr ppExp;

                int num_points0 = (*m_exp)[i]->GetBasis(0)->GetNumPoints();
                int num_points1 = (*m_exp)[i]->GetBasis(1)->GetNumPoints();
                int num_modes0 = (*m_exp)[i]->GetBasis(0)->GetNumModes();
                int num_modes1 = (*m_exp)[i]->GetBasis(1)->GetNumModes();

                // Probably a better way of setting up lambda than this.  Note
                // cannot use PutCoeffsInToElmts since lambda space is mapped
                // during the solve.
                int nEdges = (*m_exp)[i]->GetNedges();
                Array<OneD, Array<OneD, NekDouble> > edgeCoeffs(nEdges);

                for(e = 0; e < (*m_exp)[i]->GetNedges(); ++e)
                {
                    edgedir = (*m_exp)[i]->GetEorient(e);
                    ncoeff_edge = elmtToTrace[i][e]->GetNcoeffs();
                    edgeCoeffs[e] = Array<OneD, NekDouble>(ncoeff_edge);
                    Vmath::Vcopy(ncoeff_edge, edge_lambda, 1, edgeCoeffs[e], 1);
                    elmtToTrace[i][e]->SetCoeffsToOrientation(
                        edgedir, edgeCoeffs[e], edgeCoeffs[e]);
                    edge_lambda = edge_lambda + ncoeff_edge;
                }

                //creating orthogonal expansion (checking if we have quads or triangles)
                LibUtilities::ShapeType shape = (*m_exp)[i]->DetShapeType();
                switch(shape)
                {
                    case LibUtilities::eQuadrilateral:
                    {
                        const LibUtilities::PointsKey PkeyQ1(num_points0,LibUtilities::eGaussLobattoLegendre);
                        const LibUtilities::PointsKey PkeyQ2(num_points1,LibUtilities::eGaussLobattoLegendre);
                        LibUtilities::BasisKey  BkeyQ1(LibUtilities::eOrtho_A, num_modes0, PkeyQ1);
                        LibUtilities::BasisKey  BkeyQ2(LibUtilities::eOrtho_A, num_modes1, PkeyQ2);
                        SpatialDomains::QuadGeomSharedPtr qGeom = std::dynamic_pointer_cast<SpatialDomains::QuadGeom>((*m_exp)[i]->GetGeom());
                        ppExp = MemoryManager<LocalRegions::QuadExp>::AllocateSharedPtr(BkeyQ1, BkeyQ2, qGeom);
                    }
                    break;
                    case LibUtilities::eTriangle:
                    {
                        const LibUtilities::PointsKey PkeyT1(num_points0,LibUtilities::eGaussLobattoLegendre);
                        const LibUtilities::PointsKey PkeyT2(num_points1,LibUtilities::eGaussRadauMAlpha1Beta0);
                        LibUtilities::BasisKey  BkeyT1(LibUtilities::eOrtho_A, num_modes0, PkeyT1);
                        LibUtilities::BasisKey  BkeyT2(LibUtilities::eOrtho_B, num_modes1, PkeyT2);
                        SpatialDomains::TriGeomSharedPtr tGeom = std::dynamic_pointer_cast<SpatialDomains::TriGeom>((*m_exp)[i]->GetGeom());
                        ppExp = MemoryManager<LocalRegions::TriExp>::AllocateSharedPtr(BkeyT1, BkeyT2, tGeom);
                    }
                    break;
                    default:
                        ASSERTL0(false, "Wrong shape type, HDG postprocessing is not implemented");
                };


                //DGDeriv
                // (d/dx w, d/dx q_0)
                (*m_exp)[i]->DGDeriv(
                    0,tmp_coeffs = m_coeffs + m_coeff_offset[i],
                    elmtToTrace[i], edgeCoeffs, out_tmp);
                (*m_exp)[i]->BwdTrans(out_tmp,qrhs);
                //(*m_exp)[i]->IProductWRTDerivBase(0,qrhs,force);
                ppExp->IProductWRTDerivBase(0,qrhs,force);


                // + (d/dy w, d/dy q_1)
                (*m_exp)[i]->DGDeriv(
                    1,tmp_coeffs = m_coeffs + m_coeff_offset[i],
                    elmtToTrace[i], edgeCoeffs, out_tmp);

                (*m_exp)[i]->BwdTrans(out_tmp,qrhs);
                //(*m_exp)[i]->IProductWRTDerivBase(1,qrhs,out_tmp);
                ppExp->IProductWRTDerivBase(1,qrhs,out_tmp);

                Vmath::Vadd(nm_elmt,force,1,out_tmp,1,force,1);

                // determine force[0] = (1,u)
                (*m_exp)[i]->BwdTrans(
                    tmp_coeffs = m_coeffs + m_coeff_offset[i],qrhs);
                force[0] = (*m_exp)[i]->Integral(qrhs);

                // multiply by inverse Laplacian matrix
                // get matrix inverse
                LocalRegions::MatrixKey  lapkey(StdRegions::eInvLaplacianWithUnityMean, ppExp->DetShapeType(), *ppExp);
                DNekScalMatSharedPtr lapsys = ppExp->GetLocMatrix(lapkey);

                NekVector<NekDouble> in (nm_elmt,force,eWrapper);
                NekVector<NekDouble> out(nm_elmt);

                out = (*lapsys)*in;

                // Transforming back to modified basis
                Array<OneD, NekDouble> work(nq_elmt);
                ppExp->BwdTrans(out.GetPtr(), work);
                (*m_exp)[i]->FwdTrans(work, tmp_coeffs = outarray + m_coeff_offset[i]);
            }
        }

        /**
         * Evaluates the boundary condition expansions, \a bndCondExpansions,
         * given the information provided by \a bndConditions.
         * @param   time        The time at which the boundary conditions
         *                      should be evaluated.
         * @param   bndCondExpansions   List of boundary conditions.
         * @param   bndConditions   Information about the boundary conditions.
         *
         * This will only be undertaken for time dependent
         * boundary conditions unless time == 0.0 which is the
         * case when the method is called from the constructor.
         */
        void DisContField2D::v_EvaluateBoundaryConditions(
            const NekDouble   time,
            const std::string varName,
            const NekDouble   x2_in,
            const NekDouble   x3_in)
        {
            boost::ignore_unused(x3_in);

            int i;
            int npoints;
            int nbnd = m_bndCondExpansions.size();

            MultiRegions::ExpListSharedPtr locExpList;

            for (i = 0; i < nbnd; ++i)
            {
                if (time == 0.0 ||
                    m_bndConditions[i]->IsTimeDependent())
                {
                    locExpList = m_bndCondExpansions[i];
                    npoints    = locExpList->GetNpoints();
                    Array<OneD, NekDouble> x0(npoints, 0.0);
                    Array<OneD, NekDouble> x1(npoints, 0.0);
                    Array<OneD, NekDouble> x2(npoints, 0.0);

                    // Homogeneous input case for x2.
                    if (x2_in == NekConstants::kNekUnsetDouble)
                    {
                        locExpList->GetCoords(x0, x1, x2);
                    }
                    else
                    {
                        locExpList->GetCoords(x0, x1, x2);
                        Vmath::Fill(npoints, x2_in, x2, 1);
                    }

                    if (m_bndConditions[i]->GetBoundaryConditionType()
                        == SpatialDomains::eDirichlet)
                    {
                        SpatialDomains::DirichletBCShPtr bcPtr
                            = std::static_pointer_cast<
                                SpatialDomains::DirichletBoundaryCondition>(
                                    m_bndConditions[i]);
                        string filebcs = bcPtr->m_filename;

                        if (filebcs != "")
                        {
                            ExtractFileBCs(filebcs, bcPtr->GetComm(), varName, locExpList);
                        }
                        else
                        {
                            LibUtilities::Equation condition =
                                std::static_pointer_cast<
                                    SpatialDomains::DirichletBoundaryCondition>
                                        (m_bndConditions[i])->
                                            m_dirichletCondition;

                            condition.Evaluate(x0, x1, x2, time,
                                               locExpList->UpdatePhys());
                        }

                        locExpList->FwdTrans_BndConstrained(
                            locExpList->GetPhys(),
                            locExpList->UpdateCoeffs());
                    }
                    else if (m_bndConditions[i]->GetBoundaryConditionType()
                             == SpatialDomains::eNeumann)
                    {
                        SpatialDomains::NeumannBCShPtr bcPtr = std::static_pointer_cast<
                                SpatialDomains::NeumannBoundaryCondition>(
                                        m_bndConditions[i]);
                        string filebcs  = bcPtr->m_filename;
                        if (filebcs != "")
                        {
                            ExtractFileBCs(filebcs, bcPtr->GetComm(), varName, locExpList);
                        }
                        else
                        {
                            LibUtilities::Equation condition =
                                std::static_pointer_cast<
                                    SpatialDomains::NeumannBoundaryCondition>
                                        (m_bndConditions[i])->
                                            m_neumannCondition;
                            condition.Evaluate(x0, x1, x2, time,
                                               locExpList->UpdatePhys());
                        }

                        locExpList->IProductWRTBase(
                            locExpList->GetPhys(),
                            locExpList->UpdateCoeffs());
                    }
                    else if (m_bndConditions[i]->GetBoundaryConditionType()
                             == SpatialDomains::eRobin)
                    {
                        SpatialDomains::RobinBCShPtr bcPtr = std::static_pointer_cast<
                            SpatialDomains::RobinBoundaryCondition>
                                (m_bndConditions[i]);
                        string filebcs = bcPtr->m_filename;

                        if (filebcs != "")
                        {
                            ExtractFileBCs(filebcs, bcPtr->GetComm(), varName, locExpList);
                        }
                        else
                        {
                            LibUtilities::Equation condition =
                                std::static_pointer_cast<
                                    SpatialDomains::RobinBoundaryCondition>
                                        (m_bndConditions[i])->
                                            m_robinFunction;
                            condition.Evaluate(x0, x1, x2, time,
                                               locExpList->UpdatePhys());
                        }

                        locExpList->IProductWRTBase(
                            locExpList->GetPhys(),
                            locExpList->UpdateCoeffs());
                    }
                    else if (m_bndConditions[i]->GetBoundaryConditionType()
                             == SpatialDomains::ePeriodic)
                    {
                        continue;
                    }
                    else
                    {
                        ASSERTL0(false, "This type of BC not implemented yet");
                    }
                }
            }
        }
    } // end of namespace
} //end of namespace<|MERGE_RESOLUTION|>--- conflicted
+++ resolved
@@ -1405,11 +1405,7 @@
             // Fill boundary conditions into missing elements
             int id1, id2 = 0;
 
-<<<<<<< HEAD
-            for (cnt = n = 0; n < m_bndCondExpansions.num_elements(); ++n)
-=======
             for (cnt = n = 0; n < m_bndCondExpansions.size(); ++n)
->>>>>>> ac26f0ba
             {
                 if (m_bndConditions[n]->GetBoundaryConditionType() ==
                         SpatialDomains::eDirichlet)
