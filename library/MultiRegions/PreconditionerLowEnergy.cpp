--- conflicted
+++ resolved
@@ -1545,15 +1545,8 @@
             ////////////////////////
             
             const int nFaces = 5;
-<<<<<<< HEAD
-            //quad-edge connectivity base-face0, vertical-quadface2,
-            //vertical-quadface4
-            const int quadEdgeConnectivity[][4] = { {0,1,2,3}, {1,6,8,5}, {3,7,8,4}}; 
-            const bool   isQuadEdgeFlipped[][4] = { {0,0,1,1}, {0,0,1,1}, {0,0,1,1}};
-=======
             //quad-edge connectivity base-face0, vertical-quadface2, vertical-quadface4
             const int quadEdgeConnectivity[][4] = { {0,1,2,3}, {1,6,8,5}, {3,7,8,4} }; 
->>>>>>> 49db729e
             // QuadId ordered as 0, 1, 2, otherwise return false
             const int                  quadId[] = { 0,-1,1,-1,2 }; 
             
@@ -1570,11 +1563,6 @@
                     SpatialDomains::SegGeomSharedPtr edgeArray[3];
                     for(int j = 0; j < 3; ++j){
                         edgeArray[j] = edges[triEdgeConnectivity[i][j]];
-<<<<<<< HEAD
-                        eorientArray[j] = isTriEdgeFlipped[i][j] ?
-                            StdRegions::eBackwards : StdRegions::eForwards;
-=======
->>>>>>> 49db729e
                     }
                     faces[f] = MemoryManager<SpatialDomains::TriGeom>::AllocateSharedPtr(f, edgeArray);
                 }            
@@ -1839,12 +1827,7 @@
                 for( int j = 0; j < 4; ++j ) {
                     edgeArray[j]    = edges[edgeConnectivity[i][j]];
                 }
-<<<<<<< HEAD
-                faces[i] = MemoryManager<SpatialDomains::QuadGeom>::AllocateSharedPtr(i, edgeArray,
-                                                                                      eorientArray);
-=======
                 faces[i] = MemoryManager<SpatialDomains::QuadGeom>::AllocateSharedPtr(i, edgeArray);
->>>>>>> 49db729e
             }
 
             SpatialDomains::HexGeomSharedPtr geom =
