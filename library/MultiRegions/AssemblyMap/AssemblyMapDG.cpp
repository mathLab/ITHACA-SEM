--- conflicted
+++ resolved
@@ -992,21 +992,8 @@
                     Array<OneD,       NekDouble>& global,
                     bool UseComm ) const
         {
-<<<<<<< HEAD
+            boost::ignore_unused(useComm);
             LocalBndToGlobal(loc,global,UseComm);
-=======
-            boost::ignore_unused(useComm);
-            AssembleBnd(loc,global);
-        }
-
-        void AssemblyMapDG::v_LocalToGlobal(
-                    const NekVector<NekDouble>& loc,
-                    NekVector<      NekDouble>& global,
-                    bool useComm) const
-        {
-            boost::ignore_unused(useComm);
-            AssembleBnd(loc,global);
->>>>>>> a1fa3687
         }
 
         void AssemblyMapDG::v_GlobalToLocal(
