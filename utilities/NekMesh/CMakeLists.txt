--- conflicted
+++ resolved
@@ -147,12 +147,8 @@
 IF(NEKTAR_USE_MESHGEN)
     ADD_NEKTAR_TEST        (MeshGen/cylinder)
     ADD_NEKTAR_TEST        (MeshGen/sphere)
-<<<<<<< HEAD
+    ADD_NEKTAR_TEST        (MeshGen/2d-cad)
+    ADD_NEKTAR_TEST        (MeshGen/2d-naca)
     # varopti tests
     ADD_NEKTAR_TEST        (MeshGen/varopti_cubesphere)
-=======
-    ADD_NEKTAR_TEST        (MeshGen/2d-cad)
-    ADD_NEKTAR_TEST        (MeshGen/2d-naca)
-#    ADD_NEKTAR_TEST_LENGTHY(MeshGen/predator) disabled for now
->>>>>>> e025603b
 ENDIF()