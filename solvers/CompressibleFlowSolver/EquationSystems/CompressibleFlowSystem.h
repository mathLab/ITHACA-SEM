///////////////////////////////////////////////////////////////////////////////
//
// File CompressibleFlowSystem.h
//
// For more information, please see: http://www.nektar.info
//
// The MIT License
//
// Copyright (c) 2006 Division of Applied Mathematics, Brown University (USA),
// Department of Aeronautics, Imperial College London (UK), and Scientific
// Computing and Imaging Institute, University of Utah (USA).
//
// Permission is hereby granted, free of charge, to any person obtaining a
// copy of this software and associated documentation files (the "Software"),
// to deal in the Software without restriction, including without limitation
// the rights to use, copy, modify, merge, publish, distribute, sublicense,
// and/or sell copies of the Software, and to permit persons to whom the
// Software is furnished to do so, subject to the following conditions:
//
// The above copyright notice and this permission notice shall be included
// in all copies or substantial portions of the Software.
//
// THE SOFTWARE IS PROVIDED "AS IS", WITHOUT WARRANTY OF ANY KIND, EXPRESS
// OR IMPLIED, INCLUDING BUT NOT LIMITED TO THE WARRANTIES OF MERCHANTABILITY,
// FITNESS FOR A PARTICULAR PURPOSE AND NONINFRINGEMENT. IN NO EVENT SHALL
// THE AUTHORS OR COPYRIGHT HOLDERS BE LIABLE FOR ANY CLAIM, DAMAGES OR OTHER
// LIABILITY, WHETHER IN AN ACTION OF CONTRACT, TORT OR OTHERWISE, ARISING
// FROM, OUT OF OR IN CONNECTION WITH THE SOFTWARE OR THE USE OR OTHER
// DEALINGS IN THE SOFTWARE.
//
// Description: Auxiliary functions for the compressible flow system
//
///////////////////////////////////////////////////////////////////////////////

#ifndef NEKTAR_SOLVERS_COMPRESSIBLEFLOWSOLVER_EQUATIONSYSTEMS_COMPRESSIBLEFLOWSYSTEM_H
#define NEKTAR_SOLVERS_COMPRESSIBLEFLOWSOLVER_EQUATIONSYSTEMS_COMPRESSIBLEFLOWSYSTEM_H

#include <boost/core/ignore_unused.hpp>

#include <CompressibleFlowSolver/ArtificialDiffusion/ArtificialDiffusion.h>
#include <CompressibleFlowSolver/Misc/VariableConverter.h>
#include <CompressibleFlowSolver/BoundaryConditions/CFSBndCond.h>
#include <SolverUtils/UnsteadySystem.h>
#include <SolverUtils/AdvectionSystem.h>
#include <SolverUtils/RiemannSolvers/RiemannSolver.h>
#include <SolverUtils/AdvectionSystem.h>
#include <SolverUtils/Diffusion/Diffusion.h>
#include <SolverUtils/Forcing/Forcing.h>
<<<<<<< HEAD
#include <MultiRegions/GlobalMatrixKey.h>
#include <LocalRegions/Expansion3D.h>
#include <LocalRegions/Expansion2D.h>
=======
#include <SolverUtils/Filters/FilterInterfaces.hpp>
#include <LocalRegions/Expansion3D.h>
#include <LocalRegions/Expansion2D.h>

>>>>>>> 244f4842

#define CFS_DEBUGMODE
namespace Nektar
{
    /**
     *
     */
    class CompressibleFlowSystem: public SolverUtils::AdvectionSystem,
                                  public SolverUtils::FluidInterface
    {
    public:

        friend class MemoryManager<CompressibleFlowSystem>;

        virtual ~CompressibleFlowSystem();

        /// Function to calculate the stability limit for DG/CG.
        NekDouble GetStabilityLimit(int n);

        /// Function to calculate the stability limit for DG/CG
        /// (a vector of them).
        Array<OneD, NekDouble> GetStabilityLimitVector(
            const Array<OneD,int> &ExpOrder);

        /// Function to get estimate of min h/p factor per element
        Array<OneD, NekDouble>  GetElmtMinHP(void);
<<<<<<< HEAD
=======

        virtual void GetPressure(
            const Array<OneD, const Array<OneD, NekDouble> > &physfield,
                  Array<OneD, NekDouble>                     &pressure);

        virtual void GetDensity(
            const Array<OneD, const Array<OneD, NekDouble> > &physfield,
                  Array<OneD, NekDouble>                     &density);

        virtual bool HasConstantDensity()
        {
            return false;
        }

        virtual void GetVelocity(
            const Array<OneD, const Array<OneD, NekDouble> > &physfield,
                  Array<OneD, Array<OneD, NekDouble> >       &velocity);

>>>>>>> 244f4842
    protected:
        SolverUtils::DiffusionSharedPtr     m_diffusion;
        ArtificialDiffusionSharedPtr        m_artificialDiffusion;
        Array<OneD, Array<OneD, NekDouble> >m_vecLocs;
        NekDouble                           m_gamma;
        std::string                         m_shockCaptureType;

        // Parameters for exponential filtering
        NekDouble                           m_filterAlpha;
        NekDouble                           m_filterExponent;
        NekDouble                           m_filterCutoff;

        NekDouble                           m_JFEps;
        
        bool                                m_useFiltering;

        /// Store physical artificial viscosity
        Array<OneD, NekDouble>              m_muav;

        /// Store physical artificial viscosity
        Array<OneD, NekDouble>              m_muavTrace;

        // Parameters for local time-stepping
        bool                                m_useLocalTimeStep;

        bool                                m_DEBUG_VISCOUS_TRACE_DERIV_JAC_MAT;
        bool                                m_DEBUG_VISCOUS_JAC_MAT;
        bool                                m_DEBUG_ADVECTION_JAC_MAT;

#ifdef CFS_DEBUGMODE
       // 1: Adv; 2: Dif; Default: all
        int                                 m_DebugAdvDiffSwitch; 
       // 1: Vol; 2: Trace; Default: all
        int                                 m_DebugVolTraceSwitch; 
       // 1: Con; 2: Deriv; Default: all
        int                                 m_DebugConsDerivSwitch; 


        int                                 m_DebugNumJacMatSwitch;
        int                                 m_DebugOutputJacMatSwitch;

        int                                 m_DebugInvMassSwitch   ; 
        int                                 m_DebugPlusSourceSwitch; 

        int                                 m_DebugIPSymmFluxJacSwitch; 
        int                                 m_DebugNumJacBSOR;
#endif

#ifdef DEMO_IMPLICITSOLVER_JFNK_COEFF
        Array<OneD, Array<OneD, Array<OneD, Array<OneD, NekDouble> > > >                m_StdDMatDataDBB;
        Array<OneD, Array<OneD, Array<OneD, Array<OneD, Array<OneD, NekDouble> > > > >  m_StdDMatDataDBDB;

        Array<OneD, Array<OneD, Array<OneD, Array<OneD, NekSingle> > > >                m_StdSMatDataDBB;
        Array<OneD, Array<OneD, Array<OneD, Array<OneD, Array<OneD, NekSingle> > > > >  m_StdSMatDataDBDB;
        int                                 m_nPadding = 1;
#endif

        // Auxiliary object to convert variables
        VariableConverterSharedPtr          m_varConv;

        // User defined boundary conditions
        std::vector<CFSBndCondSharedPtr>    m_bndConds;

        // Forcing term
        std::vector<SolverUtils::ForcingSharedPtr> m_forcing;

<<<<<<< HEAD
        enum PreconditionerType
        {
            eNull,    ///< No Solution type specified
            eDiagonal,
            eSparse,
        };

        PreconditionerType                  m_PrecMatStorage;
=======
        NekDouble                           m_BndEvaluateTime;
>>>>>>> 244f4842

        CompressibleFlowSystem(
            const LibUtilities::SessionReaderSharedPtr& pSession,
            const SpatialDomains::MeshGraphSharedPtr& pGraph);

        virtual void v_InitObject();

        void InitialiseParameters();

        void InitAdvection();

        void DoOdeRhs(
            const Array<OneD, const Array<OneD, NekDouble> > &inarray,
                  Array<OneD,       Array<OneD, NekDouble> > &outarray,
            const NekDouble                                   time);
        void DoOdeProjection(
            const Array<OneD, const Array<OneD, NekDouble> > &inarray,
                  Array<OneD,       Array<OneD, NekDouble> > &outarray,
            const NekDouble                                   time);

<<<<<<< HEAD
#ifdef DEMO_IMPLICITSOLVER_JFNK_COEFF
        void preconditioner(
            const Array<OneD, NekDouble> &inarray,
                  Array<OneD, NekDouble >&out);
        template<typename DataType, typename TypeNekBlkMatSharedPtr>
        void preconditioner_BlkDiag(
            const Array<OneD, NekDouble>                                &inarray,
            Array<OneD, NekDouble >                                     &outarray,
            const Array<OneD, Array<OneD, TypeNekBlkMatSharedPtr> >     &PrecMatVars,
            const DataType                                              &tmpDataType);

        template<typename DataType, typename TypeNekBlkMatSharedPtr>
        void preconditioner_BlkDiag(
            const Array<OneD, NekDouble>                                &inarray,
            Array<OneD, NekDouble >                                     &outarray,
            const TypeNekBlkMatSharedPtr                                &PrecMatVars,
            const DataType                                              &tmpDataType);

        void preconditioner_NumJac(
            const Array<OneD, NekDouble>                                                &inarray,
            Array<OneD, NekDouble >                                                     &outarray,
            const Array<OneD, Array<OneD, DNekBlkMatSharedPtr> >                        &PrecMatVars,
            const Array<OneD, Array<OneD, NekDouble > >                                 &PrecMatVarsOffDiag);
        void MinusOffDiag2RhsNumJac(
            const int                                                                   nvariables,
            const int                                                                   nCoeffs,
            const Array<OneD, NekDouble>                                                &inarray,
            Array<OneD, NekDouble>                                                      &outarray,
            const Array<OneD, Array<OneD, NekDouble > >                                 &PrecMatVarsOffDiag);
            
        void preconditioner_BlkSOR_coeff(
            const Array<OneD, NekDouble> &inarray,
                  Array<OneD, NekDouble >&outarray,
            const bool                   &flag);

        // void MinusOffDiag2Rhs(
        //     const int nvariables,
        //     const int nCoeffs,
        //     const Array<OneD, const Array<OneD, NekDouble> >    &inarray,
        //           Array<OneD,       Array<OneD, NekDouble> >    &outarray,
        //     bool                                                flagUpdateDervFlux,
        //           Array<OneD,       Array<OneD, NekDouble> >    &FwdFluxDeriv,
        //           Array<OneD,       Array<OneD, NekDouble> >    &BwdFluxDeriv,
        //     Array<OneD, Array<OneD, Array<OneD, NekDouble> > >  &qfield,
        //     Array<OneD, Array<OneD, Array<OneD, NekDouble> > >  &tmpTrace);

        template<typename DataType, typename TypeNekBlkMatSharedPtr>
        void MinusOffDiag2Rhs(
            const int                                               nvariables,
            const int                                               nCoeffs,
            const Array<OneD, const Array<OneD, NekDouble> >        &inarray,
            Array<OneD,       Array<OneD, NekDouble> >              &outarray,
            bool                                                    flagUpdateDervFlux,
            Array<OneD,       Array<OneD, NekDouble> >              &FwdFluxDeriv,
            Array<OneD,       Array<OneD, NekDouble> >              &BwdFluxDeriv,
            Array<OneD, Array<OneD, Array<OneD, NekDouble> > >      &qfield,
            Array<OneD, Array<OneD, Array<OneD, NekDouble> > >      &tmpTrace,
            const Array<OneD, TypeNekBlkMatSharedPtr >              &TraceJac,
            const Array<OneD, TypeNekBlkMatSharedPtr >              &TraceJacDeriv,
            const Array<OneD, Array<OneD, DataType> >               &TraceJacDerivSign);

        template<typename DataType>
        void MinusOffDiag2Rhs(
            const int                                                                       nvariables,
            const int                                                                       nCoeffs,
            const Array<OneD, const Array<OneD, NekDouble> >                                &inarray,
            Array<OneD,       Array<OneD, NekDouble> >                                      &outarray,
            bool                                                                            flagUpdateDervFlux,
            Array<OneD,       Array<OneD, NekDouble> >                                      &FwdFluxDeriv,
            Array<OneD,       Array<OneD, NekDouble> >                                      &BwdFluxDeriv,
            Array<OneD, Array<OneD, Array<OneD, NekDouble> > >                              &qfield,
            Array<OneD, Array<OneD, Array<OneD, NekDouble> > >                              &wspTrace,
            Array<OneD, Array<OneD, DataType > >                                            &wspTraceDataType,
            const Array<OneD,Array<OneD,Array<OneD,Array<OneD,DataType >>>>                 &TraceJacArray,
            const Array<OneD,Array<OneD,Array<OneD,Array<OneD,DataType >>>>                 &TraceJacDerivArray,
            const Array<OneD, Array<OneD, DataType> >                                       &TraceJacDerivSign,
            const Array<OneD,Array<OneD,Array<OneD,Array<OneD,Array<OneD,DataType >>>>>     &TraceIPSymJacArray);

        template<typename DataType, typename TypeNekBlkMatSharedPtr>
        void AddMatNSBlkDiag_volume(
            const Array<OneD, const Array<OneD, NekDouble> >                                &inarray,
            const Array<OneD, const Array<OneD, Array<OneD, NekDouble> > >                  &qfield,
            Array<OneD, Array<OneD, TypeNekBlkMatSharedPtr> >                               &gmtxarray,
            Array<OneD, Array<OneD, Array<OneD, Array<OneD, DataType> > > >                 &StdMatDataDBB,
            Array<OneD, Array<OneD, Array<OneD, Array<OneD, Array<OneD, DataType> > > > >   &StdMatDataDBDB);

        template<typename DataType>
        void CalcVolJacStdMat(
            Array<OneD, Array<OneD, Array<OneD, Array<OneD, DataType> > > >                   &StdMatDataDBB,
            Array<OneD, Array<OneD, Array<OneD, Array<OneD, Array<OneD, DataType> > > > >     &StdMatDataDBDB);

        template<typename DataType, typename TypeNekBlkMatSharedPtr>
        void AddMatNSBlkDiag_boundary(
            const Array<OneD, const Array<OneD, NekDouble> >                        &inarray,
            Array<OneD, Array<OneD, Array<OneD, NekDouble> > >                      &qfield,
            Array<OneD, Array<OneD, TypeNekBlkMatSharedPtr> >                       &gmtxarray,
            Array<OneD, TypeNekBlkMatSharedPtr >                                    &TraceJac,
            Array<OneD, TypeNekBlkMatSharedPtr >                                    &TraceJacDeriv,
            Array<OneD, Array<OneD, DataType> >                                     &TraceJacDerivSign,
            Array<OneD,Array<OneD,Array<OneD,Array<OneD,Array<OneD,DataType >>>>>   &TraceIPSymJacArray);

        template<typename DataType, typename TypeNekBlkMatSharedPtr>
        void ElmtVarInvMtrx(
            Array<OneD, Array<OneD, TypeNekBlkMatSharedPtr> > &gmtxarray,
            TypeNekBlkMatSharedPtr                            &gmtVar,
            const DataType                                    &tmpDatatype);
        template<typename DataType, typename TypeNekBlkMatSharedPtr>
        void ElmtVarInvMtrx(
            Array<OneD, Array<OneD, TypeNekBlkMatSharedPtr> > &gmtxarray,
            const DataType                                    &tmpDatatype);
        
        template<typename DataType, typename TypeNekBlkMatSharedPtr>
        void GetTraceJac(
            const Array<OneD, const Array<OneD, NekDouble> >                        &inarray,
            const Array<OneD, const Array<OneD, Array<OneD, NekDouble> > >          &qfield,
            Array<OneD, TypeNekBlkMatSharedPtr >                                    &TraceJac,
            Array<OneD, TypeNekBlkMatSharedPtr >                                    &TraceJacDeriv,
            Array<OneD, Array<OneD, DataType> >                                     &TraceJacDerivSign,
            Array<OneD,Array<OneD,Array<OneD,Array<OneD,Array<OneD,DataType >>>>>   &TraceIPSymJacArray);
       
        template<typename DataType, typename TypeNekBlkMatSharedPtr>
        void NumCalRiemFluxJac(
            const int                                                               nConvectiveFields,
            const Array<OneD, MultiRegions::ExpListSharedPtr>                       &fields,
            const Array<OneD, Array<OneD, NekDouble> >                              &AdvVel,
            const Array<OneD, Array<OneD, NekDouble> >                              &inarray,
            const Array<OneD, const Array<OneD, Array<OneD, NekDouble> > >          &qfield,
            const NekDouble                                                         &time,
            const Array<OneD, Array<OneD, NekDouble> >                              &Fwd,
            const Array<OneD, Array<OneD, NekDouble> >                              &Bwd,
            TypeNekBlkMatSharedPtr                                                  &FJac,
            TypeNekBlkMatSharedPtr                                                  &BJac,
            Array<OneD,Array<OneD,Array<OneD,Array<OneD,Array<OneD,DataType >>>>>   &TraceIPSymJacArray);

        void PointFluxJacobian_pn(
            const Array<OneD, NekDouble> &Fwd,
            const Array<OneD, NekDouble> &normals,
                  DNekMatSharedPtr       &FJac,
            const NekDouble efix,   const NekDouble fsw);

#ifdef CFS_DEBUGMODE

        void NumJacElemental(
            DNekMatSharedPtr    &NumericalJacobianMatrix,
            const int                 RowElementID,
            const int                 ColElementID);
        
        void CalOffDiagJacByMinusOffDiagElemental(
            DNekMatSharedPtr    &MinusoffJacobianMatrix,
            const int                 RowElementID,
            const int                 ColElementID);
        void DebugCheckJac(
            const int                 RowElementID,
            const int                 ColElementID);
        
        void DebugNumCalJac_coeff(
            Array<OneD, Array<OneD, DNekBlkMatSharedPtr> >                      &gmtxarray,
            Array<OneD, Array<OneD, NekDouble > >                               &JacOffDiagArray =NullNekDoubleArrayofArray);
            
        void DebugNumCalElmtJac_coeff(
            Array<OneD, Array<OneD, DNekMatSharedPtr> >                         &ElmtPrecMatVars ,
            const int                                                           nelmt,
            Array<OneD, Array<OneD, NekDouble > >                               &JacOffDiagArray);
        void DebugNumCalElmtJac_coeff(
            Array<OneD, Array<OneD, DNekMatSharedPtr> >                         &ElmtPrecMatVars ,
            const int                                                           nelmt);

        void NonlinSysEvaluator_coeff_out(
                Array<OneD, Array<OneD, NekDouble> > &inarray,
                Array<OneD, Array<OneD, NekDouble> > &out);

        template<typename TypeNekBlkMatSharedPtr>
        void CoutBlkMat(
            TypeNekBlkMatSharedPtr &gmtx, 
            const unsigned int nwidthcolm=12);

        template<typename TypeNekBlkMatSharedPtr>
        void CoutStandardMat(
            TypeNekBlkMatSharedPtr &loc_matNvar,
            const unsigned int nwidthcolm=12);

        template<typename TypeNekBlkMatSharedPtr>
        void Cout1DArrayBlkMat(
            Array<OneD, TypeNekBlkMatSharedPtr> &gmtxarray,
            const unsigned int nwidthcolm=12);
        
        template<typename TypeNekBlkMatSharedPtr>
        void Cout2DArrayBlkMat(
            Array<OneD, Array<OneD, TypeNekBlkMatSharedPtr> > &gmtxarray,
            const unsigned int nwidthcolm=12);

        template<typename TypeNekBlkMatSharedPtr>
        void Cout2DArrayStdMat(
            Array<OneD, Array<OneD, TypeNekBlkMatSharedPtr> > &gmtxarray,
            const unsigned int nwidthcolm=12);
#endif
        template<typename DataType, typename TypeNekBlkMatSharedPtr>
        void TranSamesizeBlkDiagMatIntoArray(
            const TypeNekBlkMatSharedPtr                        &BlkMat,
            Array<OneD,Array<OneD,Array<OneD,DataType >>>       &MatArray);

        template<typename DataType, typename TypeNekBlkMatSharedPtr>
        void TransTraceJacMatToArray(
            const Array<OneD, TypeNekBlkMatSharedPtr >                      &TraceJac,
            const Array<OneD, TypeNekBlkMatSharedPtr >                      &TraceJacDeriv,
            Array<OneD,Array<OneD,Array<OneD,Array<OneD,DataType >>>>       &TraceJacArray,
            Array<OneD,Array<OneD,Array<OneD,Array<OneD,DataType >>>>       &TraceJacDerivArray);

        template<typename DataType, typename TypeNekBlkMatSharedPtr>
        void Fill2DArrayOfBlkDiagonalMat(
            Array<OneD, Array<OneD, TypeNekBlkMatSharedPtr> >   &gmtxarray,
            const DataType                                      valu);

        template<typename DataType, typename TypeNekBlkMatSharedPtr>
        void Fill1DArrayOfBlkDiagonalMat( 
            Array<OneD, TypeNekBlkMatSharedPtr >    &gmtxarray,
            const DataType                          valu);

        void DoImplicitSolve_phy2coeff(
            const Array<OneD, const Array<OneD, NekDouble> >&inarray,
                Array<OneD,       Array<OneD, NekDouble> >&out,
            const NekDouble time,
            const NekDouble lambda);

        void DoImplicitSolve_coeff(
            const Array<OneD, const Array<OneD, NekDouble> >&inpnts,
            const Array<OneD, const Array<OneD, NekDouble> >&inarray,
                Array<OneD,       Array<OneD, NekDouble> >&out,
            const NekDouble time,
            const NekDouble lambda);

        template<typename TypeNekBlkMatSharedPtr>
        void AllocatePrecondBlkDiag_coeff(
            Array<OneD, Array<OneD, TypeNekBlkMatSharedPtr> > &gmtxarray,
            const int                                          &nscale=1 );

        inline void AllocateNekBlkMatDig(
            SNekBlkMatSharedPtr                         &mat,
            const Array<OneD, unsigned int >            nrow,
            const Array<OneD, unsigned int >            ncol)
        {
            mat = MemoryManager<SNekBlkMat>
                ::AllocateSharedPtr(nrow, ncol, eDIAGONAL);
            SNekMatSharedPtr loc_matNvar;
            for(int nelm = 0; nelm < nrow.num_elements(); ++nelm)
            {
                int nrowsVars = nrow[nelm];
                int ncolsVars = ncol[nelm];
                
                loc_matNvar = MemoryManager<SNekMat>::AllocateSharedPtr(nrowsVars,ncolsVars,0.0);
                mat->SetBlock(nelm,nelm,loc_matNvar);
            }
        }

        inline void AllocateNekBlkMatDig(
            DNekBlkMatSharedPtr                         &mat,
            const Array<OneD, unsigned int >            nrow,
            const Array<OneD, unsigned int >            ncol)
        {
            mat = MemoryManager<DNekBlkMat>
                ::AllocateSharedPtr(nrow, ncol, eDIAGONAL);
            DNekMatSharedPtr loc_matNvar;
            for(int nelm = 0; nelm < nrow.num_elements(); ++nelm)
            {
                int nrowsVars = nrow[nelm];
                int ncolsVars = ncol[nelm];
                
                loc_matNvar = MemoryManager<DNekMat>::AllocateSharedPtr(nrowsVars,ncolsVars,0.0);
                mat->SetBlock(nelm,nelm,loc_matNvar);
            }
        }


        template<typename DataType, typename TypeNekBlkMatSharedPtr>
        void GetpreconditionerNSBlkDiag_coeff(
            const Array<OneD, const Array<OneD, NekDouble> >                                &inarray,
            Array<OneD, Array<OneD, TypeNekBlkMatSharedPtr> >                               &gmtxarray,
            TypeNekBlkMatSharedPtr                                                          &gmtVar,
            Array<OneD, TypeNekBlkMatSharedPtr >                                            &TraceJac,
            Array<OneD, TypeNekBlkMatSharedPtr >                                            &TraceJacDeriv,
            Array<OneD, Array<OneD, DataType> >                                             &TraceJacDerivSign,
            Array<OneD,Array<OneD,Array<OneD,Array<OneD,DataType >>>>                       &TraceJacArray,
            Array<OneD,Array<OneD,Array<OneD,Array<OneD,DataType >>>>                       &TraceJacDerivArray,
            Array<OneD,Array<OneD,Array<OneD,Array<OneD,Array<OneD,DataType >>>>>           &TraceIPSymJacArray,
            Array<OneD, Array<OneD, Array<OneD, Array<OneD, DataType> > > >                 &StdMatDataDBB,
            Array<OneD, Array<OneD, Array<OneD, Array<OneD, Array<OneD, DataType> > > > >   &StdMatDataDBDB);
        template<typename DataType, typename TypeNekBlkMatSharedPtr>
        void GetpreconditionerNSBlkDiag_coeff(
            const Array<OneD, const Array<OneD, NekDouble> >                                &inarray,
            Array<OneD, Array<OneD, TypeNekBlkMatSharedPtr> >                               &gmtxarray,
            Array<OneD, TypeNekBlkMatSharedPtr >                                            &TraceJac,
            Array<OneD, TypeNekBlkMatSharedPtr >                                            &TraceJacDeriv,
            Array<OneD, Array<OneD, DataType> >                                             &TraceJacDerivSign,
            Array<OneD,Array<OneD,Array<OneD,Array<OneD,Array<OneD,DataType >>>>>           &TraceIPSymJacArray,
            Array<OneD, Array<OneD, Array<OneD, Array<OneD, DataType> > > >                 &StdMatDataDBB,
            Array<OneD, Array<OneD, Array<OneD, Array<OneD, Array<OneD, DataType> > > > >   &StdMatDataDBDB);

        void MatrixMultiply_MatrixFree_coeff(
            const  Array<OneD, NekDouble> &inarray,
                   Array<OneD, NekDouble >&out);
        void MatrixMultiply_MatrixFree_coeff_central(
            const  Array<OneD, NekDouble> &inarray,
                Array<OneD, NekDouble >&out);
        void MatrixMultiply_MatrixFree_coeff_FourthCentral(
            const  Array<OneD, NekDouble> &inarray,
                Array<OneD, NekDouble >&out);

        void MatrixMultiply_MatrixFree_coeff_dualtimestep(
            const  Array<OneD, NekDouble> &inarray,
                Array<OneD, NekDouble >&out,
            const  bool                   &controlFlag);

        void NonlinSysEvaluator_coeff(
                Array<OneD, Array<OneD, NekDouble> > &inarray,
                Array<OneD, Array<OneD, NekDouble> > &out);

        void DoOdeRhs_coeff(
            const Array<OneD, const Array<OneD, NekDouble> > &inarray,
                Array<OneD,       Array<OneD, NekDouble> > &outarray,
            const NekDouble                                   time);


        void DoAdvection_coeff(
            const Array<OneD, const Array<OneD, NekDouble> > &inarray,
                Array<OneD,       Array<OneD, NekDouble> > &outarray,
            const NekDouble                                   time,
            const Array<OneD, Array<OneD, NekDouble> >       &pFwd,
            const Array<OneD, Array<OneD, NekDouble> >       &pBwd);

        template<typename DataType, typename TypeNekBlkMatSharedPtr>
        void MultiplyElmtInvMass_PlusSource(
            Array<OneD, Array<OneD, TypeNekBlkMatSharedPtr> > &gmtxarray,
            const NekDouble                                    dtlamda,
            const DataType                                     tmpDataType);

        void GetFluxVectorJacDirctn(
            const int                                           nDirctn,
            const Array<OneD, const Array<OneD, NekDouble> >    &inarray,
            Array<OneD, Array<OneD, Array<OneD, Array<OneD, Array<OneD, NekDouble> > > > > &ElmtJacArray);

        void GetFluxVectorJacDirctnElmt(
            const int                                           nConvectiveFields,
            const int                                           nElmtPnt,
            const Array<OneD, Array<OneD, NekDouble> >          &locVars,
            const Array<OneD, NekDouble>                        &normals,
            DNekMatSharedPtr                                    &wspMat,
            Array<OneD, Array<OneD, NekDouble> >                &PntJacArray);

        void GetFluxVectorJacPoint(
            const int                                   nConvectiveFields,
            const Array<OneD, NekDouble>                &conservVar, 
            const Array<OneD, NekDouble>                &normals, 
            DNekMatSharedPtr                            &fluxJac);
        
        void CalTraceNumericalFlux(
            const int                                                           nConvectiveFields,
            const int                                                           nDim,
            const int                                                           nPts,
            const int                                                           nTracePts,
            const NekDouble                                                     PenaltyFactor2,
            const Array<OneD, MultiRegions::ExpListSharedPtr>                   &fields,
            const Array<OneD, Array<OneD, NekDouble> >                          &AdvVel,
            const Array<OneD, Array<OneD, NekDouble> >                          &inarray,
            const NekDouble                                                     time,
            const Array<OneD, const Array<OneD, Array<OneD, NekDouble> > >      &qfield,
            const Array<OneD, Array<OneD, NekDouble> >                          &vFwd,
            const Array<OneD, Array<OneD, NekDouble> >                          &vBwd,
            const Array<OneD, const Array<OneD, Array<OneD, NekDouble> > >      &qFwd,
            const Array<OneD, const Array<OneD, Array<OneD, NekDouble> > >      &qBwd,
            const Array<OneD, NekDouble >                                       &MuVarTrace,
                  Array<OneD, int >                                             &nonZeroIndex,
                  Array<OneD, Array<OneD, NekDouble> >                          &traceflux);
        
        void CalTraceIPSymmFlux(
            const int                                                           nConvectiveFields,
            const int                                                           nTracePts,
            const Array<OneD, MultiRegions::ExpListSharedPtr>                   &fields,
            const Array<OneD, Array<OneD, NekDouble> >                          &inarray,
            const NekDouble                                                     time,
            const Array<OneD, const Array<OneD, Array<OneD, NekDouble> > >      &qfield,
            const Array<OneD, Array<OneD, NekDouble> >                          &vFwd,
            const Array<OneD, Array<OneD, NekDouble> >                          &vBwd,
            const Array<OneD, NekDouble >                                       &MuVarTrace,
            Array<OneD, int >                                                   &nonZeroIndex,
            Array<OneD, Array<OneD, Array<OneD, NekDouble> > >                  &traceflux);

        template<typename DataType, typename TypeNekBlkMatSharedPtr>
        void CalVisFluxDerivJac(
            const int                                                       nConvectiveFields,
            const Array<OneD, Array<OneD, NekDouble> >                      &inarray,
            const Array<OneD, Array<OneD, NekDouble> >                      &Fwd,
            const Array<OneD, Array<OneD, NekDouble> >                      &Bwd,
            TypeNekBlkMatSharedPtr                                          &BJac,
            DataType                                                        &tmpDataType);

        void MinusDiffusionFluxJacDirctn(
            const int                                                       nDirctn,
            const Array<OneD, const Array<OneD, NekDouble> >                &inarray,
            const Array<OneD, const Array<OneD, Array<OneD, NekDouble>> >   &qfields,
            Array<OneD, Array<OneD, Array<OneD, Array<OneD, Array<OneD, NekDouble> > > > > &ElmtJacArray)
        {
            v_MinusDiffusionFluxJacDirctn(nDirctn,inarray, qfields,ElmtJacArray);
        }

        void MinusDiffusionFluxJacDirctnElmt(
            const int                                                       nConvectiveFields,
            const int                                                       nElmtPnt,
            const Array<OneD, Array<OneD, NekDouble> >                      &locVars,
            const Array<OneD, Array<OneD,  Array<OneD, NekDouble> > >       &locDerv,
            const Array<OneD, NekDouble>                                    &locmu,
            const Array<OneD, NekDouble>                                    &locDmuDT,
            const Array<OneD, NekDouble>                                    &normals,
            DNekMatSharedPtr                                                &wspMat,
            Array<OneD, Array<OneD, NekDouble> >                            &PntJacArray)
        {
            v_MinusDiffusionFluxJacDirctnElmt(nConvectiveFields,nElmtPnt,locVars,locDerv,locmu,locDmuDT,normals,wspMat,PntJacArray);
        }

        void GetFluxDerivJacDirctn(
            const MultiRegions::ExpListSharedPtr                            &explist,
            const Array<OneD, const Array<OneD, NekDouble> >                &normals,
            const int                                                       nDervDir,
            const Array<OneD, const Array<OneD, NekDouble> >                &inarray,
            Array<OneD, Array<OneD, Array<OneD, Array<OneD, Array<OneD, NekDouble> > > > > &ElmtJacArray,
            const int                                                       nfluxDir)
        {
            v_GetFluxDerivJacDirctn(explist,normals,nDervDir,inarray,ElmtJacArray,nfluxDir);
        }

        void GetFluxDerivJacDirctnElmt(
            const int                                                       nConvectiveFields,
            const int                                                       nElmtPnt,
            const int                                                       nDervDir,
            const Array<OneD, Array<OneD, NekDouble> >                      &locVars,
            const Array<OneD, NekDouble>                                    &locmu,
            const Array<OneD, Array<OneD, NekDouble> >                      &locnormal,
            DNekMatSharedPtr                                                &wspMat,
            Array<OneD, Array<OneD, NekDouble> >                            &PntJacArray)
        {
            v_GetFluxDerivJacDirctnElmt(nConvectiveFields,nElmtPnt,nDervDir,locVars,locmu,locnormal,wspMat,PntJacArray);
        }
            
        void GetFluxDerivJacDirctn(
            const MultiRegions::ExpListSharedPtr                            &explist,
            const Array<OneD, const Array<OneD, NekDouble> >                &normals,
            const int                                                       nDervDir,
            const Array<OneD, const Array<OneD, NekDouble> >                &inarray,
                  Array<OneD, Array<OneD, DNekMatSharedPtr> >               &ElmtJac)
        {
            v_GetFluxDerivJacDirctn(explist,normals,nDervDir,inarray,ElmtJac);
        }
        // void GetFluxDerivJacDirctn(
        //     const MultiRegions::ExpListSharedPtr                            &explist,
        //     const int                                                       nFluxDir,
        //     const int                                                       nDervDir,
        //     const Array<OneD, const Array<OneD, NekDouble> >                &inarray,
        //           Array<OneD, Array<OneD, DNekMatSharedPtr> >               &ElmtJac)
        // {
        //     v_GetFluxDerivJacDirctn(explist,nFluxDir,nDervDir,inarray,ElmtJac);
        // }
        void CalphysDeriv(
            const Array<OneD, const Array<OneD, NekDouble> >                &inarray,
                  Array<OneD,       Array<OneD, Array<OneD, NekDouble> > >  &qfield)
        {
            v_CalphysDeriv(inarray, qfield);
        }
        void GetDiffusionFluxJacDirctn(
            const int nDirctn,
            const Array<OneD, const Array<OneD, NekDouble> >                &inarray,
            const Array<OneD, const Array<OneD, Array<OneD, NekDouble>> >   &qfields,
                  Array<OneD, Array<OneD, DNekMatSharedPtr> >               &ElmtJac);
        void GetDiffusionFluxJacPoint(
            const Array<OneD, NekDouble>                        &conservVar, 
            const Array<OneD, const Array<OneD, NekDouble> >    &conseDeriv, 
            const NekDouble                                     mu,
            const NekDouble                                     DmuDT,
            const Array<OneD, NekDouble>                        &normals,
                  DNekMatSharedPtr                              &fluxJac)
        {
            v_GetDiffusionFluxJacPoint(conservVar,conseDeriv,mu,DmuDT,normals,fluxJac);
        }
#endif

=======
>>>>>>> 244f4842
        void DoAdvection(
            const Array<OneD, const Array<OneD, NekDouble> > &inarray,
                  Array<OneD,       Array<OneD, NekDouble> > &outarray,
            const NekDouble                                   time,
            const Array<OneD, Array<OneD, NekDouble> >       &pFwd,
            const Array<OneD, Array<OneD, NekDouble> >       &pBwd);

        void DoDiffusion(
            const Array<OneD, const Array<OneD, NekDouble> > &inarray,
                  Array<OneD,       Array<OneD, NekDouble> > &outarray,
            const Array<OneD, Array<OneD, NekDouble> >       &pFwd,
            const Array<OneD, Array<OneD, NekDouble> >       &pBwd);
        void DoDiffusion_coeff(
            const Array<OneD, const Array<OneD, NekDouble> > &inarray,
            Array<OneD, Array<OneD, NekDouble> >             &outarray,
            const Array<OneD, Array<OneD, NekDouble> >       &pFwd,
            const Array<OneD, Array<OneD, NekDouble> >       &pBwd);

        void GetFluxVector(
            const Array<OneD, Array<OneD, NekDouble> >       &physfield,
            TensorOfArray3D<NekDouble>                       &flux);
        void GetFluxVectorDeAlias(
            const Array<OneD, Array<OneD, NekDouble> >       &physfield,
            TensorOfArray3D<NekDouble>                       &flux);

        void SetBoundaryConditions(
            Array<OneD, Array<OneD, NekDouble> >             &physarray,
            NekDouble                                         time);

        void SetBoundaryConditionsBwdWeight();

        void GetElmtTimeStep(
            const Array<OneD, const Array<OneD, NekDouble> > &inarray,
                  Array<OneD, NekDouble> &tstep);

<<<<<<< HEAD
        void GetViscousSymmtrFluxConservVar(
            const int                                                       nConvectiveFields,
            const int                                                       nSpaceDim,
            const Array<OneD, Array<OneD, NekDouble> >                      &inaverg,
            const Array<OneD, Array<OneD, NekDouble > >                     &inarray,
            Array<OneD, Array<OneD, Array<OneD, NekDouble> > >              &outarray,
            Array< OneD, int >                                              &nonZeroIndex,
            const Array<OneD, Array<OneD, NekDouble> >                      &normals)
        {
            v_GetViscousSymmtrFluxConservVar(nConvectiveFields,nSpaceDim,inaverg,inarray,outarray,nonZeroIndex,normals);
        }

        void CalcMuDmuDT(
            const Array<OneD, const Array<OneD, NekDouble> >                &inarray,
            Array<OneD, NekDouble>                                          &mu,
            Array<OneD, NekDouble>                                          &DmuDT)
        {
            v_CalcMuDmuDT(inarray,mu,DmuDT);
        }

=======
>>>>>>> 244f4842
        virtual NekDouble v_GetTimeStep(
            const Array<OneD, const Array<OneD, NekDouble> > &inarray);
        virtual void v_SetInitialConditions(
            NekDouble initialtime           = 0.0,
            bool      dumpInitialConditions = true,
            const int domain                = 0);

        NekDouble GetGamma()
        {
            return m_gamma;
        }

        const Array<OneD, const Array<OneD, NekDouble> > &GetVecLocs()
        {
            return m_vecLocs;
        }

        const Array<OneD, const Array<OneD, NekDouble> > &GetNormals()
        {
            return m_traceNormals;
        }

        virtual void v_ExtraFldOutput(
            std::vector<Array<OneD, NekDouble> > &fieldcoeffs,
            std::vector<std::string>             &variables);

        virtual void v_DoDiffusion(
            const Array<OneD, const Array<OneD, NekDouble> > &inarray,
                  Array<OneD,       Array<OneD, NekDouble> > &outarray,
            const Array<OneD, Array<OneD, NekDouble> >       &pFwd,
<<<<<<< HEAD
            const Array<OneD, Array<OneD, NekDouble> >       &pBwd)
        {
            // Do nothing by default
        }
=======
            const Array<OneD, Array<OneD, NekDouble> >       &pBwd);
>>>>>>> 244f4842

        virtual void v_DoDiffusion_coeff(
            const Array<OneD, const Array<OneD, NekDouble> > &inarray,
                  Array<OneD,       Array<OneD, NekDouble> > &outarray,
            const Array<OneD, Array<OneD, NekDouble> >       &pFwd,
            const Array<OneD, Array<OneD, NekDouble> >       &pBwd);

        virtual Array<OneD, NekDouble> v_GetMaxStdVelocity(const NekDouble SpeedSoundFactor=1.0);

<<<<<<< HEAD
        virtual void v_GetViscousSymmtrFluxConservVar(
            const int                                                       nConvectiveFields,
            const int                                                       nSpaceDim,
            const Array<OneD, Array<OneD, NekDouble> >                      &inaverg,
            const Array<OneD, Array<OneD, NekDouble > >                     &inarray,
            Array<OneD, Array<OneD, Array<OneD, NekDouble> > >              &outarray,
            Array< OneD, int >                                              &nonZeroIndex,
            const Array<OneD, Array<OneD, NekDouble> >                      &normals);
        
        virtual void v_SteadyStateResidual(
                int                         step, 
                Array<OneD, NekDouble>      &L2);
        virtual void v_CalcMuDmuDT(
            const Array<OneD, const Array<OneD, NekDouble> >                &inarray,
            Array<OneD, NekDouble>                                          &mu,
            Array<OneD, NekDouble>                                          &DmuDT)
        {
        }
                
#ifdef DEMO_IMPLICITSOLVER_JFNK_COEFF
        virtual void v_GetDiffusionFluxJacPoint(
            const Array<OneD, NekDouble>                        &conservVar, 
            const Array<OneD, const Array<OneD, NekDouble> >    &conseDeriv, 
            const NekDouble                                     mu,
            const NekDouble                                     DmuDT,
            const Array<OneD, NekDouble>                        &normals,
                  DNekMatSharedPtr                              &fluxJac);
        virtual void v_CalphysDeriv(
            const Array<OneD, const Array<OneD, NekDouble> >                &inarray,
                  Array<OneD,       Array<OneD, Array<OneD, NekDouble> > >  &qfield)
        {}

        virtual void v_MinusDiffusionFluxJacDirctn(
            const int                                                       nDirctn,
            const Array<OneD, const Array<OneD, NekDouble> >                &inarray,
            const Array<OneD, const Array<OneD, Array<OneD, NekDouble>> >   &qfields,
            Array<OneD, Array<OneD, Array<OneD, Array<OneD, Array<OneD, NekDouble> > > > > &ElmtJacArray);
        virtual void v_MinusDiffusionFluxJacDirctnElmt(
            const int                                                       nConvectiveFields,
            const int                                                       nElmtPnt,
            const Array<OneD, Array<OneD, NekDouble> >                      &locVars,
            const Array<OneD, Array<OneD,  Array<OneD, NekDouble> > >       &locDerv,
            const Array<OneD, NekDouble>                                    &locmu,
            const Array<OneD, NekDouble>                                    &locDmuDT,
            const Array<OneD, NekDouble>                                    &normals,
            DNekMatSharedPtr                                                &wspMat,
            Array<OneD, Array<OneD, NekDouble> >                            &PntJacArray);

        virtual void v_GetFluxDerivJacDirctn(
            const MultiRegions::ExpListSharedPtr                            &explist,
            const Array<OneD, const Array<OneD, NekDouble> >                &normals,
            const int                                                       nDervDir,
            const Array<OneD, const Array<OneD, NekDouble> >                &inarray,
            Array<OneD, Array<OneD, Array<OneD, Array<OneD, Array<OneD, NekDouble> > > > > &ElmtJacArray,
            const int                                                       nfluxDir);

        virtual void v_GetFluxDerivJacDirctnElmt(
            const int                                                       nConvectiveFields,
            const int                                                       nElmtPnt,
            const int                                                       nDervDir,
            const Array<OneD, Array<OneD, NekDouble> >                      &locVars,
            const Array<OneD, NekDouble>                                    &locmu,
            const Array<OneD, Array<OneD, NekDouble> >                      &locnormal,
            DNekMatSharedPtr                                                &wspMat,
            Array<OneD, Array<OneD, NekDouble> >                            &PntJacArray);

        virtual void v_GetFluxDerivJacDirctn(
            const MultiRegions::ExpListSharedPtr                            &explist,
            const Array<OneD, const Array<OneD, NekDouble> >                &normals,
            const int                                                       nDervDir,
            const Array<OneD, const Array<OneD, NekDouble> >                &inarray,
                  Array<OneD, Array<OneD, DNekMatSharedPtr> >               &ElmtJac);

        // virtual void v_GetFluxDerivJacDirctn(
        //     const MultiRegions::ExpListSharedPtr                            &explist,
        //     const int                                                       nFluxDir,
        //     const int                                                       nDervDir,
        //     const Array<OneD, const Array<OneD, NekDouble> >                &inarray,
        //           Array<OneD, Array<OneD, DNekMatSharedPtr> >               &ElmtJac);
#endif
=======
>>>>>>> 244f4842
    };
}
#endif<|MERGE_RESOLUTION|>--- conflicted
+++ resolved
@@ -46,16 +46,10 @@
 #include <SolverUtils/AdvectionSystem.h>
 #include <SolverUtils/Diffusion/Diffusion.h>
 #include <SolverUtils/Forcing/Forcing.h>
-<<<<<<< HEAD
 #include <MultiRegions/GlobalMatrixKey.h>
-#include <LocalRegions/Expansion3D.h>
-#include <LocalRegions/Expansion2D.h>
-=======
 #include <SolverUtils/Filters/FilterInterfaces.hpp>
 #include <LocalRegions/Expansion3D.h>
 #include <LocalRegions/Expansion2D.h>
-
->>>>>>> 244f4842
 
 #define CFS_DEBUGMODE
 namespace Nektar
@@ -82,8 +76,6 @@
 
         /// Function to get estimate of min h/p factor per element
         Array<OneD, NekDouble>  GetElmtMinHP(void);
-<<<<<<< HEAD
-=======
 
         virtual void GetPressure(
             const Array<OneD, const Array<OneD, NekDouble> > &physfield,
@@ -102,7 +94,6 @@
             const Array<OneD, const Array<OneD, NekDouble> > &physfield,
                   Array<OneD, Array<OneD, NekDouble> >       &velocity);
 
->>>>>>> 244f4842
     protected:
         SolverUtils::DiffusionSharedPtr     m_diffusion;
         ArtificialDiffusionSharedPtr        m_artificialDiffusion;
@@ -132,33 +123,17 @@
         bool                                m_DEBUG_VISCOUS_JAC_MAT;
         bool                                m_DEBUG_ADVECTION_JAC_MAT;
 
-#ifdef CFS_DEBUGMODE
-       // 1: Adv; 2: Dif; Default: all
-        int                                 m_DebugAdvDiffSwitch; 
-       // 1: Vol; 2: Trace; Default: all
-        int                                 m_DebugVolTraceSwitch; 
-       // 1: Con; 2: Deriv; Default: all
-        int                                 m_DebugConsDerivSwitch; 
-
-
-        int                                 m_DebugNumJacMatSwitch;
-        int                                 m_DebugOutputJacMatSwitch;
-
-        int                                 m_DebugInvMassSwitch   ; 
-        int                                 m_DebugPlusSourceSwitch; 
-
-        int                                 m_DebugIPSymmFluxJacSwitch; 
-        int                                 m_DebugNumJacBSOR;
-#endif
-
-#ifdef DEMO_IMPLICITSOLVER_JFNK_COEFF
-        Array<OneD, Array<OneD, Array<OneD, Array<OneD, NekDouble> > > >                m_StdDMatDataDBB;
-        Array<OneD, Array<OneD, Array<OneD, Array<OneD, Array<OneD, NekDouble> > > > >  m_StdDMatDataDBDB;
-
-        Array<OneD, Array<OneD, Array<OneD, Array<OneD, NekSingle> > > >                m_StdSMatDataDBB;
-        Array<OneD, Array<OneD, Array<OneD, Array<OneD, Array<OneD, NekSingle> > > > >  m_StdSMatDataDBDB;
-        int                                 m_nPadding = 1;
-#endif
+
+        Array<OneD, Array<OneD, Array<OneD, Array<OneD, NekDouble>>>>
+                          m_StdDMatDataDBB;
+        Array<OneD,Array<OneD,Array<OneD,Array<OneD,Array<OneD,NekDouble>>>>>
+                          m_StdDMatDataDBDB;
+        Array<OneD, Array<OneD, Array<OneD, Array<OneD, NekSingle> > > >
+                          m_StdSMatDataDBB;
+        Array<OneD,Array<OneD,Array<OneD,Array<OneD,Array<OneD,NekSingle>>>>>
+                          m_StdSMatDataDBDB;
+
+        int                                m_nPadding = 1;
 
         // Auxiliary object to convert variables
         VariableConverterSharedPtr          m_varConv;
@@ -169,7 +144,6 @@
         // Forcing term
         std::vector<SolverUtils::ForcingSharedPtr> m_forcing;
 
-<<<<<<< HEAD
         enum PreconditionerType
         {
             eNull,    ///< No Solution type specified
@@ -178,9 +152,7 @@
         };
 
         PreconditionerType                  m_PrecMatStorage;
-=======
         NekDouble                           m_BndEvaluateTime;
->>>>>>> 244f4842
 
         CompressibleFlowSystem(
             const LibUtilities::SessionReaderSharedPtr& pSession,
@@ -201,90 +173,80 @@
                   Array<OneD,       Array<OneD, NekDouble> > &outarray,
             const NekDouble                                   time);
 
-<<<<<<< HEAD
-#ifdef DEMO_IMPLICITSOLVER_JFNK_COEFF
         void preconditioner(
             const Array<OneD, NekDouble> &inarray,
                   Array<OneD, NekDouble >&out);
         template<typename DataType, typename TypeNekBlkMatSharedPtr>
         void preconditioner_BlkDiag(
-            const Array<OneD, NekDouble>                                &inarray,
-            Array<OneD, NekDouble >                                     &outarray,
-            const Array<OneD, Array<OneD, TypeNekBlkMatSharedPtr> >     &PrecMatVars,
-            const DataType                                              &tmpDataType);
+            const Array<OneD, NekDouble>                     &inarray,
+            Array<OneD, NekDouble >                          &outarray,
+            const Array<OneD, Array<OneD, TypeNekBlkMatSharedPtr>>&PrecMatVars,
+            const DataType                                   &tmpDataType);
 
         template<typename DataType, typename TypeNekBlkMatSharedPtr>
         void preconditioner_BlkDiag(
-            const Array<OneD, NekDouble>                                &inarray,
-            Array<OneD, NekDouble >                                     &outarray,
-            const TypeNekBlkMatSharedPtr                                &PrecMatVars,
-            const DataType                                              &tmpDataType);
+            const Array<OneD, NekDouble>     &inarray,
+            Array<OneD, NekDouble >          &outarray,
+            const TypeNekBlkMatSharedPtr     &PrecMatVars,
+            const DataType                   &tmpDataType);
 
         void preconditioner_NumJac(
-            const Array<OneD, NekDouble>                                                &inarray,
-            Array<OneD, NekDouble >                                                     &outarray,
-            const Array<OneD, Array<OneD, DNekBlkMatSharedPtr> >                        &PrecMatVars,
-            const Array<OneD, Array<OneD, NekDouble > >                                 &PrecMatVarsOffDiag);
+            const Array<OneD, NekDouble>      &inarray,
+            Array<OneD, NekDouble >           &outarray,
+            const Array<OneD, Array<OneD, DNekBlkMatSharedPtr> >  &PrecMatVars,
+            const Array<OneD, Array<OneD, NekDouble > >  &PrecMatVarsOffDiag);
+
         void MinusOffDiag2RhsNumJac(
-            const int                                                                   nvariables,
-            const int                                                                   nCoeffs,
-            const Array<OneD, NekDouble>                                                &inarray,
-            Array<OneD, NekDouble>                                                      &outarray,
-            const Array<OneD, Array<OneD, NekDouble > >                                 &PrecMatVarsOffDiag);
+            const int                            nvariables,
+            const int                            nCoeffs,
+            const Array<OneD, NekDouble>         &inarray,
+            Array<OneD, NekDouble>               &outarray,
+            const Array<OneD, Array<OneD, NekDouble > >  &PrecMatVarsOffDiag);
             
         void preconditioner_BlkSOR_coeff(
             const Array<OneD, NekDouble> &inarray,
                   Array<OneD, NekDouble >&outarray,
             const bool                   &flag);
 
-        // void MinusOffDiag2Rhs(
-        //     const int nvariables,
-        //     const int nCoeffs,
-        //     const Array<OneD, const Array<OneD, NekDouble> >    &inarray,
-        //           Array<OneD,       Array<OneD, NekDouble> >    &outarray,
-        //     bool                                                flagUpdateDervFlux,
-        //           Array<OneD,       Array<OneD, NekDouble> >    &FwdFluxDeriv,
-        //           Array<OneD,       Array<OneD, NekDouble> >    &BwdFluxDeriv,
-        //     Array<OneD, Array<OneD, Array<OneD, NekDouble> > >  &qfield,
-        //     Array<OneD, Array<OneD, Array<OneD, NekDouble> > >  &tmpTrace);
 
         template<typename DataType, typename TypeNekBlkMatSharedPtr>
         void MinusOffDiag2Rhs(
-            const int                                               nvariables,
-            const int                                               nCoeffs,
-            const Array<OneD, const Array<OneD, NekDouble> >        &inarray,
-            Array<OneD,       Array<OneD, NekDouble> >              &outarray,
-            bool                                                    flagUpdateDervFlux,
-            Array<OneD,       Array<OneD, NekDouble> >              &FwdFluxDeriv,
-            Array<OneD,       Array<OneD, NekDouble> >              &BwdFluxDeriv,
-            Array<OneD, Array<OneD, Array<OneD, NekDouble> > >      &qfield,
-            Array<OneD, Array<OneD, Array<OneD, NekDouble> > >      &tmpTrace,
-            const Array<OneD, TypeNekBlkMatSharedPtr >              &TraceJac,
-            const Array<OneD, TypeNekBlkMatSharedPtr >              &TraceJacDeriv,
-            const Array<OneD, Array<OneD, DataType> >               &TraceJacDerivSign);
+            const int                                          nvariables,
+            const int                                          nCoeffs,
+            const Array<OneD, const Array<OneD, NekDouble> >   &inarray,
+            Array<OneD,       Array<OneD, NekDouble> >         &outarray,
+            bool                                          flagUpdateDervFlux,
+            Array<OneD,       Array<OneD, NekDouble> >         &FwdFluxDeriv,
+            Array<OneD,       Array<OneD, NekDouble> >         &BwdFluxDeriv,
+            Array<OneD, Array<OneD, Array<OneD, NekDouble> > > &qfield,
+            Array<OneD, Array<OneD, Array<OneD, NekDouble> > > &tmpTrace,
+            const Array<OneD, TypeNekBlkMatSharedPtr >         &TraceJac,
+            const Array<OneD, TypeNekBlkMatSharedPtr >         &TraceJacDeriv,
+            const Array<OneD, Array<OneD, DataType> >     &TraceJacDerivSign);
 
         template<typename DataType>
         void MinusOffDiag2Rhs(
-            const int                                                                       nvariables,
-            const int                                                                       nCoeffs,
-            const Array<OneD, const Array<OneD, NekDouble> >                                &inarray,
-            Array<OneD,       Array<OneD, NekDouble> >                                      &outarray,
-            bool                                                                            flagUpdateDervFlux,
-            Array<OneD,       Array<OneD, NekDouble> >                                      &FwdFluxDeriv,
-            Array<OneD,       Array<OneD, NekDouble> >                                      &BwdFluxDeriv,
-            Array<OneD, Array<OneD, Array<OneD, NekDouble> > >                              &qfield,
-            Array<OneD, Array<OneD, Array<OneD, NekDouble> > >                              &wspTrace,
-            Array<OneD, Array<OneD, DataType > >                                            &wspTraceDataType,
+            const int                                         nvariables,
+            const int                                         nCoeffs,
+            const Array<OneD, const Array<OneD, NekDouble> >  &inarray,
+            Array<OneD,       Array<OneD, NekDouble> >        &outarray,
+            bool                                          flagUpdateDervFlux,
+            Array<OneD,       Array<OneD, NekDouble> >        &FwdFluxDeriv,
+            Array<OneD,       Array<OneD, NekDouble> >        &BwdFluxDeriv,
+            Array<OneD, Array<OneD, Array<OneD, NekDouble>>>  &qfield,
+            Array<OneD, Array<OneD, Array<OneD, NekDouble>>>  &wspTrace,
+            Array<OneD, Array<OneD, DataType > >          &wspTraceDataType,
             const Array<OneD,Array<OneD,Array<OneD,Array<OneD,DataType >>>>                 &TraceJacArray,
             const Array<OneD,Array<OneD,Array<OneD,Array<OneD,DataType >>>>                 &TraceJacDerivArray,
-            const Array<OneD, Array<OneD, DataType> >                                       &TraceJacDerivSign,
-            const Array<OneD,Array<OneD,Array<OneD,Array<OneD,Array<OneD,DataType >>>>>     &TraceIPSymJacArray);
+            const Array<OneD, Array<OneD, DataType> >      &TraceJacDerivSign,
+            const Array<OneD,Array<OneD,Array<OneD,Array<OneD,
+                      Array<OneD,DataType >>>>>     &TraceIPSymJacArray);
 
         template<typename DataType, typename TypeNekBlkMatSharedPtr>
         void AddMatNSBlkDiag_volume(
-            const Array<OneD, const Array<OneD, NekDouble> >                                &inarray,
+            const Array<OneD, const Array<OneD, NekDouble> >   &inarray,
             const Array<OneD, const Array<OneD, Array<OneD, NekDouble> > >                  &qfield,
-            Array<OneD, Array<OneD, TypeNekBlkMatSharedPtr> >                               &gmtxarray,
+            Array<OneD, Array<OneD, TypeNekBlkMatSharedPtr> >  &gmtxarray,
             Array<OneD, Array<OneD, Array<OneD, Array<OneD, DataType> > > >                 &StdMatDataDBB,
             Array<OneD, Array<OneD, Array<OneD, Array<OneD, Array<OneD, DataType> > > > >   &StdMatDataDBDB);
 
@@ -295,12 +257,12 @@
 
         template<typename DataType, typename TypeNekBlkMatSharedPtr>
         void AddMatNSBlkDiag_boundary(
-            const Array<OneD, const Array<OneD, NekDouble> >                        &inarray,
-            Array<OneD, Array<OneD, Array<OneD, NekDouble> > >                      &qfield,
-            Array<OneD, Array<OneD, TypeNekBlkMatSharedPtr> >                       &gmtxarray,
-            Array<OneD, TypeNekBlkMatSharedPtr >                                    &TraceJac,
-            Array<OneD, TypeNekBlkMatSharedPtr >                                    &TraceJacDeriv,
-            Array<OneD, Array<OneD, DataType> >                                     &TraceJacDerivSign,
+            const Array<OneD, const Array<OneD, NekDouble> >     &inarray,
+            Array<OneD, Array<OneD, Array<OneD, NekDouble> > >   &qfield,
+            Array<OneD, Array<OneD, TypeNekBlkMatSharedPtr> >    &gmtxarray,
+            Array<OneD, TypeNekBlkMatSharedPtr >                 &TraceJac,
+            Array<OneD, TypeNekBlkMatSharedPtr >            &TraceJacDeriv,
+            Array<OneD, Array<OneD, DataType> >             &TraceJacDerivSign,
             Array<OneD,Array<OneD,Array<OneD,Array<OneD,Array<OneD,DataType >>>>>   &TraceIPSymJacArray);
 
         template<typename DataType, typename TypeNekBlkMatSharedPtr>
@@ -315,26 +277,28 @@
         
         template<typename DataType, typename TypeNekBlkMatSharedPtr>
         void GetTraceJac(
-            const Array<OneD, const Array<OneD, NekDouble> >                        &inarray,
+            const Array<OneD, const Array<OneD, NekDouble> >     &inarray,
             const Array<OneD, const Array<OneD, Array<OneD, NekDouble> > >          &qfield,
-            Array<OneD, TypeNekBlkMatSharedPtr >                                    &TraceJac,
-            Array<OneD, TypeNekBlkMatSharedPtr >                                    &TraceJacDeriv,
-            Array<OneD, Array<OneD, DataType> >                                     &TraceJacDerivSign,
-            Array<OneD,Array<OneD,Array<OneD,Array<OneD,Array<OneD,DataType >>>>>   &TraceIPSymJacArray);
+            Array<OneD, TypeNekBlkMatSharedPtr >            &TraceJac,
+            Array<OneD, TypeNekBlkMatSharedPtr >            &TraceJacDeriv,
+            Array<OneD, Array<OneD, DataType> >             &TraceJacDerivSign,
+            Array<OneD,Array<OneD,Array<OneD,Array<OneD,
+                      Array<OneD,DataType >>>>>   &TraceIPSymJacArray);
        
         template<typename DataType, typename TypeNekBlkMatSharedPtr>
         void NumCalRiemFluxJac(
             const int                                                               nConvectiveFields,
-            const Array<OneD, MultiRegions::ExpListSharedPtr>                       &fields,
-            const Array<OneD, Array<OneD, NekDouble> >                              &AdvVel,
-            const Array<OneD, Array<OneD, NekDouble> >                              &inarray,
+            const Array<OneD, MultiRegions::ExpListSharedPtr>   &fields,
+            const Array<OneD, Array<OneD, NekDouble> >          &AdvVel,
+            const Array<OneD, Array<OneD, NekDouble> >          &inarray,
             const Array<OneD, const Array<OneD, Array<OneD, NekDouble> > >          &qfield,
-            const NekDouble                                                         &time,
-            const Array<OneD, Array<OneD, NekDouble> >                              &Fwd,
-            const Array<OneD, Array<OneD, NekDouble> >                              &Bwd,
-            TypeNekBlkMatSharedPtr                                                  &FJac,
-            TypeNekBlkMatSharedPtr                                                  &BJac,
-            Array<OneD,Array<OneD,Array<OneD,Array<OneD,Array<OneD,DataType >>>>>   &TraceIPSymJacArray);
+            const NekDouble                                     &time,
+            const Array<OneD, Array<OneD, NekDouble> >          &Fwd,
+            const Array<OneD, Array<OneD, NekDouble> >          &Bwd,
+            TypeNekBlkMatSharedPtr                              &FJac,
+            TypeNekBlkMatSharedPtr                              &BJac,
+            Array<OneD,Array<OneD,Array<OneD,Array<OneD,
+                      Array<OneD,DataType >>>>>   &TraceIPSymJacArray);
 
         void PointFluxJacobian_pn(
             const Array<OneD, NekDouble> &Fwd,
@@ -342,62 +306,6 @@
                   DNekMatSharedPtr       &FJac,
             const NekDouble efix,   const NekDouble fsw);
 
-#ifdef CFS_DEBUGMODE
-
-        void NumJacElemental(
-            DNekMatSharedPtr    &NumericalJacobianMatrix,
-            const int                 RowElementID,
-            const int                 ColElementID);
-        
-        void CalOffDiagJacByMinusOffDiagElemental(
-            DNekMatSharedPtr    &MinusoffJacobianMatrix,
-            const int                 RowElementID,
-            const int                 ColElementID);
-        void DebugCheckJac(
-            const int                 RowElementID,
-            const int                 ColElementID);
-        
-        void DebugNumCalJac_coeff(
-            Array<OneD, Array<OneD, DNekBlkMatSharedPtr> >                      &gmtxarray,
-            Array<OneD, Array<OneD, NekDouble > >                               &JacOffDiagArray =NullNekDoubleArrayofArray);
-            
-        void DebugNumCalElmtJac_coeff(
-            Array<OneD, Array<OneD, DNekMatSharedPtr> >                         &ElmtPrecMatVars ,
-            const int                                                           nelmt,
-            Array<OneD, Array<OneD, NekDouble > >                               &JacOffDiagArray);
-        void DebugNumCalElmtJac_coeff(
-            Array<OneD, Array<OneD, DNekMatSharedPtr> >                         &ElmtPrecMatVars ,
-            const int                                                           nelmt);
-
-        void NonlinSysEvaluator_coeff_out(
-                Array<OneD, Array<OneD, NekDouble> > &inarray,
-                Array<OneD, Array<OneD, NekDouble> > &out);
-
-        template<typename TypeNekBlkMatSharedPtr>
-        void CoutBlkMat(
-            TypeNekBlkMatSharedPtr &gmtx, 
-            const unsigned int nwidthcolm=12);
-
-        template<typename TypeNekBlkMatSharedPtr>
-        void CoutStandardMat(
-            TypeNekBlkMatSharedPtr &loc_matNvar,
-            const unsigned int nwidthcolm=12);
-
-        template<typename TypeNekBlkMatSharedPtr>
-        void Cout1DArrayBlkMat(
-            Array<OneD, TypeNekBlkMatSharedPtr> &gmtxarray,
-            const unsigned int nwidthcolm=12);
-        
-        template<typename TypeNekBlkMatSharedPtr>
-        void Cout2DArrayBlkMat(
-            Array<OneD, Array<OneD, TypeNekBlkMatSharedPtr> > &gmtxarray,
-            const unsigned int nwidthcolm=12);
-
-        template<typename TypeNekBlkMatSharedPtr>
-        void Cout2DArrayStdMat(
-            Array<OneD, Array<OneD, TypeNekBlkMatSharedPtr> > &gmtxarray,
-            const unsigned int nwidthcolm=12);
-#endif
         template<typename DataType, typename TypeNekBlkMatSharedPtr>
         void TranSamesizeBlkDiagMatIntoArray(
             const TypeNekBlkMatSharedPtr                        &BlkMat,
@@ -405,10 +313,12 @@
 
         template<typename DataType, typename TypeNekBlkMatSharedPtr>
         void TransTraceJacMatToArray(
-            const Array<OneD, TypeNekBlkMatSharedPtr >                      &TraceJac,
-            const Array<OneD, TypeNekBlkMatSharedPtr >                      &TraceJacDeriv,
-            Array<OneD,Array<OneD,Array<OneD,Array<OneD,DataType >>>>       &TraceJacArray,
-            Array<OneD,Array<OneD,Array<OneD,Array<OneD,DataType >>>>       &TraceJacDerivArray);
+            const Array<OneD, TypeNekBlkMatSharedPtr >          &TraceJac,
+            const Array<OneD, TypeNekBlkMatSharedPtr >          &TraceJacDeriv,
+            Array<OneD,Array<OneD,Array<OneD,Array<OneD,DataType >>>>
+                              &TraceJacArray,
+            Array<OneD,Array<OneD,Array<OneD,Array<OneD,DataType >>>>
+                              &TraceJacDerivArray);
 
         template<typename DataType, typename TypeNekBlkMatSharedPtr>
         void Fill2DArrayOfBlkDiagonalMat(
@@ -451,7 +361,8 @@
                 int nrowsVars = nrow[nelm];
                 int ncolsVars = ncol[nelm];
                 
-                loc_matNvar = MemoryManager<SNekMat>::AllocateSharedPtr(nrowsVars,ncolsVars,0.0);
+                loc_matNvar = MemoryManager<SNekMat>::
+                    AllocateSharedPtr(nrowsVars,ncolsVars,0.0);
                 mat->SetBlock(nelm,nelm,loc_matNvar);
             }
         }
@@ -469,7 +380,8 @@
                 int nrowsVars = nrow[nelm];
                 int ncolsVars = ncol[nelm];
                 
-                loc_matNvar = MemoryManager<DNekMat>::AllocateSharedPtr(nrowsVars,ncolsVars,0.0);
+                loc_matNvar = MemoryManager<DNekMat>::
+                    AllocateSharedPtr(nrowsVars,ncolsVars,0.0);
                 mat->SetBlock(nelm,nelm,loc_matNvar);
             }
         }
@@ -653,15 +565,7 @@
         {
             v_GetFluxDerivJacDirctn(explist,normals,nDervDir,inarray,ElmtJac);
         }
-        // void GetFluxDerivJacDirctn(
-        //     const MultiRegions::ExpListSharedPtr                            &explist,
-        //     const int                                                       nFluxDir,
-        //     const int                                                       nDervDir,
-        //     const Array<OneD, const Array<OneD, NekDouble> >                &inarray,
-        //           Array<OneD, Array<OneD, DNekMatSharedPtr> >               &ElmtJac)
-        // {
-        //     v_GetFluxDerivJacDirctn(explist,nFluxDir,nDervDir,inarray,ElmtJac);
-        // }
+
         void CalphysDeriv(
             const Array<OneD, const Array<OneD, NekDouble> >                &inarray,
                   Array<OneD,       Array<OneD, Array<OneD, NekDouble> > >  &qfield)
@@ -683,10 +587,7 @@
         {
             v_GetDiffusionFluxJacPoint(conservVar,conseDeriv,mu,DmuDT,normals,fluxJac);
         }
-#endif
-
-=======
->>>>>>> 244f4842
+
         void DoAdvection(
             const Array<OneD, const Array<OneD, NekDouble> > &inarray,
                   Array<OneD,       Array<OneD, NekDouble> > &outarray,
@@ -722,29 +623,28 @@
             const Array<OneD, const Array<OneD, NekDouble> > &inarray,
                   Array<OneD, NekDouble> &tstep);
 
-<<<<<<< HEAD
         void GetViscousSymmtrFluxConservVar(
-            const int                                                       nConvectiveFields,
-            const int                                                       nSpaceDim,
-            const Array<OneD, Array<OneD, NekDouble> >                      &inaverg,
-            const Array<OneD, Array<OneD, NekDouble > >                     &inarray,
-            Array<OneD, Array<OneD, Array<OneD, NekDouble> > >              &outarray,
-            Array< OneD, int >                                              &nonZeroIndex,
-            const Array<OneD, Array<OneD, NekDouble> >                      &normals)
-        {
-            v_GetViscousSymmtrFluxConservVar(nConvectiveFields,nSpaceDim,inaverg,inarray,outarray,nonZeroIndex,normals);
+            const int                                       nConvectiveFields,
+            const int                                          nSpaceDim,
+            const Array<OneD, Array<OneD, NekDouble> >          &inaverg,
+            const Array<OneD, Array<OneD, NekDouble > >         &inarray,
+            Array<OneD, Array<OneD, Array<OneD, NekDouble> > >  &outarray,
+            Array< OneD, int >                                  &nonZeroIndex,
+            const Array<OneD, Array<OneD, NekDouble> >          &normals)
+        {
+            v_GetViscousSymmtrFluxConservVar(nConvectiveFields,nSpaceDim,
+                                             inaverg,inarray,outarray,
+                                             nonZeroIndex,normals);
         }
 
         void CalcMuDmuDT(
-            const Array<OneD, const Array<OneD, NekDouble> >                &inarray,
-            Array<OneD, NekDouble>                                          &mu,
-            Array<OneD, NekDouble>                                          &DmuDT)
+            const Array<OneD, const Array<OneD, NekDouble> >    &inarray,
+            Array<OneD, NekDouble>                              &mu,
+            Array<OneD, NekDouble>                              &DmuDT)
         {
             v_CalcMuDmuDT(inarray,mu,DmuDT);
         }
 
-=======
->>>>>>> 244f4842
         virtual NekDouble v_GetTimeStep(
             const Array<OneD, const Array<OneD, NekDouble> > &inarray);
         virtual void v_SetInitialConditions(
@@ -775,15 +675,11 @@
             const Array<OneD, const Array<OneD, NekDouble> > &inarray,
                   Array<OneD,       Array<OneD, NekDouble> > &outarray,
             const Array<OneD, Array<OneD, NekDouble> >       &pFwd,
-<<<<<<< HEAD
             const Array<OneD, Array<OneD, NekDouble> >       &pBwd)
         {
             // Do nothing by default
         }
-=======
-            const Array<OneD, Array<OneD, NekDouble> >       &pBwd);
->>>>>>> 244f4842
-
+        
         virtual void v_DoDiffusion_coeff(
             const Array<OneD, const Array<OneD, NekDouble> > &inarray,
                   Array<OneD,       Array<OneD, NekDouble> > &outarray,
@@ -792,7 +688,6 @@
 
         virtual Array<OneD, NekDouble> v_GetMaxStdVelocity(const NekDouble SpeedSoundFactor=1.0);
 
-<<<<<<< HEAD
         virtual void v_GetViscousSymmtrFluxConservVar(
             const int                                                       nConvectiveFields,
             const int                                                       nSpaceDim,
@@ -812,7 +707,6 @@
         {
         }
                 
-#ifdef DEMO_IMPLICITSOLVER_JFNK_COEFF
         virtual void v_GetDiffusionFluxJacPoint(
             const Array<OneD, NekDouble>                        &conservVar, 
             const Array<OneD, const Array<OneD, NekDouble> >    &conseDeriv, 
@@ -866,15 +760,6 @@
             const Array<OneD, const Array<OneD, NekDouble> >                &inarray,
                   Array<OneD, Array<OneD, DNekMatSharedPtr> >               &ElmtJac);
 
-        // virtual void v_GetFluxDerivJacDirctn(
-        //     const MultiRegions::ExpListSharedPtr                            &explist,
-        //     const int                                                       nFluxDir,
-        //     const int                                                       nDervDir,
-        //     const Array<OneD, const Array<OneD, NekDouble> >                &inarray,
-        //           Array<OneD, Array<OneD, DNekMatSharedPtr> >               &ElmtJac);
-#endif
-=======
->>>>>>> 244f4842
     };
 }
 #endif