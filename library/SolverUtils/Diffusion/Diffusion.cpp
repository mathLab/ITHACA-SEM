///////////////////////////////////////////////////////////////////////////////
//
// File: Diffusion.cpp
//
// For more information, please see: http://www.nektar.info
//
// The MIT License
//
// Copyright (c) 2006 Division of Applied Mathematics, Brown University (USA),
// Department of Aeronautics, Imperial College London (UK), and Scientific
// Computing and Imaging Institute, University of Utah (USA).
//
// License for the specific language governing rights and limitations under
// Permission is hereby granted, free of charge, to any person obtaining a
// copy of this software and associated documentation files (the "Software"),
// to deal in the Software without restriction, including without limitation
// the rights to use, copy, modify, merge, publish, distribute, sublicense,
// and/or sell copies of the Software, and to permit persons to whom the
// Software is furnished to do so, subject to the following conditions:
//
// The above copyright notice and this permission notice shall be included
// in all copies or substantial portions of the Software.
//
// THE SOFTWARE IS PROVIDED "AS IS", WITHOUT WARRANTY OF ANY KIND, EXPRESS
// OR IMPLIED, INCLUDING BUT NOT LIMITED TO THE WARRANTIES OF MERCHANTABILITY,
// FITNESS FOR A PARTICULAR PURPOSE AND NONINFRINGEMENT. IN NO EVENT SHALL
// THE AUTHORS OR COPYRIGHT HOLDERS BE LIABLE FOR ANY CLAIM, DAMAGES OR OTHER
// LIABILITY, WHETHER IN AN ACTION OF CONTRACT, TORT OR OTHERWISE, ARISING
// FROM, OUT OF OR IN CONNECTION WITH THE SOFTWARE OR THE USE OR OTHER
// DEALINGS IN THE SOFTWARE.
//
// Description: Abstract base class for diffusion.
//
///////////////////////////////////////////////////////////////////////////////

#include <SolverUtils/Diffusion/Diffusion.h>

namespace Nektar
{
    namespace SolverUtils
    {
        DiffusionFactory& GetDiffusionFactory()
        {
            static DiffusionFactory instance;
            return instance;
        }

        void Diffusion::InitObject(
            const LibUtilities::SessionReaderSharedPtr        pSession,
            Array<OneD, MultiRegions::ExpListSharedPtr>       pFields)
        {
            v_InitObject(pSession, pFields);

            // Div curl storage
            int nPts = pFields[0]->GetTotPoints();
            m_divVel        = Array<OneD, NekDouble>(nPts, 0.0);
            m_divVelSquare  = Array<OneD, NekDouble>(nPts, 0.0);
            m_curlVelSquare = Array<OneD, NekDouble>(nPts, 0.0);
        }

        void Diffusion::Diffuse(
            const int nConvectiveFields,
            const Array<OneD, MultiRegions::ExpListSharedPtr> &fields,
            const Array<OneD, Array<OneD, NekDouble> >        &inarray,
                  Array<OneD, Array<OneD, NekDouble> >        &outarray,
            const Array<OneD, Array<OneD, NekDouble> >        &pFwd,
            const Array<OneD, Array<OneD, NekDouble> >        &pBwd)
        {
            v_Diffuse(nConvectiveFields, fields, inarray, outarray, pFwd, pBwd);
        }

        void Diffusion::Diffuse_coeff(
            const int nConvectiveFields,
            const Array<OneD, MultiRegions::ExpListSharedPtr> &fields,
            const Array<OneD, Array<OneD, NekDouble> >        &inarray,
                  Array<OneD, Array<OneD, NekDouble> >        &outarray,
            const Array<OneD, Array<OneD, NekDouble> >        &pFwd,
            const Array<OneD, Array<OneD, NekDouble> >        &pBwd)
        {
            v_Diffuse_coeff(nConvectiveFields, fields, inarray, outarray, pFwd, pBwd);
        }

        void Diffusion::Diffuse(
            const int nConvectiveFields,
            const Array<OneD, MultiRegions::ExpListSharedPtr> &fields,
            const Array<OneD, Array<OneD, NekDouble> >        &inarray,
            Array<OneD, Array<OneD, NekDouble> >              &outarray,
            NekDouble                                         time,
            const Array<OneD, Array<OneD, NekDouble> >        &pFwd,
            const Array<OneD, Array<OneD, NekDouble> >        &pBwd)
        {
            m_time  =    time;
            v_Diffuse(nConvectiveFields, fields, inarray, outarray, pFwd, pBwd);
        }

        void Diffusion::Diffuse_coeff(
            const int nConvectiveFields,
            const Array<OneD, MultiRegions::ExpListSharedPtr> &fields,
            const Array<OneD, Array<OneD, NekDouble> >        &inarray,
            Array<OneD, Array<OneD, NekDouble> >              &outarray,
            NekDouble                                         time,
            const Array<OneD, Array<OneD, NekDouble> >        &pFwd,
            const Array<OneD, Array<OneD, NekDouble> >        &pBwd)
        {
            m_time  =    time;
            v_Diffuse_coeff(nConvectiveFields, fields, inarray, outarray, pFwd, pBwd);
        }
        void Diffusion::GetAVmu(
            const Array<OneD, MultiRegions::ExpListSharedPtr>           &fields,
            const Array<OneD, Array<OneD, NekDouble> >                  &inarray,
                  Array<OneD, NekDouble >                               &muvar,
                  Array<OneD, NekDouble >                               &MuVarTrace)
        {
            int nTracePts = fields[0]->GetTrace()->GetTotPoints();

            Array<OneD, NekDouble> Fwd(nTracePts,0.0);
            Array<OneD, NekDouble> Bwd(nTracePts,0.0);

            m_ArtificialDiffusionVector(inarray, muvar);

            // BwdMuvar is left to be 0.0 according to DiffusionLDG.cpp
            fields[0]->GetFwdBwdTracePhysNoBndFill(muvar,Fwd,Bwd);

            for(int k = 0; k < nTracePts; ++k)
            {
                MuVarTrace[k] = 0.5 * (Fwd[k] + Bwd[k]) ;
            }
        }

<<<<<<< HEAD
        void Diffusion::AddSymmFluxIntegralToOffDiag(
            const int                                                           nConvectiveFields,
            const int                                                           nDim,
            const int                                                           nPts,
            const int                                                           nTracePts,
            const Array<OneD, MultiRegions::ExpListSharedPtr>                   &fields,
            const Array<OneD, const int >                                       &nonZeroIndex,
            Array<OneD, Array<OneD, Array<OneD, NekDouble> > >                  &Fwdflux,
            Array<OneD, Array<OneD, Array<OneD, NekDouble> > >                  &Bwdflux,
            Array<OneD, Array<OneD, NekDouble> >                                &outarray)
        {
            int nCoeffs =   outarray[nConvectiveFields-1].num_elements();
            Array<OneD, NekDouble > tmpCoeff(nCoeffs,0.0);
            Array<OneD, Array<OneD, NekDouble> > tmpfield(nDim);
            for(int i = 0;i<nDim;i++)
            {
                tmpfield[i]    =   Array<OneD, NekDouble>(nPts,0.0);
            }
            int nv = 0;
            for(int j=0;j<nonZeroIndex.num_elements();j++)
            {
                nv  =   nonZeroIndex[j];
                MultiRegions::ExpListSharedPtr tracelist = fields[nv]->GetTrace();
                for(int nd=0;nd<nDim;nd++)
                {
                    Vmath::Zero(nPts,tmpfield[nd],1);

                    tracelist->MultiplyByQuadratureMetric(Fwdflux[nd][nv],Fwdflux[nd][nv]);
                    tracelist->MultiplyByQuadratureMetric(Bwdflux[nd][nv],Bwdflux[nd][nv]);

                    fields[nv]->AddTraceQuadPhysToOffDiag(Fwdflux[nd][nv],Bwdflux[nd][nv],tmpfield[nd]);
                    fields[nv]->DividByQuadratureMetric(tmpfield[nd],tmpfield[nd]);
                }
                fields[nv]->IProductWRTDerivBase(tmpfield,tmpCoeff);
                Vmath::Vadd(nCoeffs,tmpCoeff,1,outarray[nv],1,outarray[nv],1);
            }
        }
        
=======
>>>>>>> d24a1f6a
        void Diffusion::v_Diffuse_coeff(
            const int nConvectiveFields,
            const Array<OneD, MultiRegions::ExpListSharedPtr> &fields,
            const Array<OneD, Array<OneD, NekDouble> >        &inarray,
                  Array<OneD, Array<OneD, NekDouble> >        &outarray,
            const Array<OneD, Array<OneD, NekDouble> > &pFwd,
            const Array<OneD, Array<OneD, NekDouble> > &pBwd)
        {
            ASSERTL0(false,"v_Diffuse_coeff not defined");
        }

<<<<<<< HEAD
        void Diffusion::v_Diffuse_coeff(
            const int                                                   nConvectiveFields,
            const Array<OneD, MultiRegions::ExpListSharedPtr>           &fields,
            const Array<OneD, Array<OneD, NekDouble> >                  &inarray,
            Array<OneD, Array<OneD, NekDouble> >                        &outarray,
            const Array<OneD, Array<OneD, NekDouble> >                  &vFwd,
            const Array<OneD, Array<OneD, NekDouble> >                  &vBwd,
            Array<OneD, Array<OneD, Array<OneD, NekDouble> > >          &qfield,
            Array< OneD, int >                                          &nonZeroIndex)
        {
            ASSERTL0(false,"v_Diffuse_coeff not defined");
=======
        // Diffusion Calculate the physical derivatives
        void Diffusion::DiffuseCalculateDerivative(
            const int                                         nConvectiveFields,
            const Array<OneD, MultiRegions::ExpListSharedPtr> &fields,
            const Array<OneD, Array<OneD, NekDouble>>         &inarray,
            Array<OneD,Array<OneD, Array<OneD, NekDouble>>>   &inarrayderivative,
            const Array<OneD, Array<OneD, NekDouble>>         &pFwd,
            const Array<OneD, Array<OneD, NekDouble>>         &pBwd)
        {
            v_DiffuseCalculateDerivative(nConvectiveFields, fields, inarray,
                inarrayderivative,pFwd, pBwd);

            int nDim = fields[0]->GetCoordim(0);
            int nPts = fields[0]->GetTotPoints();
            // Get primary variables
            Array<OneD, Array<OneD, NekDouble>>  primVar(nDim);
            v_GetPrimVar(fields, inarray, primVar);
            // Get primary variables derivatives
            Array<OneD,Array<OneD, Array<OneD, NekDouble>>> primVarDer(nDim);
            for (int j = 0; j < nDim; ++j)
            {
                primVarDer[j] =
                    Array<OneD, Array<OneD, NekDouble>> (nConvectiveFields-2);
                for (int i = 0; i < nConvectiveFields-2; ++i)
                {
                    primVarDer[j][i] = Array<OneD, NekDouble>(nPts, 0.0);
                }
            }
            v_DiffuseCalculateDerivative(nDim, fields, primVar, primVarDer,
                pFwd, pBwd);
            // Get div curl squared
            GetDivCurl(fields, primVarDer);

>>>>>>> d24a1f6a
        }

        const Array<OneD, const Array<OneD, NekDouble> > &Diffusion::v_GetTraceNormal()
        {
            ASSERTL0(false," not defined");
        }

        void Diffusion::v_ConsVarAveJump(
                const int                                           nConvectiveFields,
                const int                                           npnts,
                const Array<OneD, const Array<OneD, NekDouble> >    &vFwd,
                const Array<OneD, const Array<OneD, NekDouble> >    &vBwd,
                      Array<OneD,       Array<OneD, NekDouble> >    &aver,
                      Array<OneD,       Array<OneD, NekDouble> >    &jump)
        {
            ASSERTL0(false," not defined");
        }

        // No multiply(check if diffsionVolume difined)
        void Diffusion::v_DiffuseCalculateDerivative(
            const int                                         nConvectiveFields,
            const Array<OneD, MultiRegions::ExpListSharedPtr> &fields,
            const Array<OneD, Array<OneD, NekDouble>>         &inarray,
            Array<OneD,Array<OneD, Array<OneD, NekDouble> > > &inarrayderivative,
            const Array<OneD, Array<OneD, NekDouble>>         &pFwd,
            const Array<OneD, Array<OneD, NekDouble>>         &pBwd)
        {
            ASSERTL0(false, "Not defined for function DiffuseVolumeFLux.");
        }

        // No multiply(check if diffsionVolume difined)
        void Diffusion::v_DiffuseVolumeFlux(
            const int                                           nConvectiveFields,
            const Array<OneD, MultiRegions::ExpListSharedPtr>   &fields,
            const Array<OneD, Array<OneD, NekDouble>>           &inarray,
            Array<OneD,Array<OneD, Array<OneD, NekDouble> > >   &inarrayderivative,
            Array<OneD, Array<OneD, Array<OneD, NekDouble> > >  &VolumeFlux,
            Array< OneD, int >                                  &nonZeroIndex)
        {
            ASSERTL0(false, "Not defined for function DiffuseVolumeFLux.");
        }

        // No multiply(check if diffsionTraceFlux difined)
        void Diffusion::v_DiffuseTraceFlux(
            const int                                           nConvectiveFields,
            const Array<OneD, MultiRegions::ExpListSharedPtr>   &fields,
            const Array<OneD, Array<OneD, NekDouble>>           &inarray,
            Array<OneD,Array<OneD, Array<OneD, NekDouble> > >   &inarrayderivative,
            Array<OneD, Array<OneD, Array<OneD, NekDouble> > >  &VolumeFlux,
            Array<OneD, Array<OneD, NekDouble> >                &TraceFlux,
            const Array<OneD, Array<OneD, NekDouble>>           &pFwd,
            const Array<OneD, Array<OneD, NekDouble>>           &pBwd,
            Array< OneD, int >                                  &nonZeroIndex)
        {
            ASSERTL0(false, "Not defined function DiffuseTraceFLux.");
        }

        void Diffusion::v_DiffuseTraceFlux(
                const int                                                       nConvectiveFields,
                const Array<OneD, MultiRegions::ExpListSharedPtr>               &fields,
                const Array<OneD, Array<OneD, NekDouble>>                       &inarray,
                const Array<OneD, const Array<OneD, Array<OneD, NekDouble> > >  &qfield,
                Array<OneD, Array<OneD, NekDouble> >                            &TraceFlux,
                const Array<OneD, Array<OneD, NekDouble>>                       &pFwd,
                const Array<OneD, Array<OneD, NekDouble>>                       &pBwd,
                const Array<OneD, const Array<OneD, Array<OneD, NekDouble> > >  &qFwd,
                const Array<OneD, const Array<OneD, Array<OneD, NekDouble> > >  &qBwd,
                const Array<OneD, NekDouble>                                    &MuAVTrace,
                Array< OneD, int >                                              &nonZeroIndex  ,
                const Array<OneD, Array<OneD, NekDouble>>                       &Aver          ,
                const Array<OneD, Array<OneD, NekDouble>>                       &Jump          )
            {
                ASSERTL0(false, "Not defined function DiffuseTraceFLux.");
            }

#ifdef DEMO_IMPLICITSOLVER_JFNK_COEFF
        void Diffusion::v_MinusVolumDerivJacToMat(
            const int                                                   nConvectiveFields,
            const Array<OneD, MultiRegions::ExpListSharedPtr>           &pFields,
            const Array<OneD, const Array<OneD,  Array<OneD,
                Array<OneD,  Array<OneD,  NekDouble> > > > >            &ElmtJacArray,
            const int                                                   nDervDir,
            Array<OneD, Array<OneD, DNekBlkMatSharedPtr> >              &gmtxarray)
        {
            ASSERTL0(false," not defined");
        }

        void Diffusion::v_MinusVolumDerivJacToMat( 
            const int                                                   nConvectiveFields,
            const Array<OneD, MultiRegions::ExpListSharedPtr>           &pFields,
            const Array<OneD, const Array<OneD,  Array<OneD, 
                Array<OneD,  Array<OneD,  NekDouble> > > > >            &ElmtJacArray,
            const int                                                   nDervDir, 
            Array<OneD, Array<OneD, SNekBlkMatSharedPtr> >              &gmtxarray)
        {
            ASSERTL0(false," not defined");
        }
#endif

        /**
         * @brief Compute primary variables
         *
         */
        void Diffusion::v_GetPrimVar(
            const Array<OneD, MultiRegions::ExpListSharedPtr> &fields,
            const Array<OneD, Array<OneD, NekDouble>>         &inarray,
                  Array<OneD, Array<OneD, NekDouble>>         &primVar)
        {

            int nDim = fields[0]->GetCoordim(0);
            int nPts = fields[0]->GetTotPoints();
            for(int i = 0; i < nDim; ++i)
            {
                primVar[i] = Array<OneD, NekDouble>(nPts, 0.0);
                Vmath::Vdiv(nPts, inarray[i+1], 1, inarray[0], 1, primVar[i], 1);
            }
        }

        /**
         * @brief Compute and store scalars needed for shock sensor, i.e.
         * divergence and curl squared
         * @param dimensions, points, primary variables derivative
         *
         */
        void Diffusion::GetDivCurl(
            const Array<OneD, MultiRegions::ExpListSharedPtr> &fields,
            const Array<OneD, Array<OneD, Array<OneD, NekDouble>>> &pVarDer)
        {
            int nDim = fields[0]->GetCoordim(0);
            int nPts = fields[0]->GetTotPoints();
            // Compute and store scalars needed for shock sensor
            Array<OneD, NekDouble>              tmp3(nPts, 0.0);
            Array<OneD, NekDouble>              tmp4(nPts, 0.0);

            // div vel
            for (int j = 0; j < nDim; ++j)
            {
                Vmath::Vadd(nPts, m_divVel, 1, pVarDer[j][j], 1, m_divVel, 1);
            }
            // (div vel)**2
            Vmath::Vmul(nPts, m_divVel, 1, m_divVel, 1, m_divVelSquare, 1);

            // curl vel
            if ( nDim > 2 )
            {
                // curl[0] 3/2
                Vmath::Vadd(nPts, tmp4, 1, pVarDer[2][1], 1, tmp4, 1);
                // curl[0]-2/3
                Vmath::Vcopy(nPts, pVarDer[1][2], 1, tmp3, 1);
                Vmath::Neg(nPts, tmp3, 1);
                Vmath::Vadd(nPts, tmp4, 1, tmp3, 1, tmp4, 1);
                // square curl[0]
                Vmath::Vmul(nPts, tmp4, 1, tmp4, 1, tmp3, 1);
                Vmath::Vadd(nPts, m_curlVelSquare, 1, tmp3, 1, m_curlVelSquare, 1);

                tmp4 = Array<OneD, NekDouble>(nPts, 0.0);
                // curl[1] 3/1
                Vmath::Vadd(nPts, tmp4, 1, pVarDer[2][0], 1, tmp4, 1);
                // curl[1]-1/3
                Vmath::Vcopy(nPts, pVarDer[0][2], 1, tmp3, 1);
                Vmath::Neg(nPts, tmp3, 1);
                Vmath::Vadd(nPts, tmp4, 1, tmp3, 1, tmp4, 1);
                // square curl[1]
                Vmath::Vmul(nPts, tmp4, 1, tmp4, 1, tmp3, 1);
                Vmath::Vadd(nPts, m_curlVelSquare, 1, tmp3, 1, m_curlVelSquare, 1);

                tmp4 = Array<OneD, NekDouble>(nPts, 0.0);
                // curl[2] 1/2
                Vmath::Vadd(nPts, tmp4, 1, pVarDer[0][1], 1, tmp4, 1);
                // curl[2]-2/1
                Vmath::Vcopy(nPts, pVarDer[1][0], 1, tmp3, 1);
                Vmath::Neg(nPts, tmp3, 1);
                Vmath::Vadd(nPts, tmp4, 1, tmp3, 1, tmp4, 1);
                // square curl[2]
                Vmath::Vmul(nPts, tmp4, 1, tmp4, 1, tmp3, 1);
                Vmath::Vadd(nPts, m_curlVelSquare, 1, tmp3, 1, m_curlVelSquare, 1);

            }
            else if ( nDim > 1 )
            {
                // curl[2] 1/2
                Vmath::Vadd(nPts, tmp4, 1, pVarDer[0][1], 1, tmp4, 1);
                // curl[2]-2/1
                Vmath::Vcopy(nPts, pVarDer[1][0], 1, tmp3, 1);
                Vmath::Neg(nPts, tmp3, 1);
                Vmath::Vadd(nPts, tmp4, 1, tmp3, 1, tmp4, 1);
                // square curl[2]
                Vmath::Vmul(nPts, tmp4, 1, tmp4, 1, tmp3, 1);
                Vmath::Vadd(nPts, m_curlVelSquare, 1, tmp3, 1, m_curlVelSquare, 1);
            }
            else
            {
                Vmath::Fill(nPts, 0.0, m_curlVelSquare, 1);
            }
        }
    }
}<|MERGE_RESOLUTION|>--- conflicted
+++ resolved
@@ -127,7 +127,6 @@
             }
         }
 
-<<<<<<< HEAD
         void Diffusion::AddSymmFluxIntegralToOffDiag(
             const int                                                           nConvectiveFields,
             const int                                                           nDim,
@@ -166,8 +165,6 @@
             }
         }
         
-=======
->>>>>>> d24a1f6a
         void Diffusion::v_Diffuse_coeff(
             const int nConvectiveFields,
             const Array<OneD, MultiRegions::ExpListSharedPtr> &fields,
@@ -179,7 +176,6 @@
             ASSERTL0(false,"v_Diffuse_coeff not defined");
         }
 
-<<<<<<< HEAD
         void Diffusion::v_Diffuse_coeff(
             const int                                                   nConvectiveFields,
             const Array<OneD, MultiRegions::ExpListSharedPtr>           &fields,
@@ -191,7 +187,7 @@
             Array< OneD, int >                                          &nonZeroIndex)
         {
             ASSERTL0(false,"v_Diffuse_coeff not defined");
-=======
+        }
         // Diffusion Calculate the physical derivatives
         void Diffusion::DiffuseCalculateDerivative(
             const int                                         nConvectiveFields,
@@ -224,8 +220,6 @@
                 pFwd, pBwd);
             // Get div curl squared
             GetDivCurl(fields, primVarDer);
-
->>>>>>> d24a1f6a
         }
 
         const Array<OneD, const Array<OneD, NekDouble> > &Diffusion::v_GetTraceNormal()
