///////////////////////////////////////////////////////////////////////////////
//
// File ExpList.cpp
//
// For more information, please see: http://www.nektar.info
//
// The MIT License
//
// Copyright (c) 2006 Division of Applied Mathematics, Brown University (USA),
// Department of Aeronautics, Imperial College London (UK), and Scientific
// Computing and Imaging Institute, University of Utah (USA).
//
// License for the specific language governing rights and limitations under
// Permission is hereby granted, free of charge, to any person obtaining a
// copy of this software and associated documentation files (the "Software"),
// to deal in the Software without restriction, including without limitation
// the rights to use, copy, modify, merge, publish, distribute, sublicense,
// and/or sell copies of the Software, and to permit persons to whom the
// Software is furnished to do so, subject to the following conditions:
//
// The above copyright notice and this permission notice shall be included
// in all copies or substantial portions of the Software.
//
// THE SOFTWARE IS PROVIDED "AS IS", WITHOUT WARRANTY OF ANY KIND, EXPRESS
// OR IMPLIED, INCLUDING BUT NOT LIMITED TO THE WARRANTIES OF MERCHANTABILITY,
// FITNESS FOR A PARTICULAR PURPOSE AND NONINFRINGEMENT. IN NO EVENT SHALL
// THE AUTHORS OR COPYRIGHT HOLDERS BE LIABLE FOR ANY CLAIM, DAMAGES OR OTHER
// LIABILITY, WHETHER IN AN ACTION OF CONTRACT, TORT OR OTHERWISE, ARISING
// FROM, OUT OF OR IN CONNECTION WITH THE SOFTWARE OR THE USE OR OTHER
// DEALINGS IN THE SOFTWARE.
//
// Description: Expansion list definition
//
///////////////////////////////////////////////////////////////////////////////

#include <MultiRegions/ExpList.h>
#include <LibUtilities/Communication/Comm.h>
#include <MultiRegions/GlobalLinSys.h>

#include <StdRegions/StdSegExp.h>
#include <StdRegions/StdTriExp.h>
#include <StdRegions/StdNodalTriExp.h>
#include <StdRegions/StdQuadExp.h>
#include <StdRegions/StdTetExp.h>
#include <StdRegions/StdPyrExp.h>
#include <StdRegions/StdPrismExp.h>
#include <StdRegions/StdHexExp.h>

#include <LocalRegions/MatrixKey.h>     // for MatrixKey
#include <LocalRegions/Expansion.h>     // for Expansion

#include <MultiRegions/AssemblyMap/AssemblyMapCG.h>  // for AssemblyMapCG, etc
#include <MultiRegions/AssemblyMap/AssemblyMapDG.h>  // for AssemblyMapCG, etc
#include <MultiRegions/GlobalLinSysKey.h>  // for GlobalLinSysKey
#include <MultiRegions/GlobalMatrix.h>  // for GlobalMatrix, etc
#include <MultiRegions/GlobalMatrixKey.h>  // for GlobalMatrixKey

#include <LibUtilities/LinearAlgebra/SparseMatrixFwd.hpp>
#include <LibUtilities/LinearAlgebra/NekTypeDefs.hpp>
#include <LibUtilities/LinearAlgebra/NekMatrix.hpp>

#include <Collections/CollectionOptimisation.h>
#include <Collections/Operator.h>

namespace Nektar
{
    namespace MultiRegions
    {
        /**
         * @class ExpList
         * All multi-elemental expansions \f$u^{\delta}(\boldsymbol{x})\f$ can
         * be considered as the assembly of the various elemental contributions.
         * On a discrete level, this yields,
         * \f[u^{\delta}(\boldsymbol{x}_i)=\sum_{e=1}^{{N_{\mathrm{el}}}}
         * \sum_{n=0}^{N^{e}_m-1}\hat{u}_n^e\phi_n^e(\boldsymbol{x}_i).\f]
         * where \f${N_{\mathrm{el}}}\f$ is the number of elements and
         * \f$N^{e}_m\f$ is the local elemental number of expansion modes.
         * As it is the lowest level class, it contains the definition of the
         * common data and common routines to all multi-elemental expansions.
         *
         * The class stores a vector of expansions, \a m_exp, (each derived from
         * StdRegions#StdExpansion) which define the constituent components of
         * the domain. The coefficients from these expansions are concatenated
         * in \a m_coeffs, while the expansion evaluated at the quadrature
         * points is stored in \a m_phys.
         */

        /**
         * Creates an empty expansion list. The expansion list will typically be
         * populated by a derived class (namely one of MultiRegions#ExpList1D,
         * MultiRegions#ExpList2D or MultiRegions#ExpList3D).
         */
        ExpList::ExpList():
            m_comm(),
            m_session(),
            m_graph(),
            m_ncoeffs(0),
            m_npoints(0),
            m_coeffs(),
            m_phys(),
            m_physState(false),
            m_exp(MemoryManager<LocalRegions::ExpansionVector>
                      ::AllocateSharedPtr()),
            m_coeff_offset(),
            m_phys_offset(),
            m_offset_elmt_id(),
            m_blockMat(MemoryManager<BlockMatrixMap>::AllocateSharedPtr()),
            m_WaveSpace(false)
        {
            SetExpType(eNoType);
        }


        /**
         * Creates an empty expansion list. The expansion list will typically be
         * populated by a derived class (namely one of MultiRegions#ExpList1D,
         * MultiRegions#ExpList2D or MultiRegions#ExpList3D).
         */
        ExpList::ExpList(
                const LibUtilities::SessionReaderSharedPtr &pSession):
            m_comm(pSession->GetComm()),
            m_session(pSession),
            m_graph(),
            m_ncoeffs(0),
            m_npoints(0),
            m_coeffs(),
            m_phys(),
            m_physState(false),
            m_exp(MemoryManager<LocalRegions::ExpansionVector>
                      ::AllocateSharedPtr()),
            m_coeff_offset(),
            m_phys_offset(),
            m_offset_elmt_id(),
            m_blockMat(MemoryManager<BlockMatrixMap>::AllocateSharedPtr()),
            m_WaveSpace(false)
        {
            SetExpType(eNoType);
        }


        /**
         * Creates an empty expansion list. The expansion list will typically be
         * populated by a derived class (namely one of MultiRegions#ExpList1D,
         * MultiRegions#ExpList2D or MultiRegions#ExpList3D).
         */
        ExpList::ExpList(
                const LibUtilities::SessionReaderSharedPtr &pSession,
                const SpatialDomains::MeshGraphSharedPtr &pGraph):
            m_comm(pSession->GetComm()),
            m_session(pSession),
            m_graph(pGraph),
            m_ncoeffs(0),
            m_npoints(0),
            m_coeffs(),
            m_phys(),
            m_physState(false),
            m_exp(MemoryManager<LocalRegions::ExpansionVector>
                      ::AllocateSharedPtr()),
            m_coeff_offset(),
            m_phys_offset(),
            m_offset_elmt_id(),
            m_blockMat(MemoryManager<BlockMatrixMap>::AllocateSharedPtr()),
            m_WaveSpace(false)
        {
            SetExpType(eNoType);
        }


        /**
         * Copies an existing expansion list.
         * @param   in              Source expansion list.
         */
        ExpList::ExpList(const ExpList &in, const bool DeclareCoeffPhysArrays):
            m_comm(in.m_comm),
            m_session(in.m_session),
            m_graph(in.m_graph),
            m_ncoeffs(in.m_ncoeffs),
            m_npoints(in.m_npoints),
            m_physState(false),
            m_exp(in.m_exp),
            m_collections(in.m_collections),
            m_coll_coeff_offset(in.m_coll_coeff_offset),
            m_coll_phys_offset(in.m_coll_phys_offset),
            m_coeff_offset(in.m_coeff_offset),
            m_phys_offset(in.m_phys_offset),
            m_offset_elmt_id(in.m_offset_elmt_id),
            m_globalOptParam(in.m_globalOptParam),
            m_blockMat(in.m_blockMat),
            m_WaveSpace(false)
        {
            SetExpType(eNoType);

            if(DeclareCoeffPhysArrays)
            {
                m_coeffs = Array<OneD, NekDouble>(m_ncoeffs, 0.0);
                m_phys   = Array<OneD, NekDouble>(m_npoints, 0.0);
            }
        }

	/**
         *
         */
        ExpansionType ExpList::GetExpType(void)
        {
            return m_expType;
        }

        /**
         *
         */
        void ExpList::SetExpType(ExpansionType Type)
        {
            m_expType = Type;
        }

        ExpList::~ExpList()
        {
        }

        /**
         * The integration is evaluated locally, that is
         * \f[\int
         *    f(\boldsymbol{x})d\boldsymbol{x}=\sum_{e=1}^{{N_{\mathrm{el}}}}
         * \left\{\int_{\Omega_e}f(\boldsymbol{x})d\boldsymbol{x}\right\},  \f]
         * where the integration over the separate elements is done by the
         * function StdRegions#StdExpansion#Integral, which discretely
         * evaluates the integral using Gaussian quadrature.
         *
         * Note that the array #m_phys should be filled with the values of the
         * function \f$f(\boldsymbol{x})\f$ at the quadrature points
         * \f$\boldsymbol{x}_i\f$.
         *
         * @return  The value of the discretely evaluated integral
         *          \f$\int f(\boldsymbol{x})d\boldsymbol{x}\f$.
         */
        NekDouble ExpList::PhysIntegral()
        {
            ASSERTL1(m_physState == true,
                     "local physical space is not true ");

            return PhysIntegral(m_phys);
        }


        /**
         * The integration is evaluated locally, that is
         * \f[\int
         *    f(\boldsymbol{x})d\boldsymbol{x}=\sum_{e=1}^{{N_{\mathrm{el}}}}
         * \left\{\int_{\Omega_e}f(\boldsymbol{x})d\boldsymbol{x}\right\},  \f]
         * where the integration over the separate elements is done by the
         * function StdRegions#StdExpansion#Integral, which discretely
         * evaluates the integral using Gaussian quadrature.
         *
         * @param   inarray         An array of size \f$Q_{\mathrm{tot}}\f$
         *                          containing the values of the function
         *                          \f$f(\boldsymbol{x})\f$ at the quadrature
         *                          points \f$\boldsymbol{x}_i\f$.
         * @return  The value of the discretely evaluated integral
         *          \f$\int f(\boldsymbol{x})d\boldsymbol{x}\f$.
         */
        NekDouble ExpList::PhysIntegral(
                                const Array<OneD, const NekDouble> &inarray)
        {
            int       i;
            NekDouble sum = 0.0;

            for(i = 0; i < (*m_exp).size(); ++i)
            {
                sum += (*m_exp)[i]->Integral(inarray + m_phys_offset[i]);
            }

            return sum;
        }


        /**
         * Retrieves the block matrix specified by \a bkey, and computes
         * \f$ y=Mx \f$.
         * @param   gkey        GlobalMatrixKey specifying the block matrix to
         *                      use in the matrix-vector multiply.
         * @param   inarray     Input vector \f$ x \f$.
         * @param   outarray    Output vector \f$ y \f$.
         */
        void ExpList::MultiplyByBlockMatrix(
                                const GlobalMatrixKey             &gkey,
                                const Array<OneD,const NekDouble> &inarray,
                                      Array<OneD,      NekDouble> &outarray)
        {
            // Retrieve the block matrix using the given key.
            const DNekScalBlkMatSharedPtr& blockmat = GetBlockMatrix(gkey);
            int nrows = blockmat->GetRows();
            int ncols = blockmat->GetColumns();

            // Create NekVectors from the given data arrays
            NekVector<NekDouble> in (ncols,inarray, eWrapper);
            NekVector<      NekDouble> out(nrows,outarray,eWrapper);

            // Perform matrix-vector multiply.
            out = (*blockmat)*in;
        }


        /**
         * The operation is evaluated locally for every element by the function
         * StdRegions#StdExpansion#IProductWRTBase.
         *
         * @param   inarray         An array of size \f$Q_{\mathrm{tot}}\f$
         *                          containing the values of the function
         *                          \f$f(\boldsymbol{x})\f$ at the quadrature
         *                          points \f$\boldsymbol{x}_i\f$.
         * @param   outarray        An array of size \f$N_{\mathrm{eof}}\f$
         *                          used to store the result.
         */
        void ExpList::v_IProductWRTBase_IterPerExp(
                                const Array<OneD, const NekDouble> &inarray,
                                      Array<OneD,       NekDouble> &outarray)
        {
            Array<OneD,NekDouble>  tmp;
            for (int i = 0; i < m_collections.size(); ++i)
            {
<<<<<<< HEAD
                
=======

>>>>>>> 6450b595
                m_collections[i].ApplyOperator(Collections::eIProductWRTBase,
                                               inarray + m_coll_phys_offset[i],
                                               tmp = outarray + m_coll_coeff_offset[i]);
            }
        }

        /**
         * The operation is evaluated locally for every element by the function
         * StdRegions#StdExpansion#IProductWRTDerivBase.
         *
         * @param   dir             {0,1} is the direction in which the
         *                          derivative of the basis should be taken
         * @param   inarray         An array of size \f$Q_{\mathrm{tot}}\f$
         *                          containing the values of the function
         *                          \f$f(\boldsymbol{x})\f$ at the quadrature
         *                          points \f$\boldsymbol{x}_i\f$.
         * @param   outarray        An array of size \f$N_{\mathrm{eof}}\f$
         *                          used to store the result.
         */
        void ExpList::IProductWRTDerivBase(const int dir,
                                           const Array<OneD, const NekDouble> &inarray,
                                           Array<OneD, NekDouble> &outarray)
        {
            int    i;

            Array<OneD,NekDouble> e_outarray;

            for(i = 0; i < (*m_exp).size(); ++i)
            {
                (*m_exp)[i]->IProductWRTDerivBase(dir,inarray+m_phys_offset[i],
                                                  e_outarray = outarray+m_coeff_offset[i]);
            }
        }


        /**
         * The operation is evaluated locally for every element by the function
         * StdRegions#StdExpansion#IProductWRTDerivBase.
         *
         * @param   inarray         An array of arrays of size \f$Q_{\mathrm{tot}}\f$
         *                          containing the values of the function
         *                          \f$f(\boldsymbol{x})\f$ at the quadrature
         *                          points \f$\boldsymbol{x}_i\f$ in dir directions.
         * @param   outarray        An array of size \f$N_{\mathrm{eof}}\f$
         *                          used to store the result.
         */
        void ExpList::IProductWRTDerivBase(const Array<OneD, const Array<OneD, NekDouble> > &inarray,
                                           Array<OneD, NekDouble> &outarray)
        {
            Array<OneD, NekDouble> tmp0,tmp1,tmp2;
<<<<<<< HEAD
            // assume coord dimension defines the size of Deriv Base 
=======
            // assume coord dimension defines the size of Deriv Base
>>>>>>> 6450b595
            int dim = GetCoordim(0);

            ASSERTL1(inarray.num_elements() >= dim,"inarray is not of sufficient dimension");

            switch(dim)
            {
            case 1:
                for (int i = 0; i < m_collections.size(); ++i)
                {
                    m_collections[i].ApplyOperator(
                                                   Collections::eIProductWRTDerivBase,
                                                   inarray[0] + m_coll_phys_offset[i],
                                                   tmp0 = outarray + m_coll_coeff_offset[i]);
                }
                break;
            case 2:
                for (int i = 0; i < m_collections.size(); ++i)
                {
                    m_collections[i].ApplyOperator(
                                                   Collections::eIProductWRTDerivBase,
                                                   inarray[0] + m_coll_phys_offset[i],
                                                   tmp0 = inarray[1] + m_coll_phys_offset[i],
                                                   tmp1 = outarray + m_coll_coeff_offset[i]);
                }
                break;
            case 3:
                for (int i = 0; i < m_collections.size(); ++i)
                {
                    m_collections[i].ApplyOperator(
                                                   Collections::eIProductWRTDerivBase,
                                                   inarray[0] + m_coll_phys_offset[i],
                                                   tmp0 = inarray[1] + m_coll_phys_offset[i],
                                                   tmp1 = inarray[2] + m_coll_phys_offset[i],
                                                   tmp2 = outarray + m_coll_coeff_offset[i]);
                }
                break;
            default:
                ASSERTL0(false,"Dimension of inarray not correct");
                break;
            }
        }
        /**
         * Given a function \f$f(\boldsymbol{x})\f$ evaluated at
         * the quadrature points, this function calculates the
         * derivatives \f$\frac{d}{dx_1}\f$, \f$\frac{d}{dx_2}\f$
         * and \f$\frac{d}{dx_3}\f$ of the function
         * \f$f(\boldsymbol{x})\f$ at the same quadrature
         * points. The local distribution of the quadrature points
         * allows an elemental evaluation of the derivative. This
         * is done by a call to the function
         * StdRegions#StdExpansion#PhysDeriv.
         *
         * @param   inarray         An array of size \f$Q_{\mathrm{tot}}\f$
         *                          containing the values of the function
         *                          \f$f(\boldsymbol{x})\f$ at the quadrature
         *                          points \f$\boldsymbol{x}_i\f$.
         * @param   out_d0          The discrete evaluation of the
         *                          derivative\f$\frac{d}{dx_1}\f$ will
         *                          be stored in this array of size
         *                          \f$Q_{\mathrm{tot}}\f$.
         * @param   out_d1          The discrete evaluation of the
         *                          derivative\f$\frac{d}{dx_2}\f$ will be
         *                          stored in this array of size
         *                          \f$Q_{\mathrm{tot}}\f$. Note that if no
         *                          memory is allocated for \a out_d1, the
         *                          derivative \f$\frac{d}{dx_2}\f$ will not be
         *                          calculated.
         * @param   out_d2          The discrete evaluation of the
         *                          derivative\f$\frac{d}{dx_3}\f$ will be
         *                          stored in this array of size
         *                          \f$Q_{\mathrm{tot}}\f$. Note that if no
         *                          memory is allocated for \a out_d2, the
         *                          derivative \f$\frac{d}{dx_3}\f$ will not be
         *                          calculated.
         */
        void ExpList::v_PhysDeriv(const Array<OneD, const NekDouble> &inarray,
                                  Array<OneD, NekDouble> &out_d0,
                                  Array<OneD, NekDouble> &out_d1,
                                  Array<OneD, NekDouble> &out_d2)
        {
            Array<OneD, NekDouble> e_out_d0;
            Array<OneD, NekDouble> e_out_d1;
            Array<OneD, NekDouble> e_out_d2;
            for (int i = 0; i < m_collections.size(); ++i)
            {
                int offset = m_coll_phys_offset[i];
                e_out_d0 = out_d0  + offset;
<<<<<<< HEAD
                e_out_d1 = out_d1  + offset; 
                e_out_d2 = out_d2  + offset; 
                
=======
                e_out_d1 = out_d1  + offset;
                e_out_d2 = out_d2  + offset;

>>>>>>> 6450b595
                m_collections[i].ApplyOperator(Collections::ePhysDeriv,
                                               inarray + offset,
                                               e_out_d0,e_out_d1, e_out_d2);

            }
        }

        void ExpList::v_PhysDeriv(const int dir,
                                  const Array<OneD, const NekDouble> &inarray,
                                  Array<OneD, NekDouble> &out_d)
        {
            Direction edir = DirCartesianMap[dir];
            v_PhysDeriv(edir, inarray,out_d);
        }

        void ExpList::v_PhysDeriv(Direction edir, const Array<OneD, const NekDouble> &inarray,
                Array<OneD, NekDouble> &out_d)
        {
            int i;
            if(edir==MultiRegions::eS)
            {
                Array<OneD, NekDouble> e_out_ds;
                for(i=0; i<(*m_exp).size(); ++i)
                {
                    e_out_ds = out_d + m_phys_offset[i];
                    (*m_exp)[i]->PhysDeriv_s(inarray+m_phys_offset[i],e_out_ds);
                }
            }
            else if(edir==MultiRegions::eN)
            {
                Array<OneD, NekDouble > e_out_dn;
                for(i=0; i<(*m_exp).size(); i++)
                {
                    e_out_dn = out_d +m_phys_offset[i];
                    (*m_exp)[i]->PhysDeriv_n(inarray+m_phys_offset[i],e_out_dn);
                }
            }
            else
            {
                // convert enum into int
                int intdir= (int)edir;
                Array<OneD, NekDouble> e_out_d;
                for(i= 0; i < (*m_exp).size(); ++i)
                {
                    e_out_d = out_d + m_phys_offset[i];
                    (*m_exp)[i]->PhysDeriv(intdir, inarray+m_phys_offset[i], e_out_d);
                }

            }
        }


        /**
         * The coefficients of the function to be acted upon
         * should be contained in the \param inarray. The
         * resulting coefficients are stored in \param outarray
         *
         * @param   inarray         An array of size \f$N_{\mathrm{eof}}\f$
         *                          containing the inner product.
         */
        void ExpList::MultiplyByElmtInvMass(
                                            const Array<OneD, const NekDouble> &inarray,
                                            Array<OneD, NekDouble> &outarray)
        {
            GlobalMatrixKey mkey(StdRegions::eInvMass);
            const DNekScalBlkMatSharedPtr& InvMass = GetBlockMatrix(mkey);

            // Inverse mass matrix
            NekVector<NekDouble> out(m_ncoeffs,outarray,eWrapper);
            if(inarray.get() == outarray.get())
            {
                NekVector<NekDouble> in(m_ncoeffs,inarray); // copy data
                out = (*InvMass)*in;
            }
            else
            {
                NekVector<NekDouble> in(m_ncoeffs,inarray,eWrapper);
                out = (*InvMass)*in;
            }
        }

        /**
         * Given a function \f$u(\boldsymbol{x})\f$ defined at the
         * quadrature points, this function determines the
         * transformed elemental coefficients \f$\hat{u}_n^e\f$
         * employing a discrete elemental Galerkin projection from
         * physical space to coefficient space. For each element,
         * the operation is evaluated locally by the function
         * StdRegions#StdExpansion#IproductWRTBase followed by a
         * call to #MultiRegions#MultiplyByElmtInvMass.
         *
         * @param   inarray         An array of size \f$Q_{\mathrm{tot}}\f$
         *                          containing the values of the function
         *                          \f$f(\boldsymbol{x})\f$ at the quadrature
         *                          points \f$\boldsymbol{x}_i\f$.
         * @param   outarray        The resulting coefficients
         *                          \f$\hat{u}_n^e\f$ will be stored in this
         *                          array of size \f$N_{\mathrm{eof}}\f$.
         */
        void ExpList::v_FwdTrans_IterPerExp(const Array<OneD, const NekDouble> &inarray,
											Array<OneD, NekDouble> &outarray)
        {
            Array<OneD,NekDouble> f(m_ncoeffs);

            IProductWRTBase_IterPerExp(inarray,f);
            MultiplyByElmtInvMass(f,outarray);

        }

        void ExpList::FwdTrans_BndConstrained(
                                              const Array<OneD, const NekDouble>& inarray,
                                              Array<OneD, NekDouble> &outarray)
        {
            int i;

            Array<OneD,NekDouble> e_outarray;

            for(i= 0; i < (*m_exp).size(); ++i)
            {
                (*m_exp)[i]->FwdTrans_BndConstrained(inarray+m_phys_offset[i],
                                                     e_outarray = outarray+m_coeff_offset[i]);
            }
        }

        /**
         * This function smooth a field after some calculaitons which have
         * been done elementally.
         *
         * @param   field     An array containing the field in physical space
         *
         */
        void ExpList::v_SmoothField(Array<OneD, NekDouble> &field)
        {
            // Do nothing unless the method is implemented in the appropriate
            // class, i.e. ContField1D,ContField2D, etc.

            // So far it has been implemented just for ContField2D and
            // ContField3DHomogeneous1D

            // Block in case users try the smoothing with a modal expansion.
            // Maybe a different techique for the smoothing require
            // implementation for modal basis.

            ASSERTL0((*m_exp)[0]->GetBasisType(0)
                     == LibUtilities::eGLL_Lagrange ||
                     (*m_exp)[0]->GetBasisType(0)
                     == LibUtilities::eGauss_Lagrange,
                     "Smoothing is currently not allowed unless you are using "
                     "a nodal base for efficiency reasons. The implemented "
                     "smoothing technique requires the mass matrix inversion "
                     "which is trivial just for GLL_LAGRANGE_SEM and "
                     "GAUSS_LAGRANGE_SEMexpansions.");
        }


        /**
         * This function assembles the block diagonal matrix
         * \f$\underline{\boldsymbol{M}}^e\f$, which is the
         * concatenation of the local matrices
         * \f$\boldsymbol{M}^e\f$ of the type \a mtype, that is
         *
         * \f[
         * \underline{\boldsymbol{M}}^e = \left[
         * \begin{array}{cccc}
         * \boldsymbol{M}^1 & 0 & \hspace{3mm}0 \hspace{3mm}& 0 \\
         *  0 & \boldsymbol{M}^2 & 0 & 0 \\
         *  0 &  0 & \ddots &  0 \\
         *  0 &  0 & 0 & \boldsymbol{M}^{N_{\mathrm{el}}} \end{array}\right].\f]
         *
         * @param   mtype           the type of matrix to be assembled
         * @param   scalar          an optional parameter
         * @param   constant        an optional parameter
         */
        const DNekScalBlkMatSharedPtr ExpList::GenBlockMatrix(
                                                              const GlobalMatrixKey &gkey)
        {
            int i,cnt1;
            int n_exp = 0;
            DNekScalMatSharedPtr    loc_mat;
            DNekScalBlkMatSharedPtr BlkMatrix;
            map<int,int> elmt_id;
            LibUtilities::ShapeType ShapeType = gkey.GetShapeType();

            if(ShapeType != LibUtilities::eNoShapeType)
            {
                for(i = 0 ; i < (*m_exp).size(); ++i)
                {
                    if((*m_exp)[m_offset_elmt_id[i]]->DetShapeType()
                       == ShapeType)
                    {
                        elmt_id[n_exp++] = m_offset_elmt_id[i];
                    }
                }
            }
            else
            {
                n_exp = (*m_exp).size();
                for(i = 0; i < n_exp; ++i)
                {
                    elmt_id[i] = m_offset_elmt_id[i];
                }
            }

            Array<OneD,unsigned int> nrows(n_exp);
            Array<OneD,unsigned int> ncols(n_exp);

            switch(gkey.GetMatrixType())
            {
            case StdRegions::eBwdTrans:
                {
                    // set up an array of integers for block matrix construction
                    for(i = 0; i < n_exp; ++i)
                    {
                        nrows[i] = (*m_exp)[elmt_id.find(i)->second]->GetTotPoints();
                        ncols[i] = (*m_exp)[elmt_id.find(i)->second]->GetNcoeffs();
                    }
                }
                break;
            case StdRegions::eIProductWRTBase:
                {
                    // set up an array of integers for block matrix construction
                    for(i = 0; i < n_exp; ++i)
                    {
                        nrows[i] = (*m_exp)[elmt_id.find(i)->second]->GetNcoeffs();
                        ncols[i] = (*m_exp)[elmt_id.find(i)->second]->GetTotPoints();
                    }
                }
                break;
            case StdRegions::eMass:
            case StdRegions::eInvMass:
            case StdRegions::eHelmholtz:
            case StdRegions::eLaplacian:
            case StdRegions::eInvHybridDGHelmholtz:
                {
                    // set up an array of integers for block matrix construction
                    for(i = 0; i < n_exp; ++i)
                    {
                        nrows[i] = (*m_exp)[elmt_id.find(i)->second]->GetNcoeffs();
                        ncols[i] = (*m_exp)[elmt_id.find(i)->second]->GetNcoeffs();
                    }
                }
                break;

            case StdRegions::eHybridDGLamToU:
                {
                    // set up an array of integers for block matrix construction
                    for(i = 0; i < n_exp; ++i)
                    {
                        nrows[i] = (*m_exp)[elmt_id.find(i)->second]->GetNcoeffs();
                        ncols[i] = (*m_exp)[elmt_id.find(i)->second]->NumDGBndryCoeffs();
                    }
                }
                break;

            case StdRegions::eHybridDGHelmBndLam:
                {
                    // set up an array of integers for block matrix construction
                    for(i = 0; i < n_exp; ++i)
                    {
                        nrows[i] = (*m_exp)[elmt_id.find(i)->second]->NumDGBndryCoeffs();
                        ncols[i] = (*m_exp)[elmt_id.find(i)->second]->NumDGBndryCoeffs();
                    }
                }
                break;

            default:
                {
                    NEKERROR(ErrorUtil::efatal,
                             "Global Matrix creation not defined for this type "
                             "of matrix");
                }
            }

            MatrixStorage blkmatStorage = eDIAGONAL;
            BlkMatrix = MemoryManager<DNekScalBlkMat>
                ::AllocateSharedPtr(nrows,ncols,blkmatStorage);

            int nvarcoeffs = gkey.GetNVarCoeffs();
            int eid;
            Array<OneD, NekDouble> varcoeffs_wk;

            for(i = cnt1 = 0; i < n_exp; ++i)
            {
                // need to be initialised with zero size for non variable coefficient case
                StdRegions::VarCoeffMap varcoeffs;

                eid = elmt_id[i];
                if(nvarcoeffs>0)
                {
                    StdRegions::VarCoeffMap::const_iterator x;
                    for (x = gkey.GetVarCoeffs().begin(); x != gkey.GetVarCoeffs().end(); ++x)
                    {
                        varcoeffs[x->first] = x->second + m_phys_offset[eid];
                    }
                }

                LocalRegions::MatrixKey matkey(gkey.GetMatrixType(),
                                               (*m_exp)[eid]->DetShapeType(),
                                               *(*m_exp)[eid],
                                               gkey.GetConstFactors(),
                                               varcoeffs );

                loc_mat = boost::dynamic_pointer_cast<LocalRegions::Expansion>((*m_exp)[elmt_id.find(i)->second])->GetLocMatrix(matkey);
                BlkMatrix->SetBlock(i,i,loc_mat);
            }

            return BlkMatrix;
        }

        const DNekScalBlkMatSharedPtr& ExpList::GetBlockMatrix(
                                                               const GlobalMatrixKey &gkey)
        {
            BlockMatrixMap::iterator matrixIter = m_blockMat->find(gkey);

            if(matrixIter == m_blockMat->end())
            {
                return ((*m_blockMat)[gkey] = GenBlockMatrix(gkey));
            }
            else
            {
                return matrixIter->second;
            }
        }

        void ExpList::GeneralMatrixOp_IterPerExp(
                                                 const GlobalMatrixKey             &gkey,
                                                 const Array<OneD,const NekDouble> &inarray,
                                                 Array<OneD,      NekDouble> &outarray)
        {
            const Array<OneD, const bool>  doBlockMatOp
                        = m_globalOptParam->DoBlockMatOp(gkey.GetMatrixType());
            const Array<OneD, const int> num_elmts
                        = m_globalOptParam->GetShapeNumElements();

            Array<OneD,NekDouble> tmp_outarray;
            int cnt = 0;
            int eid;
            for(int n = 0; n < num_elmts.num_elements(); ++n)
            {
                if(doBlockMatOp[n])
                {
                    const LibUtilities::ShapeType vType
                                    = m_globalOptParam->GetShapeList()[n];
                    const MultiRegions::GlobalMatrixKey vKey(gkey, vType);
                    if (cnt < m_offset_elmt_id.num_elements())
                    {
                        eid = m_offset_elmt_id[cnt];
                        MultiplyByBlockMatrix(vKey,inarray + m_coeff_offset[eid],
                                              tmp_outarray = outarray + m_coeff_offset[eid]);
                        cnt += num_elmts[n];
                    }
                }
                else
                {
                    int i;
                    int nvarcoeffs = gkey.GetNVarCoeffs();

                    for(i= 0; i < num_elmts[n]; ++i)
                    {
                        // need to be initialised with zero size for non variable coefficient case
                        StdRegions::VarCoeffMap varcoeffs;

                        eid = m_offset_elmt_id[cnt++];
                        if(nvarcoeffs>0)
                        {
                            StdRegions::VarCoeffMap::const_iterator x;
                            for (x = gkey.GetVarCoeffs().begin(); x != gkey.GetVarCoeffs().end(); ++x)
                            {
                                varcoeffs[x->first] = x->second + m_phys_offset[eid];
                            }
                        }

                        StdRegions::StdMatrixKey mkey(gkey.GetMatrixType(),
                                                      (*m_exp)[eid]->DetShapeType(),
                                                      *((*m_exp)[eid]),
                                                      gkey.GetConstFactors(),varcoeffs);

                        (*m_exp)[eid]->GeneralMatrixOp(inarray + m_coeff_offset[eid],
                                                       tmp_outarray = outarray+m_coeff_offset[eid],
                                                       mkey);
                    }
                }
            }
        }

        /**
         * Retrieves local matrices from each expansion in the expansion list
         * and combines them together to generate a global matrix system.
         * @param   mkey        Matrix key for the matrix to be generated.
         * @param   locToGloMap Local to global mapping.
         * @returns Shared pointer to the generated global matrix.
         */
        GlobalMatrixSharedPtr ExpList::GenGlobalMatrix(
                                                       const GlobalMatrixKey &mkey,
                                                       const AssemblyMapCGSharedPtr &locToGloMap)
        {
            int i,j,n,gid1,gid2,cntdim1,cntdim2;
            NekDouble sign1,sign2;
            DNekScalMatSharedPtr loc_mat;

            unsigned int glob_rows;
            unsigned int glob_cols;
            unsigned int loc_rows;
            unsigned int loc_cols;

            bool assembleFirstDim;
            bool assembleSecondDim;

            switch(mkey.GetMatrixType())
            {
            case StdRegions::eBwdTrans:
                {
                    glob_rows = m_npoints;
                    glob_cols = locToGloMap->GetNumGlobalCoeffs();

                    assembleFirstDim  = false;
                    assembleSecondDim = true;
                }
                break;
            case StdRegions::eIProductWRTBase:
                {
                    glob_rows = locToGloMap->GetNumGlobalCoeffs();
                    glob_cols = m_npoints;

                    assembleFirstDim  = true;
                    assembleSecondDim = false;
                }
                break;
            case StdRegions::eMass:
            case StdRegions::eHelmholtz:
            case StdRegions::eLaplacian:
            case StdRegions::eHybridDGHelmBndLam:
                {
                    glob_rows = locToGloMap->GetNumGlobalCoeffs();
                    glob_cols = locToGloMap->GetNumGlobalCoeffs();

                    assembleFirstDim  = true;
                    assembleSecondDim = true;
                }
                break;
            default:
                {
                    NEKERROR(ErrorUtil::efatal,
                             "Global Matrix creation not defined for this type "
                             "of matrix");
                }
            }

            COOMatType spcoomat;
            CoordType  coord;

            int nvarcoeffs = mkey.GetNVarCoeffs();
            int eid;

            // fill global matrix
            for(n = cntdim1 = cntdim2 = 0; n < (*m_exp).size(); ++n)
            {
                // need to be initialised with zero size for non variable coefficient case
                StdRegions::VarCoeffMap varcoeffs;

                eid = m_offset_elmt_id[n];
                if(nvarcoeffs>0)
                {
                    StdRegions::VarCoeffMap::const_iterator x;
                    for (x = mkey.GetVarCoeffs().begin(); x != mkey.GetVarCoeffs().end(); ++x)
                    {
                        varcoeffs[x->first] = x->second + m_phys_offset[eid];
                    }
                }

                LocalRegions::MatrixKey matkey(mkey.GetMatrixType(),
                                              (*m_exp)[eid]->DetShapeType(),
                                              *((*m_exp)[eid]),
                                              mkey.GetConstFactors(),varcoeffs);

                loc_mat = boost::dynamic_pointer_cast<LocalRegions::Expansion>((*m_exp)[m_offset_elmt_id[n]])->GetLocMatrix(matkey);

                loc_rows = loc_mat->GetRows();
                loc_cols = loc_mat->GetColumns();

                for(i = 0; i < loc_rows; ++i)
                {
                    if(assembleFirstDim)
                    {
                        gid1  = locToGloMap->GetLocalToGlobalMap (cntdim1 + i);
                        sign1 = locToGloMap->GetLocalToGlobalSign(cntdim1 + i);
                    }
                    else
                    {
                        gid1  = cntdim1 + i;
                        sign1 = 1.0;
                    }

                    for(j = 0; j < loc_cols; ++j)
                    {
                        if(assembleSecondDim)
                        {
                            gid2  = locToGloMap
                                ->GetLocalToGlobalMap(cntdim2 + j);
                            sign2 = locToGloMap
                                ->GetLocalToGlobalSign(cntdim2 + j);
                        }
                        else
                        {
                            gid2  = cntdim2 + j;
                            sign2 = 1.0;
                        }

                        // sparse matrix fill
                        coord = make_pair(gid1,gid2);
                        if( spcoomat.count(coord) == 0 )
                        {
                            spcoomat[coord] = sign1*sign2*(*loc_mat)(i,j);
                        }
                        else
                        {
                            spcoomat[coord] += sign1*sign2*(*loc_mat)(i,j);
                        }
                    }
                }
                cntdim1 += loc_rows;
                cntdim2 += loc_cols;
            }

            return MemoryManager<GlobalMatrix>
                ::AllocateSharedPtr(m_session,glob_rows,glob_cols,spcoomat);
        }


        DNekMatSharedPtr ExpList::GenGlobalMatrixFull(const GlobalLinSysKey &mkey, const AssemblyMapCGSharedPtr &locToGloMap)
        {
            int i,j,n,gid1,gid2,loc_lda,eid;
            NekDouble sign1,sign2,value;
            DNekScalMatSharedPtr loc_mat;

            int totDofs     = locToGloMap->GetNumGlobalCoeffs();
            int NumDirBCs   = locToGloMap->GetNumGlobalDirBndCoeffs();

            unsigned int rows = totDofs - NumDirBCs;
            unsigned int cols = totDofs - NumDirBCs;
            NekDouble zero = 0.0;

            DNekMatSharedPtr Gmat;
            int bwidth = locToGloMap->GetFullSystemBandWidth();

            int nvarcoeffs = mkey.GetNVarCoeffs();
            MatrixStorage matStorage;

            map<int, RobinBCInfoSharedPtr> RobinBCInfo = GetRobinBCInfo();

            switch(mkey.GetMatrixType())
            {
                // case for all symmetric matices
            case StdRegions::eHelmholtz:
            case StdRegions::eLaplacian:
                if( (2*(bwidth+1)) < rows)
                {
                    matStorage = ePOSITIVE_DEFINITE_SYMMETRIC_BANDED;
                    Gmat = MemoryManager<DNekMat>::AllocateSharedPtr(rows,cols,zero,matStorage,bwidth,bwidth);
                }
                else
                {
                    matStorage = ePOSITIVE_DEFINITE_SYMMETRIC;
                    Gmat = MemoryManager<DNekMat>::AllocateSharedPtr(rows,cols,zero,matStorage);
                }

                break;
            default: // Assume general matrix - currently only set up for full invert
                {
                    matStorage = eFULL;
                    Gmat = MemoryManager<DNekMat>::AllocateSharedPtr(rows,cols,zero,matStorage);
                }
            }

            // fill global symmetric matrix
            for(n = 0; n < (*m_exp).size(); ++n)
            {
                // need to be initialised with zero size for non variable coefficient case
                StdRegions::VarCoeffMap varcoeffs;

                eid = m_offset_elmt_id[n];
                if(nvarcoeffs>0)
                {
                    StdRegions::VarCoeffMap::const_iterator x;
                    for (x = mkey.GetVarCoeffs().begin(); x != mkey.GetVarCoeffs().end(); ++x)
                    {
                        varcoeffs[x->first] = x->second + m_phys_offset[eid];
                    }
                }

                LocalRegions::MatrixKey matkey(mkey.GetMatrixType(),
                                              (*m_exp)[eid]->DetShapeType(),
                                              *((*m_exp)[eid]),
                                              mkey.GetConstFactors(),varcoeffs);

                loc_mat = boost::dynamic_pointer_cast<LocalRegions::Expansion>((*m_exp)[n])->GetLocMatrix(matkey);


                if(RobinBCInfo.count(n) != 0) // add robin mass matrix
                {
                    RobinBCInfoSharedPtr rBC;

                    // declare local matrix from scaled matrix.
                    int rows = loc_mat->GetRows();
                    int cols = loc_mat->GetColumns();
                    const NekDouble *dat = loc_mat->GetRawPtr();
                    DNekMatSharedPtr new_mat = MemoryManager<DNekMat>::AllocateSharedPtr(rows,cols,dat);
                    Blas::Dscal(rows*cols,loc_mat->Scale(),new_mat->GetRawPtr(),1);

                    // add local matrix contribution
                    for(rBC = RobinBCInfo.find(n)->second;rBC; rBC = rBC->next)
                    {
                        (*m_exp)[n]->AddRobinMassMatrix(rBC->m_robinID,rBC->m_robinPrimitiveCoeffs,new_mat);
                    }

                    NekDouble one = 1.0;
                    // redeclare loc_mat to point to new_mat plus the scalar.
                    loc_mat = MemoryManager<DNekScalMat>::AllocateSharedPtr(one,new_mat);
                }

                loc_lda = loc_mat->GetColumns();

                for(i = 0; i < loc_lda; ++i)
                {
                    gid1 = locToGloMap->GetLocalToGlobalMap(m_coeff_offset[n] + i) - NumDirBCs;
                    sign1 =  locToGloMap->GetLocalToGlobalSign(m_coeff_offset[n] + i);
                    if(gid1 >= 0)
                    {
                        for(j = 0; j < loc_lda; ++j)
                        {
                            gid2 = locToGloMap->GetLocalToGlobalMap(m_coeff_offset[n] + j) - NumDirBCs;
                            sign2 = locToGloMap->GetLocalToGlobalSign(m_coeff_offset[n] + j);
                            if(gid2 >= 0)
                            {
                                // When global matrix is symmetric,
                                // only add the value for the upper
                                // triangular part in order to avoid
                                // entries to be entered twice
                                if((matStorage == eFULL)||(gid2 >= gid1))
                                {
                                    value = Gmat->GetValue(gid1,gid2) + sign1*sign2*(*loc_mat)(i,j);
                                    Gmat->SetValue(gid1,gid2,value);
                                }
                            }
                        }
                    }
                }
            }

            return Gmat;
        }


        /**
         * Consider a linear system
         * \f$\boldsymbol{M\hat{u}}_g=\boldsymbol{f}\f$ to be solved. Dependent
         * on the solution method, this function constructs
         * - <b>The full linear system</b><BR>
         *   A call to the function #GenGlobalLinSysFullDirect
         * - <b>The statically condensed linear system</b><BR>
         *   A call to the function #GenGlobalLinSysStaticCond
         *
         * @param   mkey            A key which uniquely defines the global
         *                          matrix to be constructed.
         * @param   locToGloMap     Contains the mapping array and required
         *                          information for the transformation from
         *                          local to global degrees of freedom.
         * @return  (A shared pointer to) the global linear system in
         *          required format.
         */
        GlobalLinSysSharedPtr ExpList::GenGlobalLinSys(
                    const GlobalLinSysKey &mkey,
                    const AssemblyMapCGSharedPtr &locToGloMap)
        {
            GlobalLinSysSharedPtr returnlinsys;
            boost::shared_ptr<ExpList> vExpList = GetSharedThisPtr();

            MultiRegions::GlobalSysSolnType vType = mkey.GetGlobalSysSolnType();

            if (vType >= eSIZE_GlobalSysSolnType)
            {
                ASSERTL0(false,"Matrix solution type not defined");
            }
            std::string vSolnType = MultiRegions::GlobalSysSolnTypeMap[vType];

            return GetGlobalLinSysFactory().CreateInstance( vSolnType, mkey,
                                                        vExpList,  locToGloMap);
        }

        GlobalLinSysSharedPtr ExpList::GenGlobalBndLinSys(
                    const GlobalLinSysKey     &mkey,
                    const AssemblyMapSharedPtr &locToGloMap)
        {
            boost::shared_ptr<ExpList> vExpList = GetSharedThisPtr();
            const map<int,RobinBCInfoSharedPtr> vRobinBCInfo = GetRobinBCInfo();

            MultiRegions::GlobalSysSolnType vType = mkey.GetGlobalSysSolnType();

            if (vType >= eSIZE_GlobalSysSolnType)
            {
                ASSERTL0(false,"Matrix solution type not defined");
            }
            std::string vSolnType = MultiRegions::GlobalSysSolnTypeMap[vType];

            return GetGlobalLinSysFactory().CreateInstance(vSolnType,mkey,
                                                        vExpList,locToGloMap);
        }


        /**
         * Given the elemental coefficients \f$\hat{u}_n^e\f$ of
         * an expansion, this function evaluates the spectral/hp
         * expansion \f$u^{\delta}(\boldsymbol{x})\f$ at the
         * quadrature points \f$\boldsymbol{x}_i\f$. The operation
         * is evaluated locally by the elemental function
         * StdRegions#StdExpansion#BwdTrans.
         *
         * @param   inarray         An array of size \f$N_{\mathrm{eof}}\f$
         *                          containing the local coefficients
         *                          \f$\hat{u}_n^e\f$.
         * @param   outarray        The resulting physical values at the
         *                          quadrature points
         *                          \f$u^{\delta}(\boldsymbol{x}_i)\f$
         *                          will be stored in this array of size
         *                          \f$Q_{\mathrm{tot}}\f$.
         */
        void ExpList::v_BwdTrans_IterPerExp(const Array<OneD, const NekDouble> &inarray,
											Array<OneD, NekDouble> &outarray)
        {
            Array<OneD, NekDouble> tmp;
            for (int i = 0; i < m_collections.size(); ++i)
            {
                m_collections[i].ApplyOperator(Collections::eBwdTrans,
                                               inarray + m_coll_coeff_offset[i],
                                               tmp = outarray + m_coll_phys_offset[i]);
            }
        }

        LocalRegions::ExpansionSharedPtr& ExpList::GetExp(
                    const Array<OneD, const NekDouble> &gloCoord)
        {
            Array<OneD, NekDouble> stdCoord(GetCoordim(0),0.0);
            for (int i = 0; i < (*m_exp).size(); ++i)
            {
                if ((*m_exp)[i]->GetGeom()->ContainsPoint(gloCoord))
                {
                    return (*m_exp)[i];
                }
            }
            ASSERTL0(false, "Cannot find element for this point.");
            return (*m_exp)[0]; // avoid warnings
        }


        /**
         * @todo need a smarter search here that first just looks at bounding
         * vertices - suggest first seeing if point is within 10% of
         * region defined by vertices. The do point search.
         */
        int ExpList::GetExpIndex(
                                 const Array<OneD, const NekDouble> &gloCoord,
                                 NekDouble tol,
                                 bool returnNearestElmt)
        {
            Array<OneD, NekDouble> Lcoords(gloCoord.num_elements());

            return GetExpIndex(gloCoord,Lcoords,tol,returnNearestElmt);
        }


        int ExpList::GetExpIndex(const Array<OneD, const NekDouble> &gloCoords,
                                 Array<OneD, NekDouble> &locCoords,
                                 NekDouble tol,
                                 bool returnNearestElmt)
        {
            NekDouble resid;

            if (GetNumElmts() == 0)
            {
                return -1;
            }
            std::vector<std::pair<int,NekDouble> > elmtIdDist;

            // Manifold case (point may match multiple elements)
            if (GetExp(0)->GetCoordim() > GetExp(0)->GetShapeDimension())
            {
                SpatialDomains::PointGeomSharedPtr v;
                SpatialDomains::PointGeom w;
                NekDouble dist = 0.0;

                // Scan all elements and store those which may contain the point
                for (int i = 0; i < (*m_exp).size(); ++i)
                {
                    if ((*m_exp)[i]->GetGeom()->ContainsPoint(gloCoords,
                                                              locCoords,
                                                              tol, resid))
                    {
                        w.SetX(gloCoords[0]);
                        w.SetY(gloCoords[1]);
                        w.SetZ(gloCoords[2]);

                        // Find closest vertex
                        for (int j = 0; j < (*m_exp)[i]->GetNverts(); ++j) {
                            v = m_graph->GetVertex(
                                            (*m_exp)[i]->GetGeom()->GetVid(j));
                            if (j == 0 || dist > v->dist(w))
                            {
                                dist = v->dist(w);
                            }
                        }
                        elmtIdDist.push_back(
                                    std::pair<int, NekDouble>(i, dist));
                    }
                }

                // Find nearest element
                if (!elmtIdDist.empty())
                {
                    int         min_id = elmtIdDist[0].first;
                    NekDouble   min_d  = elmtIdDist[0].second;

                    for (int i = 1; i < elmtIdDist.size(); ++i)
                    {
                        if (elmtIdDist[i].second < min_d) {
                            min_id = elmtIdDist[i].first;
                            min_d = elmtIdDist[i].second;
                        }
                    }

                    // retrieve local coordinate of point
                    (*m_exp)[min_id]->GetGeom()->GetLocCoords(gloCoords,
                                                          locCoords);
                    return min_id;
                }
                else
                {
                    return -1;
                }
            }
            // non-embedded mesh (point can only match one element)
            else
            {
                static int start = 0;
                int min_id  = 0;
                NekDouble resid_min = 1e6;
                Array<OneD, NekDouble> savLocCoords(locCoords.num_elements());

                // restart search from last found value
                for (int i = start; i < (*m_exp).size(); ++i)
                {
                    if ((*m_exp)[i]->GetGeom()->ContainsPoint(gloCoords, locCoords,
                                                              tol, resid))
                    {
                        start = i;
                        return i;
                    }
                    else
                    {
                        if(resid < resid_min)
                        {
                            min_id    = i;
                            resid_min = resid;
                            Vmath::Vcopy(locCoords.num_elements(),savLocCoords,1,locCoords,1);
                        }
                    }
                }

                for (int i = 0; i < start; ++i)
                {
                    if ((*m_exp)[i]->GetGeom()->ContainsPoint(gloCoords, locCoords,
                                                              tol, resid))
                    {
                        start = i;
                        return i;
                    }
                    else
                    {
                        if(resid < resid_min)
                        {
                            min_id    = i;
                            resid_min = resid;
                            Vmath::Vcopy(locCoords.num_elements(),savLocCoords,1,locCoords,1);
                        }
                    }
                }

                std::string msg = "Failed to find point in element to tolerance of "
                                + boost::lexical_cast<std::string>(resid)
                                + " using nearest point found";
                WARNINGL0(true,msg.c_str());

                if(returnNearestElmt)
                {
                    Vmath::Vcopy(locCoords.num_elements(),locCoords,1,savLocCoords,1);
                    return min_id;
                }
                else
                {
                    return -1;
                }

            }
        }


        /**
         * Configures geometric info, such as tangent direction, on each
         * expansion.
         * @param   graph2D         Mesh
         */
        void ExpList::ApplyGeomInfo()
        {

        }

        /**
         * Write Tecplot Files Header
         * @param   outfile Output file name.
         * @param   var                 variables names
         */
        void ExpList::v_WriteTecplotHeader(std::ostream &outfile,
                                           std::string    var)
        {
            int coordim  = GetExp(0)->GetCoordim();
            char vars[3] = { 'x', 'y', 'z' };

            if (m_expType == e3DH1D)
            {
                coordim += 1;
            }
            else if (m_expType == e3DH2D)
            {
                coordim += 2;
            }

            outfile << "Variables = x";
            for (int i = 1; i < coordim; ++i)
            {
                outfile << ", " << vars[i];
            }

            if (var.size() > 0)
            {
                outfile << ", " << var;
            }

            outfile << std::endl << std::endl;
        }

        /**
         * Write Tecplot Files Zone
         * @param   outfile    Output file name.
         * @param   expansion  Expansion that is considered
         */
        void ExpList::v_WriteTecplotZone(std::ostream &outfile, int expansion)
        {
            int i, j;
            int coordim = GetCoordim(0);
            int nPoints = GetTotPoints();
            int nBases  = (*m_exp)[0]->GetNumBases();
            int numBlocks = 0;

            Array<OneD, Array<OneD, NekDouble> > coords(3);

            if (expansion == -1)
            {
                nPoints = GetTotPoints();

                coords[0] = Array<OneD, NekDouble>(nPoints);
                coords[1] = Array<OneD, NekDouble>(nPoints);
                coords[2] = Array<OneD, NekDouble>(nPoints);

                GetCoords(coords[0], coords[1], coords[2]);

                for (i = 0; i < m_exp->size(); ++i)
                {
                    int numInt = 1;

                    for (j = 0; j < nBases; ++j)
                    {
                        numInt *= (*m_exp)[i]->GetNumPoints(j)-1;
                    }

                    numBlocks += numInt;
                }
            }
            else
            {
                nPoints = (*m_exp)[expansion]->GetTotPoints();

                coords[0] = Array<OneD, NekDouble>(nPoints);
                coords[1] = Array<OneD, NekDouble>(nPoints);
                coords[2] = Array<OneD, NekDouble>(nPoints);

                (*m_exp)[expansion]->GetCoords(coords[0], coords[1], coords[2]);

                numBlocks = 1;
                for (j = 0; j < nBases; ++j)
                {
                    numBlocks *= (*m_exp)[expansion]->GetNumPoints(j)-1;
                }
            }

            if (m_expType == e3DH1D)
            {
                nBases += 1;
                coordim += 1;
                int nPlanes = GetZIDs().num_elements();
                NekDouble tmp = numBlocks * (nPlanes-1.0) / nPlanes;
                numBlocks = (int)tmp;
            }
            else if (m_expType == e3DH2D)
            {
                nBases    += 2;
                coordim += 1;
            }

            outfile << "Zone, N=" << nPoints << ", E="
                    << numBlocks << ", F=FEBlock" ;

            switch(nBases)
            {
                case 2:
                    outfile << ", ET=QUADRILATERAL" << std::endl;
                    break;
                case 3:
                    outfile << ", ET=BRICK" << std::endl;
                    break;
                default:
                    ASSERTL0(false,"Not set up for this type of output");
                    break;
            }

            // Write out coordinates
            for (j = 0; j < coordim; ++j)
            {
                for (i = 0; i < nPoints; ++i)
                {
                    outfile << coords[j][i] << " ";
                    if (i % 1000 == 0 && i)
                    {
                        outfile << std::endl;
                    }
                }
                outfile << std::endl;
            }
        }

        void ExpList::v_WriteTecplotConnectivity(std::ostream &outfile,
                                                 int expansion)
        {
            int i,j,k,l;
            int nbase = (*m_exp)[0]->GetNumBases();
            int cnt = 0;

            boost::shared_ptr<LocalRegions::ExpansionVector> exp = m_exp;

            if (expansion != -1)
            {
                exp = boost::shared_ptr<LocalRegions::ExpansionVector>(
                    new LocalRegions::ExpansionVector(1));
                (*exp)[0] = (*m_exp)[expansion];
            }

            if (nbase == 2)
            {
                for(i = 0; i < (*exp).size(); ++i)
                {
                    const int np0 = (*exp)[i]->GetNumPoints(0);
                    const int np1 = (*exp)[i]->GetNumPoints(1);

                    for(j = 1; j < np1; ++j)
                    {
                        for(k = 1; k < np0; ++k)
                        {
                            outfile << cnt + (j-1)*np0 + k   << " ";
                            outfile << cnt + (j-1)*np0 + k+1 << " ";
                            outfile << cnt +  j   *np0 + k+1 << " ";
                            outfile << cnt +  j   *np0 + k   << endl;
                        }
                    }

                    cnt += np0*np1;
                }
            }
            else if (nbase == 3)
            {
                for(i = 0; i < (*exp).size(); ++i)
                {
                    const int np0 = (*exp)[i]->GetNumPoints(0);
                    const int np1 = (*exp)[i]->GetNumPoints(1);
                    const int np2 = (*exp)[i]->GetNumPoints(2);
                    const int np01 = np0*np1;

                    for(j = 1; j < np2; ++j)
                    {
                        for(k = 1; k < np1; ++k)
                        {
                            for(l = 1; l < np0; ++l)
                            {
                                outfile << cnt + (j-1)*np01 + (k-1)*np0 + l   << " ";
                                outfile << cnt + (j-1)*np01 + (k-1)*np0 + l+1 << " ";
                                outfile << cnt + (j-1)*np01 +  k   *np0 + l+1 << " ";
                                outfile << cnt + (j-1)*np01 +  k   *np0 + l   << " ";
                                outfile << cnt +  j   *np01 + (k-1)*np0 + l   << " ";
                                outfile << cnt +  j   *np01 + (k-1)*np0 + l+1 << " ";
                                outfile << cnt +  j   *np01 +  k   *np0 + l+1 << " ";
                                outfile << cnt +  j   *np01 +  k   *np0 + l   << endl;
                            }
                        }
                    }
                    cnt += np0*np1*np2;
                }
            }
            else
            {
                ASSERTL0(false,"Not set up for this dimension");
            }
        }

        /**
         * Write Tecplot Files Field
         * @param   outfile    Output file name.
         * @param   expansion  Expansion that is considered
         */
        void ExpList::v_WriteTecplotField(std::ostream &outfile, int expansion)
        {
            if (expansion == -1)
            {
                int totpoints = GetTotPoints();
                if(m_physState == false)
                {
                    BwdTrans(m_coeffs,m_phys);
                }

                for(int i = 0; i < totpoints; ++i)
                {
                    outfile << m_phys[i] << " ";
                    if(i % 1000 == 0 && i)
                    {
                        outfile << std::endl;
                    }
                }
                outfile << std::endl;

            }
            else
            {
                int nPoints = (*m_exp)[expansion]->GetTotPoints();

                for (int i = 0; i < nPoints; ++i)
                {
                    outfile << m_phys[i + m_phys_offset[expansion]] << " ";
                }

                outfile << std::endl;
            }
        }

        void ExpList::WriteVtkHeader(std::ostream &outfile)
        {
            outfile << "<?xml version=\"1.0\"?>" << endl;
            outfile << "<VTKFile type=\"UnstructuredGrid\" version=\"0.1\" "
                    << "byte_order=\"LittleEndian\">" << endl;
            outfile << "  <UnstructuredGrid>" << endl;
        }

        void ExpList::WriteVtkFooter(std::ostream &outfile)
        {
            outfile << "  </UnstructuredGrid>" << endl;
            outfile << "</VTKFile>" << endl;
        }

        void ExpList::v_WriteVtkPieceHeader(std::ostream &outfile, int expansion)
        {
            ASSERTL0(false, "Routine not implemented for this expansion.");
        }

        void ExpList::v_WriteVtkPieceHeader(std::ostream &outfile, int expansion, int istrip)
        {
            ASSERTL0(false, "Routine not implemented for this expansion.");
        }

        void ExpList::WriteVtkPieceFooter(std::ostream &outfile, int expansion)
        {
            outfile << "      </PointData>" << endl;
            outfile << "    </Piece>" << endl;
        }

        void ExpList::v_WriteVtkPieceData(std::ostream &outfile, int expansion,
                                        std::string var)
        {
            int i;
            int nq = (*m_exp)[expansion]->GetTotPoints();

            // printing the fields of that zone
            outfile << "        <DataArray type=\"Float64\" Name=\""
                    << var << "\">" << endl;
            outfile << "          ";
            const Array<OneD, NekDouble> phys = m_phys + m_phys_offset[expansion];
            for(i = 0; i < nq; ++i)
            {
                outfile << (fabs(phys[i]) < NekConstants::kNekZeroTol ? 0 : phys[i]) << " ";
            }
            outfile << endl;
            outfile << "        </DataArray>" << endl;
        }

        /**
         * Given a spectral/hp approximation
         * \f$u^{\delta}(\boldsymbol{x})\f$ evaluated at the quadrature points
         * (which should be contained in #m_phys), this function calculates the
         * \f$L_\infty\f$ error of this approximation with respect to an exact
         * solution. The local distribution of the quadrature points allows an
         * elemental evaluation of this operation through the functions
         * StdRegions#StdExpansion#Linf.
         *
         * The exact solution, also evaluated at the quadrature
         * points, should be contained in the variable #m_phys of
         * the ExpList object \a Sol.
         *
         * @param   soln            A 1D array, containing the discrete
         *                          evaluation of the exact solution at the
         *                          quadrature points in its array #m_phys.
         * @return  The \f$L_\infty\f$ error of the approximation.
         */
        NekDouble ExpList::Linf(
            const Array<OneD, const NekDouble> &inarray,
            const Array<OneD, const NekDouble> &soln)
        {
            NekDouble err = 0.0;

            if (soln == NullNekDouble1DArray)
            {
                err = Vmath::Vmax(m_npoints, inarray, 1);
            }
            else
            {
                for (int i = 0; i < m_npoints; ++i)
                {
                    err = max(err, abs(inarray[i] - soln[i]));
                }
            }

            m_comm->GetRowComm()->AllReduce(err, LibUtilities::ReduceMax);

            return err;
        }

        /**
         * Given a spectral/hp approximation \f$u^{\delta}(\boldsymbol{x})\f$
         * evaluated at the quadrature points (which should be contained in
         * #m_phys), this function calculates the \f$L_2\f$ error of this
         * approximation with respect to an exact solution. The local
         * distribution of the quadrature points allows an elemental evaluation
         * of this operation through the functions StdRegions#StdExpansion#L2.
         *
         * The exact solution, also evaluated at the quadrature points, should
         * be contained in the variable #m_phys of the ExpList object \a Sol.
         *
         * @param   Sol             An ExpList, containing the discrete
         *                          evaluation of the exact solution at the
         *                          quadrature points in its array #m_phys.
         * @return  The \f$L_2\f$ error of the approximation.
         */
        NekDouble ExpList::v_L2(
            const Array<OneD, const NekDouble> &inarray,
            const Array<OneD, const NekDouble> &soln)
        {
            NekDouble err = 0.0, errl2;
            int    i;

            if (soln == NullNekDouble1DArray)
            {
                for (i = 0; i < (*m_exp).size(); ++i)
                {
                    errl2 = (*m_exp)[i]->L2(inarray + m_phys_offset[i]);
                    err += errl2*errl2;
                }
            }
            else
            {
                for (i = 0; i < (*m_exp).size(); ++i)
                {
                    errl2 = (*m_exp)[i]->L2(inarray + m_phys_offset[i],
                                            soln    + m_phys_offset[i]);
                    err += errl2*errl2;
                }
            }

            m_comm->GetRowComm()->AllReduce(err, LibUtilities::ReduceSum);

            return sqrt(err);
        }

        NekDouble ExpList::v_Integral(const Array<OneD, const NekDouble> &inarray)
        {
            NekDouble err = 0.0;
            int       i   = 0;

            for (i = 0; i < (*m_exp).size(); ++i)
            {
                err += (*m_exp)[m_offset_elmt_id[i]]->Integral(inarray + m_phys_offset[i]);
            }
            m_comm->GetRowComm()->AllReduce(err, LibUtilities::ReduceSum);

            return err;
        }

        Array<OneD, const NekDouble> ExpList::v_HomogeneousEnergy (void)
        {
            ASSERTL0(false,
                     "This method is not defined or valid for this class type");
            Array<OneD, NekDouble> NoEnergy(1,0.0);
            return NoEnergy;
        }

        LibUtilities::TranspositionSharedPtr ExpList::v_GetTransposition(void)
        {
            ASSERTL0(false,
                     "This method is not defined or valid for this class type");
            LibUtilities::TranspositionSharedPtr trans;

            return trans;
        }

        NekDouble ExpList::v_GetHomoLen(void)
        {
            ASSERTL0(false,
                     "This method is not defined or valid for this class type");
            NekDouble len = 0.0;
            return len;
        }

        Array<OneD, const unsigned int> ExpList::v_GetZIDs(void)
        {
            ASSERTL0(false,
                     "This method is not defined or valid for this class type");
            Array<OneD, unsigned int> NoModes(1);

            return NoModes;
        }

        Array<OneD, const unsigned int> ExpList::v_GetYIDs(void)
        {
            ASSERTL0(false,
                     "This method is not defined or valid for this class type");
            Array<OneD, unsigned int> NoModes(1);

            return NoModes;
        }


        void ExpList::v_PhysInterp1DScaled(const NekDouble scale, const Array<OneD, NekDouble> &inarray, Array<OneD, NekDouble> &outarray)
        {
            ASSERTL0(false,
                     "This method is not defined or valid for this class type");
        }

        void ExpList::v_PhysGalerkinProjection1DScaled(const NekDouble scale, const Array<OneD, NekDouble> &inarray, Array<OneD, NekDouble> &outarray)        {
            ASSERTL0(false,
                     "This method is not defined or valid for this class type");
        }

        void ExpList::ExtractFileBCs(
            const std::string               &fileName,
            const std::string               &varName,
            const boost::shared_ptr<ExpList> locExpList)
        {
            string varString = fileName.substr(0, fileName.find_last_of("."));
            int j, k, len = varString.length();
            varString = varString.substr(len-1, len);

            std::vector<LibUtilities::FieldDefinitionsSharedPtr> FieldDef;
            std::vector<std::vector<NekDouble> > FieldData;

            LibUtilities::FieldIO f(m_session->GetComm());
            f.Import(fileName, FieldDef, FieldData);

            bool found = false;
            for (j = 0; j < FieldDef.size(); ++j)
            {
                for (k = 0; k < FieldDef[j]->m_fields.size(); ++k)
                {
                    if (FieldDef[j]->m_fields[k] == varName)
                    {
                        // Copy FieldData into locExpList
                        locExpList->ExtractDataToCoeffs(
                            FieldDef[j], FieldData[j],
                            FieldDef[j]->m_fields[k],
                            locExpList->UpdateCoeffs());
                        found = true;
                    }
                }
            }

            ASSERTL0(found, "Could not find variable '"+varName+
                            "' in file boundary condition "+fileName);
            locExpList->BwdTrans_IterPerExp(
                locExpList->GetCoeffs(),
                locExpList->UpdatePhys());
        }

        /**
         * Given a spectral/hp approximation
         * \f$u^{\delta}(\boldsymbol{x})\f$ evaluated at the quadrature points
         * (which should be contained in #m_phys), this function calculates the
         * \f$H^1_2\f$ error of this approximation with respect to an exact
         * solution. The local distribution of the quadrature points allows an
         * elemental evaluation of this operation through the functions
         * StdRegions#StdExpansion#H1.
         *
         * The exact solution, also evaluated at the quadrature points, should
         * be contained in the variable #m_phys of the ExpList object \a Sol.
         *
         * @param   soln        An 1D array, containing the discrete evaluation
         *                      of the exact solution at the quadrature points.
         *
         * @return  The \f$H^1_2\f$ error of the approximation.
         */
        NekDouble ExpList::H1(
            const Array<OneD, const NekDouble> &inarray,
            const Array<OneD, const NekDouble> &soln)
        {
            NekDouble err = 0.0, errh1;
            int    i;

            for (i = 0; i < (*m_exp).size(); ++i)
            {
                errh1 = (*m_exp)[i]->H1(inarray + m_phys_offset[i],
                                        soln    + m_phys_offset[i]);
                err += errh1*errh1;
            }

            m_comm->GetRowComm()->AllReduce(err, LibUtilities::ReduceSum);

            return sqrt(err);
        }

        void  ExpList::GeneralGetFieldDefinitions(std::vector<LibUtilities::FieldDefinitionsSharedPtr> &fielddef,
                                                  int NumHomoDir,
                                                  Array<OneD, LibUtilities::BasisSharedPtr> &HomoBasis,
                                                  std::vector<NekDouble> &HomoLen,
                                                  std::vector<unsigned int> &HomoZIDs,
                                                  std::vector<unsigned int> &HomoYIDs)
        {
            int startenum = (int) LibUtilities::eSegment;
            int endenum   = (int) LibUtilities::eHexahedron;
            int s         = 0;
            LibUtilities::ShapeType shape;

            ASSERTL1(NumHomoDir == HomoBasis.num_elements(),"Homogeneous basis is not the same length as NumHomoDir");
            ASSERTL1(NumHomoDir == HomoLen.size(),"Homogeneous length vector is not the same length as NumHomDir");

            // count number of shapes
            switch((*m_exp)[0]->GetShapeDimension())
            {
            case 1:
                startenum = (int) LibUtilities::eSegment;
                endenum   = (int) LibUtilities::eSegment;
                break;
            case 2:
                startenum = (int) LibUtilities::eTriangle;
                endenum   = (int) LibUtilities::eQuadrilateral;
                break;
            case 3:
                startenum = (int) LibUtilities::eTetrahedron;
                endenum   = (int) LibUtilities::eHexahedron;
                break;
            }

            for(s = startenum; s <= endenum; ++s)
            {
                std::vector<unsigned int>             elementIDs;
                std::vector<LibUtilities::BasisType>  basis;
                std::vector<unsigned int>             numModes;
                std::vector<std::string>              fields;

                bool first    = true;
                bool UniOrder = true;
                int n;

                shape = (LibUtilities::ShapeType) s;

                for(int i = 0; i < (*m_exp).size(); ++i)
                {
                    if((*m_exp)[i]->GetGeom()->GetShapeType() == shape)
                    {
                        elementIDs.push_back((*m_exp)[i]->GetGeom()->GetGlobalID());
                        if(first)
                        {
                            for(int j = 0; j < (*m_exp)[i]->GetNumBases(); ++j)
                            {
                                basis.push_back((*m_exp)[i]->GetBasis(j)->GetBasisType());
                                numModes.push_back((*m_exp)[i]->GetBasis(j)->GetNumModes());
                            }

                            // add homogeneous direction details if defined
                            for(n = 0 ; n < NumHomoDir; ++n)
                            {
                                basis.push_back(HomoBasis[n]->GetBasisType());
                                numModes.push_back(HomoBasis[n]->GetNumModes());
                            }

                            first = false;
                        }
                        else
                        {
                            ASSERTL0((*m_exp)[i]->GetBasis(0)->GetBasisType() == basis[0],"Routine is not set up for multiple bases definitions");

                            for(int j = 0; j < (*m_exp)[i]->GetNumBases(); ++j)
                            {
                                numModes.push_back((*m_exp)[i]->GetBasis(j)->GetNumModes());
                                if(numModes[j] != (*m_exp)[i]->GetBasis(j)->GetNumModes())
                                {
                                    UniOrder = false;
                                }
                            }
                            // add homogeneous direction details if defined
                            for(n = 0 ; n < NumHomoDir; ++n)
                            {
                                numModes.push_back(HomoBasis[n]->GetNumModes());
                            }
                        }
                    }
                }


                if(elementIDs.size() > 0)
                {
                    LibUtilities::FieldDefinitionsSharedPtr fdef  = MemoryManager<LibUtilities::FieldDefinitions>::AllocateSharedPtr(shape, elementIDs, basis, UniOrder, numModes,fields, NumHomoDir, HomoLen, HomoZIDs, HomoYIDs);
                    fielddef.push_back(fdef);
                }
            }
        }


        //
        // Virtual functions
        //
        std::vector<LibUtilities::FieldDefinitionsSharedPtr> ExpList::v_GetFieldDefinitions()
        {
            std::vector<LibUtilities::FieldDefinitionsSharedPtr> returnval;
            v_GetFieldDefinitions(returnval);
            return returnval;
        }

        void  ExpList::v_GetFieldDefinitions(std::vector<LibUtilities::FieldDefinitionsSharedPtr> &fielddef)
        {
            GeneralGetFieldDefinitions(fielddef);
        }

        //Append the element data listed in elements
        //fielddef->m_ElementIDs onto fielddata
        void ExpList::v_AppendFieldData(LibUtilities::FieldDefinitionsSharedPtr &fielddef, std::vector<NekDouble> &fielddata)
        {
            v_AppendFieldData(fielddef,fielddata,m_coeffs);
        }

        void ExpList::v_AppendFieldData(LibUtilities::FieldDefinitionsSharedPtr &fielddef, std::vector<NekDouble> &fielddata, Array<OneD, NekDouble> &coeffs)
        {
            int i;
            // Determine mapping from element ids to location in
            // expansion list
            // Determine mapping from element ids to location in
            // expansion list
            map<int, int> ElmtID_to_ExpID;
            for(i = 0; i < (*m_exp).size(); ++i)
            {
                ElmtID_to_ExpID[(*m_exp)[i]->GetGeom()->GetGlobalID()] = i;
            }

            for(i = 0; i < fielddef->m_elementIDs.size(); ++i)
            {
                int eid     = ElmtID_to_ExpID[fielddef->m_elementIDs[i]];
                int datalen = (*m_exp)[eid]->GetNcoeffs();
                fielddata.insert(fielddata.end(),&coeffs[m_coeff_offset[eid]],&coeffs[m_coeff_offset[eid]]+datalen);
            }

        }

        /// Extract the data in fielddata into the coeffs
        void ExpList::ExtractDataToCoeffs(
                                   LibUtilities::FieldDefinitionsSharedPtr &fielddef,
                                   std::vector<NekDouble> &fielddata,
                                   std::string &field,
                                   Array<OneD, NekDouble> &coeffs)
        {
            v_ExtractDataToCoeffs(fielddef,fielddata,field,coeffs);
        }

        void ExpList::ExtractCoeffsToCoeffs(const boost::shared_ptr<ExpList> &fromExpList, const Array<OneD, const NekDouble> &fromCoeffs, Array<OneD, NekDouble> &toCoeffs)
        {
            v_ExtractCoeffsToCoeffs(fromExpList,fromCoeffs,toCoeffs);
        }

        /**
         * @brief Extract data from raw field data into expansion list.
         *
         * @param fielddef   Field definitions.
         * @param fielddata  Data for associated field.
         * @param field      Field variable name.
         * @param coeffs     Resulting coefficient array.
         */
        void ExpList::v_ExtractDataToCoeffs(
            LibUtilities::FieldDefinitionsSharedPtr   &fielddef,
            std::vector<NekDouble>                    &fielddata,
            std::string                               &field,
            Array<OneD, NekDouble>                    &coeffs)
        {
            int i, expId;
            int offset       = 0;
            int modes_offset = 0;
            int datalen      = fielddata.size()/fielddef->m_fields.size();

            // Find data location according to field definition
            for(i = 0; i < fielddef->m_fields.size(); ++i)
            {
                if(fielddef->m_fields[i] == field)
                {
                    break;
                }
                offset += datalen;
            }

            ASSERTL0(i != fielddef->m_fields.size(),
                     "Field (" + field + ") not found in file.");

            // Determine mapping from element ids to location in expansion list
            map<int, int> elmtToExpId;

            // Loop in reverse order so that in case where using a Homogeneous
            // expansion it sets geometry ids to first part of m_exp
            // list. Otherwise will set to second (complex) expansion
            for(i = (*m_exp).size()-1; i >= 0; --i)
            {
                elmtToExpId[(*m_exp)[i]->GetGeom()->GetGlobalID()] = i;
            }

            for (i = 0; i < fielddef->m_elementIDs.size(); ++i)
            {
                // Reset modes_offset in the case where all expansions of
                // the same order.
                if (fielddef->m_uniOrder == true)
                {
                    modes_offset = 0;
                }

                datalen = LibUtilities::GetNumberOfCoefficients(fielddef->m_shapeType,
                                                                fielddef->m_numModes, modes_offset);

                const int elmtId = fielddef->m_elementIDs[i];
                if (elmtToExpId.count(elmtId) == 0)
                {
                    offset += datalen;
                    continue;
                }

                expId   = elmtToExpId[elmtId];

                if (datalen == (*m_exp)[expId]->GetNcoeffs())
                {
                    Vmath::Vcopy(datalen, &fielddata[offset], 1,
                                 &coeffs[m_coeff_offset[expId]], 1);
                }
                else
                {
                    (*m_exp)[expId]->ExtractDataToCoeffs(
                                                         &fielddata[offset], fielddef->m_numModes,
                                                         modes_offset, &coeffs[m_coeff_offset[expId]]);
                }

                offset += datalen;
                modes_offset += (*m_exp)[0]->GetNumBases();
            }

            return;
        }

        void ExpList::v_ExtractCoeffsToCoeffs(const boost::shared_ptr<ExpList> &fromExpList, const Array<OneD, const NekDouble> &fromCoeffs, Array<OneD, NekDouble> &toCoeffs)
        {
            int i;
            int offset = 0;

            // check if the same and if so just copy over coeffs
            if(fromExpList->GetNcoeffs() == m_ncoeffs)
            {
                Vmath::Vcopy(m_ncoeffs,fromCoeffs,1,toCoeffs,1);
            }
            else
            {
                std::vector<unsigned int> nummodes;
                for(i = 0; i < (*m_exp).size(); ++i)
                {
                    int eid = m_offset_elmt_id[i];
                    for(int j= 0; j < fromExpList->GetExp(eid)->GetNumBases(); ++j)
                    {
                        nummodes.push_back(fromExpList->GetExp(eid)->GetBasisNumModes(j));
                    }

                    (*m_exp)[eid]->ExtractDataToCoeffs(&fromCoeffs[offset], nummodes,0,
                                                       &toCoeffs[m_coeff_offset[eid]]);

                    offset += fromExpList->GetExp(eid)->GetNcoeffs();
                }
            }
        }


        const Array<OneD,const boost::shared_ptr<ExpList> >
                                        &ExpList::v_GetBndCondExpansions(void)
        {
            ASSERTL0(false,
                     "This method is not defined or valid for this class type");
            static Array<OneD,const boost::shared_ptr<ExpList> > result;
            return result;
        }

        boost::shared_ptr<ExpList>  &ExpList::v_UpdateBndCondExpansion(int i)
        {
            ASSERTL0(false,
                     "This method is not defined or valid for this class type");
            static boost::shared_ptr<ExpList> result;
            return result;
        }

        void ExpList::v_Upwind(
            const Array<OneD, const Array<OneD,       NekDouble> > &Vec,
            const Array<OneD,                   const NekDouble>   &Fwd,
            const Array<OneD,                   const NekDouble>   &Bwd,
                  Array<OneD,                         NekDouble>   &Upwind)
        {
            ASSERTL0(false,
                     "This method is not defined or valid for this class type");
        }

        void ExpList::v_Upwind(
            const Array<OneD, const NekDouble> &Vn,
            const Array<OneD, const NekDouble> &Fwd,
            const Array<OneD, const NekDouble> &Bwd,
                  Array<OneD,       NekDouble> &Upwind)
        {
            ASSERTL0(false,
                     "This method is not defined or valid for this class type");
        }

        boost::shared_ptr<ExpList> &ExpList::v_GetTrace()
        {
            ASSERTL0(false,
                     "This method is not defined or valid for this class type");
            static boost::shared_ptr<ExpList> returnVal;
            return returnVal;
        }

        boost::shared_ptr<AssemblyMapDG> &ExpList::v_GetTraceMap()
        {
            ASSERTL0(false,
                     "This method is not defined or valid for this class type");
            static boost::shared_ptr<AssemblyMapDG> result;
            return result;
        }

        const Array<OneD, const int> &ExpList::v_GetTraceBndMap()
        {
            return GetTraceMap()->GetBndCondTraceToGlobalTraceMap();
        }

        void ExpList::v_GetNormals(
            Array<OneD, Array<OneD, NekDouble> > &normals)
        {
            ASSERTL0(false,
                     "This method is not defined or valid for this class type");
        }

        void ExpList::v_AddTraceIntegral(
                                const Array<OneD, const NekDouble> &Fx,
                                const Array<OneD, const NekDouble> &Fy,
                                      Array<OneD, NekDouble> &outarray)
        {
            ASSERTL0(false,
                     "This method is not defined or valid for this class type");
        }

        void ExpList::v_AddTraceIntegral(
                                const Array<OneD, const NekDouble> &Fn,
                                      Array<OneD, NekDouble> &outarray)
        {
            ASSERTL0(false,
                     "This method is not defined or valid for this class type");
        }

        void ExpList::v_AddFwdBwdTraceIntegral(
                                const Array<OneD, const NekDouble> &Fwd,
                                const Array<OneD, const NekDouble> &Bwd,
                                      Array<OneD, NekDouble> &outarray)
        {
            ASSERTL0(false,
                     "This method is not defined or valid for this class type");
        }

        void ExpList::v_GetFwdBwdTracePhys(Array<OneD,NekDouble> &Fwd,
                                           Array<OneD,NekDouble> &Bwd)
        {
            ASSERTL0(false,
                     "This method is not defined or valid for this class type");
        }

        void ExpList::v_GetFwdBwdTracePhys(
                                const Array<OneD,const NekDouble>  &field,
                                      Array<OneD,NekDouble> &Fwd,
                                      Array<OneD,NekDouble> &Bwd)
        {
            ASSERTL0(false,
                     "This method is not defined or valid for this class type");
        }
        
        const vector<bool> &ExpList::v_GetLeftAdjacentFaces(void) const
        {
            ASSERTL0(false,
                     "This method is not defined or valid for this class type");
            vector<bool> returnval;
            return returnval;
        }


        void ExpList::v_ExtractTracePhys(Array<OneD,NekDouble> &outarray)
        {
            ASSERTL0(false,
                     "This method is not defined or valid for this class type");
        }

        void ExpList::v_ExtractTracePhys(
                                const Array<OneD, const NekDouble> &inarray,
                                      Array<OneD,NekDouble> &outarray)
        {
            ASSERTL0(false,
                     "This method is not defined or valid for this class type");
        }

        void ExpList::v_MultiplyByInvMassMatrix(
                                const Array<OneD,const NekDouble> &inarray,
                                Array<OneD,      NekDouble> &outarray,
                                CoeffState coeffstate)
        {
            ASSERTL0(false,
                     "This method is not defined or valid for this class type");
        }

        void ExpList::v_HelmSolve(
                const Array<OneD, const NekDouble> &inarray,
                      Array<OneD,       NekDouble> &outarray,
                const FlagList &flags,
                const StdRegions::ConstFactorMap &factors,
                const StdRegions::VarCoeffMap &varcoeff,
                const Array<OneD, const NekDouble> &dirForcing)
        {
            ASSERTL0(false, "HelmSolve not implemented.");
        }

        void ExpList::v_LinearAdvectionDiffusionReactionSolve(
                       const Array<OneD, Array<OneD, NekDouble> > &velocity,
                       const Array<OneD, const NekDouble> &inarray,
                       Array<OneD, NekDouble> &outarray,
                       const NekDouble lambda,
                       CoeffState coeffstate,
                       const Array<OneD, const NekDouble>&  dirForcing)
        {
            ASSERTL0(false,
                     "This method is not defined or valid for this class type");
        }

        void ExpList::v_LinearAdvectionReactionSolve(
                       const Array<OneD, Array<OneD, NekDouble> > &velocity,
                       const Array<OneD, const NekDouble> &inarray,
                       Array<OneD, NekDouble> &outarray,
                       const NekDouble lambda,
                       CoeffState coeffstate,
                       const Array<OneD, const NekDouble>&  dirForcing)
        {
            ASSERTL0(false,
                     "This method is not defined or valid for this class type");
        }

        void ExpList::v_HomogeneousFwdTrans(const Array<OneD, const NekDouble> &inarray,
                                            Array<OneD, NekDouble> &outarray,
                                            CoeffState coeffstate,
                                            bool Shuff,
                                            bool UnShuff)
        {
            ASSERTL0(false,
                     "This method is not defined or valid for this class type");
        }

        void ExpList::v_HomogeneousBwdTrans(const Array<OneD, const NekDouble> &inarray,
                                            Array<OneD, NekDouble> &outarray,
                                            CoeffState coeffstate,
                                            bool Shuff,
                                            bool UnShuff)
        {
            ASSERTL0(false,
                     "This method is not defined or valid for this class type");
        }

        void ExpList::v_DealiasedProd(const Array<OneD, NekDouble> &inarray1,const Array<OneD, NekDouble> &inarray2,Array<OneD, NekDouble> &outarray,CoeffState coeffstate)
        {
            ASSERTL0(false,
                     "This method is not defined or valid for this class type");
        }


        void ExpList::v_GetBCValues(Array<OneD, NekDouble> &BndVals,
                                    const Array<OneD, NekDouble> &TotField,
                                    int BndID)
        {
            ASSERTL0(false,
                     "This method is not defined or valid for this class type");
        }

        void ExpList::v_NormVectorIProductWRTBase(Array<OneD, const NekDouble> &V1,
                                                  Array<OneD, const NekDouble> &V2,
                                                  Array<OneD, NekDouble> &outarray,
                                                  int BndID)
        {
            ASSERTL0(false,
                     "This method is not defined or valid for this class type");
        }

        void ExpList::v_ImposeDirichletConditions(Array<OneD,NekDouble>& outarray)
        {
            ASSERTL0(false,
                     "This method is not defined or valid for this class type");
        }

        /**
         */
        void ExpList::v_FillBndCondFromField()
        {
            ASSERTL0(false,
                     "This method is not defined or valid for this class type");
        }

        void ExpList::v_LocalToGlobal(void)
        {
            ASSERTL0(false,
                     "This method is not defined or valid for this class type");
        }

        void ExpList::v_GlobalToLocal(void)
        {
            ASSERTL0(false,
                     "This method is not defined or valid for this class type");
        }


        void ExpList::v_BwdTrans(const Array<OneD, const NekDouble> &inarray,
                                 Array<OneD,       NekDouble> &outarray,
                                 CoeffState coeffstate)
        {
            v_BwdTrans_IterPerExp(inarray,outarray);
        }

        void ExpList::v_FwdTrans(const Array<OneD, const NekDouble> &inarray,
                                 Array<OneD,       NekDouble> &outarray,
                                 CoeffState coeffstate)
        {
            v_FwdTrans_IterPerExp(inarray,outarray);
        }

        void ExpList::v_IProductWRTBase(
                                const Array<OneD, const NekDouble> &inarray,
                                Array<OneD,       NekDouble> &outarray,
                                CoeffState coeffstate)
        {
            Array<OneD,NekDouble>  tmp;
            for (int i = 0; i < m_collections.size(); ++i)
            {
<<<<<<< HEAD
                
=======

>>>>>>> 6450b595
                m_collections[i].ApplyOperator(Collections::eIProductWRTBase,
                                               inarray + m_coll_phys_offset[i],
                                               tmp = outarray + m_coll_coeff_offset[i]);
            }
        }

        void ExpList::v_GeneralMatrixOp(
                                        const GlobalMatrixKey             &gkey,
                                        const Array<OneD,const NekDouble> &inarray,
                                        Array<OneD,      NekDouble> &outarray,
                                        CoeffState coeffstate)
        {
            GeneralMatrixOp_IterPerExp(gkey,inarray,outarray);
        }

        /**
         * The operation is evaluated locally by the elemental
         * function StdRegions#StdExpansion#GetCoords.
         *
         * @param   coord_0         After calculation, the \f$x_1\f$ coordinate
         *                          will be stored in this array.
         * @param   coord_1         After calculation, the \f$x_2\f$ coordinate
         *                          will be stored in this array.
         * @param   coord_2         After calculation, the \f$x_3\f$ coordinate
         *                          will be stored in this array.
         */
        void ExpList::v_GetCoords(Array<OneD, NekDouble> &coord_0,
                                  Array<OneD, NekDouble> &coord_1,
                                  Array<OneD, NekDouble> &coord_2)
        {
            int    i;
            Array<OneD, NekDouble> e_coord_0;
            Array<OneD, NekDouble> e_coord_1;
            Array<OneD, NekDouble> e_coord_2;

            switch(GetExp(0)->GetCoordim())
            {
            case 1:
                for(i= 0; i < (*m_exp).size(); ++i)
                {
                    e_coord_0 = coord_0 + m_phys_offset[i];
                    (*m_exp)[i]->GetCoords(e_coord_0);
                }
                break;
            case 2:
                ASSERTL0(coord_1.num_elements() != 0,
                         "output coord_1 is not defined");

                for(i= 0; i < (*m_exp).size(); ++i)
                {
                    e_coord_0 = coord_0 + m_phys_offset[i];
                    e_coord_1 = coord_1 + m_phys_offset[i];
                    (*m_exp)[i]->GetCoords(e_coord_0,e_coord_1);
                }
                break;
            case 3:
                ASSERTL0(coord_1.num_elements() != 0,
                         "output coord_1 is not defined");
                ASSERTL0(coord_2.num_elements() != 0,
                         "output coord_2 is not defined");

                for(i= 0; i < (*m_exp).size(); ++i)
                {
                    e_coord_0 = coord_0 + m_phys_offset[i];
                    e_coord_1 = coord_1 + m_phys_offset[i];
                    e_coord_2 = coord_2 + m_phys_offset[i];
                    (*m_exp)[i]->GetCoords(e_coord_0,e_coord_1,e_coord_2);
                }
                break;
            }
        }

        /**
         */
        void ExpList::v_SetUpPhysNormals()
        {
            ASSERTL0(false,
                     "This method is not defined or valid for this class type");
        }

        /**
         */
        void ExpList::v_GetBoundaryToElmtMap(Array<OneD, int> &ElmtID,
                                            Array<OneD,int> &EdgeID)
        {
            ASSERTL0(false,
                     "This method is not defined or valid for this class type");
        }

        /**
         */
        void ExpList::v_ReadGlobalOptimizationParameters()
        {
            ASSERTL0(false,
                     "This method is not defined or valid for this class type");
        }

        /**
         */
        const Array<OneD,const SpatialDomains::BoundaryConditionShPtr>
                                            &ExpList::v_GetBndConditions(void)
        {
            ASSERTL0(false,
                     "This method is not defined or valid for this class type");
            static Array<OneD, const SpatialDomains::BoundaryConditionShPtr>
                                                                        result;
            return result;
        }

        /**
         */
        Array<OneD,SpatialDomains::BoundaryConditionShPtr> &ExpList::v_UpdateBndConditions()
        {
            ASSERTL0(false,
                     "This method is not defined or valid for this class type");
            static Array<OneD, SpatialDomains::BoundaryConditionShPtr> result;
            return result;
        }

        /**
         */
        void ExpList::v_EvaluateBoundaryConditions(
            const NekDouble time,
            const std::string varName,
            const NekDouble x2_in,
            const NekDouble x3_in)
        {
            ASSERTL0(false,
                     "This method is not defined or valid for this class type");
        }

        /**
         */
        map<int, RobinBCInfoSharedPtr> ExpList::v_GetRobinBCInfo(void)
        {
            ASSERTL0(false,
                     "This method is not defined or valid for this class type");
            static map<int,RobinBCInfoSharedPtr> result;
            return result;
        }

        /**
         */
        void ExpList::v_GetPeriodicEntities(
            PeriodicMap &periodicVerts,
            PeriodicMap &periodicEdges,
            PeriodicMap &periodicFaces)
        {
            ASSERTL0(false,
                     "This method is not defined or valid for this class type");
        }
 
        SpatialDomains::BoundaryConditionShPtr ExpList::GetBoundaryCondition(
            const SpatialDomains::BoundaryConditionCollection& collection,
            unsigned int regionId,
            const std::string& variable)
        {
            SpatialDomains::BoundaryConditionCollection::const_iterator collectionIter = collection.find(regionId);
            ASSERTL1(collectionIter != collection.end(), "Unable to locate collection "+boost::lexical_cast<string>(regionId));
            const SpatialDomains::BoundaryConditionMapShPtr boundaryConditionMap = (*collectionIter).second;
            SpatialDomains::BoundaryConditionMap::const_iterator conditionMapIter = boundaryConditionMap->find(variable);
            ASSERTL1(conditionMapIter != boundaryConditionMap->end(), "Unable to locate condition map.");
            const SpatialDomains::BoundaryConditionShPtr boundaryCondition = (*conditionMapIter).second;
            return boundaryCondition;
        }

        ExpListSharedPtr &ExpList::v_GetPlane(int n)
        {
            ASSERTL0(false,
                     "This method is not defined or valid for this class type");
            return NullExpListSharedPtr;
        }


        StdRegions::StdExpansionSharedPtr GetStdExp(StdRegions::StdExpansionSharedPtr exp)
        {
<<<<<<< HEAD
            
=======

>>>>>>> 6450b595
            StdRegions::StdExpansionSharedPtr stdExp;

            switch(exp->DetShapeType())
            {
            case LibUtilities::eSegment:
                stdExp = MemoryManager<StdRegions::StdSegExp>
                    ::AllocateSharedPtr(exp->GetBasis(0)->GetBasisKey());
                break;
            case LibUtilities::eTriangle:
                {
                    StdRegions::StdNodalTriExpSharedPtr nexp;
                    if((nexp = boost::dynamic_pointer_cast<StdRegions::StdNodalTriExp>(exp)))
                    {
                        stdExp = MemoryManager<StdRegions::StdNodalTriExp>
                            ::AllocateSharedPtr(exp->GetBasis(0)->GetBasisKey(),
                                                exp->GetBasis(1)->GetBasisKey(),
                                                nexp->GetNodalPointsKey().GetPointsType());
                    }
                    else
                        {
                            stdExp = MemoryManager<StdRegions::StdTriExp>
                                ::AllocateSharedPtr(exp->GetBasis(0)->GetBasisKey(),
                                                    exp->GetBasis(1)->GetBasisKey());
                        }
                }
                break;
            case LibUtilities::eQuadrilateral:
                stdExp = MemoryManager<StdRegions::StdQuadExp>
                    ::AllocateSharedPtr(exp->GetBasis(0)->GetBasisKey(),
                                        exp->GetBasis(1)->GetBasisKey());
                break;
            case LibUtilities::eTetrahedron:
                    stdExp = MemoryManager<StdRegions::StdTetExp>
                        ::AllocateSharedPtr(exp->GetBasis(0)->GetBasisKey(),
                                            exp->GetBasis(1)->GetBasisKey(),
                                            exp->GetBasis(2)->GetBasisKey());
                    break;
            case LibUtilities::ePyramid:
                stdExp = MemoryManager<StdRegions::StdPyrExp>
                    ::AllocateSharedPtr(exp->GetBasis(0)->GetBasisKey(),
                                        exp->GetBasis(1)->GetBasisKey(),
                                        exp->GetBasis(2)->GetBasisKey());
                break;
            case LibUtilities::ePrism:
                stdExp = MemoryManager<StdRegions::StdPrismExp>
                    ::AllocateSharedPtr(exp->GetBasis(0)->GetBasisKey(),
                                        exp->GetBasis(1)->GetBasisKey(),
                                        exp->GetBasis(2)->GetBasisKey());
                break;
            case LibUtilities::eHexahedron:
                    stdExp = MemoryManager<StdRegions::StdHexExp>
                        ::AllocateSharedPtr(exp->GetBasis(0)->GetBasisKey(),
                                            exp->GetBasis(1)->GetBasisKey(),
                                            exp->GetBasis(2)->GetBasisKey());
                    break;
            default:
                ASSERTL0(false,"Shape type not setup");
                break;
            }

            return stdExp;
        }

        /**
         * @brief Construct collections of elements containing a single element
         * type and polynomial order from the list of expansions.
         */
        void ExpList::CreateCollections(Collections::ImplementationType ImpType)
        {
<<<<<<< HEAD
            //return; 
=======
            //return;
>>>>>>> 6450b595
            map<LibUtilities::ShapeType,
                vector<std::pair<LocalRegions::ExpansionSharedPtr,int> > > collections;
            map<LibUtilities::ShapeType,
                vector<std::pair<LocalRegions::ExpansionSharedPtr,int> > >::iterator it;

<<<<<<< HEAD
            bool autotuning = false;
            bool verbose  =m_session->DefinesCmdLineArgument("verbose");
            int collmax;

	    if(m_comm->GetRank() != 0) //just turn on verbose mode for root node
	    {
	        verbose = false;
	    }

            m_session->LoadParameter("CollectionMax",collmax,2*m_exp->size());

            if(m_session->DefinesSolverInfo("CollectionOptions"))
            {
                const std::string collinfo = m_session->GetSolverInfo("CollectionOptions");
                
                if(NoCaseStringCompare(collinfo,"Autotuning") == 0)
                {
                    autotuning = true;
                }
                
                for(int i = 1; i < Collections::SIZE_ImplementationType; ++i)
                {
                    if(NoCaseStringCompare(collinfo,Collections::ImplementationTypeMap[i]) == 0)
                    {
                        ImpType = (Collections::ImplementationType) i;
                        break;
                    }
                }
            }                        

=======
>>>>>>> 6450b595
            // If ImpType is not specified by default argument call
            // then set ImpType to eStdMat for large collections or
            // eSumFac for small
            if(ImpType == Collections::eNoImpType)
            {
<<<<<<< HEAD
	      if(m_exp->size() < 100)
	      {
		ImpType = Collections::eSumFac; 
	      }
	      else
	      {
		ImpType = Collections::eStdMat; 
	      }
            }
            else // if ImpType was provided do not perform autotuning.
            {
                autotuning = false; 
=======
                ImpType = (m_exp->size() < 100 ? Collections::eSumFac
                                               : Collections::eStdMat);
>>>>>>> 6450b595
            }

            // Figure out optimisation parameters if provided in
            // session file or default given
            Collections::CollectionOptimisation colOpt(m_session, ImpType);
<<<<<<< HEAD

            if(colOpt.SetByXml() == true)
            {
                autotuning = false; 
                if(verbose)
                {
		  cout << "Setting Collection optimisation using XML file" << endl;
                }
            }
            else if (autotuning == false)
            {
                if(verbose)
                {
                    cout << "Setting Collection optimisation using: " << Collections::ImplementationTypeMap[ImpType] << endl;
                }
            }
            
=======
            ImpType = colOpt.GetDefaultImplementationType();

            bool autotuning = colOpt.IsUsingAutotuning();
            bool verbose    = (m_session->DefinesCmdLineArgument("verbose")) &&
                              (m_comm->GetRank() == 0);
            int  collmax    = (colOpt.GetMaxCollectionSize() > 0
                                        ? colOpt.GetMaxCollectionSize()
                                        : 2*m_exp->size());

>>>>>>> 6450b595
            // clear vectors in case previously called
            m_collections.clear();
            m_coll_coeff_offset.clear();
            m_coll_phys_offset.clear();

            // Loop over expansions, and create collections for each element type
            for (int i = 0; i < m_exp->size(); ++i)
            {
                collections[(*m_exp)[i]->DetShapeType()].push_back(std::pair<LocalRegions::ExpansionSharedPtr,int> ((*m_exp)[i],i));
            }

            for (it = collections.begin(); it != collections.end(); ++it)
            {
                LocalRegions::ExpansionSharedPtr exp = it->second[0].first;

                Collections::OperatorImpMap impTypes = colOpt.GetOperatorImpMap(exp);
                vector<StdRegions::StdExpansionSharedPtr> collExp;
<<<<<<< HEAD
                
                int prevCoeffOffset     = m_coeff_offset[it->second[0].second];
                int prevPhysOffset      = m_phys_offset [it->second[0].second];
                int collcnt; 
=======

                int prevCoeffOffset     = m_coeff_offset[it->second[0].second];
                int prevPhysOffset      = m_phys_offset [it->second[0].second];
                int collcnt;
>>>>>>> 6450b595

                m_coll_coeff_offset.push_back(prevCoeffOffset);
                m_coll_phys_offset .push_back(prevPhysOffset);

                if(it->second.size() == 1) // single element case
                {
                    collExp.push_back(it->second[0].first);

<<<<<<< HEAD
                    // if no Imp Type provided and No settign in xml file. 
                    // reset impTypes using timings 
=======
                    // if no Imp Type provided and No settign in xml file.
                    // reset impTypes using timings
>>>>>>> 6450b595
                    if(autotuning)
                    {
                        impTypes = colOpt.SetWithTimings(collExp,
                                                         impTypes, verbose);
                    }

                    Collections::Collection tmp(collExp, impTypes);
                    m_collections.push_back(tmp);
                }
                else
                {
<<<<<<< HEAD
                    // set up first geometry 
=======
                    // set up first geometry
>>>>>>> 6450b595
                    collExp.push_back(it->second[0].first);
                    int prevnCoeff = it->second[0].first->GetNcoeffs();
                    int prevnPhys  = it->second[0].first->GetTotPoints();
                    collcnt = 1;

                    for (int i = 1; i < it->second.size(); ++i)
                    {
                        int nCoeffs     = it->second[i].first->GetNcoeffs();
                        int nPhys       = it->second[i].first->GetTotPoints();
                        int coeffOffset = m_coeff_offset[it->second[i].second];
                        int physOffset  = m_phys_offset [it->second[i].second];
<<<<<<< HEAD
                        
=======

>>>>>>> 6450b595
                        // check to see if next elmt is different or
                        // collmax reached and if so end collection
                        // and start new one
                        if(prevCoeffOffset + nCoeffs != coeffOffset ||
                           prevnCoeff != nCoeffs ||
                           prevPhysOffset + nPhys != physOffset ||
                           prevnPhys != nPhys || collcnt >= collmax)
                        {
<<<<<<< HEAD
                            
=======

>>>>>>> 6450b595
                            // if no Imp Type provided and No
                            // settign in xml file. reset
                            // impTypes using timings
                            if(autotuning)
                            {
                                impTypes = colOpt.SetWithTimings(collExp,
<<<<<<< HEAD
                                                                 impTypes, 
                                                                 verbose);
                            }
                            
                            Collections::Collection tmp(collExp, impTypes);
                            m_collections.push_back(tmp);
                            

                            // start new geom list 
                            collExp.clear();
                            
=======
                                                                 impTypes,
                                                                 verbose);
                            }

                            Collections::Collection tmp(collExp, impTypes);
                            m_collections.push_back(tmp);


                            // start new geom list
                            collExp.clear();

>>>>>>> 6450b595
                            m_coll_coeff_offset.push_back(coeffOffset);
                            m_coll_phys_offset .push_back(physOffset);
                            collExp.push_back(it->second[i].first);
                            collcnt = 1;
                        }
<<<<<<< HEAD
                        else // add to list of collections 
=======
                        else // add to list of collections
>>>>>>> 6450b595
                        {
                            collExp.push_back(it->second[i].first);
                            collcnt++;
                        }

<<<<<<< HEAD
                        // if end of list finish up collection 
=======
                        // if end of list finish up collection
>>>>>>> 6450b595
                        if (i == it->second.size() - 1)
                        {
                            // if no Imp Type provided and No
                            // settign in xml file.
                            if(autotuning)
                            {
                                impTypes = colOpt.SetWithTimings(collExp,
                                                                 impTypes,verbose);
                            }
<<<<<<< HEAD
                            
=======

>>>>>>> 6450b595
                            Collections::Collection tmp(collExp, impTypes);
                            m_collections.push_back(tmp);
                            collExp.clear();
                            collcnt = 0;
<<<<<<< HEAD
                            
                        }
                        
=======

                        }

>>>>>>> 6450b595
                        prevCoeffOffset = coeffOffset;
                        prevPhysOffset  = physOffset;
                        prevnCoeff      = nCoeffs;
                        prevnPhys       = nPhys;
                    }
                }
<<<<<<< HEAD
            }  
=======
            }
>>>>>>> 6450b595
        }

        int NoCaseStringCompare( const string & s1, const string& s2)
        {
            string::const_iterator it1=s1.begin();
            string::const_iterator it2=s2.begin();

            // Stop when either string's end has been reached
            while ( (it1!=s1.end()) && (it2!=s2.end()) )
            {
                if(::toupper(*it1) != ::toupper(*it2)) //letters differ?
                {
                    // Return -1 to indicate smaller than, 1 otherwise
                    return (::toupper(*it1)  < ::toupper(*it2)) ? -1 : 1;
                }

                // Proceed to the next character in each string
                ++it1;
                ++it2;
            }

            size_t size1=s1.size();
            size_t size2=s2.size();// cache lengths

            // Return -1, 0 or 1 according to strings' lengths
            if (size1==size2)
            {
                return 0;
            }

            return (size1 < size2) ? -1 : 1;
        }

    } //end of namespace
} //end of namespace
<|MERGE_RESOLUTION|>--- conflicted
+++ resolved
@@ -318,11 +318,7 @@
             Array<OneD,NekDouble>  tmp;
             for (int i = 0; i < m_collections.size(); ++i)
             {
-<<<<<<< HEAD
-                
-=======
-
->>>>>>> 6450b595
+
                 m_collections[i].ApplyOperator(Collections::eIProductWRTBase,
                                                inarray + m_coll_phys_offset[i],
                                                tmp = outarray + m_coll_coeff_offset[i]);
@@ -373,11 +369,7 @@
                                            Array<OneD, NekDouble> &outarray)
         {
             Array<OneD, NekDouble> tmp0,tmp1,tmp2;
-<<<<<<< HEAD
-            // assume coord dimension defines the size of Deriv Base 
-=======
             // assume coord dimension defines the size of Deriv Base
->>>>>>> 6450b595
             int dim = GetCoordim(0);
 
             ASSERTL1(inarray.num_elements() >= dim,"inarray is not of sufficient dimension");
@@ -465,15 +457,9 @@
             {
                 int offset = m_coll_phys_offset[i];
                 e_out_d0 = out_d0  + offset;
-<<<<<<< HEAD
-                e_out_d1 = out_d1  + offset; 
-                e_out_d2 = out_d2  + offset; 
-                
-=======
                 e_out_d1 = out_d1  + offset;
                 e_out_d2 = out_d2  + offset;
 
->>>>>>> 6450b595
                 m_collections[i].ApplyOperator(Collections::ePhysDeriv,
                                                inarray + offset,
                                                e_out_d0,e_out_d1, e_out_d2);
@@ -2450,11 +2436,7 @@
             Array<OneD,NekDouble>  tmp;
             for (int i = 0; i < m_collections.size(); ++i)
             {
-<<<<<<< HEAD
-                
-=======
-
->>>>>>> 6450b595
+
                 m_collections[i].ApplyOperator(Collections::eIProductWRTBase,
                                                inarray + m_coll_phys_offset[i],
                                                tmp = outarray + m_coll_coeff_offset[i]);
@@ -2606,7 +2588,7 @@
             ASSERTL0(false,
                      "This method is not defined or valid for this class type");
         }
- 
+
         SpatialDomains::BoundaryConditionShPtr ExpList::GetBoundaryCondition(
             const SpatialDomains::BoundaryConditionCollection& collection,
             unsigned int regionId,
@@ -2631,11 +2613,7 @@
 
         StdRegions::StdExpansionSharedPtr GetStdExp(StdRegions::StdExpansionSharedPtr exp)
         {
-<<<<<<< HEAD
-            
-=======
-
->>>>>>> 6450b595
+
             StdRegions::StdExpansionSharedPtr stdExp;
 
             switch(exp->DetShapeType())
@@ -2705,95 +2683,24 @@
          */
         void ExpList::CreateCollections(Collections::ImplementationType ImpType)
         {
-<<<<<<< HEAD
-            //return; 
-=======
             //return;
->>>>>>> 6450b595
             map<LibUtilities::ShapeType,
                 vector<std::pair<LocalRegions::ExpansionSharedPtr,int> > > collections;
             map<LibUtilities::ShapeType,
                 vector<std::pair<LocalRegions::ExpansionSharedPtr,int> > >::iterator it;
 
-<<<<<<< HEAD
-            bool autotuning = false;
-            bool verbose  =m_session->DefinesCmdLineArgument("verbose");
-            int collmax;
-
-	    if(m_comm->GetRank() != 0) //just turn on verbose mode for root node
-	    {
-	        verbose = false;
-	    }
-
-            m_session->LoadParameter("CollectionMax",collmax,2*m_exp->size());
-
-            if(m_session->DefinesSolverInfo("CollectionOptions"))
-            {
-                const std::string collinfo = m_session->GetSolverInfo("CollectionOptions");
-                
-                if(NoCaseStringCompare(collinfo,"Autotuning") == 0)
-                {
-                    autotuning = true;
-                }
-                
-                for(int i = 1; i < Collections::SIZE_ImplementationType; ++i)
-                {
-                    if(NoCaseStringCompare(collinfo,Collections::ImplementationTypeMap[i]) == 0)
-                    {
-                        ImpType = (Collections::ImplementationType) i;
-                        break;
-                    }
-                }
-            }                        
-
-=======
->>>>>>> 6450b595
             // If ImpType is not specified by default argument call
             // then set ImpType to eStdMat for large collections or
             // eSumFac for small
             if(ImpType == Collections::eNoImpType)
             {
-<<<<<<< HEAD
-	      if(m_exp->size() < 100)
-	      {
-		ImpType = Collections::eSumFac; 
-	      }
-	      else
-	      {
-		ImpType = Collections::eStdMat; 
-	      }
-            }
-            else // if ImpType was provided do not perform autotuning.
-            {
-                autotuning = false; 
-=======
                 ImpType = (m_exp->size() < 100 ? Collections::eSumFac
                                                : Collections::eStdMat);
->>>>>>> 6450b595
             }
 
             // Figure out optimisation parameters if provided in
             // session file or default given
             Collections::CollectionOptimisation colOpt(m_session, ImpType);
-<<<<<<< HEAD
-
-            if(colOpt.SetByXml() == true)
-            {
-                autotuning = false; 
-                if(verbose)
-                {
-		  cout << "Setting Collection optimisation using XML file" << endl;
-                }
-            }
-            else if (autotuning == false)
-            {
-                if(verbose)
-                {
-                    cout << "Setting Collection optimisation using: " << Collections::ImplementationTypeMap[ImpType] << endl;
-                }
-            }
-            
-=======
             ImpType = colOpt.GetDefaultImplementationType();
 
             bool autotuning = colOpt.IsUsingAutotuning();
@@ -2803,7 +2710,6 @@
                                         ? colOpt.GetMaxCollectionSize()
                                         : 2*m_exp->size());
 
->>>>>>> 6450b595
             // clear vectors in case previously called
             m_collections.clear();
             m_coll_coeff_offset.clear();
@@ -2821,17 +2727,10 @@
 
                 Collections::OperatorImpMap impTypes = colOpt.GetOperatorImpMap(exp);
                 vector<StdRegions::StdExpansionSharedPtr> collExp;
-<<<<<<< HEAD
-                
-                int prevCoeffOffset     = m_coeff_offset[it->second[0].second];
-                int prevPhysOffset      = m_phys_offset [it->second[0].second];
-                int collcnt; 
-=======
 
                 int prevCoeffOffset     = m_coeff_offset[it->second[0].second];
                 int prevPhysOffset      = m_phys_offset [it->second[0].second];
                 int collcnt;
->>>>>>> 6450b595
 
                 m_coll_coeff_offset.push_back(prevCoeffOffset);
                 m_coll_phys_offset .push_back(prevPhysOffset);
@@ -2840,13 +2739,8 @@
                 {
                     collExp.push_back(it->second[0].first);
 
-<<<<<<< HEAD
-                    // if no Imp Type provided and No settign in xml file. 
-                    // reset impTypes using timings 
-=======
                     // if no Imp Type provided and No settign in xml file.
                     // reset impTypes using timings
->>>>>>> 6450b595
                     if(autotuning)
                     {
                         impTypes = colOpt.SetWithTimings(collExp,
@@ -2858,11 +2752,7 @@
                 }
                 else
                 {
-<<<<<<< HEAD
-                    // set up first geometry 
-=======
                     // set up first geometry
->>>>>>> 6450b595
                     collExp.push_back(it->second[0].first);
                     int prevnCoeff = it->second[0].first->GetNcoeffs();
                     int prevnPhys  = it->second[0].first->GetTotPoints();
@@ -2874,11 +2764,7 @@
                         int nPhys       = it->second[i].first->GetTotPoints();
                         int coeffOffset = m_coeff_offset[it->second[i].second];
                         int physOffset  = m_phys_offset [it->second[i].second];
-<<<<<<< HEAD
-                        
-=======
-
->>>>>>> 6450b595
+
                         // check to see if next elmt is different or
                         // collmax reached and if so end collection
                         // and start new one
@@ -2887,30 +2773,13 @@
                            prevPhysOffset + nPhys != physOffset ||
                            prevnPhys != nPhys || collcnt >= collmax)
                         {
-<<<<<<< HEAD
-                            
-=======
-
->>>>>>> 6450b595
+
                             // if no Imp Type provided and No
                             // settign in xml file. reset
                             // impTypes using timings
                             if(autotuning)
                             {
                                 impTypes = colOpt.SetWithTimings(collExp,
-<<<<<<< HEAD
-                                                                 impTypes, 
-                                                                 verbose);
-                            }
-                            
-                            Collections::Collection tmp(collExp, impTypes);
-                            m_collections.push_back(tmp);
-                            
-
-                            // start new geom list 
-                            collExp.clear();
-                            
-=======
                                                                  impTypes,
                                                                  verbose);
                             }
@@ -2922,27 +2791,18 @@
                             // start new geom list
                             collExp.clear();
 
->>>>>>> 6450b595
                             m_coll_coeff_offset.push_back(coeffOffset);
                             m_coll_phys_offset .push_back(physOffset);
                             collExp.push_back(it->second[i].first);
                             collcnt = 1;
                         }
-<<<<<<< HEAD
-                        else // add to list of collections 
-=======
                         else // add to list of collections
->>>>>>> 6450b595
                         {
                             collExp.push_back(it->second[i].first);
                             collcnt++;
                         }
 
-<<<<<<< HEAD
-                        // if end of list finish up collection 
-=======
                         // if end of list finish up collection
->>>>>>> 6450b595
                         if (i == it->second.size() - 1)
                         {
                             // if no Imp Type provided and No
@@ -2952,35 +2812,21 @@
                                 impTypes = colOpt.SetWithTimings(collExp,
                                                                  impTypes,verbose);
                             }
-<<<<<<< HEAD
-                            
-=======
-
->>>>>>> 6450b595
+
                             Collections::Collection tmp(collExp, impTypes);
                             m_collections.push_back(tmp);
                             collExp.clear();
                             collcnt = 0;
-<<<<<<< HEAD
-                            
+
                         }
-                        
-=======
-
-                        }
-
->>>>>>> 6450b595
+
                         prevCoeffOffset = coeffOffset;
                         prevPhysOffset  = physOffset;
                         prevnCoeff      = nCoeffs;
                         prevnPhys       = nPhys;
                     }
                 }
-<<<<<<< HEAD
-            }  
-=======
-            }
->>>>>>> 6450b595
+            }
         }
 
         int NoCaseStringCompare( const string & s1, const string& s2)
