///////////////////////////////////////////////////////////////////////////////
//
// File FilterCheckpoint.cpp
//
// For more information, please see: http://www.nektar.info
//
// The MIT License
//
// Copyright (c) 2006 Division of Applied Mathematics, Brown University (USA),
// Department of Aeronautics, Imperial College London (UK), and Scientific
// Computing and Imaging Institute, University of Utah (USA).
//
// License for the specific language governing rights and limitations under
// Permission is hereby granted, free of charge, to any person obtaining a
// copy of this software and associated documentation files (the "Software"),
// to deal in the Software without restriction, including without limitation
// the rights to use, copy, modify, merge, publish, distribute, sublicense,
// and/or sell copies of the Software, and to permit persons to whom the
// Software is furnished to do so, subject to the following conditions:
//
// The above copyright notice and this permission notice shall be included
// in all copies or substantial portions of the Software.
//
// THE SOFTWARE IS PROVIDED "AS IS", WITHOUT WARRANTY OF ANY KIND, EXPRESS
// OR IMPLIED, INCLUDING BUT NOT LIMITED TO THE WARRANTIES OF MERCHANTABILITY,
// FITNESS FOR A PARTICULAR PURPOSE AND NONINFRINGEMENT. IN NO EVENT SHALL
// THE AUTHORS OR COPYRIGHT HOLDERS BE LIABLE FOR ANY CLAIM, DAMAGES OR OTHER
// LIABILITY, WHETHER IN AN ACTION OF CONTRACT, TORT OR OTHERWISE, ARISING
// FROM, OUT OF OR IN CONNECTION WITH THE SOFTWARE OR THE USE OR OTHER
// DEALINGS IN THE SOFTWARE.
//
// Description: Outputs solution fields during time-stepping.
//
///////////////////////////////////////////////////////////////////////////////

#include <SolverUtils/Filters/FilterCheckpoint.h>

namespace Nektar
{
namespace SolverUtils
{
std::string FilterCheckpoint::className =
        GetFilterFactory().RegisterCreatorFunction(
                "Checkpoint", FilterCheckpoint::create);

FilterCheckpoint::FilterCheckpoint(
    const LibUtilities::SessionReaderSharedPtr &pSession,
    const ParamMap &pParams) :
    Filter(pSession)
{
    ParamMap::const_iterator it;

    // OutputFile
    it = pParams.find("OutputFile");
    if (it == pParams.end())
    {
        m_outputFile = m_session->GetSessionName();
    }
    else
    {
        ASSERTL0(it->second.length() > 0, "Empty parameter 'OutputFile'.");
        m_outputFile = it->second;
    }

<<<<<<< HEAD
        FilterCheckpoint::FilterCheckpoint(
            const LibUtilities::SessionReaderSharedPtr &pSession,
            const std::map<std::string, std::string> &pParams) :
            Filter(pSession)
        {
            if (pParams.find("OutputFile") == pParams.end())
            {
                m_outputFile = m_session->GetSessionName();
            }
            else
            {
                ASSERTL0(!(pParams.find("OutputFile")->second.empty()),
                         "Missing parameter 'OutputFile'.");
                m_outputFile = pParams.find("OutputFile")->second;
            }
            ASSERTL0(pParams.find("OutputFrequency") != pParams.end(),
                     "Missing parameter 'OutputFrequency'.");
            m_outputFrequency = atoi(pParams.find("OutputFrequency")->second.c_str());
            m_outputIndex = 0;
            m_index = 0;
            m_fld = LibUtilities::MakeDefaultFieldIO(pSession);
=======
    // OutputFrequency
    ASSERTL0(it != pParams.end(), "Missing parameter 'OutputFrequency'.");
    LibUtilities::Equation equ(m_session, it->second);
    m_outputFrequency = floor(equ.Evaluate());
>>>>>>> b720cadb

    m_outputIndex = 0;
    m_index       = 0;
    m_fld         = MemoryManager<LibUtilities::FieldIO>
                        ::AllocateSharedPtr(pSession->GetComm());

}

FilterCheckpoint::~FilterCheckpoint()
{

}

void FilterCheckpoint::v_Initialise(
        const Array<OneD, const MultiRegions::ExpListSharedPtr> &pFields,
        const NekDouble &time)
{
    m_index = 0;
    m_outputIndex = 0;
}

void FilterCheckpoint::v_Update(
        const Array<OneD, const MultiRegions::ExpListSharedPtr> &pFields,
        const NekDouble &time)
{
    m_index++;
    if (m_index % m_outputFrequency > 0)
    {
        return;
    }

    std::stringstream vOutputFilename;
    vOutputFilename << m_outputFile << "_" << m_outputIndex << ".chk";

    std::vector<LibUtilities::FieldDefinitionsSharedPtr> FieldDef
        = pFields[0]->GetFieldDefinitions();
    std::vector<std::vector<NekDouble> > FieldData(FieldDef.size());

    // copy Data into FieldData and set variable
    for(int j = 0; j < pFields.num_elements(); ++j)
    {
        for(int i = 0; i < FieldDef.size(); ++i)
        {
            // Could do a search here to find correct variable
            FieldDef[i]->m_fields.push_back(m_session->GetVariable(j));
            pFields[0]->AppendFieldData(FieldDef[i],
                                        FieldData[i],
                                        pFields[j]->UpdateCoeffs());
        }
    }
    m_fld->Write(vOutputFilename.str(),FieldDef,FieldData);
    m_outputIndex++;
}

void FilterCheckpoint::v_Finalise(
        const Array<OneD, const MultiRegions::ExpListSharedPtr> &pFields,
        const NekDouble &time)
{

}

bool FilterCheckpoint::v_IsTimeDependent()
{
    return true;
}
}
}<|MERGE_RESOLUTION|>--- conflicted
+++ resolved
@@ -62,40 +62,14 @@
         m_outputFile = it->second;
     }
 
-<<<<<<< HEAD
-        FilterCheckpoint::FilterCheckpoint(
-            const LibUtilities::SessionReaderSharedPtr &pSession,
-            const std::map<std::string, std::string> &pParams) :
-            Filter(pSession)
-        {
-            if (pParams.find("OutputFile") == pParams.end())
-            {
-                m_outputFile = m_session->GetSessionName();
-            }
-            else
-            {
-                ASSERTL0(!(pParams.find("OutputFile")->second.empty()),
-                         "Missing parameter 'OutputFile'.");
-                m_outputFile = pParams.find("OutputFile")->second;
-            }
-            ASSERTL0(pParams.find("OutputFrequency") != pParams.end(),
-                     "Missing parameter 'OutputFrequency'.");
-            m_outputFrequency = atoi(pParams.find("OutputFrequency")->second.c_str());
-            m_outputIndex = 0;
-            m_index = 0;
-            m_fld = LibUtilities::MakeDefaultFieldIO(pSession);
-=======
     // OutputFrequency
     ASSERTL0(it != pParams.end(), "Missing parameter 'OutputFrequency'.");
     LibUtilities::Equation equ(m_session, it->second);
     m_outputFrequency = floor(equ.Evaluate());
->>>>>>> b720cadb
 
     m_outputIndex = 0;
     m_index       = 0;
-    m_fld         = MemoryManager<LibUtilities::FieldIO>
-                        ::AllocateSharedPtr(pSession->GetComm());
-
+    m_fld         = LibUtilities::MakeDefaultFieldIO(pSession);
 }
 
 FilterCheckpoint::~FilterCheckpoint()
