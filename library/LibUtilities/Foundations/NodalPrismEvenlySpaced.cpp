--- conflicted
+++ resolved
@@ -393,11 +393,7 @@
              Array<OneD, Array<OneD, NekDouble> > xi(3);
              xi[0] = xia;
              xi[1] = yia;
-<<<<<<< HEAD
-             xi[1] = zia;
-=======
              xi[2] = zia;
->>>>>>> acf98483
 
              boost::shared_ptr<NekMatrix<NekDouble> > mat =
                  m_util->GetInterpolationMatrix(xi);
