///////////////////////////////////////////////////////////////////////////////
//
// File IncNavierStokes.h
//
// For more information, please see: http://www.nektar.info
//
// The MIT License
//
// Copyright (c) 2006 Division of Applied Mathematics, Brown University (USA),
// Department of Aeronautics, Imperial College London (UK), and Scientific
// Computing and Imaging Institute, University of Utah (USA).
//
// License for the specific language governing rights and limitations under
// Permission is hereby granted, free of charge, to any person obtaining a
// copy of this software and associated documentation files (the "Software"),
// to deal in the Software without restriction, including without limitation
// the rights to use, copy, modify, merge, publish, distribute, sublicense,
// and/or sell copies of the Software, and to permit persons to whom the
// Software is furnished to do so, subject to the following conditions:
//
// The above copyright notice and this permission notice shall be included
// in all copies or substantial portions of the Software.
//
// THE SOFTWARE IS PROVIDED "AS IS", WITHOUT WARRANTY OF ANY KIND, EXPRESS
// OR IMPLIED, INCLUDING BUT NOT LIMITED TO THE WARRANTIES OF MERCHANTABILITY,
// FITNESS FOR A PARTICULAR PURPOSE AND NONINFRINGEMENT. IN NO EVENT SHALL
// THE AUTHORS OR COPYRIGHT HOLDERS BE LIABLE FOR ANY CLAIM, DAMAGES OR OTHER
// LIABILITY, WHETHER IN AN ACTION OF CONTRACT, TORT OR OTHERWISE, ARISING
// FROM, OUT OF OR IN CONNECTION WITH THE SOFTWARE OR THE USE OR OTHER
// DEALINGS IN THE SOFTWARE.
//
// Description: Basic Advection Diffusion Reaction Field definition in two-dimensions
//
///////////////////////////////////////////////////////////////////////////////

#ifndef NEKTAR_SOLVERS_INCNAVIERSTOKES_H
#define NEKTAR_SOLVERS_INCNAVIERSTOKES_H

#include <LibUtilities/TimeIntegration/TimeIntegrationWrapper.h>
#include <SolverUtils/UnsteadySystem.h>
#include <SolverUtils/AdvectionSystem.h>
#include <LibUtilities/BasicUtils/SessionReader.h>
#include <IncNavierStokesSolver/EquationSystems/Extrapolate.h>
#include <SolverUtils/Forcing/Forcing.h>

namespace Nektar
{     

    enum EquationType
    {
        eNoEquationType,
        eSteadyStokes,
        eSteadyOseen,
        eSteadyLinearisedNS,
        eUnsteadyStokes,
        eUnsteadyLinearisedNS,
        eUnsteadyNavierStokes,
        eSteadyNavierStokes,
        eEquationTypeSize
    };

    // Keep this consistent with the enums in EquationType.
    const std::string kEquationTypeStr[] =
    {
        "NoType",
        "SteadyStokes",
        "SteadyOseen",
        "SteadyLinearisedNS",
        "UnsteadyStokes",
        "UnsteadyLinearisedNS",
        "UnsteadyNavierStokes",
        "SteadyNavierStokes",
    };


    enum AdvectionForm
    {
        eNoAdvectionForm,
        eConvective,
        eNonConservative,
        eLinearised,
        eAdjoint,
        eSkewSymmetric,
        eNoAdvection,
        eAdvectionFormSize
    };

    // Keep this consistent with the enums in EquationType.
    const std::string kAdvectionFormStr[] =
    {
        "NoType",
        "Convective",
        "NonConservative",
        "Linearised",
        "Adjoint",
        "SkewSymmetric"
        "NoAdvection"
    };

    /**
     * \brief This class is the base class for Navier Stokes problems
     *
     */
    class IncNavierStokes: public SolverUtils::AdvectionSystem
    {
    public:
        // Destructor
        virtual ~IncNavierStokes();

        virtual void v_InitObject();


        virtual void v_GetFluxVector(
                const int i,
                Array<OneD, Array<OneD, NekDouble> > &physfield,
                Array<OneD, Array<OneD, NekDouble> > &flux);

        virtual void v_NumericalFlux(
                Array<OneD, Array<OneD, NekDouble> > &physfield,
                Array<OneD, Array<OneD, NekDouble> > &numflux);

        int GetNConvectiveFields(void)
        {
            return m_nConvectiveFields;  
        }

        Array<OneD, int> &GetVelocity(void)
        {
            return  m_velocity; 
        }

        
        Array<OneD, NekDouble> GetElmtCFLVals(void);
        
        NekDouble GetCFLEstimate(int &elmtid);

        void AddForcing(const SolverUtils::ForcingSharedPtr& pForce);

    protected:
		
        // pointer to the extrapolation class for sub-stepping and HOPBS
        
        ExtrapolateSharedPtr m_extrapolation;
		
        /// modal energy file
        std::ofstream m_mdlFile;

        /// bool to identify if advection term smoothing is requested
        bool m_SmoothAdvection;

        /// Forcing terms
        std::vector<SolverUtils::ForcingSharedPtr>               m_forcing;

        /// Number of fields to be convected;
        int   m_nConvectiveFields;

        /// int which identifies which components of m_fields contains the
        /// velocity (u,v,w);
        Array<OneD, int> m_velocity;

        /// Pointer to field holding pressure field
        MultiRegions::ExpListSharedPtr m_pressure;
        /// Kinematic viscosity
        NekDouble   m_kinvis;
        /// dump energy to file at steps time
        int         m_energysteps;
        /// dump cfl estimate
        int         m_cflsteps;
        /// Check for steady state at step interval
        int         m_steadyStateSteps;
        /// Tolerance to which steady state should be evaluated at
        NekDouble   m_steadyStateTol;

        /// equation type;
        EquationType  m_equationType;

        /// Mapping from BCs to Elmt IDs
        Array<OneD, Array<OneD, int> > m_fieldsBCToElmtID;
        /// Mapping from BCs to Elmt Edge IDs
        Array<OneD, Array<OneD, int> > m_fieldsBCToTraceID;
        /// RHS Factor for Radiation Condition
        Array<OneD, Array<OneD, NekDouble> > m_fieldsRadiationFactor;

        /// Number of time integration steps AND Order of extrapolation for
        /// pressure boundary conditions.
        int m_intSteps;

        /// Constructor.
        IncNavierStokes(const LibUtilities::SessionReaderSharedPtr& pSession);

        EquationType GetEquationType(void)
        {
            return m_equationType;
        }

        void EvaluateAdvectionTerms(const Array<OneD, const Array<OneD, NekDouble> > &inarray,
									Array<OneD, Array<OneD, NekDouble> > &outarray);

        void WriteModalEnergy(void);

        /// time dependent boundary conditions updating
        void SetBoundaryConditions(NekDouble time);

        /// Set Radiation forcing term
        void SetRadiationBoundaryForcing(int fieldid);

<<<<<<< HEAD
    	/// Set Womersley Profile If specified
    	void SetWomersleyBoundary(int fieldid,int bndid);
=======
        /// Set Normal Velocity Component to Zero
        void SetZeroNormalVelocity();
>>>>>>> 790f8cf8

        /// evaluate steady state
        bool CalcSteadyState(void);

	    /// Evaluate Bessels for Wom
    	std::complex<NekDouble> CompBessel(int n, std::complex<NekDouble> y);

	    /// Real and imaginary velocity comp. of wom
	    Array<OneD, NekDouble> wom_vel_r;
	    Array<OneD, NekDouble> wom_vel_i;
		
    	/// Wom constants
    	NekDouble R,M,n0,n1,n2,x0,y0,z0;
    	NekDouble T;


        virtual MultiRegions::ExpListSharedPtr v_GetPressure()
        {
            return m_pressure;
        }

        virtual void v_TransCoeffToPhys(void)
        {
            ASSERTL0(false,"This method is not defined in this class");
        }

        virtual void v_TransPhysToCoeff(void)
        {
            ASSERTL0(false,"This method is not defined in this class");
        }

        virtual int v_GetForceDimension()=0;

        virtual bool v_PreIntegrate(int step);
        virtual bool v_PostIntegrate(int step);

    private:

    };

    typedef boost::shared_ptr<IncNavierStokes> IncNavierStokesSharedPtr;

} //end of namespace

#endif //NEKTAR_SOLVERS_INCNAVIERSTOKES_H<|MERGE_RESOLUTION|>--- conflicted
+++ resolved
@@ -204,23 +204,21 @@
         /// Set Radiation forcing term
         void SetRadiationBoundaryForcing(int fieldid);
 
-<<<<<<< HEAD
+        /// Set Normal Velocity Component to Zero
+        void SetZeroNormalVelocity();
+
     	/// Set Womersley Profile If specified
     	void SetWomersleyBoundary(int fieldid,int bndid);
-=======
-        /// Set Normal Velocity Component to Zero
-        void SetZeroNormalVelocity();
->>>>>>> 790f8cf8
 
         /// evaluate steady state
         bool CalcSteadyState(void);
 
-	    /// Evaluate Bessels for Wom
+	/// Evaluate Bessels for Wom
     	std::complex<NekDouble> CompBessel(int n, std::complex<NekDouble> y);
 
-	    /// Real and imaginary velocity comp. of wom
-	    Array<OneD, NekDouble> wom_vel_r;
-	    Array<OneD, NekDouble> wom_vel_i;
+	/// Real and imaginary velocity comp. of wom
+	Array<OneD, NekDouble> wom_vel_r;
+	Array<OneD, NekDouble> wom_vel_i;
 		
     	/// Wom constants
     	NekDouble R,M,n0,n1,n2,x0,y0,z0;
