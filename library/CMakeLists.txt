<<<<<<< HEAD
SET(LibrarySubDirs GlobalMapping LibUtilities LocalRegions Collections
    MultiRegions SpatialDomains StdRegions SolverUtils)
=======
SET(LibrarySubDirs LibUtilities LocalRegions Collections
    MultiRegions SpatialDomains StdRegions SolverUtils NekMeshUtils)
>>>>>>> 1d969ed5
SET(UnitTestSubDirs UnitTests)
SET(DemoSubDirs     Demos)
SET(TimingsSubDirs  Timings)

SUBDIRS(${LibrarySubDirs} )

INCLUDE_DIRECTORIES(${CMAKE_SOURCE_DIR}/library)

IF( NEKTAR_BUILD_UNIT_TESTS )
    SUBDIRS(${UnitTestSubDirs})
ENDIF( NEKTAR_BUILD_UNIT_TESTS )

IF( NEKTAR_BUILD_DEMOS )
    SUBDIRS(${DemoSubDirs})
ENDIF( NEKTAR_BUILD_DEMOS )

<<<<<<< HEAD
IF( NEKTAR_BUILD_TIMINGS ) 
    SUBDIRS(${TimingsSubDirs})
ENDIF( NEKTAR_BUILD_TIMINGS ) 
=======
IF( NEKTAR_BUILD_TIMINGS )
    SUBDIRS(${TimingsSubDirs})
ENDIF( NEKTAR_BUILD_TIMINGS )
>>>>>>> 1d969ed5
<|MERGE_RESOLUTION|>--- conflicted
+++ resolved
@@ -1,10 +1,5 @@
-<<<<<<< HEAD
 SET(LibrarySubDirs GlobalMapping LibUtilities LocalRegions Collections
-    MultiRegions SpatialDomains StdRegions SolverUtils)
-=======
-SET(LibrarySubDirs LibUtilities LocalRegions Collections
     MultiRegions SpatialDomains StdRegions SolverUtils NekMeshUtils)
->>>>>>> 1d969ed5
 SET(UnitTestSubDirs UnitTests)
 SET(DemoSubDirs     Demos)
 SET(TimingsSubDirs  Timings)
@@ -21,12 +16,6 @@
     SUBDIRS(${DemoSubDirs})
 ENDIF( NEKTAR_BUILD_DEMOS )
 
-<<<<<<< HEAD
-IF( NEKTAR_BUILD_TIMINGS ) 
-    SUBDIRS(${TimingsSubDirs})
-ENDIF( NEKTAR_BUILD_TIMINGS ) 
-=======
 IF( NEKTAR_BUILD_TIMINGS )
     SUBDIRS(${TimingsSubDirs})
-ENDIF( NEKTAR_BUILD_TIMINGS )
->>>>>>> 1d969ed5
+ENDIF( NEKTAR_BUILD_TIMINGS )