--- conflicted
+++ resolved
@@ -83,15 +83,6 @@
          * @param   inarray     u^n from previous timestep
          * @param   outarray    output array to append forcing to
          */
-<<<<<<< HEAD
-        void Forcing::Apply_coeff(
-                const Array<OneD, MultiRegions::ExpListSharedPtr>& fields,
-                const Array<OneD, Array<OneD, NekDouble> >&        inarray,
-                Array<OneD, Array<OneD, NekDouble> >&              outarray,
-                const NekDouble&                                   time)
-        {
-            v_Apply_coeff(fields, inarray, outarray, time);
-=======
         void Forcing::ApplyCoeff(
                 const Array<OneD, MultiRegions::ExpListSharedPtr> &fields,
                 const Array<OneD, Array<OneD, NekDouble> >        &inarray,
@@ -99,7 +90,6 @@
                 const NekDouble&                                  time)
         {
             v_ApplyCoeff(fields, inarray, outarray, time);
->>>>>>> 0c105fe7
         }
 
         /**
@@ -205,19 +195,6 @@
             }
         }
 
-<<<<<<< HEAD
-        void Forcing::v_Apply_coeff(
-                const Array<OneD, MultiRegions::ExpListSharedPtr> &fields,
-                const Array<OneD, Array<OneD, NekDouble> >        &inarray,
-                Array<OneD, Array<OneD, NekDouble> >        &outarray,
-                const NekDouble &time)
-        {
-            boost::ignore_unused(fields,inarray,outarray,time);
-            ASSERTL0(false, "v_Apply_coeff not defined");
-        }
-
-
-=======
         void Forcing::v_ApplyCoeff(
                 const Array<OneD, MultiRegions::ExpListSharedPtr> &fields,
                 const Array<OneD, Array<OneD, NekDouble> >        &inarray,
@@ -227,6 +204,5 @@
             boost::ignore_unused(fields, inarray, outarray, time);
             ASSERTL0(false, "v_ApplyCoeff not defined");
         }
->>>>>>> 0c105fe7
     }
 }