#include <stdlib.h>
#include <stdio.h>
#include <math.h>
#include "Polylib.h"
#include <float.h>
#include <complex>

#include <LibUtilities/BasicConst/NektarUnivTypeDefs.hpp>
/// Maximum number of iterations in polynomial defalation routine Jacobz
#define STOP  30 
/// Precision tolerance for two points to be similar 
#define EPS   100*DBL_EPSILON
/// return the sign(b)*a
#define sign(a,b) ((b)<0 ? -fabs(a) : fabs(a))

namespace Polylib {

	/// The following function is used to circumvent/reduce "Subtractive Cancellation"
	/// The expression 1/dz  is replaced by optinvsub(.,.)
	/// Added on 26 April 2017
	double optdiff(double xl, double xr)
        {
		double m_xln, m_xrn;
                int    m_expn;
                int    m_digits = static_cast<int>(fabs(floor(log10(DBL_EPSILON)))-1);

                if (fabs(xl-xr)<1.e-4){

                        m_expn = static_cast<int>(floor(log10(fabs(xl-xr))));
                        m_xln  = xl*powl(10.0L,-m_expn)-floor(xl*powl(10.0L,-m_expn)); // substract the digits overlap part
                        m_xrn  = xr*powl(10.0L,-m_expn)-floor(xl*powl(10.0L,-m_expn)); // substract the common digits overlap part
                        m_xln  = round(m_xln*powl(10.0L,m_digits+m_expn));             // git rid of rubbish
                        m_xrn  = round(m_xrn*powl(10.0L,m_digits+m_expn));

                        return powl(10.0L,-m_digits)*(m_xln-m_xrn);
                }else{
                        return (xl-xr);
                }
        }

	double laginterp(double z, int j, const double *zj, int np)
	{
        	double temp = 1.0;
        	for (int i=0; i<np; i++)
        	{	
                	if (j != i)
                	{
                        	temp *=optdiff(z,zj[i])/(zj[j]-zj[i]);
                	}
        	}
        	return temp;
	}
    /// Define whether to use polynomial deflation (1)  or tridiagonal solver (0).
#define POLYNOMIAL_DEFLATION 0

#ifdef POLYNOMIAL_DEFLATION
    /// zero determination using Newton iteration with polynomial deflation
#define jacobz(n,z,alpha,beta) Jacobz(n,z,alpha,beta)
#else
    /// zero determination using eigenvalues of tridiagaonl matrix 
#define jacobz(n,z,alpha,beta) JacZeros(n,z,alpha,beta)
#endif



    /* local functions */
    static void   Jacobz   (const int n, double *z, const double alpha, 
        const double beta);
   // static void   JacZeros (const int n, double *a, const double alpha, 
    //    const double beta);
    //static void   TriQL    (const int n, double *d, double *e);
	static void TriQL(const int, double *,double *, double **);
    double gammaF (const double);
	static void RecCoeff(const int, double *, double *,const double, 
				  const double);
	void JKMatrix(int, double *, double *);
	void chri1(int,double*,double*,double*,double*,double);

    /**
    \brief  Gauss-Jacobi zeros and weights.

    \li Generate \a np Gauss Jacobi zeros, \a z, and weights,\a w,
    associated with the Jacobi polynomial \f$ P^{\alpha,\beta}_{np}(z)
    \f$,

    \li Exact for polynomials of order \a 2np-1 or less  
    */

    void zwgj (double *z, double *w, const int np, const double alpha, 
        const double beta)
    {
        register int i;
        double fac, one = 1.0, two = 2.0, apb = alpha + beta;

        jacobz (np,z,alpha,beta);
        jacobd (np,z,w,np,alpha,beta);

        fac  = pow(two,apb + one)*gammaF(alpha + np + one)*gammaF(beta + np + one);
        fac /= gammaF(np + one)*gammaF(apb + np + one);

        for(i = 0; i < np; ++i) w[i] = fac/(w[i]*w[i]*(one-z[i]*z[i]));

        return;
    }


    /** 
    \brief  Gauss-Radau-Jacobi zeros and weights with end point at \a z=-1.

    \li Generate \a np Gauss-Radau-Jacobi zeros, \a z, and weights,\a w,
    associated with the  polynomial \f$(1+z) P^{\alpha,\beta+1}_{np-1}(z)
    \f$.

    \li  Exact for polynomials of order \a 2np-2 or less    
    */

    void zwgrjm(double *z, double *w, const int np, const double alpha, 
        const double beta)
    {

        if(np == 1){
            z[0] = 0.0;
            w[0] = 2.0;
        }
        else{
            register int i;
            double fac, one = 1.0, two = 2.0, apb = alpha + beta;

            z[0] = -one;
            jacobz  (np-1,z+1,alpha,beta+1);
            jacobfd (np,z,w,NULL,np-1,alpha,beta);

            fac  = pow(two,apb)*gammaF(alpha + np)*gammaF(beta + np);
            fac /= gammaF(np)*(beta + np)*gammaF(apb + np + 1);

            for(i = 0; i < np; ++i) w[i] = fac*(1-z[i])/(w[i]*w[i]);
            w[0] *= (beta + one);
        }

        return;
    }


    /** 
    \brief  Gauss-Radau-Jacobi zeros and weights with end point at \a z=1


    \li Generate \a np Gauss-Radau-Jacobi zeros, \a z, and weights,\a w,
    associated with the  polynomial \f$(1-z) P^{\alpha+1,\beta}_{np-1}(z)
    \f$.

    \li Exact for polynomials of order \a 2np-2 or less    
    */

    void zwgrjp(double *z, double *w, const int np, const double alpha, 
        const double beta)
    {

        if(np == 1){
            z[0] = 0.0;
            w[0] = 2.0;
        }
        else{
            register int i;
            double fac, one = 1.0, two = 2.0, apb = alpha + beta;

            jacobz  (np-1,z,alpha+1,beta);
            z[np-1] = one;
            jacobfd (np,z,w,NULL,np-1,alpha,beta);

            fac  = pow(two,apb)*gammaF(alpha + np)*gammaF(beta + np);
            fac /= gammaF(np)*(alpha + np)*gammaF(apb + np + 1);

            for(i = 0; i < np; ++i) w[i] = fac*(1+z[i])/(w[i]*w[i]);
            w[np-1] *= (alpha + one);
        }

        return;
    }


    /** 
    \brief  Gauss-Lobatto-Jacobi zeros and weights with end point at \a z=-1,\a 1


    \li Generate \a np Gauss-Lobatto-Jacobi points, \a z, and weights, \a w,
    associated with polynomial \f$ (1-z)(1+z) P^{\alpha+1,\beta+1}_{np-2}(z) \f$
    \li Exact for polynomials of order \a 2np-3 or less
    */

    void zwglj(double *z, double *w, const int np, const double alpha, 
        const double beta)
    {

        if( np == 1 ){
            z[0] = 0.0;
            w[0] = 2.0;
        }
<<<<<<< HEAD

        else if( np == 2 ){

            z[0] = -1.0;

            z[1] =  1.0;

            w[0] =  1.0;

            w[1] =  1.0;

        }

=======
>>>>>>> 5051a446
        else{
            register int i;
            double   fac, one = 1.0, apb = alpha + beta, two = 2.0;

            z[0]    = -one;
            z[np-1] =  one;
            jacobz  (np-2,z + 1,alpha + one,beta + one); 
            jacobfd (np,z,w,NULL,np-1,alpha,beta);

            fac  = pow(two,apb + 1)*gammaF(alpha + np)*gammaF(beta + np);
            fac /= (np-1)*gammaF(np)*gammaF(alpha + beta + np + one);

            for(i = 0; i < np; ++i) w[i] = fac/(w[i]*w[i]);
            w[0]    *= (beta  + one);
            w[np-1] *= (alpha + one);
        }

        return;
    }

	/**
    \brief  Gauss-Kronrod-Jacobi zeros and weights.

    \li Generate \a npt=2*np+1 Gauss-Kronrod Jacobi zeros, \a z, and weights,\a w,
    associated with the Jacobi polynomial \f$ P^{\alpha,\beta}_{np}(z)
    \f$,

    \li Exact for polynomials of order \a 3np+1 or less  
	*/
	void zwgk(double *z, double *w, const int npt , const double alpha, 
		const double beta)
	{
		
		int np = (npt-1)/2; 
		
		int  i,j;
		
		// number of kronrod points associated with the np gauss rule
		int kpoints = 2*np + 1;

		// Define the number of required recurrence coefficents
		int ncoeffs = (int)floor(3.0*(np+1)/2);

		// Define arrays  for the recurrence coefficients
		// We will use these arrays for the Kronrod results too, hence the 
		// reason for the size of the arrays
		double *a = new double[kpoints];
		double *b = new double[kpoints];

		// Initialize a and b to zero
		for(i = 0; i < kpoints; i++)
		{
			a[i] = 0.0;
			b[i] = 0.0;
		}

		// Call the routine to calculate the recurrence coefficients
		RecCoeff(ncoeffs,a,b,alpha,beta);

		// Call the routine to caluclate the jacobi-Kronrod matrix
		JKMatrix(np,a,b);

		// Set up the identity matrix
		double** zmatrix = new double*[kpoints];
		for(i = 0; i < kpoints; i++)
		{
			zmatrix[i] = new double[kpoints];
			for(j = 0; j < kpoints; j++)
			{
				zmatrix[i][j] = 0.0;
			}
		}
		for(i = 0; i < kpoints; i++)
		{
			zmatrix[i][i] = 1.0;
		}

		// Calculte the points and weights
		TriQL(kpoints, a, b, zmatrix);

		for(i = 0; i < kpoints; i++)
		{
			z[i] = a[i];
			w[i] = b[i];
		}
		delete[] a;
		delete[] b;
		for (i = 0; i < kpoints; i++)
		{
                    delete[] zmatrix[i];
		}
		delete[] zmatrix;

	}

	/**
    \brief  Gauss-Radau-Kronrod-Jacobi zeros and weights.

    \li Generate \a npt=2*np Radau-Kronrod Jacobi zeros, \a z, and weights,\a w,
    associated with the Jacobi polynomial \f$ P^{\alpha,\beta}_{np}(z)
    \f$,
    */
	void zwrk(double* z, double* w, const int npt ,const double alpha, 
		      const double beta)
	{
		
		int np = npt/2;

		if(np < 2)
		{
			fprintf(stderr,"too few points in formula\n");
			return;
		}

		double end0 = -1;

		int i,j;

		// number of kronrod points associated with the np gauss rule
		int kpoints = 2*np;

		// Define the number of required recurrence coefficents
		int ncoeffs = (int)ceil(3.0*np/2);

		// Define arrays  for the recurrence coefficients
		double *a = new double[ncoeffs+1];
		double *b = new double[ncoeffs+1];

		// Initialize a and b to zero
		for(i = 0; i < ncoeffs+1; i++)
		{
			a[i] = 0.0;
			b[i] = 0.0;
		}

		// Call the routine to calculate the recurrence coefficients
		RecCoeff(ncoeffs,a,b,alpha,beta);

		double* a0 = new double[ncoeffs];
		double* b0 = new double[ncoeffs];

		chri1(ncoeffs,a,b,a0,b0,end0);

		double s = b0[0]/fabs(b0[0]);
		b0[0] = s*b0[0];

		// Finding the 2*np-1 gauss-kronrod points
		double* z1 = new double[2*np-1];
		double* w1 = new double[2*np-1];
		for(i = 0; i < ncoeffs; i++)
		{
			z1[i] = a0[i];
			w1[i] = b0[i];
		}
		JKMatrix(np-1,z1,w1);
		// Set up the identity matrix
		double** zmatrix = new double*[2*np-1];
		for(i = 0; i < 2*np-1; i++)
		{
			zmatrix[i] = new double[2*np-1];
			for(j = 0; j < 2*np-1; j++)
			{
				zmatrix[i][j] = 0.0;
			}
		}
		for(i = 0; i < 2*np-1; i++)
		{
			zmatrix[i][i] = 1.0;
		}

		// Calculate the points and weights
		TriQL(2*np-1, z1, w1, zmatrix);

		double sumW1 = 0.0;
		for(i = 0; i < 2*np-1; i++)
		{
			w1[i] = s*w1[i]/(z1[i]-end0);
			sumW1 += w1[i];
		}
			
		z[0] = end0;
		w[0] = b[0]- sumW1;
		for(i = 1; i < kpoints; i++)
		{
			z[i] = z1[i-1];
			w[i] = w1[i-1];
		}
		

		delete[] a;
		delete[] b;
		delete[] a0;
		delete[] b0;
		delete[] z1;
		delete[] w1;
                for(i = 0; i < 2*np-1; i++)
                {
                    delete[] zmatrix[i];
                }
		delete[] zmatrix;
	}

	/**
    \brief  Gauss-Lobatto-Kronrod-Jacobi zeros and weights.

    \li Generate \a npt=2*np-1 Lobatto-Kronrod Jacobi zeros, \a z, and weights,\a w,
    associated with the Jacobi polynomial \f$ P^{\alpha,\beta}_{np}(z)
    \f$,
    */
	void zwlk(double* z, double* w, const int npt,  
		      const double alpha, const double beta)
	{

		int np = (npt+1)/2;
		
		if(np < 4)
		{
			fprintf (stderr,"too few points in formula\n");
			return;
		}
		
		double endl = -1;
		double endr = 1;
		int i,j;

		// number of kronrod points associated with the np gauss rule
		int kpoints = 2*np-1;

		// Define the number of required recurrence coefficents
		int ncoeffs = (int)ceil(3.0*np/2)-1;

		// Define arrays  for the recurrence coefficients
		double *a = new double[ncoeffs+1];
		double *b = new double[ncoeffs+1];

		// Initialize a and b to zero
		for(i = 0; i < ncoeffs+1; i++)
		{
			a[i] = 0.0;
			b[i] = 0.0;
		}

		// Call the routine to calculate the recurrence coefficients
		RecCoeff(ncoeffs,a,b,alpha,beta);


		double* a0 = new double[ncoeffs];
		double* b0 = new double[ncoeffs];

		chri1(ncoeffs,a,b,a0,b0,endl);

		double* a1 = new double[ncoeffs-1];
		double* b1 = new double[ncoeffs-1];

		chri1(ncoeffs-1,a0,b0,a1,b1,endr);


		double s = b1[0]/fabs(b1[0]);
		b1[0] = s*b1[0];

		// Finding the 2*np-1 gauss-kronrod points
		double* z1 = new double[2*np-3];
		double* w1 = new double[2*np-3];
		for(i = 0; i < ncoeffs; i++)
		{
			z1[i] = a1[i];
			w1[i] = b1[i];
		}
		JKMatrix(np-2,z1,w1);
		// Set up the identity matrix
		double** zmatrix = new double*[2*np-3];
		for(i = 0; i < 2*np-3; i++)
		{
			zmatrix[i] = new double[2*np-3];
			for(j = 0; j < 2*np-3; j++)
			{
				zmatrix[i][j] = 0.0;
			}
		}
		for(i = 0; i < 2*np-3; i++)
		{
			zmatrix[i][i] = 1.0;
		}

		// Calculate the points and weights
		TriQL(2*np-3, z1, w1, zmatrix);

		double sumW1 = 0.0;
		double sumW1Z1 = 0.0;
		for(i = 0; i < 2*np-3; i++)
		{
			w1[i] = s*w1[i]/(z1[i]-endl)/(z1[i]-endr);
			sumW1 += w1[i];
			sumW1Z1 += z1[i]*w1[i];
		}

		double c0 = b[0]-sumW1;
		double c1 = a[0]*b[0]-sumW1Z1;
			
		z[0] = endl;
		z[2*np-2] = endr;
		w[0] = (c0*endr-c1)/(endr-endl);
		w[2*np-2] = (c1-c0*endl)/(endr-endl); 

		for(i = 1; i < kpoints-1; i++)
		{
			z[i] = z1[i-1];
			w[i] = w1[i-1];
		}
		delete[] a;
		delete[] b;
		delete[] a0;
		delete[] b0;
		delete[] a1;
		delete[] b1;
		delete[] z1;
		delete[] w1;
                for(i = 0; i < 2*np-3; i++)
		{
                    delete[] zmatrix[i];
                }
		delete[] zmatrix;
	}
	
    /** 
    \brief Compute the Derivative Matrix and its transpose associated
    with the Gauss-Jacobi zeros.

    \li Compute the derivative matrix, \a d, and its transpose, \a dt,
    associated with the n_th order Lagrangian interpolants through the
    \a np Gauss-Jacobi points \a z such that \n
    \f$  \frac{du}{dz}(z[i]) =  \sum_{j=0}^{np-1} D[i*np+j] u(z[j]) \f$

    */

    void Dgj(double *D,  const double *z, const int np, const double alpha,
        const double beta)
    {

        double one = 1.0, two = 2.0;

        if (np <= 0){
            D[0] = 0.0;
        }
        else{
            register int i,j; 
            double *pd;

            pd = (double *)malloc(np*sizeof(double));
            jacobd(np,z,pd,np,alpha,beta);

            for (i = 0; i < np; i++){
                for (j = 0; j < np; j++){

                    if (i != j) 
                        D[i*np+j] = pd[j]/(pd[i]*(z[j]-z[i]));
                    else    
                        D[i*np+j] = (alpha - beta + (alpha + beta + two)*z[j])/
                        (two*(one - z[j]*z[j]));
                }
            }
            free(pd);
        }
        return;
    }


    /** 
    \brief Compute the Derivative Matrix and its transpose associated
    with the Gauss-Radau-Jacobi zeros with a zero at \a z=-1.

    \li Compute the derivative matrix, \a d, associated with the n_th
    order Lagrangian interpolants through the \a np Gauss-Radau-Jacobi
    points \a z such that \n \f$ \frac{du}{dz}(z[i]) =
    \sum_{j=0}^{np-1} D[i*np+j] u(z[j]) \f$

    */

    void Dgrjm(double *D, const double *z, const int np, const double alpha, 
        const double beta)
    {

        if (np <= 0){
            D[0] = 0.0;
        }
        else{
            register int i, j; 
            double   one = 1.0, two = 2.0;
            double   *pd;

            pd  = (double *)malloc(np*sizeof(double));

            pd[0] = pow(-one,np-1)*gammaF(np+beta+one);
            pd[0] /= gammaF(np)*gammaF(beta+two);
            jacobd(np-1,z+1,pd+1,np-1,alpha,beta+1);
            for(i = 1; i < np; ++i) pd[i] *= (1+z[i]);

            for (i = 0; i < np; i++) {
                for (j = 0; j < np; j++){
                    if (i != j) 
                        D[i*np+j] = pd[j]/(pd[i]*(z[j]-z[i]));
                    else { 
                        if(j == 0)
                            D[i*np+j] = -(np + alpha + beta + one)*(np - one)/
                            (two*(beta + two));
                        else
                            D[i*np+j] = (alpha - beta + one + (alpha + beta + one)*z[j])/
                            (two*(one - z[j]*z[j]));
                    }
                }
            }
            free(pd);
        }

        return;
    }


    /** 
    \brief Compute the Derivative Matrix  associated with the
    Gauss-Radau-Jacobi zeros with a zero at \a z=1.

    \li Compute the derivative matrix, \a d, associated with the n_th
    order Lagrangian interpolants through the \a np Gauss-Radau-Jacobi
    points \a z such that \n \f$ \frac{du}{dz}(z[i]) =
    \sum_{j=0}^{np-1} D[i*np+j] u(z[j]) \f$
    */

    void Dgrjp(double *D, const double *z, const int np, const double alpha, 
        const double beta)
    {

        if (np <= 0){
            D[0] = 0.0;
        }
        else{
            register int i, j; 
            double   one = 1.0, two = 2.0;
            double   *pd;

            pd  = (double *)malloc(np*sizeof(double));


            jacobd(np-1,z,pd,np-1,alpha+1,beta);
            for(i = 0; i < np-1; ++i) pd[i] *= (1-z[i]);
            pd[np-1] = -gammaF(np+alpha+one);
            pd[np-1] /= gammaF(np)*gammaF(alpha+two);

            for (i = 0; i < np; i++) {
                for (j = 0; j < np; j++){
                    if (i != j) 
                        D[i*np+j] = pd[j]/(pd[i]*(z[j]-z[i]));
                    else { 
                        if(j == np-1)
                            D[i*np+j] = (np + alpha + beta + one)*(np - one)/
                            (two*(alpha + two));
                        else
                            D[i*np+j] = (alpha - beta - one + (alpha + beta + one)*z[j])/
                            (two*(one - z[j]*z[j]));
                    }
                }
            }
            free(pd);
        }

        return;
    }

    /** 
    \brief Compute the Derivative Matrix associated with the
    Gauss-Lobatto-Jacobi zeros.

    \li Compute the derivative matrix, \a d, associated with the n_th
    order Lagrange interpolants through the \a np
    Gauss-Lobatto-Jacobi points \a z such that \n \f$
    \frac{du}{dz}(z[i]) = \sum_{j=0}^{np-1} D[i*np+j] u(z[j]) \f$

    */

    void Dglj(double *D, const double *z, const int np, const double alpha,
        const double beta)
    {

<<<<<<< HEAD


        if (np <= 1){

=======
        if (np <= 0){
>>>>>>> 5051a446
            D[0] = 0.0;
        }
        else{
            register int i, j; 
            double   one = 1.0, two = 2.0;
            double   *pd;

            pd  = (double *)malloc(np*sizeof(double));

            pd[0]  = two*pow(-one,np)*gammaF(np + beta);
            pd[0] /= gammaF(np - one)*gammaF(beta + two);
            jacobd(np-2,z+1,pd+1,np-2,alpha+1,beta+1);
            for(i = 1; i < np-1; ++i) pd[i] *= (one-z[i]*z[i]);
            pd[np-1]  = -two*gammaF(np + alpha);
            pd[np-1] /= gammaF(np - one)*gammaF(alpha + two);

            for (i = 0; i < np; i++) {
                for (j = 0; j < np; j++){
                    if (i != j) 
                        D[i*np+j] = pd[j]/(pd[i]*(z[j]-z[i]));
                    else { 
                        if (j == 0)
                            D[i*np+j] = (alpha - (np-1)*(np + alpha + beta))/(two*(beta+ two));
                        else if (j == np-1)
                            D[i*np+j] =-(beta - (np-1)*(np + alpha + beta))/(two*(alpha+ two));
                        else
                            D[i*np+j] = (alpha - beta + (alpha + beta)*z[j])/
                            (two*(one - z[j]*z[j]));
                    }
                }
            }
            free(pd);
        }

        return;
    }


    /** 
    \brief Compute the value of the \a i th Lagrangian interpolant through  
    the \a np Gauss-Jacobi points \a zgj at the arbitrary location \a z.     

    \li \f$ -1 \leq z \leq 1 \f$

    \li Uses the defintion of the Lagrangian interpolant:\n
    %
    \f$ \begin{array}{rcl}
    h_j(z) =  \left\{ \begin{array}{ll}
    \displaystyle \frac{P_{np}^{\alpha,\beta}(z)}
    {[P_{np}^{\alpha,\beta}(z_j)]^\prime
    (z-z_j)} & \mbox{if $z \ne z_j$}\\ 
    & \\
    1 & \mbox{if $z=z_j$}
    \end{array}
    \right.
    \end{array}   \f$ 
    */

    double hgj (const int i, const double z, const double *zgj, 
        const int np, const double alpha, const double beta)
    {

	double zi, dz;

        zi  = *(zgj+i);
        dz  = z-zi;
	if (fabs(dz) < EPS) return 1.0;

	return laginterp(z, i, zgj, np);

    }

    /** 
    \brief Compute the value of the \a i th Lagrangian interpolant through the
    \a np Gauss-Radau-Jacobi points \a zgrj at the arbitrary location
    \a z. This routine assumes \a zgrj includes the point \a -1.

    \li \f$ -1 \leq z \leq 1 \f$

    \li Uses the defintion of the Lagrangian interpolant:\n
    %
    \f$ \begin{array}{rcl}
    h_j(z) = \left\{ \begin{array}{ll}
    \displaystyle \frac{(1+z) P_{np-1}^{\alpha,\beta+1}(z)}
    {((1+z_j) [P_{np-1}^{\alpha,\beta+1}(z_j)]^\prime +
    P_{np-1}^{\alpha,\beta+1}(z_j) ) (z-z_j)} & \mbox{if $z \ne z_j$}\\ 
    & \\
    1 & \mbox{if $z=z_j$}
    \end{array}
    \right.
    \end{array}   \f$ 
    */

    double hgrjm (const int i, const double z, const double *zgrj, const int np, 
        const double alpha, const double beta)
    {

	double zi, dz;

        zi  = *(zgrj+i);
        dz  = z-zi;
        if (fabs(dz) < EPS) return 1.0;

	return laginterp(z, i, zgrj, np);
    }


    /** 
    \brief Compute the value of the \a i th Lagrangian interpolant through the
    \a np Gauss-Radau-Jacobi points \a zgrj at the arbitrary location
    \a z. This routine assumes \a zgrj includes the point \a +1.

    \li \f$ -1 \leq z \leq 1 \f$

    \li Uses the defintion of the Lagrangian interpolant:\n
    %
    \f$ \begin{array}{rcl}
    h_j(z) = \left\{ \begin{array}{ll}
    \displaystyle \frac{(1-z) P_{np-1}^{\alpha+1,\beta}(z)}
    {((1-z_j) [P_{np-1}^{\alpha+1,\beta}(z_j)]^\prime -
    P_{np-1}^{\alpha+1,\beta}(z_j) ) (z-z_j)} & \mbox{if $z \ne z_j$}\\ 
    & \\
    1 & \mbox{if $z=z_j$}
    \end{array}
    \right.
    \end{array}   \f$ 
    */

    double hgrjp (const int i, const double z, const double *zgrj, const int np, 
        const double alpha, const double beta)
    {

	double zi, dz;

        zi  = *(zgrj+i);
        dz  = z-zi;
        if (fabs(dz) < EPS) return 1.0;

	return laginterp(z, i, zgrj, np);
    }


    /** 
    \brief Compute the value of the \a i th Lagrangian interpolant through the
    \a np Gauss-Lobatto-Jacobi points \a zgrj at the arbitrary location
    \a z. 

    \li \f$ -1 \leq z \leq 1 \f$

    \li Uses the defintion of the Lagrangian interpolant:\n
    %
    \f$ \begin{array}{rcl}
    h_j(z) = \left\{ \begin{array}{ll}
    \displaystyle \frac{(1-z^2) P_{np-2}^{\alpha+1,\beta+1}(z)}
    {((1-z^2_j) [P_{np-2}^{\alpha+1,\beta+1}(z_j)]^\prime -
    2 z_j P_{np-2}^{\alpha+1,\beta+1}(z_j) ) (z-z_j)}&\mbox{if $z \ne z_j$}\\ 
    & \\
    1 & \mbox{if $z=z_j$}
    \end{array}
    \right.
    \end{array}   \f$ 
    */

    double hglj (const int i, const double z, const double *zglj, const int np, 
        const double alpha, const double beta)
    {
        double zi, dz;

        zi  = *(zglj+i);
        dz  = z-zi;
        if (fabs(dz) < EPS) return 1.0;
	
	return laginterp(z, i, zglj, np);

    }


    /** 
    \brief Interpolation Operator from Gauss-Jacobi points to an
    arbitrary distribution at points \a zm

    \li Computes the one-dimensional interpolation matrix, \a im, to
    interpolate a function from at Gauss-Jacobi distribution of \a nz
    zeros \a zgrj to an arbitrary distribution of \a mz points \a zm, i.e.\n
    \f$ 
    u(zm[i]) = \sum_{j=0}^{nz-1} im[i*nz+j] \ u(zgj[j]) 
    \f$

    */

    void Imgj(double *im, const double *zgj, const double *zm, const int nz, 
        const int mz,const double alpha, const double beta){
            double zp;
            register int i, j;

            for (i = 0; i < nz; ++i) {
                for (j = 0; j < mz; ++j)
                {
                    zp = zm[j];
                    im [i*mz+j] = hgj(i, zp, zgj, nz, alpha, beta);
                }
            }

            return;
    }

    /** 
    \brief Interpolation Operator from Gauss-Radau-Jacobi points
    (including \a z=-1) to an arbitrary distrubtion at points \a zm

    \li Computes the one-dimensional interpolation matrix, \a im, to
    interpolate a function from at Gauss-Radau-Jacobi distribution of
    \a nz zeros \a zgrj (where \a zgrj[0]=-1) to an arbitrary
    distribution of \a mz points \a zm, i.e.
    \n 
    \f$ u(zm[i]) =    \sum_{j=0}^{nz-1} im[i*nz+j] \ u(zgj[j]) \f$

    */

    void Imgrjm(double *im, const double *zgrj, const double *zm, const int nz,
        const int mz, const double alpha, const double beta)
    {
        double zp;
        register int i, j;

        for (i = 0; i < nz; i++) {
            for (j = 0; j < mz; j++)
            {
                zp = zm[j];
                im [i*mz+j] = hgrjm(i, zp, zgrj, nz, alpha, beta);
            }
        }

        return;
    }

    /** 
    \brief Interpolation Operator from Gauss-Radau-Jacobi points
    (including \a z=1) to an arbitrary distrubtion at points \a zm

    \li Computes the one-dimensional interpolation matrix, \a im, to
    interpolate a function from at Gauss-Radau-Jacobi distribution of
    \a nz zeros \a zgrj (where \a zgrj[nz-1]=1) to an arbitrary
    distribution of \a mz points \a zm, i.e.
    \n 
    \f$ u(zm[i]) =    \sum_{j=0}^{nz-1} im[i*nz+j] \ u(zgj[j]) \f$

    */

    void Imgrjp(double *im, const double *zgrj, const double *zm, const int nz, 
        const int mz,const double alpha, const double beta)
    {
            double zp;
            register int i, j;

            for (i = 0; i < nz; i++) {
                for (j = 0; j < mz; j++)
                {
                    zp = zm[j];
                    im [i*mz+j] = hgrjp(i, zp, zgrj, nz, alpha, beta);
                }
            }

            return;
    }


    /** 
    \brief Interpolation Operator from Gauss-Lobatto-Jacobi points
    to an arbitrary distrubtion at points \a zm

    \li Computes the one-dimensional interpolation matrix, \a im, to
    interpolate a function from at Gauss-Lobatto-Jacobi distribution of
    \a nz zeros \a zgrj (where \a zgrj[0]=-1) to an arbitrary
    distribution of \a mz points \a zm, i.e.
    \n 
    \f$ u(zm[i]) =    \sum_{j=0}^{nz-1} im[i*nz+j] \ u(zgj[j]) \f$

    */

    void Imglj(double *im, const double *zglj, const double *zm, const int nz, 
        const int mz, const double alpha, const double beta)
    {
        double zp;
        register int i, j;

        for (i = 0; i < nz; i++) {
            for (j = 0; j < mz; j++)
            {
                zp = zm[j];
                im[i*mz+j] = hglj(i, zp, zglj, nz, alpha, beta);
            }
        }

        return;
    }

    /** 
    \brief Routine to calculate Jacobi polynomials, \f$
    P^{\alpha,\beta}_n(z) \f$, and their first derivative, \f$
    \frac{d}{dz} P^{\alpha,\beta}_n(z) \f$.

    \li This function returns the vectors \a poly_in and \a poly_d
    containing the value of the \f$ n^th \f$ order Jacobi polynomial
    \f$ P^{\alpha,\beta}_n(z) \alpha > -1, \beta > -1 \f$ and its
    derivative at the \a np points in \a z[i]

    - If \a poly_in = NULL then only calculate derivatice

    - If \a polyd   = NULL then only calculate polynomial

    - To calculate the polynomial this routine uses the recursion
    relationship (see appendix A ref [4]) :
    \f$ \begin{array}{rcl}
    P^{\alpha,\beta}_0(z) &=& 1 \\
    P^{\alpha,\beta}_1(z) &=& \frac{1}{2} [ \alpha-\beta+(\alpha+\beta+2)z] \\
    a^1_n P^{\alpha,\beta}_{n+1}(z) &=& (a^2_n + a^3_n z) 
    P^{\alpha,\beta}_n(z) - a^4_n P^{\alpha,\beta}_{n-1}(z) \\
    a^1_n &=& 2(n+1)(n+\alpha + \beta + 1)(2n + \alpha + \beta) \\
    a^2_n &=& (2n + \alpha + \beta + 1)(\alpha^2 - \beta^2)  \\
    a^3_n &=& (2n + \alpha + \beta)(2n + \alpha + \beta + 1)
    (2n + \alpha + \beta + 2)  \\
    a^4_n &=& 2(n+\alpha)(n+\beta)(2n + \alpha + \beta + 2)
    \end{array} \f$

    - To calculate the derivative of the polynomial this routine uses
    the relationship (see appendix A ref [4]) :
    \f$ \begin{array}{rcl}
    b^1_n(z)\frac{d}{dz} P^{\alpha,\beta}_n(z)&=&b^2_n(z)P^{\alpha,\beta}_n(z)
    + b^3_n(z) P^{\alpha,\beta}_{n-1}(z) \hspace{2.2cm} \\
    b^1_n(z) &=& (2n+\alpha + \beta)(1-z^2) \\
    b^2_n(z) &=& n[\alpha - \beta - (2n+\alpha + \beta)z]\\
    b^3_n(z) &=& 2(n+\alpha)(n+\beta) 
    \end{array} \f$

    - Note the derivative from this routine is only valid for -1 < \a z < 1.
    */
    void jacobfd(const int np, const double *z, double *poly_in, double *polyd, 
        const int n, const double alpha, const double beta){
            register int i;
            double  zero = 0.0, one = 1.0, two = 2.0;

            if(!np)
                return;

            if(n == 0){
                if(poly_in)
                    for(i = 0; i < np; ++i) 
                        poly_in[i] = one;
                if(polyd)
                    for(i = 0; i < np; ++i) 
                        polyd[i] = zero; 
            }
            else if (n == 1){
                if(poly_in)
                    for(i = 0; i < np; ++i) 
                        poly_in[i] = 0.5*(alpha - beta + (alpha + beta + two)*z[i]);
                if(polyd)
                    for(i = 0; i < np; ++i) 
                        polyd[i] = 0.5*(alpha + beta + two);
            }
            else{
                register int k;
                double   a1,a2,a3,a4;
                double   two = 2.0, apb = alpha + beta;
                double   *poly, *polyn1,*polyn2;

                if(poly_in){ // switch for case of no poynomial function return
                    polyn1 = (double *)malloc(2*np*sizeof(double));
                    polyn2 = polyn1+np; 
                    poly   = poly_in;
                }
                else{
                    polyn1 = (double *)malloc(3*np*sizeof(double));
                    polyn2 = polyn1+np; 
                    poly   = polyn2+np;      
                }

                for(i = 0; i < np; ++i){
                    polyn2[i] = one;
                    polyn1[i] = 0.5*(alpha - beta + (alpha + beta + two)*z[i]);
                }

                for(k = 2; k <= n; ++k){
                    a1 =  two*k*(k + apb)*(two*k + apb - two);
                    a2 = (two*k + apb - one)*(alpha*alpha - beta*beta);
                    a3 = (two*k + apb - two)*(two*k + apb - one)*(two*k + apb);
                    a4 =  two*(k + alpha - one)*(k + beta - one)*(two*k + apb);

                    a2 /= a1;
                    a3 /= a1;
                    a4 /= a1;

                    for(i = 0; i < np; ++i){
                        poly  [i] = (a2 + a3*z[i])*polyn1[i] - a4*polyn2[i];
                        polyn2[i] = polyn1[i];
                        polyn1[i] = poly  [i];
                    }
                }

                if(polyd){
                    a1 = n*(alpha - beta);
                    a2 = n*(two*n + alpha + beta);
                    a3 = two*(n + alpha)*(n + beta);
                    a4 = (two*n + alpha + beta);
                    a1 /= a4;  a2 /= a4;   a3 /= a4;

                    // note polyn2 points to polyn1 at end of poly iterations
                    for(i = 0; i < np; ++i){
                        polyd[i]  = (a1- a2*z[i])*poly[i] + a3*polyn2[i];
                        polyd[i] /= (one - z[i]*z[i]);
                    }
                }

                free(polyn1);
            }

            return;
    }


    /**
    \brief Calculate the  derivative of Jacobi polynomials 

    \li Generates a vector \a poly of values of the derivative of the
    \a n th order Jacobi polynomial \f$ P^(\alpha,\beta)_n(z)\f$ at the
    \a np points \a z.

    \li To do this we have used the relation 
    \n
    \f$ \frac{d}{dz} P^{\alpha,\beta}_n(z) 
    = \frac{1}{2} (\alpha + \beta + n + 1)  P^{\alpha,\beta}_n(z) \f$

    \li This formulation is valid for \f$ -1 \leq z \leq 1 \f$ 

    */

    void jacobd(const int np, const double *z, double *polyd, const int n, 
        const double alpha, const double beta)
    {
        register int i;
        double one = 1.0;
        if(n == 0)
            for(i = 0; i < np; ++i) polyd[i] = 0.0;
        else{
            //jacobf(np,z,polyd,n-1,alpha+one,beta+one);
            jacobfd(np,z,polyd,NULL,n-1,alpha+one,beta+one);
            for(i = 0; i < np; ++i) polyd[i] *= 0.5*(alpha + beta + (double)n + one);
        }
        return;
    }


    /** 
    \brief Calculate the Gamma function , \f$ \Gamma(n)\f$, for integer
    values and halves.

    Determine the value of \f$\Gamma(n)\f$ using:

    \f$ \Gamma(n) = (n-1)!  \mbox{ or  }  \Gamma(n+1/2) = (n-1/2)\Gamma(n-1/2)\f$

    where \f$ \Gamma(1/2) = \sqrt(\pi)\f$
    */

    double gammaF(const double x){
        double gamma = 1.0;

        if     (x == -0.5) gamma = -2.0*sqrt(M_PI);
        else if (!x) return gamma;
        else if ((x-(int)x) == 0.5){ 
            int n = (int) x;
            double tmp = x;

            gamma = sqrt(M_PI);
            while(n--){
                tmp   -= 1.0;
                gamma *= tmp;
            }
        }
        else if ((x-(int)x) == 0.0){
            int n = (int) x;
            double tmp = x;

            while(--n){
                tmp   -= 1.0;
                gamma *= tmp;
            }
        }  
        else
            fprintf(stderr,"%lf is not of integer or half order\n",x);
        return gamma;
    }

    /** 
    \brief  Calculate the \a n zeros, \a z, of the Jacobi polynomial, i.e.
    \f$ P_n^{\alpha,\beta}(z) = 0 \f$

    This routine is only value for \f$( \alpha > -1, \beta > -1)\f$
    and uses polynomial deflation in a Newton iteration 
    */

    static void Jacobz(const int n, double *z, const double alpha, 
        const double beta){
            register int i,j,k;
            double   dth = M_PI/(2.0*(double)n);
            double   poly,pder,rlast=0.0;
            double   sum,delr,r;
            double one = 1.0, two = 2.0;

            if(!n)
                return;

            for(k = 0; k < n; ++k){
                r = -cos((two*(double)k + one) * dth);
                if(k) r = 0.5*(r + rlast);

                for(j = 1; j < STOP; ++j){
                    jacobfd(1,&r,&poly, &pder, n, alpha, beta);

                    for(i = 0, sum = 0.0; i < k; ++i) sum += one/(r - z[i]);

                    delr = -poly / (pder - sum * poly);
                    r   += delr;
                    if( fabs(delr) < EPS ) break;
                }
                z[k]  = r;
                rlast = r;
            }
            return;
    }


    /**
    \brief Zero and Weight determination through the eigenvalues and eigenvectors of a tridiagonal
    matrix from the three term recurrence relationship.

    Set up a symmetric tridiagonal matrix

    \f$ \left [  \begin{array}{ccccc}
    a[0] & b[0]   &        &        & \\
    b[0] & a[1]   & b[1]   &        & \\
    0   & \ddots & \ddots & \ddots &  \\
    &        & \ddots & \ddots & b[n-2] \\
    &        &        & b[n-2] & a[n-1] \end{array} \right ] \f$

    Where the coefficients a[n], b[n] come from the  recurrence relation

    \f$  b_j p_j(z) = (z - a_j ) p_{j-1}(z) - b_{j-1}   p_{j-2}(z) \f$

    where \f$ j=n+1\f$ and \f$p_j(z)\f$ are the Jacobi (normalized)
    orthogonal polynomials \f$ \alpha,\beta > -1\f$( integer values and
    halves). Since the polynomials are orthonormalized, the tridiagonal
    matrix is guaranteed to be symmetric. The eigenvalues of this
    matrix are the zeros of the Jacobi polynomial.
    */

    void JacZeros(const int n, double *a, double*b, const double alpha, 
        const double beta){
            
			int i,j;
			RecCoeff(n,a,b,alpha,beta);
			
			double **z = new double*[n];
			for(i = 0; i < n; i++)
			{
				z[i] = new double[n];
				for(j = 0; j < n; j++)
				{
					z[i][j] = 0.0;
				}
			}
			for(i = 0; i < n; i++)
			{
				z[i][i] = 1.0;
			}
         			
			// find eigenvalues and eigenvectors
            TriQL(n, a, b,z);

            delete[] z;
            return;
    }

	/**
    \brief  The routine finds the recurrence coefficients \a a and
	\a b of the orthogonal polynomials
	*/
	static void RecCoeff(const int n, double *a, double *b,const double alpha, 
              const double beta){

        int i;
        double apb, apbi,a2b2;
        
        if(!n)
            return;

        // generate normalised terms 
        apb  = alpha + beta;
        apbi = 2.0 + apb;

        b[0] = pow(2.0,apb+1.0)*gammaF(alpha+1.0)*gammaF(beta+1.0)/gammaF(apbi); //MuZero
		a[0]   = (beta-alpha)/apbi;
		b[1]   = (4.0*(1.0+alpha)*(1.0+beta)/((apbi+1.0)*apbi*apbi));
		
		a2b2 = beta*beta-alpha*alpha;
		
		for(i = 1; i < n-1; i++){
            apbi = 2.0*(i+1) + apb;
            a[i] = a2b2/((apbi-2.0)*apbi);
            b[i+1] = (4.0*(i+1)*(i+1+alpha)*(i+1+beta)*(i+1+apb)/
                 ((apbi*apbi-1)*apbi*apbi));
		}
		
		apbi   = 2.0*n + apb;
        a[n-1] = a2b2/((apbi-2.0)*apbi);
		
	}


    /** \brief QL algorithm for symmetric tridiagonal matrix 

    This subroutine is a translation of an algol procedure,
    num. math. \b 12, 377-383(1968) by martin and wilkinson, as modified
    in num. math. \b 15, 450(1970) by dubrulle.  Handbook for
    auto. comp., vol.ii-linear algebra, 241-248(1971).  This is a
    modified version from numerical recipes.

    This subroutine finds the eigenvalues and first components of the
    eigenvectors of a symmetric tridiagonal matrix by the implicit QL
    method.

    on input:
    - n is the order of the matrix;
    - d contains the diagonal elements of the input matrix;
    - e contains the subdiagonal elements of the input matrix
    in its first n-2 positions. 
	- z is the n by n identity matrix

    on output:

    - d contains the eigenvalues in ascending order.  
    - e contains the weight values - modifications of the first component
	  of normalised eigenvectors
    */

    static void TriQL(const int n, double *d,double *e, double **z){
        int m,l,iter,i,k;
        double s,r,p,g,f,dd,c,b;
		
		double MuZero = e[0];
		
		// Renumber the elements of e
		for(i = 0; i < n-1; i++)
		{
			e[i] = sqrt(e[i+1]);
		}
		e[n-1] = 0.0;


        for (l=0;l<n;l++) {
            iter=0;
            do {
                for (m=l;m<n-1;m++) {
                    dd=fabs(d[m])+fabs(d[m+1]);
                    if (fabs(e[m])+dd == dd) break;
                }
                if (m != l) {
                    if (iter++ == STOP){
                        fprintf(stderr,"triQL: Too many iterations in TQLI");
                        exit(1);
                    }
                    g=(d[l+1]-d[l])/(2.0*e[l]);
                    r=sqrt((g*g)+1.0);
                    g=d[m]-d[l]+e[l]/(g+sign(r,g));
                    s=c=1.0;
                    p=0.0;
                    for (i=m-1;i>=l;i--) {
                        f=s*e[i];
                        b=c*e[i];
                        if (fabs(f) >= fabs(g)) {
                            c=g/f;
                            r=sqrt((c*c)+1.0);
                            e[i+1]=f*r;
                            c *= (s=1.0/r);
                        } else {
                            s=f/g;
                            r=sqrt((s*s)+1.0);
                            e[i+1]=g*r;
                            s *= (c=1.0/r);
                        }
                        g=d[i+1]-p;
                        r=(d[i]-g)*s+2.0*c*b;
                        p=s*r;
                        d[i+1]=g+p;
                        g=c*r-b;

						// Calculate the eigenvectors
						for(k = 0; k < n; k++)
						{
							f = z[k][i+1];
							z[k][i+1] = s*z[k][i] + c*f;
							z[k][i] = c*z[k][i] - s*f;
						}
					
                    }
                    d[l]=d[l]-p;
                    e[l]=g;
                    e[m]=0.0;
                }
            } while (m != l);
        }

        // order eigenvalues
		// Since we only need the first component of the eigenvectors
		// to calcualte the weight, we only swap the first components
        for(i = 0; i < n-1; ++i){ 
            k = i;
            p = d[i];
            for(l = i+1; l < n; ++l)
                if (d[l] < p) {
                    k = l;
                    p = d[l];
                }
            d[k] = d[i]; 
            d[i] = p;

			double temp = z[0][k];
			z[0][k] = z[0][i];
			z[0][i] = temp;
        }

		// Calculate the weights
		for(i =0 ; i < n; i++)
		{
			e[i] = MuZero*z[0][i]*z[0][i];
		}
    }

	/**
    \brief Calcualtes the Jacobi-kronrod matrix by determining the
	\a a and \b coefficients.
	
	The first \a 3n+1 coefficients are already known

	For more information refer to:
	"Dirk P. Laurie, Calcualtion of Gauss-Kronrod quadrature rules"
	*/	 
	void JKMatrix(int n, double *a, double *b)
	{
		int i,j,k,m;
		// Working storage
		int size = (int)floor(n/2.0)+2;
		double *s = new double[size];
		double *t = new double[size];

		// Initialize s and t to zero
		for(i = 0; i < size; i++)
		{
			s[i] = 0.0;
			t[i] = 0.0;
		}

		t[1] = b[n+1];
		for(m = 0; m <= n-2; m++)
		{
			 double u = 0.0;
			 for(k = (int)floor((m+1)/2.0); k >= 0; k--)
			 {
				int l = m-k;
				u = u+(a[k+n+1]-a[l])*t[k+1] + b[k+n+1]*s[k] - b[l]*s[k+1];
				s[k+1] = u;
			 }

			 // Swap the contents of s and t
			 double *hold = s;
			 s = t;
			 t  = hold;
		}
		
		
		for(j = (int)floor(n/2.0); j >= 0; j--)
		{
			s[j+1] = s[j];
		}

		for(m = n-1; m <= 2*n-3; m++)
		{
			double u = 0;
			for(k = m+1-n; k <= floor((m-1)/2.0); k++)
			{
				int l = m-k;
				j = n-1-l;
				u = u-(a[k+n+1]-a[l])*t[j+1] - b[k+n+1]*s[j+1] + b[l]*s[j+2];
				s[j+1] = u;
			}

			if(m%2 == 0)
			{
				k = m/2;
				a[k+n+1] = a[k] + (s[j+1]-b[k+n+1]*s[j+2])/t[j+2];
				
			}else
			{
				k = (m+1)/2;
				b[k+n+1] = s[j+1]/s[j+2];
			}
			
			
			// Swap the contents of s and t
			double  *hold = s;
			s = t;
			t  = hold;
		}

		a[2*n ] = a[n-1]-b[2*n]*s[1]/t[1];
		
	}

	/**
	\brief 
	Given a weight function \f$w(t)\f$ through the first \a n+1
	coefficients \a a and \a b of its orthogonal polynomials
	this routine generates the first \a n recurrence coefficients for the orthogonal
	polynomials relative to the modified weight function \f$(t-z)w(t)\f$.

	The result will be placed in the array \a a0 and \a b0.
	*/
	
	void chri1(int n, double* a, double* b, double* a0,
		   double* b0,double z)
	{
		
		double q = ceil(3.0*n/2);
		int size = (int)q+1;
		if(size < n+1)
		{
			fprintf(stderr,"input arrays a and b are too short\n");
		}
		double* r = new double[n+1];
		r[0] = z - a[0];
		r[1] = z - a[1] - b[1]/r[0];
		a0[0] = a[1] + r[1] - r[0];
		b0[0] = -r[0]*b[0];

		if(n == 1)
		{
			delete[] r;
			return;
		}
		int k = 0;
		for(k = 1; k < n; k++)
		{
			r[k+1] = z - a[k+1] - b[k+1]/r[k];
			a0[k] = a[k+1] + r[k+1] - r[k];
			b0[k] = b[k] * r[k]/r[k-1];
		}
                delete[] r;
    		
	}

    /**

	\brief 

    Calcualte the bessel function of the first kind with complex double input y.
    Taken from Numerical Recipies in C 
    
    Returns a complex double
    */


    std::complex<Nektar::NekDouble> ImagBesselComp(int n,std::complex<Nektar::NekDouble> y)
    {
    	std::complex<Nektar::NekDouble> z (1.0,0.0);
    	std::complex<Nektar::NekDouble> zbes (1.0,0.0);
    	std::complex<Nektar::NekDouble> zarg;
        Nektar::NekDouble tol = 1e-15;
    	int maxit = 10000;
    	int i = 1;

	    zarg = -0.25*y*y;
        
	    while (abs(z) > tol && i <= maxit){
		    z = z*(1.0/i/(i+n)*zarg);
	    	if  (abs(z) <= tol) break;
	    	zbes = zbes + z;
	    	i++;
    	}
        zarg = 0.5*y;
        for (i=1;i<=n;i++){
            zbes = zbes*zarg;
        }
        return zbes;

    }
} // end of namespace
<|MERGE_RESOLUTION|>--- conflicted
+++ resolved
@@ -196,22 +196,13 @@
             z[0] = 0.0;
             w[0] = 2.0;
         }
-<<<<<<< HEAD
-
         else if( np == 2 ){
-
             z[0] = -1.0;
-
             z[1] =  1.0;
 
             w[0] =  1.0;
-
             w[1] =  1.0;
-
-        }
-
-=======
->>>>>>> 5051a446
+        }
         else{
             register int i;
             double   fac, one = 1.0, apb = alpha + beta, two = 2.0;
@@ -694,15 +685,7 @@
     void Dglj(double *D, const double *z, const int np, const double alpha,
         const double beta)
     {
-
-<<<<<<< HEAD
-
-
         if (np <= 1){
-
-=======
-        if (np <= 0){
->>>>>>> 5051a446
             D[0] = 0.0;
         }
         else{
