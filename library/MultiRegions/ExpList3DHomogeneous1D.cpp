--- conflicted
+++ resolved
@@ -72,15 +72,9 @@
             ExpListHomogeneous1D(e3DH1D, pSession,HomoBasis,
                                  lhom,useFFT,dealiasing)
         {
-<<<<<<< HEAD
             GenExpList3DHomogeneous1D(graph2D->GetExpansionInfos(var),ImpType);
-=======
             SetExpType(e3DH1D);
-
             m_graph = graph2D;
-
-            GenExpList3DHomogeneous1D(graph2D->GetExpansions(var),ImpType);
->>>>>>> 79065ab4
         }
         
         // Constructor for ExpList3DHomogeneous1D to act as a Explist field
