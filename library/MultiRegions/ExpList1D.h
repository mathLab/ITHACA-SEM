///////////////////////////////////////////////////////////////////////////////
//
// File ExpList1D.h
//
// For more information, please see: http://www.nektar.info
//
// The MIT License
//
// Copyright (c) 2006 Division of Applied Mathematics, Brown University (USA),
// Department of Aeronautics, Imperial College London (UK), and Scientific
// Computing and Imaging Institute, University of Utah (USA).
//
// License for the specific language governing rights and limitations under
// Permission is hereby granted, free of charge, to any person obtaining a
// copy of this software and associated documentation files (the "Software"),
// to deal in the Software without restriction, including without limitation
// the rights to use, copy, modify, merge, publish, distribute, sublicense,
// and/or sell copies of the Software, and to permit persons to whom the
// Software is furnished to do so, subject to the following conditions:
//
// The above copyright notice and this permission notice shall be included
// in all copies or substantial portions of the Software.
//
// THE SOFTWARE IS PROVIDED "AS IS", WITHOUT WARRANTY OF ANY KIND, EXPRESS
// OR IMPLIED, INCLUDING BUT NOT LIMITED TO THE WARRANTIES OF MERCHANTABILITY,
// FITNESS FOR A PARTICULAR PURPOSE AND NONINFRINGEMENT. IN NO EVENT SHALL
// THE AUTHORS OR COPYRIGHT HOLDERS BE LIABLE FOR ANY CLAIM, DAMAGES OR OTHER
// LIABILITY, WHETHER IN AN ACTION OF CONTRACT, TORT OR OTHERWISE, ARISING
// FROM, OUT OF OR IN CONNECTION WITH THE SOFTWARE OR THE USE OR OTHER
// DEALINGS IN THE SOFTWARE.
//
// Description: Expansion list 1D definition
//
///////////////////////////////////////////////////////////////////////////////

#ifndef NEKTAR_LIB_MULTIREGIONS_EXPLIST1D_H
#define NEKTAR_LIB_MULTIREGIONS_EXPLIST1D_H

#include <MultiRegions/MultiRegionsDeclspec.h>
#include <vector>
#include <MultiRegions/ExpList.h>
#include <LocalRegions/SegExp.h>
#include <LibUtilities/Kernel/kernel.h>

namespace Nektar
{
    namespace MultiRegions
    {
        // Forward declarations for typedefs
        class ExpList1D;

        /// Shared pointer to an ExpList1D object.
        typedef std::shared_ptr<ExpList1D>      ExpList1DSharedPtr;
        /// Vector of pointers to ExpList1D objects.
        typedef std::vector<ExpList1DSharedPtr>   ExpList1DVector;

        /// This class is the abstraction of a one-dimensional multi-elemental
        /// expansions which is merely a collection of local expansions.
        class ExpList1D: public ExpList
        {
        public:
            /// The default constructor.
            MULTI_REGIONS_EXPORT ExpList1D();

            /// The copy constructor.
            MULTI_REGIONS_EXPORT ExpList1D(
                const ExpList1D &In,
                const bool DeclareCoeffPhysArrays = true);
                
            
            /// Constructor copying only elements defined in eIds.
            MULTI_REGIONS_EXPORT ExpList1D(  const ExpList1D &In,
                const std::vector<unsigned int> &eIDs,
                const bool DeclareCoeffPhysArrays = true,
                const Collections::ImplementationType ImpType
                                             = Collections::eNoImpType);

            /// Construct an ExpList1D from a given graph.
            MULTI_REGIONS_EXPORT ExpList1D(
                const LibUtilities::SessionReaderSharedPtr &pSession,
                const LibUtilities::BasisKey &Ba,
                const SpatialDomains::MeshGraphSharedPtr &graph1D,
                const Collections::ImplementationType ImpType
                                             = Collections::eNoImpType);

            /// This constructor sets up a list of local expansions based on an
            /// input graph1D.
            MULTI_REGIONS_EXPORT ExpList1D(
                const LibUtilities::SessionReaderSharedPtr &pSession,
                const SpatialDomains::MeshGraphSharedPtr &graph1D,
                const bool DeclareCoeffPhysArrays = true,
                const Collections::ImplementationType ImpType
                                             = Collections::eNoImpType);


            /// This constructor sets up a list of local expansions based on an
            /// input compositeMap
            MULTI_REGIONS_EXPORT ExpList1D(
                      const LibUtilities::SessionReaderSharedPtr &pSession,
                      const SpatialDomains::MeshGraphSharedPtr &graph1D,
                      const SpatialDomains::CompositeMap &domain,
                      const bool DeclareCoeffPhysArrays = true,
                      const std::string var = "DefaultVar",
                      bool SetToOneSpaceDimension = false,
                      const Collections::ImplementationType ImpType
                                             = Collections::eNoImpType);



            /// Specialised constructor for Neumann boundary conditions in
            /// DisContField2D and ContField2D.
            MULTI_REGIONS_EXPORT ExpList1D(
                const LibUtilities::SessionReaderSharedPtr &pSession,
                const SpatialDomains::CompositeMap &domain,
                const SpatialDomains::MeshGraphSharedPtr &graph2D,
                const bool DeclareCoeffPhysArrays = true,
                const std::string variable = "DefaultVar",
<<<<<<< HEAD
                const LibUtilities::CommSharedPtr comm = LibUtilities::CommSharedPtr());
=======
                const Collections::ImplementationType ImpType
                                             = Collections::eNoImpType);  
>>>>>>> 33806ae8
			
			
            MULTI_REGIONS_EXPORT ExpList1D(
                const LibUtilities::SessionReaderSharedPtr &pSession,
                const SpatialDomains::CompositeMap &domain,
                const SpatialDomains::MeshGraphSharedPtr &graph1D,
                int i,
                const bool DeclareCoeffPhysArrays = true,
                const Collections::ImplementationType ImpType
                                             = Collections::eNoImpType);  
           
            /// Specialised constructor for trace expansions.
            MULTI_REGIONS_EXPORT ExpList1D(
                const LibUtilities::SessionReaderSharedPtr &pSession,
                const Array<OneD,const ExpListSharedPtr> &bndConstraint,
                const Array<OneD,const SpatialDomains
                                            ::BoundaryConditionShPtr>  &bndCond,
                const LocalRegions::ExpansionVector &locexp,
                const SpatialDomains::MeshGraphSharedPtr &graph2D,
                const PeriodicMap &periodicEdges,
                const bool DeclareCoeffPhysArrays = true,
                const std::string variable = "DefaultVar",
                const Collections::ImplementationType ImpType
                                             = Collections::eNoImpType);
                

            /// Destructor.
            MULTI_REGIONS_EXPORT virtual ~ExpList1D();

            /// Performs the post-processing on a specified element.
            MULTI_REGIONS_EXPORT void PostProcess(
                LibUtilities::KernelSharedPtr kernel,
                Array<OneD,NekDouble> &inarray,
                Array<OneD,NekDouble> &outarray,
                NekDouble h,
                int elmId = 0);

            /// Evaluates the global spectral/hp expansion at some arbitray set
            /// of points.
            MULTI_REGIONS_EXPORT void PeriodicEval(
                Array<OneD,NekDouble> &inarray1,
                Array<OneD,NekDouble> &inarray2,
                NekDouble h, int nmodes,
                Array<OneD,NekDouble> &outarray);

            /// Set up the normals on each expansion.
            //MULTI_REGIONS_EXPORT void SetUpPhysNormals();
            //const StdRegions::StdExpansionVector &locexp);

        MULTI_REGIONS_EXPORT void ParNormalSign(Array<OneD, NekDouble> &normsign);

        protected:
            /// Upwind the \a Fwd and \a Bwd states based on the velocity
            /// field given by \a Vec.
            void v_Upwind(
                const Array<OneD, const Array<OneD,       NekDouble> > &Vec,
                const Array<OneD,                   const NekDouble>   &Fwd,
                const Array<OneD,                   const NekDouble>   &Bwd,
                      Array<OneD,                         NekDouble>   &Upwind);

            /// Upwind the \a Fwd and \a Bwd states based on the one-
            /// dimensional normal velocity field given by \a Vn.
            void v_Upwind(
                const Array<OneD, const NekDouble> &Vn,
                const Array<OneD, const NekDouble> &Fwd,
                const Array<OneD, const NekDouble> &Bwd,
                      Array<OneD,       NekDouble> &Upwind);

            /// Populate \a normals with the normals of all expansions.
            void v_GetNormals(Array<OneD, Array<OneD, NekDouble> > &normals);

        private:
            virtual void v_ReadGlobalOptimizationParameters();
            
            /// Set up the normals on each expansion.
            virtual void v_SetUpPhysNormals();
            /// const StdRegions::StdExpansionVector &locexp);

            virtual void v_WriteVtkPieceHeader(std::ostream &outfile, int expansion, int istrip);

            int m_firstIntEl;
            
            Array<OneD, NekDouble> m_normSign;
        };

        /// Empty ExpList1D object.
        const static Array<OneD, ExpList1DSharedPtr>
                                NullExpList1DSharedPtrArray;

    } //end of namespace
} //end of namespace

#endif//NEKTAR_LIB_MULTIREGIONS_EXPLIST1D_H
<|MERGE_RESOLUTION|>--- conflicted
+++ resolved
@@ -115,14 +115,11 @@
                 const SpatialDomains::MeshGraphSharedPtr &graph2D,
                 const bool DeclareCoeffPhysArrays = true,
                 const std::string variable = "DefaultVar",
-<<<<<<< HEAD
-                const LibUtilities::CommSharedPtr comm = LibUtilities::CommSharedPtr());
-=======
-                const Collections::ImplementationType ImpType
-                                             = Collections::eNoImpType);  
->>>>>>> 33806ae8
-			
-			
+                const Collections::ImplementationType ImpType
+                                                      = Collections::eNoImpType,
+                const LibUtilities::CommSharedPtr comm
+                                               = LibUtilities::CommSharedPtr());
+
             MULTI_REGIONS_EXPORT ExpList1D(
                 const LibUtilities::SessionReaderSharedPtr &pSession,
                 const SpatialDomains::CompositeMap &domain,
