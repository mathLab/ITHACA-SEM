////////////////////////////////////////////////////////////////////////////////
//
//  File: ProcessNumModes.cpp
//
//  For more information, please see: http://www.nektar.info/
//
//  The MIT License
//
//  Copyright (c) 2006 Division of Applied Mathematics, Brown University (USA),
//  Department of Aeronautics, Imperial College London (UK), and Scientific
//  Computing and Imaging Institute, University of Utah (USA).
//
//  License for the specific language governing rights and limitations under
//  Permission is hereby granted, free of charge, to any person obtaining a
//  copy of this software and associated documentation files (the "Software"),
//  to deal in the Software without restriction, including without limitation
//  the rights to use, copy, modify, merge, publish, distribute, sublicense,
//  and/or sell copies of the Software, and to permit persons to whom the
//  Software is furnished to do so, subject to the following conditions:
//
//  The above copyright notice and this permission notice shall be included
//  in all copies or substantial portions of the Software.
//
//  THE SOFTWARE IS PROVIDED "AS IS", WITHOUT WARRANTY OF ANY KIND, EXPRESS
//  OR IMPLIED, INCLUDING BUT NOT LIMITED TO THE WARRANTIES OF MERCHANTABILITY,
//  FITNESS FOR A PARTICULAR PURPOSE AND NONINFRINGEMENT. IN NO EVENT SHALL
//  THE AUTHORS OR COPYRIGHT HOLDERS BE LIABLE FOR ANY CLAIM, DAMAGES OR OTHER
//  LIABILITY, WHETHER IN AN ACTION OF CONTRACT, TORT OR OTHERWISE, ARISING
//  FROM, OUT OF OR IN CONNECTION WITH THE SOFTWARE OR THE USE OR OTHER
//  DEALINGS IN THE SOFTWARE.
//
//  Description: Writes the number of modes in each direction.
//
////////////////////////////////////////////////////////////////////////////////

#include <iostream>
#include <string>
using namespace std;

#include "ProcessNumModes.h"

#include <LibUtilities/BasicUtils/ParseUtils.hpp>
#include <LibUtilities/BasicUtils/SharedArray.hpp>
#include <StdRegions/StdQuadExp.h>

namespace Nektar
{
namespace FieldUtils
{

ModuleKey ProcessNumModes::className =
    GetModuleFactory().RegisterCreatorFunction(
        ModuleKey(eProcessModule, "nummodes"),
        ProcessNumModes::create,
        "Computes number of modes in each direction for each element.");

ProcessNumModes::ProcessNumModes(FieldSharedPtr f) : ProcessModule(f)
{
}

ProcessNumModes::~ProcessNumModes()
{
}

void ProcessNumModes::Process(po::variables_map &vm)
{
    int i, s;
    int expdim    = m_f->m_graph->GetMeshDimension();
    int nfields   = m_f->m_variables.size();
    int addfields = expdim;

    m_f->m_variables.push_back("P1");
    if (addfields >= 2)
    {
        m_f->m_variables.push_back("P2");
    }
    if (addfields == 3)
    {
        m_f->m_variables.push_back("P3");
    }

    // Skip in case of empty partition
    if (m_f->m_exp[0]->GetNumElmts() == 0)
    {
        return;
    }

    int npoints   = m_f->m_exp[0]->GetNpoints();
    Array<OneD, Array<OneD, NekDouble> > outfield(addfields);
    int nstrips;

    m_f->m_session->LoadParameter("Strip_Z", nstrips, 1);

    for (i = 0; i < addfields; ++i)
    {
        outfield[i] = Array<OneD, NekDouble>(npoints);
    }

    vector<MultiRegions::ExpListSharedPtr>::iterator it;
    MultiRegions::ExpListSharedPtr Exp;

    int nExp, nq, offset;
    nExp = m_f->m_exp[0]->GetExpSize();

    for (int n = 0; n < nExp; n++)
    {
        offset = m_f->m_exp[0]->GetPhys_Offset(n);
        nq     = m_f->m_exp[0]->GetExp(n)->GetTotPoints();

        for (i = 0; i < expdim; i++)
        {
            int P = m_f->m_exp[0]->GetExp(n)->GetBasis(i)->GetNumModes();
            Array<OneD, NekDouble> result = outfield[i] + offset;
            Vmath::Fill(nq, 1.0 * P, result, 1);
        }
    }

    for (s = 0; s < nstrips; ++s)
    {
        for (i = 0; i < addfields; ++i)
        {
            Exp = m_f->AppendExpList(m_f->m_numHomogeneousDir);
            Vmath::Vcopy(npoints, outfield[i], 1, Exp->UpdatePhys(), 1);
            Exp->FwdTrans_IterPerExp(outfield[i], Exp->UpdateCoeffs());

<<<<<<< HEAD
    for (s = 0; s < nstrips; ++s)
    {
        for (i = 0; i < addfields; ++i)
        {
            m_f->m_exp.insert(
                m_f->m_exp.begin() + s * (nfields + addfields) + nfields + i,
                Exp[s * addfields + i]);
        }
    }

    vector<string> outname;
    outname.push_back("P1");
    if (addfields >= 2)
    {
        outname.push_back("P2");
    }

    if (addfields == 3)
    {
        outname.push_back("P3");
    }

    std::vector<LibUtilities::FieldDefinitionsSharedPtr> FieldDef =
        m_f->m_exp[0]->GetFieldDefinitions();
    std::vector<std::vector<NekDouble> > FieldData(FieldDef.size());

    // homogeneous strip variant
    for (s = 0; s < nstrips; ++s)
    {
        for (j = 0; j < nfields + addfields; ++j)
        {
            for (i = 0; i < FieldDef.size() / nstrips; ++i)
            {
                int n = s * FieldDef.size() / nstrips + i;

                if (j >= nfields)
                {
                    FieldDef[n]->m_fields.push_back(outname[j - nfields]);
                }
                else
                {
                    FieldDef[n]->m_fields.push_back(
                        m_f->m_fielddef[0]->m_fields[j]);
                }

                m_f->m_exp[s * (nfields + addfields) + j]->AppendFieldData(
                    FieldDef[n], FieldData[n]);
            }
=======
            it = m_f->m_exp.begin() + s * (nfields + addfields) + nfields + i;
            m_f->m_exp.insert(it, Exp);
>>>>>>> 18e4c734
        }
    }

}
}
}<|MERGE_RESOLUTION|>--- conflicted
+++ resolved
@@ -123,59 +123,8 @@
             Vmath::Vcopy(npoints, outfield[i], 1, Exp->UpdatePhys(), 1);
             Exp->FwdTrans_IterPerExp(outfield[i], Exp->UpdateCoeffs());
 
-<<<<<<< HEAD
-    for (s = 0; s < nstrips; ++s)
-    {
-        for (i = 0; i < addfields; ++i)
-        {
-            m_f->m_exp.insert(
-                m_f->m_exp.begin() + s * (nfields + addfields) + nfields + i,
-                Exp[s * addfields + i]);
-        }
-    }
-
-    vector<string> outname;
-    outname.push_back("P1");
-    if (addfields >= 2)
-    {
-        outname.push_back("P2");
-    }
-
-    if (addfields == 3)
-    {
-        outname.push_back("P3");
-    }
-
-    std::vector<LibUtilities::FieldDefinitionsSharedPtr> FieldDef =
-        m_f->m_exp[0]->GetFieldDefinitions();
-    std::vector<std::vector<NekDouble> > FieldData(FieldDef.size());
-
-    // homogeneous strip variant
-    for (s = 0; s < nstrips; ++s)
-    {
-        for (j = 0; j < nfields + addfields; ++j)
-        {
-            for (i = 0; i < FieldDef.size() / nstrips; ++i)
-            {
-                int n = s * FieldDef.size() / nstrips + i;
-
-                if (j >= nfields)
-                {
-                    FieldDef[n]->m_fields.push_back(outname[j - nfields]);
-                }
-                else
-                {
-                    FieldDef[n]->m_fields.push_back(
-                        m_f->m_fielddef[0]->m_fields[j]);
-                }
-
-                m_f->m_exp[s * (nfields + addfields) + j]->AppendFieldData(
-                    FieldDef[n], FieldData[n]);
-            }
-=======
             it = m_f->m_exp.begin() + s * (nfields + addfields) + nfields + i;
             m_f->m_exp.insert(it, Exp);
->>>>>>> 18e4c734
         }
     }
 
