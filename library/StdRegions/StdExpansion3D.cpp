///////////////////////////////////////////////////////////////////////////////
//
// File StdExpansion3D.cpp
//
// For more information, please see: http://www.nektar.info
//
// The MIT License
//
// Copyright (c) 2006 Division of Applied Mathematics, Brown University (USA),
// Department of Aeronautics, Imperial College London (UK), and Scientific
// Computing and Imaging Institute, University of Utah (USA).
//
// Permission is hereby granted, free of charge, to any person obtaining a
// copy of this software and associated documentation files (the "Software"),
// to deal in the Software without restriction, including without limitation
// the rights to use, copy, modify, merge, publish, distribute, sublicense,
// and/or sell copies of the Software, and to permit persons to whom the
// Software is furnished to do so, subject to the following conditions:
//
// The above copyright notice and this permission notice shall be included
// in all copies or substantial portions of the Software.
//
// THE SOFTWARE IS PROVIDED "AS IS", WITHOUT WARRANTY OF ANY KIND, EXPRESS
// OR IMPLIED, INCLUDING BUT NOT LIMITED TO THE WARRANTIES OF MERCHANTABILITY,
// FITNESS FOR A PARTICULAR PURPOSE AND NONINFRINGEMENT. IN NO EVENT SHALL
// THE AUTHORS OR COPYRIGHT HOLDERS BE LIABLE FOR ANY CLAIM, DAMAGES OR OTHER
// LIABILITY, WHETHER IN AN ACTION OF CONTRACT, TORT OR OTHERWISE, ARISING
// FROM, OUT OF OR IN CONNECTION WITH THE SOFTWARE OR THE USE OR OTHER
// DEALINGS IN THE SOFTWARE.
//
// Description: Daughter of StdExpansion. This class contains routine
// which are common to 3D expansion. Typically this inolves physiocal
// space operations.
//
///////////////////////////////////////////////////////////////////////////////

#include <boost/core/ignore_unused.hpp>

#include <StdRegions/StdExpansion3D.h>

#ifdef max
#undef max
#endif

namespace Nektar
{
    namespace StdRegions
    {
        StdExpansion3D::StdExpansion3D()
        {
        }

        StdExpansion3D::StdExpansion3D(int                           numcoeffs,
                                       const LibUtilities::BasisKey &Ba,
                                       const LibUtilities::BasisKey &Bb,
                                       const LibUtilities::BasisKey &Bc) :
            StdExpansion(numcoeffs,3,Ba,Bb,Bc)
        {
        }

        StdExpansion3D::StdExpansion3D(const StdExpansion3D &T):
            StdExpansion(T)
        {
        }

        StdExpansion3D::~StdExpansion3D()
        {
        }
        void StdExpansion3D::PhysTensorDeriv(
            const Array<OneD, const NekDouble> &inarray,
                  Array<OneD,       NekDouble> &out_dx,
                  Array<OneD,       NekDouble> &out_dy,
                  Array<OneD,       NekDouble> &out_dz)
        {
            const int nquad0 = m_base[0]->GetNumPoints();
            const int nquad1 = m_base[1]->GetNumPoints();
            const int nquad2 = m_base[2]->GetNumPoints();

            Array<OneD, NekDouble> wsp(nquad0*nquad1*nquad2);

            // copy inarray to wsp in case inarray is used as outarray
            Vmath::Vcopy(nquad0*nquad1*nquad2, &inarray[0], 1, &wsp[0], 1);

            if (out_dx.size() > 0)
            {
                NekDouble  *D0 = &((m_base[0]->GetD())->GetPtr())[0];

                Blas::Dgemm('N','N', nquad0,nquad1*nquad2,nquad0,1.0,
                            D0,nquad0,&wsp[0],nquad0,0.0,&out_dx[0],nquad0);
            }

            if (out_dy.size() > 0)
            {
                NekDouble   *D1 = &((m_base[1]->GetD())->GetPtr())[0];
                for (int j = 0; j < nquad2; ++j)
                {
                    Blas::Dgemm('N', 'T', nquad0, nquad1,      nquad1,
                                1.0, &wsp[j*nquad0*nquad1],    nquad0,
                                D1,                            nquad1,
                                0.0, &out_dy[j*nquad0*nquad1], nquad0);
                }
            }

            if (out_dz.size() > 0)
            {
                NekDouble     *D2 = &((m_base[2]->GetD())->GetPtr())[0];

                Blas::Dgemm('N','T',nquad0*nquad1,nquad2,nquad2,1.0,
                            &wsp[0],nquad0*nquad1,D2,nquad2,0.0,&out_dz[0],
                            nquad0*nquad1);
            }
        }

        void StdExpansion3D::BwdTrans_SumFacKernel(
            const Array<OneD, const NekDouble>& base0,
            const Array<OneD, const NekDouble>& base1,
            const Array<OneD, const NekDouble>& base2,
            const Array<OneD, const NekDouble>& inarray,
                  Array<OneD,       NekDouble>& outarray,
                  Array<OneD,       NekDouble>& wsp,
            bool                                doCheckCollDir0,
            bool                                doCheckCollDir1,
            bool                                doCheckCollDir2)
        {
            v_BwdTrans_SumFacKernel(base0, base1, base2, inarray, outarray, wsp, doCheckCollDir0, doCheckCollDir1, doCheckCollDir2);
        }

        void StdExpansion3D::IProductWRTBase_SumFacKernel(
                const Array<OneD, const NekDouble>& base0,
                const Array<OneD, const NekDouble>& base1,
                const Array<OneD, const NekDouble>& base2,
                const Array<OneD, const NekDouble>& inarray,
                      Array<OneD, NekDouble> &outarray,
                      Array<OneD, NekDouble> &wsp,
                bool doCheckCollDir0,
                bool doCheckCollDir1,
                bool doCheckCollDir2)
        {
            v_IProductWRTBase_SumFacKernel(base0, base1, base2, inarray, outarray, wsp, doCheckCollDir0, doCheckCollDir1, doCheckCollDir2);
        }

        NekDouble StdExpansion3D::v_PhysEvaluate(
            const Array<OneD, const NekDouble> &coords,
            const Array<OneD, const NekDouble> &physvals)
        {
<<<<<<< HEAD
            Array<OneD, NekDouble> eta(3);

            WARNINGL2(coords[0] >= -1 - NekConstants::kNekZeroTol,
                      "coord[0] < -1");
            WARNINGL2(coords[0] <=  1 + NekConstants::kNekZeroTol,
                      "coord[0] >  1");
            WARNINGL2(coords[1] >= -1 - NekConstants::kNekZeroTol,
                      "coord[1] < -1");
            WARNINGL2(coords[1] <=  1 + NekConstants::kNekZeroTol,
                      "coord[1] >  1");
            WARNINGL2(coords[2] >= -1 - NekConstants::kNekZeroTol,
                      "coord[2] < -1");
            WARNINGL2(coords[2] <=  1 + NekConstants::kNekZeroTol,
                      "coord[2] >  1");

            // Obtain local collapsed corodinate from Cartesian coordinate.
            LocCoordToLocCollapsed(coords, eta);

            const int nq0 = m_base[0]->GetNumPoints();
            const int nq1 = m_base[1]->GetNumPoints();
            const int nq2 = m_base[2]->GetNumPoints();

            Array<OneD, NekDouble> wsp1(nq1 * nq2), wsp2(nq2);

            // Construct the 2D square...
            const NekDouble *ptr = &physvals[0];
            for (int i = 0; i < nq1 * nq2; ++i, ptr += nq0)
            {
                wsp1[i] = StdExpansion::BaryEvaluate<0>(eta[0], ptr);
            }

            for (int i = 0; i < nq2; ++i)
            {
                wsp2[i] = StdExpansion::BaryEvaluate<1>(eta[1], &wsp1[i * nq1]);
            }

            return StdExpansion::BaryEvaluate<2>(eta[2], &wsp2[0]);
=======
            Array<OneD, NekDouble> eta = Array<OneD, NekDouble>(3);
            Array<OneD, DNekMatSharedPtr>  I(3);

            WARNINGL2(coords[0] >= -1 - NekConstants::kNekZeroTol,"coord[0] < -1");
            WARNINGL2(coords[0] <=  1 + NekConstants::kNekZeroTol,"coord[0] >  1");
            WARNINGL2(coords[1] >= -1 - NekConstants::kNekZeroTol,"coord[1] < -1");
            WARNINGL2(coords[1] <=  1 + NekConstants::kNekZeroTol,"coord[1] >  1");
            WARNINGL2(coords[2] >= -1 - NekConstants::kNekZeroTol,"coord[2] < -1");
            WARNINGL2(coords[2] <=  1 + NekConstants::kNekZeroTol,"coord[2] >  1");

            // Obtain local collapsed corodinate from
            // cartesian coordinate.
            LocCoordToLocCollapsed(coords,eta);

            // Get Lagrange interpolants.
            I[0] = m_base[0]->GetI(eta);
            I[1] = m_base[1]->GetI(eta+1);
            I[2] = m_base[2]->GetI(eta+2);

            return v_PhysEvaluate(I,physvals);
>>>>>>> 22dfdeae
        }

        NekDouble StdExpansion3D::v_PhysEvaluate(
            const Array<OneD, DNekMatSharedPtr > &I,
            const Array<OneD, const NekDouble> &physvals)
        {
            NekDouble  value;

            int Qx = m_base[0]->GetNumPoints();
            int Qy = m_base[1]->GetNumPoints();
            int Qz = m_base[2]->GetNumPoints();

            Array<OneD, NekDouble> sumFactorization_qr = Array<OneD, NekDouble>(Qy*Qz);
            Array<OneD, NekDouble> sumFactorization_r  = Array<OneD, NekDouble>(Qz);

            // Lagrangian interpolation matrix
            NekDouble *interpolatingNodes = 0;

            // Interpolate first coordinate direction
            interpolatingNodes = &I[0]->GetPtr()[0];

            Blas::Dgemv('T',Qx,Qy*Qz,1.0,&physvals[0],Qx,&interpolatingNodes[0], 1, 0.0, &sumFactorization_qr[0], 1);

            // Interpolate in second coordinate direction
            interpolatingNodes = &I[1]->GetPtr()[0];

            Blas::Dgemv('T',Qy,Qz,1.0,&sumFactorization_qr[0],Qy,&interpolatingNodes[0],1,0.0,&sumFactorization_r[0], 1);

            // Interpolate in third coordinate direction
            interpolatingNodes = &I[2]->GetPtr()[0];
            value = Blas::Ddot(Qz, interpolatingNodes, 1, &sumFactorization_r[0], 1);

            return value;
        }


        /**
         * @param   inarray     Input coefficients.
         * @param   output      Output coefficients.
         * @param   mkey        Matrix key
         */
        void StdExpansion3D::v_LaplacianMatrixOp_MatFree(
                const Array<OneD, const NekDouble> &inarray,
                      Array<OneD,NekDouble> &outarray,
                const StdRegions::StdMatrixKey &mkey)
        {
            if ( mkey.GetNVarCoeff() == 0 &&
                !mkey.ConstFactorExists(eFactorSVVCutoffRatio))
            {
                // This implementation is only valid when there are no
                // coefficients associated to the Laplacian operator
                int nqtot = GetTotPoints();

                const Array<OneD, const NekDouble>& base0  = m_base[0]->GetBdata();
                const Array<OneD, const NekDouble>& base1  = m_base[1]->GetBdata();
                const Array<OneD, const NekDouble>& base2  = m_base[2]->GetBdata();

                // Allocate temporary storage
                Array<OneD,NekDouble> wsp0(7*nqtot);
                Array<OneD,NekDouble> wsp1(wsp0+nqtot);

                if(!(m_base[0]->Collocation() && m_base[1]->Collocation() &&
                     m_base[2]->Collocation()))
                {
                    // LAPLACIAN MATRIX OPERATION
                    // wsp0 = u       = B   * u_hat
                    // wsp1 = du_dxi1 = D_xi1 * wsp0 = D_xi1 * u
                    // wsp2 = du_dxi2 = D_xi2 * wsp0 = D_xi2 * u
                    BwdTrans_SumFacKernel(base0,base1,base2,inarray,wsp0,wsp1,true,true,true);
                    LaplacianMatrixOp_MatFree_Kernel(wsp0,outarray,wsp1);
                }
                else
                {
                    LaplacianMatrixOp_MatFree_Kernel(inarray,outarray,wsp1);
                }
            }
            else
            {
                StdExpansion::LaplacianMatrixOp_MatFree_GenericImpl(inarray,outarray,mkey);
            }
        }


        void StdExpansion3D::v_HelmholtzMatrixOp_MatFree(
                const Array<OneD, const NekDouble> &inarray,
                      Array<OneD,NekDouble> &outarray,
                const StdRegions::StdMatrixKey &mkey)
        {
            if(mkey.GetNVarCoeff() == 0)
            {
                using std::max;

                int nquad0  = m_base[0]->GetNumPoints();
                int nquad1  = m_base[1]->GetNumPoints();
                int nquad2  = m_base[2]->GetNumPoints();
                int nmodes0 = m_base[0]->GetNumModes();
                int nmodes1 = m_base[1]->GetNumModes();
                int nmodes2 = m_base[2]->GetNumModes();
                int wspsize = max(nquad0*nmodes2*(nmodes1+nquad1),
                                  nquad0*nquad1*(nquad2+nmodes0)+
                                  nmodes0*nmodes1*nquad2);

                NekDouble lambda  = mkey.GetConstFactor(StdRegions::eFactorLambda);

                const Array<OneD, const NekDouble>& base0 = m_base[0]->GetBdata ();
                const Array<OneD, const NekDouble>& base1 = m_base[1]->GetBdata ();
                const Array<OneD, const NekDouble>& base2 = m_base[2]->GetBdata ();
                Array<OneD,NekDouble> wsp0(8*wspsize);
                Array<OneD,NekDouble> wsp1(wsp0+1*wspsize);
                Array<OneD,NekDouble> wsp2(wsp0+2*wspsize);

                if(!(m_base[0]->Collocation() && m_base[1]->Collocation() &&
                     m_base[2]->Collocation()))
                {
                    // MASS MATRIX OPERATION
                    // The following is being calculated:
                    // wsp0     = B   * u_hat = u
                    // wsp1     = W   * wsp0
                    // outarray = B^T * wsp1  = B^T * W * B * u_hat = M * u_hat
                    BwdTrans_SumFacKernel           (base0,base1,base2,inarray,
                                                     wsp0,wsp2,true,true,true);
                    MultiplyByQuadratureMetric      (wsp0,wsp1);
                    IProductWRTBase_SumFacKernel    (base0,base1,base2,wsp1,
                                                     outarray,wsp2,true,true,true);
                    LaplacianMatrixOp_MatFree_Kernel(wsp0,wsp1,wsp2);
                }
                else
                {
                    // specialised implementation for the classical spectral
                    // element method
                    MultiplyByQuadratureMetric      (inarray,outarray);
                    LaplacianMatrixOp_MatFree_Kernel(inarray,wsp1,wsp2);
                }

                // outarray = lambda * outarray + wsp1
                //          = (lambda * M + L ) * u_hat
                Vmath::Svtvp(m_ncoeffs,lambda,&outarray[0],1,&wsp1[0],1,
                             &outarray[0],1);
            }
            else
            {
                StdExpansion::HelmholtzMatrixOp_MatFree_GenericImpl(inarray,outarray,mkey);
            }

        }

        const NormalVector & StdExpansion3D::v_GetSurfaceNormal(
                const int id) const
        {
            return v_GetFaceNormal(id);
        }

        const NormalVector & StdExpansion3D::v_GetFaceNormal(const int face) const
        {
            auto x = m_faceNormals.find(face);
            ASSERTL0 (x != m_faceNormals.end(),
                      "face normal not computed.");
            return x->second;
        }

        NekDouble StdExpansion3D::v_Integral(
            const Array<OneD, const NekDouble>& inarray)
        {
            const int nqtot = GetTotPoints();
            Array<OneD, NekDouble> tmp(GetTotPoints());
            MultiplyByStdQuadratureMetric(inarray, tmp);
            return Vmath::Vsum(nqtot, tmp, 1);
        }


        LibUtilities::BasisKey EvaluateQuadFaceBasisKey(
            const int                     facedir,
            const LibUtilities::BasisType faceDirBasisType,
            const int                     numpoints,
            const int                     nummodes)
        {
            boost::ignore_unused(facedir);

            switch(faceDirBasisType)
            {
                case LibUtilities::eModified_A:
                {
                    const LibUtilities::PointsKey pkey(
                        numpoints, LibUtilities::eGaussLobattoLegendre);
                    return LibUtilities::BasisKey(
                        LibUtilities::eModified_A, nummodes, pkey);
                }
                case LibUtilities::eModified_B:
                case LibUtilities::eModified_C:
                {
                    const LibUtilities::PointsKey pkey(
                        numpoints+1, LibUtilities::eGaussLobattoLegendre);
                    return LibUtilities::BasisKey(
                        LibUtilities::eModified_A, nummodes, pkey);
                }
                case LibUtilities::eGLL_Lagrange:
                {
                    const LibUtilities::PointsKey pkey(
                        numpoints, LibUtilities::eGaussLobattoLegendre);
                    return LibUtilities::BasisKey(
                        LibUtilities::eGLL_Lagrange, nummodes, pkey);
                }
                case LibUtilities::eOrtho_A:
                {
                    const LibUtilities::PointsKey pkey(
                        numpoints, LibUtilities::eGaussLobattoLegendre);
                    return LibUtilities::BasisKey(
                        LibUtilities::eOrtho_A, nummodes, pkey);
                }
                case LibUtilities::eOrtho_B:
                case LibUtilities::eOrtho_C:
                {
                    const LibUtilities::PointsKey pkey(
                        numpoints+1, LibUtilities::eGaussLobattoLegendre);
                    return LibUtilities::BasisKey(
                        LibUtilities::eOrtho_A, nummodes, pkey);
                }
                default:
                {
                    ASSERTL0(false, "expansion type unknown");
                    break;
                }
            }

            // Keep things happy by returning a value.
            return LibUtilities::NullBasisKey;
        }

        LibUtilities::BasisKey EvaluateTriFaceBasisKey(
            const int                     facedir,
            const LibUtilities::BasisType faceDirBasisType,
            const int                     numpoints,
            const int                     nummodes)
        {
            switch(faceDirBasisType)
            {
                case LibUtilities::eModified_A:
                {
                    const LibUtilities::PointsKey pkey(
                        numpoints, LibUtilities::eGaussLobattoLegendre);
                    return LibUtilities::BasisKey(
                        LibUtilities::eModified_A, nummodes, pkey);
                }
                case LibUtilities::eModified_B:
                case LibUtilities::eModified_C:
                case LibUtilities::eModifiedPyr_C:
                {
                    switch (facedir)
                    {
                        case 0:
                        {
                            const LibUtilities::PointsKey pkey(
                                numpoints+1,
                                LibUtilities::eGaussLobattoLegendre);
                            return LibUtilities::BasisKey(
                                LibUtilities::eModified_A, nummodes, pkey);
                        }
                        case 1:
                        {
//                            const LibUtilities::PointsKey pkey(
//                                numpoints+1,
//                                LibUtilities::eGaussLobattoLegendre);
                            const LibUtilities::PointsKey pkey(
	 			numpoints,
				LibUtilities::eGaussRadauMAlpha1Beta0);
                            return LibUtilities::BasisKey(
                                LibUtilities::eModified_B, nummodes, pkey);
                        }
                        default:
                        {

                            ASSERTL0(false,"invalid value to flag");
                            break;
                        }
                    }
                    break;
                }

                case LibUtilities::eGLL_Lagrange:
                {
                    switch (facedir)
                    {
                        case 0:
                        {
                            const LibUtilities::PointsKey pkey(
                                numpoints,
                                LibUtilities::eGaussLobattoLegendre);
                            return LibUtilities::BasisKey(
                                LibUtilities::eOrtho_A, nummodes, pkey);
                        }
                        case 1:
                        {
                            const LibUtilities::PointsKey pkey(
                                numpoints,
                                LibUtilities::eGaussRadauMAlpha1Beta0);
                            return LibUtilities::BasisKey(
                                LibUtilities::eOrtho_B, nummodes, pkey);
                        }
                        default:
                        {
                            ASSERTL0(false,"invalid value to flag");
                            break;
                        }
                    }
                    break;
                }

                case LibUtilities::eOrtho_A:
                case LibUtilities::eOrtho_B:
                case LibUtilities::eOrtho_C:
                case LibUtilities::eOrthoPyr_C:
                {
                    switch (facedir)
                    {
                        case 0:
                        {
                            const LibUtilities::PointsKey pkey(
                                numpoints,
                                LibUtilities::eGaussLobattoLegendre);
                            return LibUtilities::BasisKey(
                                LibUtilities::eOrtho_A, nummodes, pkey);
                        }
                        case 1:
                        {
                            const LibUtilities::PointsKey pkey(
                                numpoints,
                                LibUtilities::eGaussRadauMAlpha1Beta0);
                            return LibUtilities::BasisKey(
                                LibUtilities::eOrtho_B, nummodes, pkey);
                        }
                        default:
                        {
                            ASSERTL0(false,"invalid value to flag");
                            break;
                        }
                    }
                    break;
                }
                default:
                {
                    ASSERTL0(false,"expansion type unknown");
                    break;
                }
            }

            // Keep things happy by returning a value.
            return LibUtilities::NullBasisKey;
        }
    }//end namespace
}//end namespace<|MERGE_RESOLUTION|>--- conflicted
+++ resolved
@@ -143,7 +143,6 @@
             const Array<OneD, const NekDouble> &coords,
             const Array<OneD, const NekDouble> &physvals)
         {
-<<<<<<< HEAD
             Array<OneD, NekDouble> eta(3);
 
             WARNINGL2(coords[0] >= -1 - NekConstants::kNekZeroTol,
@@ -181,28 +180,6 @@
             }
 
             return StdExpansion::BaryEvaluate<2>(eta[2], &wsp2[0]);
-=======
-            Array<OneD, NekDouble> eta = Array<OneD, NekDouble>(3);
-            Array<OneD, DNekMatSharedPtr>  I(3);
-
-            WARNINGL2(coords[0] >= -1 - NekConstants::kNekZeroTol,"coord[0] < -1");
-            WARNINGL2(coords[0] <=  1 + NekConstants::kNekZeroTol,"coord[0] >  1");
-            WARNINGL2(coords[1] >= -1 - NekConstants::kNekZeroTol,"coord[1] < -1");
-            WARNINGL2(coords[1] <=  1 + NekConstants::kNekZeroTol,"coord[1] >  1");
-            WARNINGL2(coords[2] >= -1 - NekConstants::kNekZeroTol,"coord[2] < -1");
-            WARNINGL2(coords[2] <=  1 + NekConstants::kNekZeroTol,"coord[2] >  1");
-
-            // Obtain local collapsed corodinate from
-            // cartesian coordinate.
-            LocCoordToLocCollapsed(coords,eta);
-
-            // Get Lagrange interpolants.
-            I[0] = m_base[0]->GetI(eta);
-            I[1] = m_base[1]->GetI(eta+1);
-            I[2] = m_base[2]->GetI(eta+2);
-
-            return v_PhysEvaluate(I,physvals);
->>>>>>> 22dfdeae
         }
 
         NekDouble StdExpansion3D::v_PhysEvaluate(
