///////////////////////////////////////////////////////////////////////////////
//
// File NavierStokesCFE.cpp
//
// For more information, please see: http://www.nektar.info
//
// The MIT License
//
// Copyright (c) 2006 Division of Applied Mathematics, Brown University (USA),
// Department of Aeronautics, Imperial College London (UK), and Scientific
// Computing and Imaging Institute, University of Utah (USA).
//
// Permission is hereby granted, free of charge, to any person obtaining a
// copy of this software and associated documentation files (the "Software"),
// to deal in the Software without restriction, including without limitation
// the rights to use, copy, modify, merge, publish, distribute, sublicense,
// and/or sell copies of the Software, and to permit persons to whom the
// Software is furnished to do so, subject to the following conditions:
//
// The above copyright notice and this permission notice shall be included
// in all copies or substantial portions of the Software.
//
// THE SOFTWARE IS PROVIDED "AS IS", WITHOUT WARRANTY OF ANY KIND, EXPRESS
// OR IMPLIED, INCLUDING BUT NOT LIMITED TO THE WARRANTIES OF MERCHANTABILITY,
// FITNESS FOR A PARTICULAR PURPOSE AND NONINFRINGEMENT. IN NO EVENT SHALL
// THE AUTHORS OR COPYRIGHT HOLDERS BE LIABLE FOR ANY CLAIM, DAMAGES OR OTHER
// LIABILITY, WHETHER IN AN ACTION OF CONTRACT, TORT OR OTHERWISE, ARISING
// FROM, OUT OF OR IN CONNECTION WITH THE SOFTWARE OR THE USE OR OTHER
// DEALINGS IN THE SOFTWARE.
//
// Description: Navier Stokes equations in conservative variables
//
///////////////////////////////////////////////////////////////////////////////

#include <CompressibleFlowSolver/EquationSystems/NavierStokesCFE.h>

using namespace std;

namespace Nektar
{
    string NavierStokesCFE::className =
        SolverUtils::GetEquationSystemFactory().RegisterCreatorFunction(
            "NavierStokesCFE", NavierStokesCFE::create,
            "NavierStokes equations in conservative variables.");

    NavierStokesCFE::NavierStokesCFE(
        const LibUtilities::SessionReaderSharedPtr& pSession,
        const SpatialDomains::MeshGraphSharedPtr& pGraph)
        : UnsteadySystem(pSession, pGraph),
          CompressibleFlowSystem(pSession, pGraph)
    {
    }

    NavierStokesCFE::~NavierStokesCFE()
    {

    }

    /**
     * @brief Initialization object for CompressibleFlowSystem class.
     */
    void NavierStokesCFE::v_InitObject()
    {
        CompressibleFlowSystem::v_InitObject();

        // Get gas constant from session file and compute Cp
        NekDouble gasConstant;
        m_session->LoadParameter ("GasConstant",   gasConstant,   287.058);
        m_Cp      = m_gamma / (m_gamma - 1.0) * gasConstant;
        m_Cv      = m_Cp / m_gamma;

        m_session->LoadParameter ("Twall", m_Twall, 300.15);

        // Viscosity
        int nPts = m_fields[0]->GetNpoints();
        m_session->LoadSolverInfo("ViscosityType", m_ViscosityType, "Constant");
        m_session->LoadParameter ("mu",            m_muRef,           1.78e-05);
        m_mu = Array<OneD, NekDouble>(nPts, m_muRef);

        // Thermal conductivity or Prandtl
        if ( m_session->DefinesParameter("thermalConductivity"))
        {
            ASSERTL0( !m_session->DefinesParameter("Pr"),
                 "Cannot define both Pr and thermalConductivity.");

            m_session->LoadParameter ("thermalConductivity",
                                        m_thermalConductivityRef);
            m_Prandtl = m_Cp * m_muRef / m_thermalConductivityRef;
        }
        else
        {
            m_session->LoadParameter ("Pr", m_Prandtl, 0.72);
            m_thermalConductivityRef = m_Cp * m_muRef / m_Prandtl;
        }
        m_thermalConductivity =
                Array<OneD, NekDouble>(nPts, m_thermalConductivityRef);

<<<<<<< HEAD
        // Artificial viscosity parameter
        m_session->LoadParameter("mu0", m_mu0, 1.0);

        // load smoothing tipe
        m_session->LoadSolverInfo("Smoothing", m_smoothing, "Off");
        if (m_smoothing == "C0")
        {
            int nDim = m_fields[0]->GetCoordim(0);
            if (nDim == 2)
            {
                m_C0Project2DExp = MemoryManager<MultiRegions::ContField2D>::
                AllocateSharedPtr(m_session,m_graph,m_session->GetVariable(0));
            }
            else if(nDim == 3)
            {
                m_C0Project3DExp = MemoryManager<MultiRegions::ContField3D>::
                AllocateSharedPtr(m_session,m_graph,m_session->GetVariable(0));
            }
            else
            {
                ASSERTL0(false, "AV C0 smoothing not implemented in 1D.")
            }
        }
        // load physical sensor type
        m_session->LoadSolverInfo("PhysicalSensorType", m_physicalSensorType,
            "Off");


        string diffName, advName;
=======
        string diffName;
>>>>>>> 244f4842
        m_session->LoadSolverInfo("DiffusionType", diffName, "LDGNS");

        m_diffusion = SolverUtils::GetDiffusionFactory()
                                    .CreateInstance(diffName, diffName);
        if ("InteriorPenalty" == diffName)
        {
            SetBoundaryConditionsBwdWeight();
        }

        if (m_specHP_dealiasing)
        {
            m_diffusion->SetFluxVectorNS(
                &NavierStokesCFE::v_GetViscousFluxVectorDeAlias,
                this);
            m_diffusion->SetDiffusionFluxCons(
                &NavierStokesCFE::GetViscousFluxVectorConservVar, this);
<<<<<<< HEAD
            m_diffusion->SetFunctorDerivBndCond(
                &NavierStokesCFE::SetBoundaryConditionsDeriv, this);
=======
>>>>>>> 244f4842

            m_diffusion->SetSpecialBndTreat(
                &NavierStokesCFE::SpecialBndTreat, this);

            m_diffusion->SetDiffusionSymmFluxCons(
                &NavierStokesCFE::GetViscousSymmtrFluxConservVar, this);

            if (m_artificialDiffusion)
            {
                m_diffusion->SetArtificialDiffusionVector(
                    &NavierStokesCFE::GetArtificialViscosity, this);
            }
        }
        else
        {
            m_diffusion->SetFluxVectorNS(&NavierStokesCFE::
                                          v_GetViscousFluxVector, this);
            m_diffusion->SetDiffusionFluxCons(
                &NavierStokesCFE::GetViscousFluxVectorConservVar, this);

            m_diffusion->SetSpecialBndTreat(
                &NavierStokesCFE::SpecialBndTreat, this);

            m_diffusion->SetDiffusionSymmFluxCons(
                &NavierStokesCFE::GetViscousSymmtrFluxConservVar, this);

            if (m_artificialDiffusion)
            {
                m_diffusion->SetArtificialDiffusionVector(
                    &NavierStokesCFE::GetArtificialViscosity, this);
            }
        }

<<<<<<< HEAD
        m_diffusion->SetCalcViscosity(
                &NavierStokesCFE::CalcViscosity, this);

        // Concluding initialisation of diffusion operator
        m_diffusion->InitObject         (m_session, m_fields);

        //Only NavierStokes equation and using weakDG,LDGNS can temparary use the codes
        m_session->LoadSolverInfo("AdvectionType", advName, "WeakDG");
        m_session->LoadSolverInfo("DiffusionType", diffName, "LDGNS");
        if(m_useUnifiedWeakIntegration)
=======
        // Set up penalty term for LDGNS
        if ("LDGNS" == diffName||
            "LDGNS3DHomogeneous1D" == diffName)
>>>>>>> 244f4842
        {
            m_diffusion->SetFluxPenaltyNS(&NavierStokesCFE::
                v_GetFluxPenalty, this);
        }

<<<<<<< HEAD
        m_GetdFlux_dDeriv_Array = Array<OneD, GetdFlux_dDeriv> (m_spacedim);
        switch (m_spacedim)
        {
        case 2:
            /* code */
            m_GetdFlux_dDeriv_Array[0] = std::bind(
            &NavierStokesCFE::GetdFlux_dQx_2D, this, std::placeholders::_1,
                                                     std::placeholders::_2,
                                                     std::placeholders::_3,
                                                     std::placeholders::_4);

            m_GetdFlux_dDeriv_Array[1] = std::bind(
            &NavierStokesCFE::GetdFlux_dQy_2D, this, std::placeholders::_1,
                                                     std::placeholders::_2,
                                                     std::placeholders::_3,
                                                     std::placeholders::_4);
            break;
        case 3:
            /* code */
            m_GetdFlux_dDeriv_Array[0] = std::bind(
            &NavierStokesCFE::GetdFlux_dQx_3D, this, std::placeholders::_1,
                                                     std::placeholders::_2,
                                                     std::placeholders::_3,
                                                     std::placeholders::_4);

            m_GetdFlux_dDeriv_Array[1] = std::bind(
            &NavierStokesCFE::GetdFlux_dQy_3D, this, std::placeholders::_1,
                                                     std::placeholders::_2,
                                                     std::placeholders::_3,
                                                     std::placeholders::_4);
            m_GetdFlux_dDeriv_Array[2] = std::bind(
            &NavierStokesCFE::GetdFlux_dQz_3D, this, std::placeholders::_1,
                                                     std::placeholders::_2,
                                                     std::placeholders::_3,
                                                     std::placeholders::_4);

            break;

        default:

            break;
        }
    }

    void NavierStokesCFE::v_ExtraFldOutput(
        std::vector<Array<OneD, NekDouble> > &fieldcoeffs,
        std::vector<std::string>             &variables)
    {
        bool extraFields;
        m_session->MatchSolverInfo("OutputExtraFields","True",
                                   extraFields, true);
        if (extraFields)
        {
            const int nPhys   = m_fields[0]->GetNpoints();
            const int nCoeffs = m_fields[0]->GetNcoeffs();
            Array<OneD, Array<OneD, NekDouble> > tmp(m_fields.num_elements());

            for (int i = 0; i < m_fields.num_elements(); ++i)
            {
                tmp[i] = m_fields[i]->GetPhys();
            }

            Array<OneD, Array<OneD, NekDouble> > velocity(m_spacedim);
            Array<OneD, Array<OneD, NekDouble> > velFwd  (m_spacedim);
            for (int i = 0; i < m_spacedim; ++i)
            {
                velocity[i] = Array<OneD, NekDouble> (nPhys);
                velFwd[i]   = Array<OneD, NekDouble> (nCoeffs);
            }

            Array<OneD, NekDouble> pressure(nPhys), temperature(nPhys);
            Array<OneD, NekDouble> entropy(nPhys);
            Array<OneD, NekDouble> soundspeed(nPhys), mach(nPhys);
            Array<OneD, NekDouble> sensor(nPhys), SensorKappa(nPhys);

            m_varConv->GetVelocityVector(tmp, velocity);
            m_varConv->GetPressure  (tmp, pressure);
            m_varConv->GetTemperature(tmp, temperature);
            m_varConv->GetEntropy   (tmp, entropy);
            m_varConv->GetSoundSpeed(tmp, soundspeed);
            m_varConv->GetMach      (tmp, soundspeed, mach);

            int sensorOffset;
            m_session->LoadParameter ("SensorOffset", sensorOffset, 1);
            m_varConv->GetSensor (m_fields[0], tmp, sensor, SensorKappa,
                                    sensorOffset);

            Array<OneD, NekDouble> pFwd(nCoeffs), TFwd(nCoeffs);
            Array<OneD, NekDouble> sFwd(nCoeffs);
            Array<OneD, NekDouble> aFwd(nCoeffs), mFwd(nCoeffs);
            Array<OneD, NekDouble> sensFwd(nCoeffs);

            string velNames[3] = {"u", "v", "w"};
            for (int i = 0; i < m_spacedim; ++i)
            {
                m_fields[0]->FwdTrans_IterPerExp(velocity[i], velFwd[i]);
                variables.push_back(velNames[i]);
                fieldcoeffs.push_back(velFwd[i]);
            }

            m_fields[0]->FwdTrans_IterPerExp(pressure,   pFwd);
            m_fields[0]->FwdTrans_IterPerExp(temperature,TFwd);
            m_fields[0]->FwdTrans_IterPerExp(entropy,    sFwd);
            m_fields[0]->FwdTrans_IterPerExp(soundspeed, aFwd);
            m_fields[0]->FwdTrans_IterPerExp(mach,       mFwd);
            m_fields[0]->FwdTrans_IterPerExp(sensor,     sensFwd);

            variables.push_back  ("p");
            variables.push_back  ("T");
            variables.push_back  ("s");
            variables.push_back  ("a");
            variables.push_back  ("Mach");
            variables.push_back  ("Sensor");
            fieldcoeffs.push_back(pFwd);
            fieldcoeffs.push_back(TFwd);
            fieldcoeffs.push_back(sFwd);
            fieldcoeffs.push_back(aFwd);
            fieldcoeffs.push_back(mFwd);
            fieldcoeffs.push_back(sensFwd);

            if (m_artificialDiffusion)
            {
                // Get min h/p
                // m_artificialDiffusion->m_hOverP = GetElmtMinHP();
                // reuse pressure
                Array<OneD, NekDouble> sensorFwd(nCoeffs);
                m_artificialDiffusion->GetArtificialViscosity(tmp, pressure);
                m_fields[0]->FwdTrans_IterPerExp(pressure,   sensorFwd);

                variables.push_back  ("ArtificialVisc");
                fieldcoeffs.push_back(sensorFwd);

            }

            if (m_shockCaptureType == "Physical")
            {
                // GetPhysicalAV(tmp);
                Array<OneD, NekDouble> muavFwd(nCoeffs);
                m_fields[0]->FwdTrans_IterPerExp(m_muav,   muavFwd);
                variables.push_back  ("ArtificialVisc");
                fieldcoeffs.push_back(muavFwd);

                // Debug Ducros
                // div square
                Array<OneD, NekDouble> dv2Fwd(nCoeffs);
                m_fields[0]->FwdTrans_IterPerExp(m_diffusion->m_divVelSquare,
                    dv2Fwd);
                variables.push_back  ("divVelSquare");
                fieldcoeffs.push_back(dv2Fwd);
                // curl square
                Array<OneD, NekDouble> cv2Fwd(nCoeffs);
                m_fields[0]->FwdTrans_IterPerExp(m_diffusion->m_curlVelSquare,
                    cv2Fwd);
                variables.push_back  ("curlVelSquare");
                fieldcoeffs.push_back(cv2Fwd);
                // Ducros
                Array<OneD, NekDouble> duc(nPhys,1.0);
                Ducros(duc);
                Array<OneD, NekDouble> ducFwd(nCoeffs);
                m_fields[0]->FwdTrans_IterPerExp(duc, ducFwd);
                variables.push_back  ("Ducros");
                fieldcoeffs.push_back(ducFwd);

            }
        }
=======
        // Concluding initialisation of diffusion operator
        m_diffusion->InitObject         (m_session, m_fields);
>>>>>>> 244f4842
    }

    void NavierStokesCFE::v_DoDiffusion(
        const Array<OneD, const Array<OneD, NekDouble> > &inarray,
              Array<OneD,       Array<OneD, NekDouble> > &outarray,
            const Array<OneD, Array<OneD, NekDouble> >   &pFwd,
            const Array<OneD, Array<OneD, NekDouble> >   &pBwd)
    {
        size_t nvariables = inarray.size();
        size_t npoints    = GetNpoints();
        size_t nTracePts  = GetTraceTotPoints();

        Array<OneD, Array<OneD, NekDouble> > outarrayDiff(nvariables);
        for (int i = 0; i < nvariables; ++i)
        {
            outarrayDiff[i] = Array<OneD, NekDouble>(npoints, 0.0);
        }

        // get artificial viscosity
        if (m_shockCaptureType == "Physical" && m_calcuPhysicalAV)
        {
            GetPhysicalAV(inarray);
        }

        string diffName;
        m_session->LoadSolverInfo("DiffusionType", diffName, "LDGNS");
        if ("InteriorPenalty" == diffName)
        {
            if (m_BndEvaluateTime < 0.0)
            {
                ASSERTL0(false, "m_BndEvaluateTime not setup");
            }
            m_diffusion->Diffuse(nvariables, m_fields, inarray, outarrayDiff,
                                m_BndEvaluateTime,
                                pFwd, pBwd);
            for (int i = 0; i < nvariables; ++i)
            {
                Vmath::Vadd(npoints,
                            outarrayDiff[i], 1,
                            outarray[i], 1,
                            outarray[i], 1);
            }
        }
        else
        {
            Array<OneD, Array<OneD, NekDouble> > inarrayDiff(nvariables-1);
            Array<OneD, Array<OneD, NekDouble> > inFwd(nvariables-1);
            Array<OneD, Array<OneD, NekDouble> > inBwd(nvariables-1);


            for (int i = 0; i < nvariables - 1; ++i)
            {
                inarrayDiff[i] = Array<OneD, NekDouble>{npoints};
                inFwd[i]       = Array<OneD, NekDouble>{nTracePts};
                inBwd[i]       = Array<OneD, NekDouble>{nTracePts};
            }

            // Extract pressure
            // (use inarrayDiff[0] as a temporary storage for the pressure)
            m_varConv->GetPressure(inarray, inarrayDiff[0]);

            // Extract temperature
            m_varConv->GetTemperature(inarray, inarrayDiff[nvariables - 2]);

            // Extract velocities
            m_varConv->GetVelocityVector(inarray, inarrayDiff);

            // Repeat calculation for trace space
            if (pFwd == NullNekDoubleArrayofArray ||
                pBwd == NullNekDoubleArrayofArray)
            {
                inFwd = NullNekDoubleArrayofArray;
                inBwd = NullNekDoubleArrayofArray;
            }
            else
            {
                m_varConv->GetPressure(pFwd, inFwd[0]);
                m_varConv->GetPressure(pBwd, inBwd[0]);

                m_varConv->GetTemperature(pFwd, inFwd[nvariables - 2]);
                m_varConv->GetTemperature(pBwd, inBwd[nvariables - 2]);

                m_varConv->GetVelocityVector(pFwd, inFwd);
                m_varConv->GetVelocityVector(pBwd, inBwd);
            }



            // Diffusion term in physical rhs form
            m_diffusion->Diffuse(nvariables, m_fields, inarrayDiff,
                                outarrayDiff, inFwd, inBwd);

            for (int i = 0; i < nvariables; ++i)
            {
                Vmath::Vadd(npoints,
                            outarrayDiff[i], 1,
                            outarray[i], 1,
                            outarray[i], 1);
            }
<<<<<<< HEAD
            if (m_artificialDiffusion)
            {
                m_artificialDiffusion->DoArtificialDiffusion(inarray, outarray);
            }
=======
>>>>>>> 244f4842
        }
    }


    void NavierStokesCFE::v_DoDiffusion_coeff(
        const Array<OneD, const Array<OneD, NekDouble> >    &inarray,
        Array<OneD, Array<OneD, NekDouble> >                &outarray,
        const Array<OneD, Array<OneD, NekDouble> >          &pFwd,
        const Array<OneD, Array<OneD, NekDouble> >          &pBwd)
    {
        size_t nvariables = inarray.size();
        size_t npoints    = GetNpoints();
        size_t ncoeffs    = GetNcoeffs();
        size_t nTracePts  = GetTraceTotPoints();

        Array<OneD, Array<OneD, NekDouble> > outarrayDiff{nvariables};
        for (int i = 0; i < nvariables; ++i)
        {
            outarrayDiff[i] = Array<OneD, NekDouble>{ncoeffs, 0.0};
        }

        // get artificial viscosity
        if (m_shockCaptureType == "Physical" && m_calcuPhysicalAV)
        {
            GetPhysicalAV(inarray);
        }

        string diffName;
        m_session->LoadSolverInfo("DiffusionType", diffName, "LDGNS");
        if ("InteriorPenalty" == diffName)
        {
            if (m_BndEvaluateTime < 0.0)
            {
                ASSERTL0(false, "m_BndEvaluateTime not setup");
            }
<<<<<<< HEAD
#ifdef CFS_DEBUGMODE
            if(1==m_DebugConsDerivSwitch)
            {
                Array<OneD, Array<OneD, Array<OneD, NekDouble> > > qfield;
                Array<OneD, Array<OneD, NekDouble> > inpnts(nvariables);
                for(int i = 0; i < nvariables; i++)
                {
                    inpnts[i]   =   Array<OneD, NekDouble>(npoints,0.0);
                    m_fields[i]->BwdTrans(m_TimeIntegtSol_k[i], inpnts[i]);
                }
                v_CalphysDeriv(inpnts,qfield);

                Array<OneD, int > nonZeroIndex;
                m_diffusion->Diffuse_coeff(nvariables,m_fields, inarray, outarray, pFwd, pBwd,qfield,nonZeroIndex);

                for(i = 0; i < nonZeroIndex.num_elements(); ++i)
                {
                    int j = nonZeroIndex[i];
                    m_fields[j]->MultiplyByElmtInvMass(outarray[j], outarray[j]);
                }
            }
            else if(2==m_DebugConsDerivSwitch)
            {
                Array<OneD, Array<OneD, Array<OneD, NekDouble> > > qfield;
                v_CalphysDeriv(inarray,qfield);

                Array<OneD, Array<OneD, NekDouble> > inpnts(nvariables);
                for(int i = 0; i < nvariables; i++)
                {
                    inpnts[i]   =   Array<OneD, NekDouble>(npoints,0.0);
                    m_fields[i]->BwdTrans(m_TimeIntegtSol_k[i], inpnts[i]);
                }
                DoOdeProjection(inpnts,inpnts,m_BndEvaluateTime);

                Array<OneD, Array<OneD, NekDouble> > Fwd    (nvariables);
                Array<OneD, Array<OneD, NekDouble> > Bwd    (nvariables);
                for(int i = 0; i < nvariables; ++i)
                {
                    Fwd[i]     = Array<OneD, NekDouble>(nTracePts, 0.0);
                    Bwd[i]     = Array<OneD, NekDouble>(nTracePts, 0.0);
                    m_fields[i]->GetFwdBwdTracePhys(inpnts[i], Fwd[i], Bwd[i]);
                }
        

                Array<OneD, int > nonZeroIndex;
                m_diffusion->Diffuse_coeff(nvariables, m_fields, inpnts, outarray, Fwd, Bwd,qfield,nonZeroIndex);

                for(i = 0; i < nonZeroIndex.num_elements(); ++i)
                {
                    int j = nonZeroIndex[i];
                    m_fields[j]->MultiplyByElmtInvMass(outarray[j], outarray[j]);
                }
            }
            else
            {
                m_diffusion->Diffuse_coeff(nvariables, m_fields, inarray, outarrayDiff,m_BndEvaluateTime,
                                pFwd, pBwd);
            }
#else
            m_diffusion->Diffuse_coeff(nvariables, m_fields, inarray, outarrayDiff,m_BndEvaluateTime,
                                pFwd, pBwd);
#endif
                
            for (i = 0; i < nvariables; ++i)
=======
            m_diffusion->DiffuseCoeffs(nvariables, m_fields, inarray,
                                        outarrayDiff, m_BndEvaluateTime,
                                        pFwd, pBwd);
            for (int i = 0; i < nvariables; ++i)
>>>>>>> 244f4842
            {
                Vmath::Vadd(ncoeffs,
                            outarrayDiff[i], 1,
                            outarray[i], 1,
                            outarray[i], 1);
            }
        }
        else
        {
            Array<OneD, Array<OneD, NekDouble> > inarrayDiff{nvariables - 1};
            Array<OneD, Array<OneD, NekDouble> > inFwd{nvariables - 1};
            Array<OneD, Array<OneD, NekDouble> > inBwd{nvariables-1};

            for (int i = 0; i < nvariables-1; ++i)
            {
                inarrayDiff[i] = Array<OneD, NekDouble>{npoints};
                inFwd[i]       = Array<OneD, NekDouble>{nTracePts};
                inBwd[i]       = Array<OneD, NekDouble>{nTracePts};
            }

            // Extract pressure
            //    (use inarrayDiff[0] as a temporary storage for the pressure)
            m_varConv->GetPressure(inarray, inarrayDiff[0]);

            // Extract temperature
            m_varConv->GetTemperature(inarray, inarrayDiff[nvariables-2]);

            // Extract velocities
            m_varConv->GetVelocityVector(inarray, inarrayDiff);

            // Repeat calculation for trace space
            if (pFwd == NullNekDoubleArrayofArray ||
                pBwd == NullNekDoubleArrayofArray)
            {
                inFwd = NullNekDoubleArrayofArray;
                inBwd = NullNekDoubleArrayofArray;
            }
            else
            {
                m_varConv->GetPressure(pFwd,    inFwd[0]);
                m_varConv->GetPressure(pBwd,    inBwd[0]);

                m_varConv->GetTemperature(pFwd, inFwd[nvariables-2]);
                m_varConv->GetTemperature(pBwd, inBwd[nvariables-2]);

                m_varConv->GetVelocityVector(pFwd, inFwd);
                m_varConv->GetVelocityVector(pBwd, inBwd);
            }

            // Diffusion term in physical rhs form
            m_diffusion->Diffuse(nvariables, m_fields, inarrayDiff, outarrayDiff,
                                inFwd, inBwd);

            for (int i = 0; i < nvariables; ++i)
            {
                Vmath::Vadd(npoints,
                            outarrayDiff[i], 1,
                            outarray[i], 1,
                            outarray[i], 1);
            }

<<<<<<< HEAD
            // m_diffusion->v_Diffuse_coeff(inarray, outarray, pFwd, pBwd);
            if (m_artificialDiffusion)
            {
                m_artificialDiffusion->DoArtificialDiffusion_coeff(inarray, outarray);
            }
        }
    }

    void NavierStokesCFE::v_DoDiffusionFlux(
        const Array<OneD, const Array<OneD, NekDouble>> &inarray,
        Array<OneD, Array<OneD, Array<OneD, NekDouble>>>&VolumeFlux,
        Array<OneD, Array<OneD, NekDouble>>             &TraceFlux,
        const Array<OneD, Array<OneD, NekDouble>>       &pFwd,
        const Array<OneD, Array<OneD, NekDouble>>       &pBwd)
    {
        int nDim= m_fields[0]->GetCoordim(0);
        int nvariables = inarray.num_elements();
        int npoints    = GetNpoints();
        int nTracePts  = GetTraceTotPoints();

        Array<OneD, Array<OneD, NekDouble>> outarrayDiff(nvariables);
        for (int i = 0; i < nvariables; ++i)
        {
            outarrayDiff[i] = Array<OneD, NekDouble>(npoints,0.0);
        }

        string diffName;
        m_session->LoadSolverInfo("DiffusionType", diffName, "LDGNS");
        if("InteriorPenalty"==diffName)
        {
            Array<OneD,Array<OneD, Array<OneD, NekDouble>>> inarrayDiffderivative(nDim);
            for (int i = 0; i < nDim; i++)
            {
                inarrayDiffderivative[i]=Array<OneD, Array<OneD, NekDouble>> (nvariables);
                for(int j=0;j<nvariables;j++)
                {
                    inarrayDiffderivative[i][j]=Array<OneD, NekDouble>(npoints,0.0);
                }
            }
            m_diffusion->DiffuseCalculateDerivative(nvariables,m_fields,inarray,inarrayDiffderivative,pFwd,pBwd);
            m_diffusion->DiffuseVolumeFlux(nvariables, m_fields, inarray,inarrayDiffderivative, VolumeFlux);
            m_diffusion->DiffuseTraceFlux(nvariables, m_fields, inarray,inarrayDiffderivative,VolumeFlux,TraceFlux,pFwd,pBwd);
        }
        else
        {
            Array<OneD, Array<OneD, NekDouble>> inarrayDiff;
            Array<OneD, Array<OneD, NekDouble>> inFwd;
            Array<OneD, Array<OneD, NekDouble>> inBwd;
            Array<OneD,Array<OneD, Array<OneD, NekDouble>>> inarrayDiffderivative(nDim);

            //Allocate memory
            inarrayDiff=Array<OneD, Array<OneD, NekDouble>> (nvariables - 1);
            inFwd=Array<OneD, Array<OneD, NekDouble>>(nvariables - 1);
            inBwd=Array<OneD, Array<OneD, NekDouble>> (nvariables - 1);
            inarrayDiffderivative=Array<OneD,Array<OneD, Array<OneD, NekDouble>>> (nDim);

            for (int i = 0; i < nvariables-1; ++i)
            {
                inarrayDiff[i] = Array<OneD, NekDouble>(npoints,0.0);
                inFwd[i]       = Array<OneD, NekDouble>(nTracePts,0.0);
                inBwd[i]       = Array<OneD, NekDouble>(nTracePts,0.0);
            }

            for (int i = 0; i < nDim; i++)
            {
                inarrayDiffderivative[i]=Array<OneD, Array<OneD, NekDouble>> (nvariables-1);
                for(int j=0;j<nvariables-1;j++)
                {
                    inarrayDiffderivative[i][j]=Array<OneD, NekDouble>(npoints,0.0);
                }
            }

            // Extract pressure
            //    (use inarrayDiff[0] as a temporary storage for the pressure)
            m_varConv->GetPressure(inarray, inarrayDiff[0]);

            // Extract temperature
            m_varConv->GetTemperature(inarray, inarrayDiff[nvariables - 2]);

            // Extract velocities
            m_varConv->GetVelocityVector(inarray, inarrayDiff);

            // Repeat calculation for trace space
            if (pFwd == NullNekDoubleArrayofArray || pBwd == NullNekDoubleArrayofArray)
            {
                inFwd = NullNekDoubleArrayofArray;
                inBwd = NullNekDoubleArrayofArray;
            }
            else
            {
                m_varConv->GetPressure(pFwd, inFwd[0]);
                m_varConv->GetPressure(pBwd, inBwd[0]);

                m_varConv->GetTemperature(pFwd, inFwd[nvariables - 2]);
                m_varConv->GetTemperature(pBwd, inBwd[nvariables - 2]);

                m_varConv->GetVelocityVector(pFwd, inFwd);
                m_varConv->GetVelocityVector(pBwd, inBwd);
            }

            // Diffusion term in physical rhs form
            // To notice, needs to firstly calculate volumeflux, traceflux uses it.
            m_diffusion->DiffuseCalculateDerivative(nvariables,m_fields,inarrayDiff,inarrayDiffderivative,inFwd,inBwd);
            m_diffusion->DiffuseVolumeFlux(nvariables, m_fields, inarrayDiff,inarrayDiffderivative, VolumeFlux);
            m_diffusion->DiffuseTraceFlux(nvariables, m_fields, inarrayDiff,inarrayDiffderivative,VolumeFlux,TraceFlux, inFwd, inBwd);

            //Artificial Diffusion need to implement
            if (m_artificialDiffusion)
=======
            if (m_shockCaptureType != "Off")
>>>>>>> 244f4842
            {
                m_artificialDiffusion->DoArtificialDiffusion_coeff(
                    inarray, outarray);
            }
        }
    }

    /**
     * @brief Return the flux vector for the LDG diffusion problem.
     * \todo Complete the viscous flux vector
     */
    void NavierStokesCFE::v_GetViscousFluxVector(
        const Array<OneD, Array<OneD, NekDouble> >              &physfield,
        TensorOfArray3D<NekDouble>                              &derivativesO1,
        TensorOfArray3D<NekDouble>                              &viscousTensor)
    {
        // Auxiliary variables
        size_t nScalar    = physfield.size();
        size_t nPts       = physfield[0].size();
        Array<OneD, NekDouble > divVel             (nPts, 0.0);

        // Stokes hypothesis
        const NekDouble lambda = -2.0/3.0;

<<<<<<< HEAD
        // Auxiliary variables
        Array<OneD, NekDouble > mu                 (nPts, m_mu);
        Array<OneD, NekDouble > thermalConductivity(nPts, 0.0);
        Array<OneD, NekDouble > divVel             (nPts, 0.0);

        // Variable viscosity through the Sutherland's law
        if (m_ViscosityType == "Variable")
        {
            m_varConv->GetDynamicViscosity(physfield[nVariables-2], mu);
        }

        // Add artificial viscosity if wanted
        if (m_shockCaptureType == "Physical")
        {
            // Apply Ducros sensor
            if (m_physicalSensorType == "Ducros" && m_calcuPhysicalAV)
            {
                Ducros(m_muav);
            }
            // Apply approximate c0 smoothing
            if (m_smoothing == "C0" && m_calcuPhysicalAV)
            {
                C0Smooth(m_muav);
            }
            Vmath::Vadd(nPts, mu, 1, m_muav, 1, mu, 1);
            // Freeze AV for Implicit time stepping
            if (m_explicitDiffusion == false)
            {
                m_calcuPhysicalAV = false;
            }
        }
=======
        // Update viscosity and thermal conductivity
        GetViscosityAndThermalCondFromTemp(physfield[nScalar-1], m_mu,
            m_thermalConductivity);
>>>>>>> 244f4842

        // Set thermal conductivity
        NekDouble tRa = m_Cp / m_Prandtl;
        Vmath::Smul(nPts, tRa, mu, 1, thermalConductivity, 1);

        // Velocity divergence
        for (int j = 0; j < m_spacedim; ++j)
        {
            Vmath::Vadd(nPts, divVel, 1, derivativesO1[j][j], 1,
                        divVel, 1);
        }

        // Velocity divergence scaled by lambda * mu
        Vmath::Smul(nPts, lambda, divVel, 1, divVel, 1);
        Vmath::Vmul(nPts, m_mu,  1, divVel, 1, divVel, 1);

        // Viscous flux vector for the rho equation = 0
        for (int i = 0; i < m_spacedim; ++i)
        {
            Vmath::Zero(nPts, viscousTensor[i][0], 1);
        }

        // Viscous stress tensor (for the momentum equations)
        for (int i = 0; i < m_spacedim; ++i)
        {
            for (int j = i; j < m_spacedim; ++j)
            {
                Vmath::Vadd(nPts, derivativesO1[i][j], 1,
                                  derivativesO1[j][i], 1,
                                  viscousTensor[i][j+1], 1);

                Vmath::Vmul(nPts, m_mu, 1,
                                  viscousTensor[i][j+1], 1,
                                  viscousTensor[i][j+1], 1);

                if (i == j)
                {
                    // Add divergence term to diagonal
                    Vmath::Vadd(nPts, viscousTensor[i][j+1], 1,
                                  divVel, 1,
                                  viscousTensor[i][j+1], 1);
                }
                else
                {
                    // Copy to make symmetric
                    Vmath::Vcopy(nPts, viscousTensor[i][j+1], 1,
                                       viscousTensor[j][i+1], 1);
                }
            }
        }

        // Terms for the energy equation
        for (int i = 0; i < m_spacedim; ++i)
        {
            Vmath::Zero(nPts, viscousTensor[i][m_spacedim+1], 1);
            // u_j * tau_ij
            for (int j = 0; j < m_spacedim; ++j)
            {
                Vmath::Vvtvp(nPts, physfield[j], 1,
                               viscousTensor[i][j+1], 1,
                               viscousTensor[i][m_spacedim+1], 1,
                               viscousTensor[i][m_spacedim+1], 1);
            }
            // Add k*T_i
            Vmath::Vvtvp(nPts, m_thermalConductivity, 1,
                               derivativesO1[i][m_spacedim], 1,
                               viscousTensor[i][m_spacedim+1], 1,
                               viscousTensor[i][m_spacedim+1], 1);
        }
    }

    /**
     * @brief Return the flux vector for the LDG diffusion problem.
     * \todo Complete the viscous flux vector
     */
    void NavierStokesCFE::v_GetViscousFluxVectorDeAlias(
        const Array<OneD, Array<OneD, NekDouble> >               &physfield,
              TensorOfArray3D<NekDouble>                         &derivativesO1,
              TensorOfArray3D<NekDouble>                         &viscousTensor)
    {
        // Factor to rescale 1d points in dealiasing.
        NekDouble OneDptscale = 2;
        // Get number of points to dealias a cubic non-linearity
        size_t nScalar   = physfield.size();
        int nPts      = m_fields[0]->Get1DScaledTotPoints(OneDptscale);
        size_t nPts_orig = physfield[0].size();

        // Auxiliary variables
<<<<<<< HEAD
        Array<OneD, NekDouble > mu                 (nPts, m_mu);
        Array<OneD, NekDouble > thermalConductivity(nPts, 0.0);
        Array<OneD, NekDouble > divVel             (nPts, 0.0);

        // Variable viscosity through the Sutherland's law
        if (m_ViscosityType == "Variable")
        {
            m_varConv->GetDynamicViscosity(physfield[nVariables-2], mu);
        }

        // Add artificial viscosity if wanted
        if (m_shockCaptureType == "Physical")
        {
            // Apply Ducros sensor
            if (m_physicalSensorType == "Ducros" && m_calcuPhysicalAV)
            {
                Ducros(m_muav);
            }
            // Apply approximate c0 smoothing
            if (m_smoothing == "C0" && m_calcuPhysicalAV)
            {
                C0Smooth(m_muav);
            }
            Vmath::Vadd(nPts, mu, 1, m_muav, 1, mu, 1);
            // Freeze AV for Implicit time stepping
            if (m_explicitDiffusion == false)
            {
                m_calcuPhysicalAV = false;
            }
        }
=======
        Array<OneD, NekDouble > divVel             (nPts, 0.0);

        // Stokes hypothesis
        const NekDouble lambda = -2.0/3.0;

        // Update viscosity and thermal conductivity
        GetViscosityAndThermalCondFromTemp(physfield[nScalar-1], m_mu,
            m_thermalConductivity);
>>>>>>> 244f4842

        // Set thermal conductivity
        NekDouble tRa = m_Cp / m_Prandtl;
        Vmath::Smul(nPts, tRa, mu, 1, thermalConductivity, 1);

        // Interpolate inputs and initialise interpolated output
        Array<OneD, Array<OneD, NekDouble> > vel_interp(m_spacedim);
        TensorOfArray3D<NekDouble>           deriv_interp(m_spacedim);
        TensorOfArray3D<NekDouble>           out_interp(m_spacedim);
        for (int i = 0; i < m_spacedim; ++i)
        {
            // Interpolate velocity
            vel_interp[i]   = Array<OneD, NekDouble> (nPts);
            m_fields[0]->PhysInterp1DScaled(
                OneDptscale, physfield[i], vel_interp[i]);

            // Interpolate derivatives
            deriv_interp[i] = Array<OneD, Array<OneD, NekDouble> >
                             (m_spacedim+1);
            for (int j = 0; j < m_spacedim+1; ++j)
            {
                deriv_interp[i][j] = Array<OneD, NekDouble> (nPts);
                m_fields[0]->PhysInterp1DScaled(
                    OneDptscale, derivativesO1[i][j], deriv_interp[i][j]);
            }

            // Output (start from j=1 since flux is zero for rho)
            out_interp[i] = Array<OneD, Array<OneD, NekDouble> > (m_spacedim+2);
            for (int j = 1; j < m_spacedim+2; ++j)
            {
                out_interp[i][j] = Array<OneD, NekDouble> (nPts);
            }
        }

        // Velocity divergence
        for (int j = 0; j < m_spacedim; ++j)
        {
            Vmath::Vadd(nPts, divVel, 1, deriv_interp[j][j], 1,
                        divVel, 1);
        }

        // Velocity divergence scaled by lambda * mu
        Vmath::Smul(nPts, lambda, divVel, 1, divVel, 1);
        Vmath::Vmul(nPts, m_mu,  1, divVel, 1, divVel, 1);

        // Viscous flux vector for the rho equation = 0 (no need to dealias)
        for (int i = 0; i < m_spacedim; ++i)
        {
            Vmath::Zero(nPts_orig, viscousTensor[i][0], 1);
        }

        // Viscous stress tensor (for the momentum equations)
        for (int i = 0; i < m_spacedim; ++i)
        {
            for (int j = i; j < m_spacedim; ++j)
            {
                Vmath::Vadd(nPts, deriv_interp[i][j], 1,
                                  deriv_interp[j][i], 1,
                                  out_interp[i][j+1], 1);

                Vmath::Vmul(nPts, m_mu, 1,
                                  out_interp[i][j+1], 1,
                                  out_interp[i][j+1], 1);

                if (i == j)
                {
                    // Add divergence term to diagonal
                    Vmath::Vadd(nPts, out_interp[i][j+1], 1,
                                  divVel, 1,
                                  out_interp[i][j+1], 1);
                }
                else
                {
                    // Make symmetric
                    out_interp[j][i+1] = out_interp[i][j+1];
                }
            }
        }

        // Terms for the energy equation
        for (int i = 0; i < m_spacedim; ++i)
        {
            Vmath::Zero(nPts, out_interp[i][m_spacedim+1], 1);
            // u_j * tau_ij
            for (int j = 0; j < m_spacedim; ++j)
            {
                Vmath::Vvtvp(nPts, vel_interp[j], 1,
                               out_interp[i][j+1], 1,
                               out_interp[i][m_spacedim+1], 1,
                               out_interp[i][m_spacedim+1], 1);
            }
            // Add k*T_i
            Vmath::Vvtvp(nPts, m_thermalConductivity, 1,
                               deriv_interp[i][m_spacedim], 1,
                               out_interp[i][m_spacedim+1], 1,
                               out_interp[i][m_spacedim+1], 1);
        }

        // Project to original space
        for (int i = 0; i < m_spacedim; ++i)
        {
            for (int j = 1; j < m_spacedim+2; ++j)
            {
                m_fields[0]->PhysGalerkinProjection1DScaled(
                    OneDptscale,
                    out_interp[i][j],
                    viscousTensor[i][j]);
            }
        }
    }

      /**
     * @brief Return the flux vector for the IP diffusion problem, based on
     * conservative variables
     */
    void NavierStokesCFE::GetViscousFluxVectorConservVar(
<<<<<<< HEAD
        const int                                                       nConvectiveFields,
        const int                                                       nDim,
        const Array<OneD, Array<OneD, NekDouble> >                      &inarray,
        const Array<OneD, Array<OneD, Array<OneD, NekDouble> > >        &qfields,
              Array<OneD, Array<OneD, Array<OneD, NekDouble> > >        &outarray,
              Array< OneD, int >                                        &nonZeroIndex,
        const Array<OneD, Array<OneD, NekDouble> >                      &normal,
        const Array<OneD, NekDouble>                                    &ArtifDiffFactor)
=======
        const int                                              nDim,
        const Array<OneD, Array<OneD, NekDouble> >             &inarray,
        const TensorOfArray3D<NekDouble>                       &qfields,
        TensorOfArray3D<NekDouble>                             &outarray,
        Array< OneD, int >                                     &nonZeroIndex,
        const Array<OneD, Array<OneD, NekDouble> >             &normal,
        const Array<OneD, NekDouble>                           &ArtifDiffFactor)
>>>>>>> 244f4842
    {
        size_t nConvectiveFields   = inarray.size();
        size_t nPts=inarray[0].size();
        int n_nonZero   =   nConvectiveFields - 1;
        TensorOfArray3D<NekDouble> fluxVec;
        Array<OneD, Array<OneD, NekDouble>> outtmp{nConvectiveFields};

<<<<<<< HEAD
        // Add artificial viscosity if wanted
        if (m_shockCaptureType == "Physical" && m_calcuPhysicalAV)
        {
            // Apply Ducros sensor
            if (m_physicalSensorType == "Ducros")
            {
                Ducros(m_muav);
            }
            // Apply approximate c0 smoothing
            if (m_smoothing == "C0")
            {
                C0Smooth(m_muav);
            }
            // Update trace
            GetTracePhysicalAV();
            // Freeze AV for Implicit time stepping
            if (m_explicitDiffusion == false)
            {
                m_calcuPhysicalAV = false;
            }
        }

        for(int i=0; i<nConvectiveFields;i++)
=======
        for (int i = 0; i < nConvectiveFields; ++i)
>>>>>>> 244f4842
        {
            outtmp[i]=Array<OneD, NekDouble>{nPts, 0.0};
        }

        for (int i = 0; i < outarray.size(); ++i)
        {
            for (int j = 0; j < nConvectiveFields; ++j)
            {
                Vmath::Zero(nPts, outarray[i][j], 1);
            }
        }

<<<<<<< HEAD

        int nwspD1 = 2*m_spacedim+4;
        Array<OneD, Array<OneD, NekDouble > > auxVars (nwspD1);
        for(int i=0; i<nwspD1;i++)
        {
            auxVars[i]  =   Array<OneD, NekDouble > (nPts,0.0);
        }
        Array<OneD, NekDouble > mu(nPts,0.0);

        CalcAuxiVarForBilinearFom(nConvectiveFields,inarray,mu,auxVars);

        if(normal.num_elements())
        {
            for(int nd=0;nd<nDim;nd++)
=======
        if (normal.size())
        {
            for (int nd = 0; nd < nDim; ++nd)
>>>>>>> 244f4842
            {
                for (int nderiv = 0; nderiv < nDim; ++nderiv)
                {
<<<<<<< HEAD
                    GetViscousFluxBilinearForm(nConvectiveFields,nd,nderiv,inarray,qfields[nderiv],mu,auxVars,outtmp);
=======
                    GetViscousFluxBilinearForm(nDim, nd, nderiv, inarray,
                                                qfields[nderiv], outtmp);
>>>>>>> 244f4842

                    for (int j = 0; j < nConvectiveFields; ++j)
                    {
<<<<<<< HEAD
                        Vmath::Vvtvp(nPts,&normal[nd][0],1,&outtmp[j][0],1,&outarray[0][j][0],1,&outarray[0][j][0],1);
=======
                        Vmath::Vvtvp(nPts, &normal[nd][0], 1,
                                    &outtmp[j][0], 1,
                                    &outarray[0][j][0], 1,
                                    &outarray[0][j][0], 1);
>>>>>>> 244f4842
                    }
                }
            }
        }
        else
        {
            fluxVec = outarray;

            for (int nd = 0; nd < nDim; ++nd)
            {
                for (int nderiv = 0; nderiv < nDim; ++nderiv)
                {
<<<<<<< HEAD
                    GetViscousFluxBilinearForm(nConvectiveFields,nd,nderiv,inarray,qfields[nderiv],mu,auxVars,outtmp);
=======
                    GetViscousFluxBilinearForm(nDim, nd, nderiv, inarray,
                                                qfields[nderiv], outtmp);
>>>>>>> 244f4842

                    for (int j = 0; j < nConvectiveFields; ++j)
                    {
                        Vmath::Vadd(nPts, &outtmp[j][0], 1,
                                    &fluxVec[nd][j][0], 1,
                                    &fluxVec[nd][j][0], 1);
                    }
                }
            }
        }

        if (ArtifDiffFactor.size())
        {
            n_nonZero   =   nConvectiveFields;

<<<<<<< HEAD
            if(normal.num_elements())
=======
            if (normal.size())
>>>>>>> 244f4842
            {
                Array<OneD, NekDouble> tmparray{nPts, 0.0};
                for (int i = 0; i < nDim; ++i)
                {
                    Vmath::Vmul(nPts, ArtifDiffFactor, 1, normal[i], 1,
                                tmparray, 1);
                    for (int j = 0; j < nConvectiveFields; ++j)
                    {
                        Vmath::Vvtvp(nPts, tmparray, 1, qfields[i][j], 1,
                                    outarray[0][j], 1, outarray[0][j], 1);
                    }
                }
            }
            else
            {
                for (int i = 0; i < nDim; ++i)
                {
                    for (int j = 0; j < nConvectiveFields; ++j)
                    {
                        Vmath::Vvtvp(nPts, ArtifDiffFactor, 1, qfields[i][j], 1,
                                    outarray[i][j], 1, outarray[i][j], 1);
                    }
                }
            }
        }

        nonZeroIndex = Array< OneD, int > {size_t(n_nonZero), 0};
        for (int i = 1; i < n_nonZero + 1; ++i)
        {
            nonZeroIndex[n_nonZero - i] =   nConvectiveFields - i;
        }
    }

    /**
     * @brief For very special treatment. For general boundaries it does nothing
     * But for WallViscous and WallAdiabatic, special treatment is needed
     * because they get the same Bwd value, special treatment is needed for
     * boundary treatment of diffusion flux
     * Note: This special treatment could be removed by seperating
     * WallViscous and WallAdiabatic into two different classes.
     *
     */
    void NavierStokesCFE::SpecialBndTreat(
              Array<OneD,       Array<OneD, NekDouble> >    &consvar)
    {
<<<<<<< HEAD
        int ndens       = 0;
        int nengy       = nConvectiveFields-1;
        int nvelst      = ndens + 1;
        int nveled      = nengy;

        int cnt;
        int j, e;
        int id2;

        int nBndEdgePts, nBndEdges, nBndRegions;

        NekDouble InternalEnergy  =   m_eos->GetInternalEnergy(m_Twall);

        Array<OneD, NekDouble> wallTotEngy;
        int nLengthArray    =0;

        // Compute boundary conditions  for Energy
        cnt = 0;
        nBndRegions = m_fields[nengy]->
        GetBndCondExpansions().num_elements();
        for (j = 0; j < nBndRegions; ++j)
=======
        size_t nConvectiveFields = consvar.size();
        int ndens       = 0;
        int nengy       = nConvectiveFields - 1;

        Array<OneD, Array<OneD, NekDouble>> bndCons {nConvectiveFields};
        Array<OneD, NekDouble> bndTotEngy;
        Array<OneD, NekDouble> bndPressure;
        Array<OneD, NekDouble> bndRho;
        Array<OneD, NekDouble> bndIntEndy;
        int nLengthArray = 0;

        int cnt = 0;
        int nBndRegions = m_fields[nengy]->
            GetBndCondExpansions().size();
        for (int j = 0; j < nBndRegions; ++j)
>>>>>>> 244f4842
        {
            if (m_fields[nengy]->GetBndConditions()[j]->
                GetBoundaryConditionType() ==
                SpatialDomains::ePeriodic)
            {
                continue;
            }

            size_t nBndEdges = m_fields[nengy]->
            GetBndCondExpansions()[j]->GetExpSize();
            for (int e = 0; e < nBndEdges; ++e)
            {
                size_t nBndEdgePts = m_fields[nengy]->
                GetBndCondExpansions()[j]->GetExp(e)->GetTotPoints();

                int id2 = m_fields[0]->GetTrace()->
                GetPhys_Offset(m_fields[0]->GetTraceMap()->
                            GetBndCondIDToGlobalTraceID(cnt++));

                // Imposing Temperature Twall at the wall
                if (boost::iequals(m_fields[nengy]->GetBndConditions()[j]->
                    GetUserDefined(), "WallViscous"))
                {
                    if (nBndEdgePts != nLengthArray)
                    {
                        for (int i = 0; i < nConvectiveFields; ++i)
                        {
                            bndCons[i] = Array<OneD, NekDouble>
                                        {nBndEdgePts, 0.0};
                        }
                        bndTotEngy  = Array<OneD, NekDouble> {nBndEdgePts, 0.0};
                        bndPressure = Array<OneD, NekDouble> {nBndEdgePts, 0.0};
                        bndRho      = Array<OneD, NekDouble> {nBndEdgePts, 0.0};
                        bndIntEndy  = Array<OneD, NekDouble> {nBndEdgePts, 0.0};
                        nLengthArray = nBndEdgePts;
                    }
                    else
                    {
                        Vmath::Zero(nLengthArray, bndPressure, 1);
                        Vmath::Zero(nLengthArray, bndRho     , 1);
                        Vmath::Zero(nLengthArray, bndIntEndy , 1);
                    }

                    for (int k = 0; k < nConvectiveFields; ++k)
                    {
                        Vmath::Vcopy(nBndEdgePts, &consvar[k][id2], 1,
                                    &bndCons[k][0], 1);
                    }
<<<<<<< HEAD
                    Vmath::Vdiv(nBndEdgePts,&wallTotEngy[0],1,&consvar[ndens][id2],1,&wallTotEngy[0],1);
                    Vmath::Smul(nBndEdgePts,0.5,&wallTotEngy[0],1,&wallTotEngy[0],1);
                    Vmath::Svtvp(nBndEdgePts,InternalEnergy,&consvar[ndens][id2],1,&wallTotEngy[0],1,&wallTotEngy[0],1);


                    Vmath::Vcopy(nBndEdgePts,
                                &wallTotEngy[0], 1,
                                &consvar[nengy][id2], 1);
                }
            }
        }
    }

    /**
     * @brief aplly Neuman boundary conditions on flux
     *        Currently only consider WallAdiabatic
     *
     */
    void NavierStokesCFE::ApplyFluxBndConds(
        const int                                           nConvectiveFields,
              Array<OneD,       Array<OneD, NekDouble> >    &flux)
    {
        int ndens       = 0;
        int nengy       = nConvectiveFields-1;
        int nvelst      = ndens + 1;
        int nveled      = nengy;

        int cnt;
        int j, e;
        int id2;

        int nBndEdgePts, nBndEdges, nBndRegions;

        int nLengthArray    =0;

        // Compute boundary conditions  for Energy
        cnt = 0;
        nBndRegions = m_fields[nengy]->
        GetBndCondExpansions().num_elements();
        for (j = 0; j < nBndRegions; ++j)
        {
            if (m_fields[nengy]->GetBndConditions()[j]->
                GetBoundaryConditionType() ==
                SpatialDomains::ePeriodic)
            {
                continue;
            }

            nBndEdges = m_fields[nengy]->
            GetBndCondExpansions()[j]->GetExpSize();
            for (e = 0; e < nBndEdges; ++e)
            {
                nBndEdgePts = m_fields[nengy]->
                GetBndCondExpansions()[j]->GetExp(e)->GetTotPoints();

                id2 = m_fields[0]->GetTrace()->
                GetPhys_Offset(m_fields[0]->GetTraceMap()->
                            GetBndCondTraceToGlobalTraceMap(cnt++));

                // Imposing Temperature Twall at the wall
                if (boost::iequals(m_fields[nengy]->GetBndConditions()[j]->
                    GetUserDefined(),"WallAdiabatic"))
                {
                    Vmath::Zero(nBndEdgePts, &flux[nengy][id2], 1);
                }
=======

                    m_varConv->GetPressure(bndCons, bndPressure);
                    Vmath::Fill(nLengthArray, m_Twall, bndTotEngy, 1);
                    m_varConv->GetRhoFromPT(bndPressure, bndTotEngy, bndRho);
                    m_varConv->GetEFromRhoP(bndRho, bndPressure, bndIntEndy);
                    m_varConv->GetDynamicEnergy(bndCons, bndTotEngy);

                    Vmath::Vvtvp(nBndEdgePts, &bndIntEndy[0], 1,
                                &bndCons[ndens][0], 1, &bndTotEngy[0], 1,
                                &bndTotEngy[0], 1);


                    Vmath::Vcopy(nBndEdgePts,
                                &bndTotEngy[0], 1,
                                &consvar[nengy][id2], 1);
                }
>>>>>>> 244f4842
            }
        }
    }

    /**
     * @brief Calculate and return the ArtificialViscosity for shock-capturing.
     */
    void NavierStokesCFE::GetArtificialViscosity(
        const Array<OneD, Array<OneD, NekDouble> >  &inarray,
              Array<OneD,             NekDouble  >  &muav)
    {
<<<<<<< HEAD
        m_artificialDiffusion->GetArtificialViscosity(inarray,muav);
    }

    void NavierStokesCFE::v_GetViscousSymmtrFluxConservVar(
        const int                                                       nConvectiveFields,
        const int                                                       nSpaceDim,
        const Array<OneD, Array<OneD, NekDouble> >                      &inaverg,
        const Array<OneD, Array<OneD, NekDouble > >                     &inarray,
        Array<OneD, Array<OneD, Array<OneD, NekDouble> > >              &outarray,
        Array< OneD, int >                                              &nonZeroIndex,
        const Array<OneD, Array<OneD, NekDouble> >                      &normals)
=======
        m_artificialDiffusion->GetArtificialViscosity(inarray, muav);
    }

    /**
     * @brief Calculate and return the Symmetric flux in IP method.
     */
    void NavierStokesCFE::GetViscousSymmtrFluxConservVar(
        const int                                           nSpaceDim,
        const Array<OneD, Array<OneD, NekDouble> >          &inaverg,
        const Array<OneD, Array<OneD, NekDouble > >         &inarray,
        TensorOfArray3D<NekDouble>                          &outarray,
        Array< OneD, int >                                  &nonZeroIndex,
        const Array<OneD, Array<OneD, NekDouble> >          &normals)
>>>>>>> 244f4842
    {
        size_t nConvectiveFields   = inarray.size();
        size_t nPts                = inaverg[nConvectiveFields - 1].size();
        nonZeroIndex = Array<OneD, int>{nConvectiveFields - 1, 0};
        for (int i = 0; i < nConvectiveFields - 1; ++i)
        {
            nonZeroIndex[i] =   i + 1;
        }
        Array<OneD, Array<OneD, NekDouble> > outtmp{nConvectiveFields};
        for (int i = 0; i < nConvectiveFields; ++i)
        {
            outtmp[i] =   Array<OneD, NekDouble> {nPts, 0.0};
        }
<<<<<<< HEAD

        int nwspD1 = 2*m_spacedim+4;
        Array<OneD, Array<OneD, NekDouble > > auxVars (nwspD1);
        for(int i=0; i<nwspD1;i++)
        {
            auxVars[i]  =   Array<OneD, NekDouble > (nPts,0.0);
        }
        Array<OneD, NekDouble > mu(nPts,0.0);

        CalcAuxiVarForBilinearFom(nConvectiveFields,inaverg,mu,auxVars);

        for(int nd = 0; nd< nSpaceDim; nd++)
=======
        for (int nd = 0; nd < nSpaceDim; ++nd)
>>>>>>> 244f4842
        {
            for (int nderiv = 0; nderiv < nSpaceDim; ++nderiv)
            {
<<<<<<< HEAD
                GetViscousFluxBilinearForm(nConvectiveFields,nd,nderiv,inaverg,inarray,mu,auxVars,outtmp);
=======
                GetViscousFluxBilinearForm(nSpaceDim, nd, nderiv, inaverg,
                                            inarray, outtmp);
>>>>>>> 244f4842

                for (int i = 0; i < nConvectiveFields; ++i)
                {
                    Vmath::Vvtvp(nPts, &outtmp[i][0], 1, &normals[nderiv][0], 1,
                                &outarray[nd][i][0], 1, &outarray[nd][i][0], 1);
                }
            }
        }
    }

<<<<<<< HEAD
    void NavierStokesCFE::CalcAuxiVarForBilinearFom(
        const int                                                       nConvectiveFields,
        const Array<OneD, const Array<OneD, NekDouble> >                &inaverg,
        Array<OneD, NekDouble>                                          &mu,
        Array<OneD, Array<OneD, NekDouble> >                            &auxVars)
    {
        int nPts                = inaverg[nConvectiveFields-1].num_elements();
        int nDim=m_spacedim;

        CalcViscosity(inaverg,mu);

        // Add artificial viscosity if wanted
        if (m_shockCaptureType == "Physical")
        {
            Array<OneD, NekDouble> muav;
            if (m_fields[0]->GetTrace()->GetTotPoints()==nPts)
            {
                muav = m_muavTrace;
            }
            else
            {
                muav = m_muav;
            }
            Vmath::Vadd(nPts, mu, 1, muav, 1, mu, 1);
        }

        int nAuxVars_count = 0;

        //TODO: to get primary variable outside.(even in the beginning of DoODERhs)
        Array<OneD,Array<OneD,NekDouble>> u(nDim);
        Array<OneD,Array<OneD,NekDouble>> u2(nDim);
        for(int i=0;i<nDim;i++)
        {
            u[i]    =   auxVars[nAuxVars_count];
            nAuxVars_count++;
        }

        for(int i=0;i<nDim;i++)
        {
            u2[i]   =   auxVars[nAuxVars_count];
            nAuxVars_count++;
        }
        Array<OneD,NekDouble> q2    =   auxVars[nAuxVars_count];
        nAuxVars_count++;
        Array<OneD,NekDouble> E_minus_q2=   auxVars[nAuxVars_count];
        nAuxVars_count++;
        Array<OneD,NekDouble> orho=   auxVars[nAuxVars_count];
        nAuxVars_count++;
        Array<OneD,NekDouble>tmp=   auxVars[nAuxVars_count];
        nAuxVars_count++;

        int nDim_plus_one=nDim+1;
        Vmath::Zero(nPts,&q2[0],1);
        Vmath::Sdiv(nPts,1.0,&inaverg[0][0],1,&orho[0],1);
        for(int i=0;i<nDim;i++)
=======
    /**
     * @brief Calculate diffusion flux using the Jacobian form.
     */
    void NavierStokesCFE::GetViscousFluxBilinearForm(
        const int                                           nSpaceDim,
        const int                                           FluxDirection,
        const int                                           DerivDirection,
        const Array<OneD, const Array<OneD, NekDouble> >    &inaverg,
        const Array<OneD, const Array<OneD, NekDouble> >    &injumpp,
        Array<OneD, Array<OneD, NekDouble> >                &outarray)
    {
        size_t nConvectiveFields   = inaverg.size();
        size_t nPts = inaverg[nConvectiveFields - 1].size();
        size_t nDim=nSpaceDim;

        Array<OneD, NekDouble > temperature        {nPts, 0.0};
        Array<OneD, NekDouble > mu                 {nPts, 0.0};
        Array<OneD, NekDouble > thermalConductivity        {nPts, 0.0};
        m_varConv->GetTemperature(inaverg, temperature);
        GetViscosityAndThermalCondFromTemp(temperature, mu,
                                            thermalConductivity);

        Array<OneD, Array<OneD, NekDouble>> outtmp = outarray;
        for (int i = 0; i < nConvectiveFields; ++i)
        {
            Vmath::Zero(nPts, &outarray[i][0], 1);
        }

        Array<OneD, Array<OneD, NekDouble>> u{nDim};
        Array<OneD, Array<OneD, NekDouble>> u2{nDim};
        for (int i = 0; i < nDim; ++i)
        {
            u[i]=Array<OneD, NekDouble> {nPts, 0.0};
            u2[i]=Array<OneD, NekDouble> {nPts, 0.0};
        }
        Array<OneD, NekDouble> q2{nPts, 0.0};
        Array<OneD, NekDouble> E_minus_q2{nPts, 0.0};
        Array<OneD, NekDouble> orho{nPts, 0.0};
        Array<OneD, NekDouble>tmp {nPts, 0.0};
        Array<OneD, NekDouble>tmp1{nPts, 0.0};

        //Constants
        int nDim_plus_one = nDim + 1;
        int FluxDirection_plus_one = FluxDirection + 1;
        NekDouble gamma = m_gamma;
        NekDouble Pr = m_Prandtl;
        NekDouble gammaoPr = gamma / Pr;
        NekDouble one_minus_gammaoPr = 1.0 - gammaoPr;
        const NekDouble OneThird = 1. / 3.;
        const NekDouble TwoThird = 2. * OneThird;
        const NekDouble FourThird = 4. * OneThird;

        Vmath::Sdiv(nPts, 1.0, &inaverg[0][0], 1, &orho[0], 1);
        m_varConv->GetVelocityVector(inaverg, u);
        for (int i = 0; i < nDim; ++i)
>>>>>>> 244f4842
        {
            Vmath::Vmul(nPts, &u[i][0], 1, &u[i][0], 1, &u2[i][0], 1);
            Vmath::Vadd(nPts, &q2[0], 1, &u2[i][0], 1, &q2[0], 1);
        }
<<<<<<< HEAD
        Vmath::Vmul(nPts,&inaverg[nDim_plus_one][0],1,&orho[0],1,&E_minus_q2[0],1);
        Vmath::Vsub(nPts,&E_minus_q2[0],1,&q2[0],1,&E_minus_q2[0],1);
        Vmath::Vmul(nPts,&mu[0],1,&orho[0],1,&tmp[0],1);
    }

    void NavierStokesCFE::CalcViscosity(
        const Array<OneD, const Array<OneD, NekDouble> >                &inaverg,
        Array<OneD, NekDouble>                                          &mu)
    {
        int nConvectiveFields       = inaverg.num_elements();
        int nPts                = inaverg[nConvectiveFields-1].num_elements();
        int nDim=m_spacedim;

        if (m_ViscosityType == "Variable")
        {
            Array<OneD, NekDouble> tmp(nPts,0.0);
            m_varConv->GetTemperature(inaverg,tmp);
            m_varConv->GetDynamicViscosity(tmp, mu);
        }
        else
        {
            Vmath::Fill(nPts, m_mu, mu, 1);
        }
    }

    void NavierStokesCFE::GetViscousFluxBilinearForm(
        const int                                                       nConvectiveFields,
        const int                                                       FluxDirection,
        const int                                                       DerivDirection,
        const Array<OneD, const Array<OneD, NekDouble> >                &inaverg,
        const Array<OneD, const Array<OneD, NekDouble> >                &injumpp,
        const Array<OneD, NekDouble>                                    &mu,
        const Array<OneD, const Array<OneD, NekDouble> >                &auxVars,
              Array<OneD, Array<OneD, NekDouble> >                      &outarray)
    {
        int nPts                = inaverg[nConvectiveFields-1].num_elements();
        int nDim=m_spacedim;
        
        Array<OneD,Array<OneD, NekDouble>> outtmp = outarray;
        for(int i=0; i<nConvectiveFields;i++)
        {
            Vmath::Zero(nPts,&outarray[i][0],1);
        }

        int nAuxVars_count =0;

        Array<OneD,Array<OneD,NekDouble>> u(nDim);
        Array<OneD,Array<OneD,NekDouble>> u2(nDim);
        for(int i=0;i<nDim;i++)
        {
            u[i]    =   auxVars[nAuxVars_count];
            nAuxVars_count++;
        }

        for(int i=0;i<nDim;i++)
        {
            u2[i]   =   auxVars[nAuxVars_count];
            nAuxVars_count++;
        }
        Array<OneD,NekDouble> q2    =   auxVars[nAuxVars_count];
        nAuxVars_count++;
        Array<OneD,NekDouble> E_minus_q2=   auxVars[nAuxVars_count];
        nAuxVars_count++;
        Array<OneD,NekDouble> orho=   auxVars[nAuxVars_count];
        nAuxVars_count++;
        Array<OneD,NekDouble>tmp=   auxVars[nAuxVars_count];
        nAuxVars_count++;

        Array<OneD,NekDouble>tmp1(nPts,0.0);

        //Constants
        int nDim_plus_one=nDim+1;
        int FluxDirection_plus_one=FluxDirection+1;
        NekDouble gamma=m_gamma;
        NekDouble Pr=m_Prandtl;
        NekDouble gammaoPr=gamma/Pr;
        NekDouble one_minus_gammaoPr=1.0-gammaoPr;
        const NekDouble OneThird=1./3.;
        const NekDouble TwoThird=2.*OneThird;
        const NekDouble FourThird=4.*OneThird;

        int DerivDirection_plus_one=DerivDirection+1;
        if(DerivDirection==FluxDirection)
        {
            Vmath::Svtvp(nPts,OneThird,&u2[FluxDirection][0],1,&q2[0],1,&tmp1[0],1);
            Vmath::Svtvp(nPts,gammaoPr,&E_minus_q2[0],1,&tmp1[0],1,&tmp1[0],1);
            Vmath::Vmul(nPts,&tmp1[0],1,&injumpp[0][0],1,&tmp1[0],1);
            //orho is tmperary array
            Vmath::Svtvm(nPts,gammaoPr,&injumpp[nDim_plus_one][0],1,&tmp1[0],1,&orho[0],1);

            for(int i=0;i<nDim;i++)
            {
                int i_plus_one=i+1;
                //flux[rhou,rhov,rhow]
                Vmath::Vvtvm(nPts,&u[i][0],1,&injumpp[0][0],1,&injumpp[i_plus_one][0],1,&outtmp[i_plus_one][0],1);
                Vmath::Neg(nPts,&outtmp[i_plus_one][0],1);
                Vmath::Vmul(nPts,&tmp[0],1,&outtmp[i_plus_one][0],1,&outtmp[i_plus_one][0],1);
=======
        Vmath::Vmul(nPts, &inaverg[nDim_plus_one][0], 1,
                    &orho[0], 1, &E_minus_q2[0], 1);
        Vmath::Vsub(nPts, &E_minus_q2[0], 1, &q2[0], 1, &E_minus_q2[0], 1);
        Vmath::Vmul(nPts, &mu[0], 1, &orho[0], 1, &tmp[0], 1);

        int DerivDirection_plus_one = DerivDirection + 1;
        if (DerivDirection == FluxDirection)
        {
            Vmath::Svtvp(nPts, OneThird, &u2[FluxDirection][0], 1,
                        &q2[0], 1, &tmp1[0], 1);
            Vmath::Svtvp(nPts, gammaoPr, &E_minus_q2[0], 1,
                        &tmp1[0], 1,
                        &tmp1[0], 1);
            Vmath::Vmul(nPts, &tmp1[0], 1, &injumpp[0][0], 1, &tmp1[0], 1);
            //orho is tmperary array
            Vmath::Svtvm(nPts, gammaoPr, &injumpp[nDim_plus_one][0], 1,
                        &tmp1[0], 1, &orho[0], 1);

            for (int i = 0; i < nDim; ++i)
            {
                int i_plus_one = i + 1;
                //flux[rhou, rhov, rhow]
                Vmath::Vvtvm(nPts, &u[i][0], 1, &injumpp[0][0], 1,
                            &injumpp[i_plus_one][0], 1,
                            &outtmp[i_plus_one][0], 1);
                Vmath::Neg(nPts, &outtmp[i_plus_one][0], 1);
                Vmath::Vmul(nPts, &tmp[0], 1, &outtmp[i_plus_one][0], 1,
                            &outtmp[i_plus_one][0], 1);
>>>>>>> 244f4842
                //flux rhoE
                Vmath::Smul(nPts, one_minus_gammaoPr, &u[i][0], 1, &tmp1[0], 1);
                Vmath::Vvtvp(nPts, &tmp1[0], 1, &injumpp[i_plus_one][0], 1,
                            &outtmp[nDim_plus_one][0], 1,
                            &outtmp[nDim_plus_one][0], 1);

                if (i == FluxDirection)
                {
                    Vmath::Smul(nPts, FourThird, &outtmp[i_plus_one][0], 1,
                                &outtmp[i_plus_one][0], 1);
                    Vmath::Smul(nPts, OneThird,
                                &u[FluxDirection][0], 1, &tmp1[0], 1);
                    Vmath::Vvtvp(nPts, &tmp1[0], 1,
                                &injumpp[FluxDirection_plus_one][0], 1,
                                &outtmp[nDim_plus_one][0], 1,
                                &outtmp[nDim_plus_one][0], 1);
                }
            }
            Vmath::Vadd(nPts, &orho[0], 1, &outtmp[nDim_plus_one][0], 1,
                        &outtmp[nDim_plus_one][0], 1);
            Vmath::Vmul(nPts, &tmp[0], 1, &outtmp[nDim_plus_one][0], 1,
                        &outtmp[nDim_plus_one][0], 1);

        }
        else
        {
            Vmath::Vvtvm(nPts, &u[DerivDirection][0], 1, &injumpp[0][0], 1,
                        &injumpp[DerivDirection_plus_one][0], 1, &tmp1[0], 1);
            Vmath::Smul(nPts, TwoThird, &tmp1[0], 1, &tmp1[0], 1);
            Vmath::Vmul(nPts, &tmp[0], 1, &tmp1[0], 1,
                        &outtmp[FluxDirection_plus_one][0], 1);

            Vmath::Vvtvm(nPts, &u[FluxDirection][0], 1, &injumpp[0][0], 1,
                        &injumpp[FluxDirection_plus_one][0], 1, &tmp1[0], 1);
            Vmath::Neg(nPts, &tmp1[0], 1);
            Vmath::Vmul(nPts, &tmp[0], 1, &tmp1[0], 1,
                        &outtmp[DerivDirection_plus_one][0], 1);

            Vmath::Smul(nPts, OneThird, &u[FluxDirection][0], 1, &tmp1[0], 1);
            Vmath::Vmul(nPts, &tmp1[0], 1, &u[DerivDirection][0], 1,
                        &tmp1[0], 1);
            Vmath::Vmul(nPts, &tmp1[0], 1, &injumpp[0][0], 1, &tmp1[0], 1);
            //previous orho as a tmperary memory because it is non-used any more
<<<<<<< HEAD
            Vmath::Smul(nPts,TwoThird,&u[FluxDirection][0],1,&orho[0],1);
            Vmath::Vmul(nPts,&orho[0],1,&injumpp[DerivDirection_plus_one][0],1,&orho[0],1);
            Vmath::Vadd(nPts,&tmp1[0],1,&orho[0],1,&tmp1[0],1);
            Vmath::Neg(nPts,&tmp1[0],1);
            Vmath::Vvtvp(nPts,&u[DerivDirection][0],1,&injumpp[FluxDirection_plus_one][0],1,&tmp1[0],1,&tmp1[0],1);
            Vmath::Vmul(nPts,&tmp[0],1,&tmp1[0],1,&outtmp[nDim_plus_one][0],1);

        }
    }

    /**
    * @brief Calculate the physical artificial viscosity
    *
    * @param physfield  Input field.
    */
    void NavierStokesCFE::GetPhysicalAV(
        const Array<OneD, const Array<OneD, NekDouble>> &physfield)
    {
        int nPts = physfield[0].num_elements();
        int nElements = m_fields[0]->GetExpSize();
        Array <OneD, NekDouble > hOverP(nElements, 0.0);
        hOverP = GetElmtMinHP();

        // Determine the maximum wavespeed
        Array <OneD, NekDouble > Lambdas(nPts, 0.0);
        Array <OneD, NekDouble > soundspeed(nPts, 0.0);
        Array <OneD, NekDouble > absVelocity(nPts, 0.0);
        m_varConv->GetSoundSpeed(physfield, soundspeed);
        m_varConv->GetAbsoluteVelocity(physfield, absVelocity);

        Vmath::Vadd(nPts, absVelocity, 1, soundspeed, 1, Lambdas, 1);

        // Compute sensor based on rho
        Array<OneD, NekDouble> Sensor(nPts, 0.0);
        m_varConv->GetSensor(m_fields[0], physfield, Sensor, m_muav, 1);

        Array<OneD, NekDouble> tmp;
        for (int e = 0; e < nElements; e++)
        {
            int physOffset      = m_fields[0]->GetPhys_Offset(e);
            int nElmtPoints     = m_fields[0]->GetExp(e)->GetTotPoints();

            // Compute the maximum wave speed
            NekDouble LambdaElmt = Vmath::Vmax(nElmtPoints, tmp = Lambdas
                + physOffset, 1);

            // Compute average bounded density
            NekDouble rhoAve = Vmath::Vsum(nElmtPoints, tmp = physfield[0]
                + physOffset, 1);
            rhoAve = rhoAve / nElmtPoints;
            rhoAve = Smath::Smax(rhoAve , 1.0e-4, 1.0e+4);

            // Scale sensor by coeff, h/p, and density
            LambdaElmt *= m_mu0 * hOverP[e] * rhoAve;
            Vmath::Smul(nElmtPoints, LambdaElmt, tmp = m_muav + physOffset, 1,
                tmp = m_muav + physOffset, 1);
        }
    }

    /**
    * @brief Get trace of the physical artificial viscosity
    *
    */
    void NavierStokesCFE::GetTracePhysicalAV()
    {
        int nTracePts = m_fields[0]->GetTrace()->GetTotPoints();
        Array<OneD, NekDouble> Fwd(nTracePts,0.0);
        Array<OneD, NekDouble> Bwd(nTracePts,0.0);
        // BwdMuvar is left to be 0.0 according to DiffusionLDG.cpp
        m_fields[0]->GetFwdBwdTracePhysNoBndFill(m_muav,Fwd,Bwd);

        for(int k = 0; k < nTracePts; ++k)
        {
            m_muavTrace[k] = 0.5 * (Fwd[k] + Bwd[k]) ;
        }
    }


    /**
     * @brief Make field C0.
     *
     * @param field Input Field
     */
    void NavierStokesCFE::C0Smooth( Array<OneD, NekDouble> &field )
    {
        int nDim = m_fields[0]->GetCoordim(0);
        if (nDim == 2)
        {
            int nCoeffs = m_C0Project2DExp->GetNcoeffs();
            Array<OneD, NekDouble> muFwd(nCoeffs);
            Array<OneD, NekDouble> weights(nCoeffs, 1.0);
            // Assemble global expansion coefficients for viscosity
            m_C0Project2DExp->FwdTrans_IterPerExp(field,
                m_C0Project2DExp->UpdateCoeffs());
            m_C0Project2DExp->Assemble();
            Vmath::Vcopy(nCoeffs, m_C0Project2DExp->GetCoeffs(), 1, muFwd, 1);
            // Global coefficients
            Vmath::Vcopy(nCoeffs, weights, 1,
                m_C0Project2DExp->UpdateCoeffs(), 1);
            // This is the sign vector
            m_C0Project2DExp->GlobalToLocal();
            // Get weights
            m_C0Project2DExp->Assemble();
            // Divide
            Vmath::Vdiv(nCoeffs, muFwd, 1, m_C0Project2DExp->GetCoeffs(), 1,
                m_C0Project2DExp->UpdateCoeffs(), 1);
            // Get local coefficients
            m_C0Project2DExp->GlobalToLocal();
            // Get C0 field
            m_C0Project2DExp->BwdTrans_IterPerExp(
            m_C0Project2DExp->GetCoeffs(), field);
        }
        else if(nDim == 3)
        {
            int nCoeffs = m_C0Project3DExp->GetNcoeffs();
            Array<OneD, NekDouble> muFwd(nCoeffs);
            Array<OneD, NekDouble> weights(nCoeffs, 1.0);
            // Assemble global expansion coefficients for viscosity
            m_C0Project3DExp->FwdTrans_IterPerExp(field,
                m_C0Project3DExp->UpdateCoeffs());
            m_C0Project3DExp->Assemble();
            Vmath::Vcopy(nCoeffs, m_C0Project3DExp->GetCoeffs(), 1, muFwd, 1);
            // Global coefficients
            Vmath::Vcopy(nCoeffs, weights, 1,
                m_C0Project3DExp->UpdateCoeffs(), 1);
            // This is the sign vector
            m_C0Project3DExp->GlobalToLocal();
            // Get weights
            m_C0Project3DExp->Assemble();
            // Divide
            Vmath::Vdiv(nCoeffs, muFwd, 1, m_C0Project3DExp->GetCoeffs(), 1,
                m_C0Project3DExp->UpdateCoeffs(), 1);
            // Get local coefficients
            m_C0Project3DExp->GlobalToLocal();
            // Get C0 field
            m_C0Project3DExp->BwdTrans_IterPerExp(
            m_C0Project3DExp->GetCoeffs(), field);
        }

    }

    /**
    * @brief Applied Ducros (anti-vorticity) sensor.
    *
    * @param field Input Field
    */
    void NavierStokesCFE::Ducros( Array<OneD, NekDouble> &field )
    {
        int nPts = m_fields[0]->GetTotPoints();
        Array<OneD, NekDouble> denDuc(nPts, NekConstants::kNekZeroTol);
        Array<OneD, NekDouble> ducros(nPts, 0.0);
        Vmath::Vadd(nPts, denDuc, 1, m_diffusion->m_divVelSquare, 1,
            denDuc, 1);
        Vmath::Vadd(nPts, denDuc, 1, m_diffusion->m_curlVelSquare, 1,
            denDuc, 1);
        Vmath::Vdiv(nPts, m_diffusion->m_divVelSquare, 1, denDuc, 1,
            ducros, 1);
        // Average in cell
        Array<OneD, NekDouble> tmp;
        for (int e = 0; e < m_fields[0]->GetExpSize(); e++)
        {
            int nElmtPoints     = m_fields[0]->GetExp(e)->GetTotPoints();
            int physOffset      = m_fields[0]->GetPhys_Offset(e);

            NekDouble eAve = Vmath::Vsum(nElmtPoints, tmp = ducros + physOffset, 1);
            eAve = eAve / nElmtPoints;
            Vmath::Fill(nElmtPoints, eAve, tmp = ducros + physOffset, 1);
        }
        Vmath::Vmul(nPts, ducros, 1, field, 1, field, 1);
=======
            Vmath::Smul(nPts, TwoThird, &u[FluxDirection][0], 1, &orho[0], 1);
            Vmath::Vmul(nPts, &orho[0], 1,
                        &injumpp[DerivDirection_plus_one][0], 1,
                        &orho[0], 1);
            Vmath::Vadd(nPts, &tmp1[0], 1, &orho[0], 1, &tmp1[0], 1);
            Vmath::Neg(nPts, &tmp1[0], 1);
            Vmath::Vvtvp(nPts, &u[DerivDirection][0], 1,
                        &injumpp[FluxDirection_plus_one][0], 1, &tmp1[0], 1,
                        &tmp1[0], 1);
            Vmath::Vmul(nPts, &tmp[0], 1, &tmp1[0], 1,
                        &outtmp[nDim_plus_one][0], 1);
        }
>>>>>>> 244f4842
    }

    /**
<<<<<<< HEAD
     * @brief return part of viscous Jacobian:
     * \todo flux derived with Qx=[drho_dx,drhou_dx,drhov_dx,drhoE_dx]
     * Input:
     * normals:Point normals
     * U=[rho,rhou,rhov,rhoE]
     * Output: 2D 3*4 Matrix (flux with rho is zero)
     */
    void NavierStokesCFE::GetdFlux_dQx_2D(
        const Array<OneD, NekDouble>    &normals,
        const NekDouble                 &mu,
        const Array<OneD, NekDouble>    &U,
              DNekMatSharedPtr          &OutputMatrix )
    {
        NekDouble nx=normals[0];
        NekDouble ny=normals[1];
        NekDouble rho=U[0];
        NekDouble orho=1.0/rho;
        NekDouble u=U[1]*orho;
        NekDouble v=U[2]*orho;
        NekDouble E=U[3]*orho;
        NekDouble q2=u*u+v*v;
        NekDouble e=E-0.5*q2;
        NekDouble gamma=m_gamma;
        NekDouble Cp=m_Cp;
        NekDouble Cv=m_Cv;
        NekDouble T=e/Cv;
        //q_x=-kappa*dT_dx;
        NekDouble Pr=  m_Prandtl;
        NekDouble oPr=  1.0/Pr;
        NekDouble tRa = m_Cp *oPr;
        NekDouble kappa=mu*tRa;
        //To notice, here is positive, which is consistent with
        //"SYMMETRIC INTERIOR PENALTY DG METHODS FOR THE COMPRESSIBLE NAVIER-STOKES EQUATIONS"
        //But opposite to "I Do like CFD"
        NekDouble tmp=mu*orho;
        NekDouble tmp2=gamma*oPr;
        NekDouble OneThird,TwoThird,FourThird;
        OneThird=1.0/3.0;
        TwoThird=2.0*OneThird;
        FourThird=4.0*OneThird;

        Array<OneD, NekDouble> tmpArray;
        tmpArray = OutputMatrix->GetPtr();
        int nrow = OutputMatrix->GetRows();
        int ncol = OutputMatrix->GetColumns();

        tmpArray[0+0*nrow]=tmp*(-FourThird*u*nx-v*ny);
        tmpArray[0+1*nrow]=tmp*(FourThird*nx);
        tmpArray[0+2*nrow]=tmp*ny;
        tmpArray[0+3*nrow]=0.0;
        tmpArray[1+0*nrow]=tmp*(-v*nx+TwoThird*u*ny);
        tmpArray[1+1*nrow]=tmp*(-TwoThird*ny);
        tmpArray[1+2*nrow]=tmp*nx;
        tmpArray[1+3*nrow]=0.0;
        tmpArray[2+0*nrow]=(FourThird*u*u+v*v+tmp2*(E-q2))*nx+OneThird*u*v*ny;
        tmpArray[2+0*nrow]=-tmp*(*OutputMatrix)(2,0);
        tmpArray[2+1*nrow]=(FourThird-tmp2)*u*nx-TwoThird*v*ny;
        tmpArray[2+1*nrow]=tmp*(*OutputMatrix)(2,1);
        tmpArray[2+2*nrow]=(1-tmp2)*v*nx+u*ny;
        tmpArray[2+2*nrow]=tmp*(*OutputMatrix)(2,2);
        tmpArray[2+3*nrow]=tmp*tmp2*nx;
    }

     /**
     * @brief return part of viscous Jacobian:
     * \todo flux derived with Qx=[drho_dy,drhou_dy,drhov_dy,drhoE_dy]
     * Input:
     * normals:Point normals
     * U=[rho,rhou,rhov,rhoE]
     * Output: 2D 3*4 Matrix (flux with rho is zero)
     */
    void NavierStokesCFE::GetdFlux_dQy_2D(
        const Array<OneD, NekDouble>    &normals,
        const NekDouble                 &mu,
        const Array<OneD, NekDouble>    &U,
              DNekMatSharedPtr          &OutputMatrix )
    {
        NekDouble nx=normals[0];
        NekDouble ny=normals[1];
        NekDouble rho=U[0];
        NekDouble orho=1.0/rho;
        NekDouble u=U[1]*orho;
        NekDouble v=U[2]*orho;
        NekDouble E=U[3]*orho;
        NekDouble q2=u*u+v*v;
        NekDouble e=E-0.5*q2;
        NekDouble gamma=m_gamma;
        NekDouble Cp=m_Cp;
        NekDouble Cv=m_Cv;
        NekDouble T=e/Cv;
        //q_x=-kappa*dT_dx;
        NekDouble Pr=  m_Prandtl;
        NekDouble oPr=  1.0/Pr;
        NekDouble tRa = m_Cp *oPr;
        NekDouble kappa=mu*tRa;
        //To notice, here is positive, which is consistent with
        //"SYMMETRIC INTERIOR PENALTY DG METHODS FOR THE COMPRESSIBLE NAVIER-STOKES EQUATIONS"
        //But opposite to "I Do like CFD"
        NekDouble tmp=mu*orho;
        NekDouble tmp2=gamma*oPr;
        NekDouble OneThird,TwoThird,FourThird;
        OneThird=1.0/3.0;
        TwoThird=2.0*OneThird;
        FourThird=4.0*OneThird;

        Array<OneD, NekDouble> tmpArray;
        tmpArray = OutputMatrix->GetPtr();
        int nrow = OutputMatrix->GetRows();
        int ncol = OutputMatrix->GetColumns();
           
        tmpArray[0+0*nrow]=tmp*(TwoThird*v*nx-u*ny);
        tmpArray[0+1*nrow]=tmp*ny;
        tmpArray[0+2*nrow]=tmp*(-TwoThird)*nx;
        tmpArray[0+3*nrow]=0.0;
        tmpArray[1+0*nrow]=tmp*(-u*nx-FourThird*v*ny);
        tmpArray[1+1*nrow]=tmp*nx;
        tmpArray[1+2*nrow]=tmp*(FourThird*ny);
        tmpArray[1+3*nrow]=0.0;
        tmpArray[2+0*nrow]=OneThird*u*v*nx+(FourThird*v*v+u*u+tmp2*(E-q2))*ny;
        tmpArray[2+0*nrow]=-tmp*(*OutputMatrix)(2,0);
        tmpArray[2+1*nrow]=(1-tmp2)*u*ny+v*nx;
        tmpArray[2+1*nrow]=tmp*(*OutputMatrix)(2,1);
        tmpArray[2+2*nrow]=(FourThird-tmp2)*v*ny-TwoThird*u*nx;
        tmpArray[2+2*nrow]=tmp*(*OutputMatrix)(2,2);
        tmpArray[2+3*nrow]=tmp*tmp2*ny;
    }

    /**
     * @brief return part of viscous Jacobian derived with Qx=[drho_dx,drhou_dx,drhov_dx,drhow_dx,drhoE_dx]
     * Input:
     * normals:Point normals
     * U=[rho,rhou,rhov,rhow,rhoE]
     * dir: means whether derive with
     * Qx=[drho_dx,drhou_dx,drhov_dx,drhow_dx,drhoE_dx]
     * Output: 3D 4*5 Matrix (flux about rho is zero)
     * OutputMatrix(dir=0)= dF_dQx;
     */
    void NavierStokesCFE::GetdFlux_dQx_3D(
        const Array<OneD, NekDouble>    &normals,
        const NekDouble                 &mu,
        const Array<OneD, NekDouble>    &U,
              DNekMatSharedPtr          &OutputMatrix )
    {
        NekDouble nx=normals[0];
        NekDouble ny=normals[1];
        NekDouble nz=normals[2];
        NekDouble rho=U[0];
        NekDouble orho=1.0/rho;
        NekDouble u=U[1]*orho;
        NekDouble v=U[2]*orho;
        NekDouble w=U[3]*orho;
        NekDouble E=U[4]*orho;
        NekDouble q2=u*u+v*v+w*w;
        NekDouble e=E-0.5*q2;
        NekDouble gamma=m_gamma;
        NekDouble Cp=m_Cp;
        NekDouble Cv=m_Cv;
        NekDouble T=e/Cv;
        //q_x=-kappa*dT_dx;
        NekDouble Pr=  m_Prandtl;
        NekDouble oPr = 1.0/Pr;
        NekDouble tRa = m_Cp *oPr;
        NekDouble kappa=mu*tRa;
        //To notice, here is positive, which is consistent with
        //"SYMMETRIC INTERIOR PENALTY DG METHODS FOR THE COMPRESSIBLE NAVIER-STOKES EQUATIONS"
        //But opposite to "I do like CFD"
        NekDouble tmp=mu*orho;
        NekDouble tmpx=tmp*nx;
        NekDouble tmpy=tmp*ny;
        NekDouble tmpz=tmp*nz;
        NekDouble tmp2=gamma*oPr;
        NekDouble OneThird,TwoThird,FourThird;
        OneThird=1.0/3.0;
        TwoThird=2.0*OneThird;
        FourThird=4.0*OneThird;

        Array<OneD, NekDouble> tmpArray;
        tmpArray = OutputMatrix->GetPtr();
        int nrow = OutputMatrix->GetRows();
        int ncol = OutputMatrix->GetColumns();

        tmpArray[0+0*nrow]=tmpx*(-FourThird*u)+tmpy*(-v)+tmpz*(-w);
        tmpArray[0+1*nrow]=tmpx*FourThird;
        tmpArray[0+2*nrow]=tmpy;
        tmpArray[0+3*nrow]=tmpz;
        tmpArray[0+4*nrow]=0.0;
        tmpArray[1+0*nrow]=tmpx*(-v)+tmpy*(TwoThird*u);
        tmpArray[1+1*nrow]=tmpy*(-TwoThird);
        tmpArray[1+2*nrow]=tmpx;
        tmpArray[1+3*nrow]=0.0;
        tmpArray[1+4*nrow]=0.0;
        tmpArray[2+0*nrow]=tmpx*(-w)+tmpz*(TwoThird*u);
        tmpArray[2+1*nrow]=tmpz*(-TwoThird);
        tmpArray[2+2*nrow]=0.0;
        tmpArray[2+3*nrow]=tmpx;
        tmpArray[2+4*nrow]=0.0;
        tmpArray[3+0*nrow]=-tmpx*(FourThird*u*u+v*v+w*w+tmp2*(E-q2))+tmpy*(-OneThird*u*v)+tmpz*(-OneThird*u*w);
        tmpArray[3+1*nrow]=tmpx*(FourThird-tmp2)*u+tmpy*(-TwoThird*v)+tmpz*(-TwoThird*w);
        tmpArray[3+2*nrow]=tmpx*(1.0-tmp2)*v+tmpy*u;
        tmpArray[3+3*nrow]=tmpx*(1.0-tmp2)*w+tmpz*u;
        tmpArray[3+4*nrow]=tmpx*tmp2;
    }

    /**
     * @brief return part of viscous Jacobian derived with Qy=[drho_dy,drhou_dy,drhov_dy,drhow_dy,drhoE_dy]
     * Input:
     * normals:Point normals
     * U=[rho,rhou,rhov,rhow,rhoE]
     * dir: means whether derive with
     * Qy=[drho_dy,drhou_dy,drhov_dy,drhow_dy,drhoE_dy]
     * Output: 3D 4*5 Matrix (flux about rho is zero)
     * OutputMatrix(dir=1)= dF_dQy;
     */
    void NavierStokesCFE::GetdFlux_dQy_3D(
        const Array<OneD, NekDouble>    &normals,
        const NekDouble                 &mu,
        const Array<OneD, NekDouble>    &U,
              DNekMatSharedPtr          &OutputMatrix )
    {
        NekDouble nx=normals[0];
        NekDouble ny=normals[1];
        NekDouble nz=normals[2];
        NekDouble rho=U[0];
        NekDouble orho=1.0/rho;
        NekDouble u=U[1]*orho;
        NekDouble v=U[2]*orho;
        NekDouble w=U[3]*orho;
        NekDouble E=U[4]*orho;
        NekDouble q2=u*u+v*v+w*w;
        NekDouble e=E-0.5*q2;
        NekDouble gamma=m_gamma;
        NekDouble Cp=m_Cp;
        NekDouble Cv=m_Cv;
        NekDouble T=e/Cv;
        //q_x=-kappa*dT_dx;
        NekDouble Pr=  m_Prandtl;
        NekDouble oPr = 1.0/Pr;
        NekDouble tRa = m_Cp *oPr;
        NekDouble kappa=mu*tRa;
        //To notice, here is positive, which is consistent with
        //"SYMMETRIC INTERIOR PENALTY DG METHODS FOR THE COMPRESSIBLE NAVIER-STOKES EQUATIONS"
        //But opposite to "I do like CFD"
        NekDouble tmp=mu*orho;
        NekDouble tmpx=tmp*nx;
        NekDouble tmpy=tmp*ny;
        NekDouble tmpz=tmp*nz;
        NekDouble tmp2=gamma*oPr;
        NekDouble OneThird,TwoThird,FourThird;
        OneThird=1.0/3.0;
        TwoThird=2.0*OneThird;
        FourThird=4.0*OneThird;

        Array<OneD, NekDouble> tmpArray;
        tmpArray = OutputMatrix->GetPtr();
        int nrow = OutputMatrix->GetRows();
        int ncol = OutputMatrix->GetColumns();

        tmpArray[0+0*nrow]=tmpx*(TwoThird*v)+tmpy*(-u);
        tmpArray[0+1*nrow]=tmpy;
        tmpArray[0+2*nrow]=tmpx*(-TwoThird);
        tmpArray[0+3*nrow]=0.0;
        tmpArray[0+4*nrow]=0.0;
        tmpArray[1+0*nrow]=tmpx*(-u)+tmpy*(-FourThird*v)+tmpz*(-w);
        tmpArray[1+1*nrow]=tmpx;
        tmpArray[1+2*nrow]=tmpy*FourThird;
        tmpArray[1+3*nrow]=tmpz;
        tmpArray[1+4*nrow]=0.0;
        tmpArray[2+0*nrow]=tmpy*(-w)+tmpz*(TwoThird*v);
        tmpArray[2+1*nrow]=0.0;
        tmpArray[2+2*nrow]=tmpz*(-TwoThird);
        tmpArray[2+3*nrow]=tmpy;
        tmpArray[2+4*nrow]=0.0;
        tmpArray[3+0*nrow]=tmpx*(-OneThird*u*v)-tmpy*(u*u+FourThird*v*v+w*w+tmp2*(E-q2))+tmpz*(-OneThird*v*w);
        tmpArray[3+1*nrow]=tmpx*v+tmpy*(1-tmp2)*u;
        tmpArray[3+2*nrow]=tmpx*(-TwoThird*u)+tmpy*(FourThird-tmp2)*v+tmpz*(-TwoThird*w);
        tmpArray[3+3*nrow]=tmpy*(1-tmp2)*w+tmpz*v;
        tmpArray[3+4*nrow]=tmpy*tmp2;
    }

    /**
     * @brief return part of viscous Jacobian derived with Qz=[drho_dz,drhou_dz,drhov_dz,drhow_dz,drhoE_dz]
     * Input:
     * normals:Point normals
     * U=[rho,rhou,rhov,rhow,rhoE]
     * dir: means whether derive with
     * Qz=[drho_dz,drhou_dz,drhov_dz,drhow_dz,drhoE_dz]
     * Output: 3D 4*5 Matrix (flux about rho is zero)
     * OutputMatrix(dir=2)= dF_dQz;
     */
    void NavierStokesCFE::GetdFlux_dQz_3D(
        const Array<OneD, NekDouble>    &normals,
        const NekDouble                 &mu,
        const Array<OneD, NekDouble>    &U,
              DNekMatSharedPtr          &OutputMatrix )
    {
        NekDouble nx=normals[0];
        NekDouble ny=normals[1];
        NekDouble nz=normals[2];
        NekDouble rho=U[0];
        NekDouble orho=1.0/rho;
        NekDouble u=U[1]*orho;
        NekDouble v=U[2]*orho;
        NekDouble w=U[3]*orho;
        NekDouble E=U[4]*orho;
        NekDouble q2=u*u+v*v+w*w;
        NekDouble e=E-0.5*q2;
        NekDouble gamma=m_gamma;
        NekDouble Cp=m_Cp;
        NekDouble Cv=m_Cv;
        NekDouble T=e/Cv;
        //q_x=-kappa*dT_dx;
        NekDouble Pr=  m_Prandtl;
        NekDouble oPr = 1.0/Pr;
        NekDouble tRa = m_Cp *oPr;
        NekDouble kappa=mu*tRa;
        //To notice, here is positive, which is consistent with
        //"SYMMETRIC INTERIOR PENALTY DG METHODS FOR THE COMPRESSIBLE NAVIER-STOKES EQUATIONS"
        //But opposite to "I do like CFD"
        NekDouble tmp=mu*orho;
        NekDouble tmpx=tmp*nx;
        NekDouble tmpy=tmp*ny;
        NekDouble tmpz=tmp*nz;
        NekDouble tmp2=gamma*oPr;
        NekDouble OneThird,TwoThird,FourThird;
        OneThird=1.0/3.0;
        TwoThird=2.0*OneThird;
        FourThird=4.0*OneThird;

        Array<OneD, NekDouble> tmpArray;
        tmpArray = OutputMatrix->GetPtr();
        int nrow = OutputMatrix->GetRows();
        int ncol = OutputMatrix->GetColumns();

        tmpArray[0+0*nrow]=tmpx*(TwoThird*w)+tmpz*(-u);
        tmpArray[0+1*nrow]=tmpz;
        tmpArray[0+2*nrow]=0.0;
        tmpArray[0+3*nrow]=tmpx*(-TwoThird);
        tmpArray[0+4*nrow]=0.0;
        tmpArray[1+0*nrow]=tmpy*(TwoThird*w)+tmpz*(-v);
        tmpArray[1+1*nrow]=0.0;
        tmpArray[1+2*nrow]=tmpz;
        tmpArray[1+3*nrow]=tmpy*(-TwoThird);
        tmpArray[1+4*nrow]=0.0;
        tmpArray[2+0*nrow]=tmpx*(-u)+tmpy*(-v)+tmpz*(-FourThird*w);
        tmpArray[2+1*nrow]=tmpx;
        tmpArray[2+2*nrow]=tmpy;
        tmpArray[2+3*nrow]=tmpz*FourThird;
        tmpArray[2+4*nrow]=0.0;
        tmpArray[3+0*nrow]=tmpx*(-OneThird*u*w)+tmpy*(-OneThird*v*w)-tmpz*(u*u+v*v+FourThird*w*w+tmp2*(E-q2));
        tmpArray[3+1*nrow]=tmpx*w+tmpz*(1-tmp2)*u;
        tmpArray[3+2*nrow]=tmpy*w+tmpz*(1-tmp2)*v;
        tmpArray[3+3*nrow]=tmpx*(-TwoThird*u)+tmpy*(-TwoThird*v)+tmpz*(FourThird-tmp2)*w;
        tmpArray[3+4*nrow]=tmpz*tmp2;
    }

    /**
     * @brief return part of viscous Jacobian
     * Input:
     * normals:Point normals
     * mu: dynamicviscosity
     * dmu_dT: mu's derivative with T using Sutherland's law
     * U=[rho,rhou,rhov,rhoE]
     * Output: 3*4 Matrix (the flux about rho is zero)
     * OutputMatrix dFLux_dU,  the matrix sign is consistent with SIPG
     */
    void NavierStokesCFE::GetdFlux_dU_2D(
        const Array<OneD, NekDouble>                        &normals,
        const NekDouble                                     mu,
        const NekDouble                                     dmu_dT,
        const Array<OneD, NekDouble>                        &U,
        const Array<OneD, const Array<OneD, NekDouble> >    &qfield,
              DNekMatSharedPtr                              &OutputMatrix)
    {
        Array<OneD, NekDouble> tmpArray;
        tmpArray = OutputMatrix->GetPtr();
        int nrow = OutputMatrix->GetRows();
        int ncol = OutputMatrix->GetColumns();

        NekDouble nx=normals[0];
        NekDouble ny=normals[1];
        NekDouble U1=U[0];
        NekDouble U2=U[1];
        NekDouble U3=U[2];
        NekDouble U4=U[3];
        NekDouble dU1_dx=qfield[0][0];
        NekDouble dU2_dx=qfield[0][1];
        NekDouble dU3_dx=qfield[0][2];
        NekDouble dU4_dx=qfield[0][3];
        NekDouble dU1_dy=qfield[1][0];
        NekDouble dU2_dy=qfield[1][1];
        NekDouble dU3_dy=qfield[1][2];
        NekDouble dU4_dy=qfield[1][3];
        NekDouble gamma=m_gamma;
        NekDouble Cv=m_Cv;
        NekDouble Pr=  m_Prandtl;
        NekDouble oPr = 1.0/Pr;

        NekDouble orho1,orho2,orho3,orho4;
        NekDouble oCv=1./Cv;
        orho1=1.0/U1;
        orho2=orho1*orho1;
        orho3=orho1*orho2;
        orho4=orho2*orho2;

        //Assume Fn=mu*Sn
        //Sn=Sx*nx+Sy*ny

        NekDouble TwoThrid=2./3.;
        NekDouble FourThird=2.0*TwoThrid;
        NekDouble u=U2*orho1;
        NekDouble v=U3*orho1;
        NekDouble du_dx=orho1*(dU2_dx-u*dU1_dx);
        NekDouble dv_dx=orho1*(dU3_dx-v*dU1_dx);
        NekDouble du_dy=orho1*(dU2_dy-u*dU1_dy);
        NekDouble dv_dy=orho1*(dU3_dy-v*dU1_dy);
        NekDouble s12=FourThird*du_dx-TwoThrid*dv_dy;
        NekDouble s13=du_dy+dv_dx;
        NekDouble s22=s13;
        NekDouble s23=FourThird*dv_dy-TwoThrid*du_dx;
        NekDouble snx=s12*nx+s22*ny;
        NekDouble sny=s13*nx+s23*ny;
        NekDouble snv=snx*u+sny*v;
        NekDouble qx=-gamma*mu*oPr*(orho1*dU4_dx-U[3]*orho2*dU1_dx-u*(orho1*dU2_dx-U[1]*orho2*dU1_dx)-v*(orho1*dU3_dx-U[2]*orho2*dU1_dx));
        NekDouble qy=-gamma*mu*oPr*(orho1*dU4_dy-U[3]*orho2*dU1_dy-u*(orho1*dU2_dy-U[1]*orho2*dU1_dy)-v*(orho1*dU3_dy-U[2]*orho2*dU1_dy));
        NekDouble qn=qx*nx+qy*ny;

        //Term1 mu's derivative with U: dmu_dU*Sn
        Array<OneD,NekDouble> tmp(3,0.0);
        tmp[0]=snx;
        tmp[1]=sny;
        tmp[2]=snv-qn/mu;
        Array<OneD,NekDouble> dT_dU (4,0.0);
        dT_dU[0]=oCv*(-orho2*U4+orho3*U2*U2+orho3*U3*U3);
        dT_dU[1]=-oCv*orho2*U2;
        dT_dU[2]=-oCv*orho2*U3;
        dT_dU[3]=oCv*orho1;
        for(int i=0;i<3;i++)
=======
     * @brief Return the penalty vector for the LDGNS diffusion problem.
     */
    void NavierStokesCFE::v_GetFluxPenalty(
        const Array<OneD, Array<OneD, NekDouble> >  &uFwd,
        const Array<OneD, Array<OneD, NekDouble> >  &uBwd,
              Array<OneD, Array<OneD, NekDouble> >  &penaltyCoeff)
    {
        unsigned int nTracePts  = uFwd[0].size();

        // Compute average temperature
        unsigned int nVariables = uFwd.size();
        Array<OneD, NekDouble> tAve{nTracePts, 0.0};
        Vmath::Svtsvtp(nTracePts, 0.5, uFwd[nVariables-1], 1,
            0.5, uBwd[nVariables-1], 1, tAve, 1);

        // Get average viscosity and thermal conductivity
        Array<OneD, NekDouble> muAve{nTracePts, 0.0};
        Array<OneD, NekDouble> tcAve{nTracePts, 0.0};

        GetViscosityAndThermalCondFromTemp(tAve, muAve, tcAve);

        // Compute penalty term
        for (int i = 0; i < nVariables; ++i)
>>>>>>> 244f4842
        {
            // Get jump of u variables
            Vmath::Vsub(nTracePts, uFwd[i], 1, uBwd[i], 1, penaltyCoeff[i], 1);
            // Multiply by variable coefficient = {coeff} ( u^+ - u^- )
            if ( i < nVariables-1 )
            {
<<<<<<< HEAD
                tmpArray[i+j*nrow]=dmu_dT*dT_dU[j]*tmp[i];
            }
        }

        //Term 2 +mu*dSn_dU
        NekDouble du_dx_dU1,du_dx_dU2;
        NekDouble du_dy_dU1,du_dy_dU2;
        NekDouble dv_dx_dU1,dv_dx_dU3;
        NekDouble dv_dy_dU1,dv_dy_dU3;
        NekDouble ds12_dU1,ds12_dU2,ds12_dU3;
        NekDouble ds13_dU1,ds13_dU2,ds13_dU3;
        NekDouble ds22_dU1,ds22_dU2,ds22_dU3;
        NekDouble ds23_dU1,ds23_dU2,ds23_dU3;
        NekDouble dsnx_dU1,dsnx_dU2,dsnx_dU3;
        NekDouble dsny_dU1,dsny_dU2,dsny_dU3;
        NekDouble dsnv_dU1,dsnv_dU2,dsnv_dU3;

        du_dx_dU1=-orho2*dU2_dx+2*orho3*U2*dU1_dx;
        du_dx_dU2=-orho2*dU1_dx;
        du_dy_dU1=-orho2*dU2_dy+2*orho3*U2*dU1_dy;
        du_dy_dU2=-orho2*dU1_dy;
        dv_dx_dU1=-orho2*dU3_dx+2*orho3*U3*dU1_dx;
        dv_dx_dU3=du_dx_dU2;
        dv_dy_dU1=-orho2*dU3_dy+2*orho3*U3*dU1_dy;
        dv_dy_dU3=du_dy_dU2;
        ds12_dU1=FourThird*du_dx_dU1-TwoThrid*dv_dy_dU1;
        ds12_dU2=FourThird*du_dx_dU2;
        ds12_dU3=-TwoThrid*dv_dy_dU3;
        ds13_dU1=du_dy_dU1+dv_dx_dU1;
        ds13_dU2=du_dy_dU2;
        ds13_dU3=dv_dx_dU3;
        ds22_dU1=ds13_dU1;
        ds22_dU2=ds13_dU2;
        ds22_dU3=ds13_dU3;
        ds23_dU1=FourThird*dv_dy_dU1-TwoThrid*du_dx_dU1;
        ds23_dU2=-TwoThrid*du_dx_dU2;
        ds23_dU3=FourThird*dv_dy_dU3;
        dsnx_dU1=ds12_dU1*nx+ds22_dU1*ny;
        dsnx_dU2=ds12_dU2*nx+ds22_dU2*ny;
        dsnx_dU3=ds12_dU3*nx+ds22_dU3*ny;
        dsny_dU1=ds13_dU1*nx+ds23_dU1*ny;
        dsny_dU2=ds13_dU2*nx+ds23_dU2*ny;
        dsny_dU3=ds13_dU3*nx+ds23_dU3*ny;
        dsnv_dU1=u*dsnx_dU1+v*dsny_dU1-orho2*U2*snx-orho2*U3*sny;
        dsnv_dU2=u*dsnx_dU2+v*dsny_dU2+orho1*snx;
        dsnv_dU3=u*dsnx_dU3+v*dsny_dU3+orho1*sny;
        tmpArray[0+0*nrow]=tmpArray[0+0*nrow]+mu*dsnx_dU1;
        tmpArray[0+1*nrow]=tmpArray[0+1*nrow]+mu*dsnx_dU2;
        tmpArray[0+2*nrow]=tmpArray[0+2*nrow]+mu*dsnx_dU3;
        tmpArray[1+0*nrow]=tmpArray[1+0*nrow]+mu*dsny_dU1;
        tmpArray[1+1*nrow]=tmpArray[1+1*nrow]+mu*dsny_dU2;
        tmpArray[1+2*nrow]=tmpArray[1+2*nrow]+mu*dsny_dU3;
        tmpArray[2+0*nrow]=tmpArray[2+0*nrow]+mu*dsnv_dU1;
        tmpArray[2+1*nrow]=tmpArray[2+1*nrow]+mu*dsnv_dU2;
        tmpArray[2+2*nrow]=tmpArray[2+2*nrow]+mu*dsnv_dU3;

        //Consider +qn's effect (does not include mu's effect)
        NekDouble dqx_dU1,dqx_dU2,dqx_dU3,dqx_dU4;
        NekDouble dqy_dU1,dqy_dU2,dqy_dU3,dqy_dU4;
        NekDouble tmpx=-nx*mu*gamma*oPr;
        dqx_dU1=tmpx*(-orho2*dU4_dx+2*orho3*U4*dU1_dx+2*orho3*U2*dU2_dx-3*orho4*U2*U2*dU1_dx+2*orho3*U3*dU3_dx-3*orho4*U3*U3*dU1_dx);
        dqx_dU2=tmpx*(-orho2*dU2_dx+2*orho3*U2*dU1_dx);
        dqx_dU3=tmpx*(-orho2*dU3_dx+2*orho3*U3*dU1_dx);
        dqx_dU4=-tmpx*orho2*dU1_dx;
        NekDouble tmpy=-ny*mu*gamma*oPr;
        dqy_dU1=tmpy*(-orho2*dU4_dy+2*orho3*U4*dU1_dy+2*orho3*U2*dU2_dy-3*orho4*U2*U2*dU1_dy+2*orho3*U3*dU3_dy-3*orho4*U3*U3*dU1_dy);
        dqy_dU2=tmpy*(-orho2*dU2_dy+2*orho3*U2*dU1_dy);
        dqy_dU3=tmpy*(-orho2*dU3_dy+2*orho3*U3*dU1_dy);
        dqy_dU4=-tmpy*orho2*dU1_dy;
        tmpArray[2+0*nrow]=tmpArray[2+0*nrow]-dqx_dU1-dqy_dU1;
        tmpArray[2+1*nrow]=tmpArray[2+1*nrow]-dqx_dU2-dqy_dU2;
        tmpArray[2+2*nrow]=tmpArray[2+2*nrow]-dqx_dU3-dqy_dU3;
        tmpArray[2+3*nrow]=tmpArray[2+3*nrow]-dqx_dU4-dqy_dU4;
    }

     /**
     * @brief return part of viscous Jacobian
     * Input:
     * normals:Point normals
     * mu: dynamicviscosity
     * dmu_dT: mu's derivative with T using Sutherland's law
     * U=[rho,rhou,rhov,rhow,rhoE]
     * Output: 4*5 Matrix (the flux about rho is zero)
     * OutputMatrix dFLux_dU,  the matrix sign is consistent with SIPG
     */
    void NavierStokesCFE::GetdFlux_dU_3D(
        const Array<OneD, NekDouble>                        &normals,
        const NekDouble                                     mu,
        const NekDouble                                     dmu_dT,
        const Array<OneD, NekDouble>                        &U,
        const Array<OneD, const Array<OneD, NekDouble> >    &qfield,
              DNekMatSharedPtr                              &OutputMatrix)
    {
        Array<OneD, NekDouble> tmpArray;
        tmpArray = OutputMatrix->GetPtr();
        int nrow = OutputMatrix->GetRows();
        int ncol = OutputMatrix->GetColumns();

        NekDouble nx=normals[0];
        NekDouble ny=normals[1];
        NekDouble nz=normals[2];
        NekDouble U1=U[0];
        NekDouble U2=U[1];
        NekDouble U3=U[2];
        NekDouble U4=U[3];
        NekDouble U5=U[4];
        NekDouble dU1_dx=qfield[0][0];
        NekDouble dU2_dx=qfield[0][1];
        NekDouble dU3_dx=qfield[0][2];
        NekDouble dU4_dx=qfield[0][3];
        NekDouble dU5_dx=qfield[0][4];
        NekDouble dU1_dy=qfield[1][0];
        NekDouble dU2_dy=qfield[1][1];
        NekDouble dU3_dy=qfield[1][2];
        NekDouble dU4_dy=qfield[1][3];
        NekDouble dU5_dy=qfield[1][4];
        NekDouble dU1_dz=qfield[2][0];
        NekDouble dU2_dz=qfield[2][1];
        NekDouble dU3_dz=qfield[2][2];
        NekDouble dU4_dz=qfield[2][3];
        NekDouble dU5_dz=qfield[2][4];
        NekDouble gamma=m_gamma;
        NekDouble Cv=m_Cv;
        NekDouble Pr=  m_Prandtl;
        NekDouble oPr = 1.0/Pr;

        NekDouble orho1,orho2,orho3,orho4;
        NekDouble oCv=1./Cv;
        orho1=1.0/U1;
        orho2=orho1*orho1;
        orho3=orho1*orho2;
        orho4=orho2*orho2;

        //Assume Fn=mu*Sn
        //Sn=Sx*nx+Sy*ny+Sz*nz
        NekDouble TwoThrid=2./3.;
        NekDouble FourThird=2.0*TwoThrid;
        NekDouble tmp2=gamma*mu*oPr;
        NekDouble u=U2*orho1;
        NekDouble v=U3*orho1;
        NekDouble w=U4*orho1;
        NekDouble du_dx=orho1*(dU2_dx-u*dU1_dx);
        NekDouble dv_dx=orho1*(dU3_dx-v*dU1_dx);
        NekDouble dw_dx=orho1*(dU4_dx-w*dU1_dx);
        NekDouble du_dy=orho1*(dU2_dy-u*dU1_dy);
        NekDouble dv_dy=orho1*(dU3_dy-v*dU1_dy);
        NekDouble dw_dy=orho1*(dU4_dy-w*dU1_dy);
        NekDouble du_dz=orho1*(dU2_dz-u*dU1_dz);
        NekDouble dv_dz=orho1*(dU3_dz-v*dU1_dz);
        NekDouble dw_dz=orho1*(dU4_dz-w*dU1_dz);
        NekDouble s12=FourThird*du_dx-TwoThrid*dv_dy-TwoThrid*dw_dz;
        NekDouble s13=du_dy+dv_dx;
        NekDouble s14=dw_dx+du_dz;
        NekDouble s22=s13;
        NekDouble s23=FourThird*dv_dy-TwoThrid*du_dx-TwoThrid*dw_dz;
        NekDouble s24=dv_dz+dw_dy;
        NekDouble s32=s14;
        NekDouble s33=s24;
        NekDouble s34=FourThird*dw_dz-TwoThrid*du_dx-TwoThrid*dv_dy;
        NekDouble snx=s12*nx+s22*ny+s32*nz;
        NekDouble sny=s13*nx+s23*ny+s33*nz;
        NekDouble snz=s14*nz+s24*ny+s34*nz;
        NekDouble snv=snx*u+sny*v+snz*w;
        NekDouble qx=-tmp2*(orho1*dU5_dx-U5*orho2*dU1_dx-u*(orho1*dU2_dx-U2*orho2*dU1_dx)-v*(orho1*dU3_dx-U3*orho2*dU1_dx)-w*(orho1*dU4_dx-U4*orho2*dU1_dx));
        NekDouble qy=-tmp2*(orho1*dU5_dy-U5*orho2*dU1_dy-u*(orho1*dU2_dy-U2*orho2*dU1_dy)-v*(orho1*dU3_dy-U3*orho2*dU1_dy)-w*(orho1*dU4_dy-U4*orho2*dU1_dy));
        NekDouble qz=-tmp2*(orho1*dU5_dz-U5*orho2*dU1_dz-u*(orho1*dU2_dz-U2*orho2*dU1_dz)-v*(orho1*dU3_dz-U3*orho2*dU1_dz)-w*(orho1*dU4_dz-U4*orho2*dU1_dz));
        NekDouble qn=qx*nx+qy*ny+qz*nz;

        //Term1 mu's derivative with U: dmu_dU*Sn
        Array<OneD,NekDouble> tmp(4,0.0);
        tmp[0]=snx;
        tmp[1]=sny;
        tmp[2]=snz;
        tmp[3]=snv-qn/mu;
        Array<OneD,NekDouble> dT_dU (5,0.0);
        dT_dU[0]=oCv*(-orho2*U5+orho3*U2*U2+orho3*U3*U3+orho3*U4*U4);
        dT_dU[1]=-oCv*orho2*U2;
        dT_dU[2]=-oCv*orho2*U3;
        dT_dU[3]=-oCv*orho2*U4;
        dT_dU[4]=oCv*orho1;
        for(int i=0;i<4;i++)
        {
            for(int j=0;j<5;j++)
            {
                tmpArray[i+j*nrow]=dmu_dT*dT_dU[j]*tmp[i];
            }
        }

        //Term 2 +mu*dSn_dU
        NekDouble du_dx_dU1,du_dx_dU2;
        NekDouble du_dy_dU1,du_dy_dU2;
        NekDouble du_dz_dU1,du_dz_dU2;
        NekDouble dv_dx_dU1,dv_dx_dU3;
        NekDouble dv_dy_dU1,dv_dy_dU3;
        NekDouble dv_dz_dU1,dv_dz_dU3;
        NekDouble dw_dx_dU1,dw_dx_dU4;
        NekDouble dw_dy_dU1,dw_dy_dU4;
        NekDouble dw_dz_dU1,dw_dz_dU4;
        NekDouble ds12_dU1,ds12_dU2,ds12_dU3,ds12_dU4;
        NekDouble ds13_dU1,ds13_dU2,ds13_dU3;
        NekDouble ds14_dU1,ds14_dU2,ds14_dU4;
        NekDouble ds22_dU1,ds22_dU2,ds22_dU3;
        NekDouble ds23_dU1,ds23_dU2,ds23_dU3,ds23_dU4;
        NekDouble ds24_dU1,ds24_dU3,ds24_dU4;
        NekDouble ds32_dU1,ds32_dU2,ds32_dU4;
        NekDouble ds33_dU1,ds33_dU3,ds33_dU4;
        NekDouble ds34_dU1,ds34_dU2,ds34_dU3,ds34_dU4;
        NekDouble dsnx_dU1,dsnx_dU2,dsnx_dU3,dsnx_dU4;
        NekDouble dsny_dU1,dsny_dU2,dsny_dU3,dsny_dU4;
        NekDouble dsnz_dU1,dsnz_dU2,dsnz_dU3,dsnz_dU4;
        NekDouble dsnv_dU1,dsnv_dU2,dsnv_dU3,dsnv_dU4;

        du_dx_dU1=-orho2*dU2_dx+2*orho3*U2*dU1_dx;
        du_dx_dU2=-orho2*dU1_dx;
        du_dy_dU1=-orho2*dU2_dy+2*orho3*U2*dU1_dy;
        du_dy_dU2=-orho2*dU1_dy;
        du_dz_dU1=-orho2*dU2_dz+2*orho3*U2*dU1_dz;
        du_dz_dU2=-orho2*dU1_dz;
        dv_dx_dU1=-orho2*dU3_dx+2*orho3*U3*dU1_dx;
        dv_dx_dU3=-orho2*dU1_dx;
        dv_dy_dU1=-orho2*dU3_dy+2*orho3*U3*dU1_dy;
        dv_dy_dU3=-orho2*dU1_dy;
        dv_dz_dU1=-orho2*dU3_dz+2*orho3*U3*dU1_dz;
        dv_dz_dU3=-orho2*dU1_dz;
        dw_dx_dU1=-orho2*dU4_dx+2*orho3*U4*dU1_dx;
        dw_dx_dU4=-orho2*dU1_dx;
        dw_dy_dU1=-orho2*dU4_dy+2*orho3*U4*dU1_dy;
        dw_dy_dU4=-orho2*dU1_dy;
        dw_dz_dU1=-orho2*dU4_dz+2*orho3*U4*dU1_dz;
        dw_dz_dU4=-orho2*dU1_dz;
        ds12_dU1=FourThird*du_dx_dU1-TwoThrid*dv_dy_dU1-TwoThrid*dw_dz_dU1;
        ds12_dU2=FourThird*du_dx_dU2;
        ds12_dU3=-TwoThrid*dv_dy_dU3;
        ds12_dU4=-TwoThrid*dw_dz_dU4;
        ds13_dU1=du_dy_dU1+dv_dx_dU1;
        ds13_dU2=du_dy_dU2;
        ds13_dU3=dv_dx_dU3;
        ds14_dU1=dw_dx_dU1+du_dz_dU1;
        ds14_dU2=du_dz_dU2;
        ds14_dU4=dw_dx_dU4;
        ds22_dU1=du_dy_dU1+dv_dx_dU1;
        ds22_dU2=du_dy_dU2;
        ds22_dU3=dv_dx_dU3;
        ds23_dU1=FourThird*dv_dy_dU1-TwoThrid*du_dx_dU1-TwoThrid*dw_dz_dU1;
        ds23_dU2=-TwoThrid*du_dx_dU2;
        ds23_dU3=FourThird*dv_dy_dU3;
        ds23_dU4=-TwoThrid*dw_dz_dU4;
        ds24_dU1=dv_dz_dU1+dw_dy_dU1;
        ds24_dU3=dv_dz_dU3;
        ds24_dU4=dw_dy_dU4;
        ds32_dU1=dw_dx_dU1+du_dz_dU1;
        ds32_dU2=du_dz_dU2;
        ds32_dU4=dw_dx_dU4;
        ds33_dU1=dv_dz_dU1+dw_dy_dU1;
        ds33_dU3=dv_dz_dU3;
        ds33_dU4=dw_dy_dU4;
        ds34_dU1=FourThird*dw_dz_dU1-TwoThrid*du_dx_dU1-TwoThrid*dv_dy_dU1;
        ds34_dU2=-TwoThrid*du_dx_dU2;
        ds34_dU3=-TwoThrid*dv_dy_dU3;
        ds34_dU4=FourThird*dw_dz_dU4;
        dsnx_dU1=ds12_dU1*nx+ds22_dU1*ny+ds32_dU1*nz;
        dsnx_dU2=ds12_dU2*nx+ds22_dU2*ny+ds32_dU2*nz;
        dsnx_dU3=ds12_dU3*nx+ds22_dU3*ny;
        dsnx_dU4=ds12_dU4*nx+ds32_dU4*nz;
        dsny_dU1=ds13_dU1*nx+ds23_dU1*ny+ds33_dU1*nz;
        dsny_dU2=ds13_dU2*nx+ds23_dU2*ny;
        dsny_dU3=ds13_dU3*nx+ds23_dU3*ny+ds33_dU3*nz;
        dsny_dU4=ds23_dU4*ny+ds33_dU4*nz;
        dsnz_dU1=ds14_dU1*nx+ds24_dU1*ny+ds34_dU1*nz;
        dsnz_dU2=ds14_dU2*nx+ds34_dU2*nz;
        dsnz_dU3=ds24_dU3*ny+ds34_dU3*nz;
        //? why there is value if 2D
        dsnz_dU4=ds14_dU4*nx+ds24_dU4*ny+ds34_dU4*nz;
        dsnv_dU1=u*dsnx_dU1+v*dsny_dU1+w*dsnz_dU1-orho2*U2*snx-orho2*U3*sny-orho2*U4*snz;
        dsnv_dU2=u*dsnx_dU2+v*dsny_dU2+w*dsnz_dU2+orho1*snx;
        dsnv_dU3=u*dsnx_dU3+v*dsny_dU3+w*dsnz_dU3+orho1*sny;
        dsnv_dU4=u*dsnx_dU4+v*dsny_dU4+w*dsnz_dU4+orho1*snz;
        tmpArray[0+0*nrow]=tmpArray[0+0*nrow]+mu*dsnx_dU1;
        tmpArray[0+1*nrow]=tmpArray[0+1*nrow]+mu*dsnx_dU2;
        tmpArray[0+2*nrow]=tmpArray[0+2*nrow]+mu*dsnx_dU3;
        tmpArray[0+3*nrow]=tmpArray[0+3*nrow]+mu*dsnx_dU4;
        tmpArray[1+0*nrow]=tmpArray[1+0*nrow]+mu*dsny_dU1;
        tmpArray[1+1*nrow]=tmpArray[1+1*nrow]+mu*dsny_dU2;
        tmpArray[1+2*nrow]=tmpArray[1+2*nrow]+mu*dsny_dU3;
        tmpArray[1+3*nrow]=tmpArray[1+3*nrow]+mu*dsny_dU4;
        tmpArray[2+0*nrow]=tmpArray[2+0*nrow]+mu*dsnz_dU1;
        tmpArray[2+1*nrow]=tmpArray[2+1*nrow]+mu*dsnz_dU2;
        tmpArray[2+2*nrow]=tmpArray[2+2*nrow]+mu*dsnz_dU3;
        tmpArray[2+3*nrow]=tmpArray[2+3*nrow]+mu*dsnz_dU4;
        tmpArray[3+0*nrow]=tmpArray[3+0*nrow]+mu*dsnv_dU1;
        tmpArray[3+1*nrow]=tmpArray[3+1*nrow]+mu*dsnv_dU2;
        tmpArray[3+2*nrow]=tmpArray[3+2*nrow]+mu*dsnv_dU3;
        tmpArray[3+3*nrow]=tmpArray[3+3*nrow]+mu*dsnv_dU4;

        //Consider heat flux qn's effect (does not include mu's effect)
        NekDouble dqx_dU1,dqx_dU2,dqx_dU3,dqx_dU4,dqx_dU5;
        NekDouble dqy_dU1,dqy_dU2,dqy_dU3,dqy_dU4,dqy_dU5;
        NekDouble dqz_dU1,dqz_dU2,dqz_dU3,dqz_dU4,dqz_dU5;
        NekDouble tmpx=-nx*tmp2;
        dqx_dU1=tmpx*(-orho2*dU5_dx+2*orho3*U5*dU1_dx+2*orho3*U2*dU2_dx-3*orho4*U2*U2*dU1_dx+2*orho3*U3*dU3_dx-3*orho4*U3*U3*dU1_dx+2*orho3*U4*dU4_dx-3*orho4*U4*U4*dU1_dx);
        dqx_dU2=tmpx*(-orho2*dU2_dx+2*orho3*U2*dU1_dx);
        dqx_dU3=tmpx*(-orho2*dU3_dx+2*orho3*U3*dU1_dx);
        dqx_dU4=tmpx*(-orho2*dU4_dx+2*orho3*U4*dU1_dx);
        dqx_dU5=-tmpx*orho2*dU1_dx;
        NekDouble tmpy=-ny*tmp2;
        dqy_dU1=tmpy*(-orho2*dU5_dy+2*orho3*U5*dU1_dy+2*orho3*U2*dU2_dy-3*orho4*U2*U2*dU1_dy+2*orho3*U3*dU3_dy-3*orho4*U3*U3*dU1_dy+2*orho3*U4*dU4_dy-3*orho4*U4*U4*dU1_dy);
        dqy_dU2=tmpy*(-orho2*dU2_dy+2*orho3*U2*dU1_dy);
        dqy_dU3=tmpy*(-orho2*dU3_dy+2*orho3*U3*dU1_dy);
        dqy_dU4=tmpy*(-orho2*dU4_dy+2*orho3*U4*dU1_dy);
        dqy_dU5=-tmpy*orho2*dU1_dy;
        NekDouble tmpz=-nz*tmp2;
        dqz_dU1=tmpz*(-orho2*dU5_dz+2*orho3*U5*dU1_dz+2*orho3*U2*dU2_dz-3*orho4*U2*U2*dU1_dz+2*orho3*U3*dU3_dz-3*orho4*U3*U3*dU1_dz+2*orho3*U4*dU4_dz-3*orho4*U4*U4*dU1_dz);
        dqz_dU2=tmpz*(-orho2*dU2_dz+2*orho3*U2*dU1_dz);
        dqz_dU3=tmpz*(-orho2*dU3_dz+2*orho3*U3*dU1_dz);
        dqz_dU4=tmpz*(-orho2*dU4_dz+2*orho3*U4*dU1_dz);
        dqz_dU5=-tmpz*orho2*dU1_dz;
        tmpArray[3+0*nrow]=tmpArray[3+0*nrow]-dqx_dU1-dqy_dU1-dqz_dU1;
        tmpArray[3+1*nrow]=tmpArray[3+1*nrow]-dqx_dU2-dqy_dU2-dqz_dU2;
        tmpArray[3+2*nrow]=tmpArray[3+2*nrow]-dqx_dU3-dqy_dU3-dqz_dU3;
        tmpArray[3+3*nrow]=tmpArray[3+3*nrow]-dqx_dU4-dqy_dU4-dqz_dU4;
        tmpArray[3+4*nrow]=tmpArray[3+4*nrow]-dqx_dU5-dqy_dU5-dqz_dU5;
    }

    void NavierStokesCFE::v_MinusDiffusionFluxJacDirctn(
        const int                                                       nDirctn,
        const Array<OneD, const Array<OneD, NekDouble> >                &inarray,
        const Array<OneD, const Array<OneD, Array<OneD, NekDouble>> >   &qfields,
        Array<OneD, Array<OneD, Array<OneD, Array<OneD, Array<OneD, NekDouble> > > > > &ElmtJacArray)
    {
        int nConvectiveFields   = inarray.num_elements();
        std::shared_ptr<LocalRegions::ExpansionVector> expvect =    m_fields[0]->GetExp();
        int ntotElmt            = (*expvect).size();
        int nPts            = m_fields[0]->GetTotPoints();
        int nSpaceDim           = m_graph->GetSpaceDimension();
        Array<OneD, NekDouble> normals;
        Array<OneD, Array<OneD, NekDouble> > normal3D(3);
        for(int i = 0; i < 3; i++)
        {
            normal3D[i] = Array<OneD, NekDouble>(3,0.0);
        }
        normal3D[0][0] = 1.0;
        normal3D[1][1] = 1.0;
        normal3D[2][2] = 1.0;
        normals =   normal3D[nDirctn];

        // Auxiliary variables
        Array<OneD, NekDouble > mu                 (nPts, m_mu);
        Array<OneD, NekDouble > DmuDT              (nPts, 0.0);

        // Variable viscosity through the Sutherland's law
        if (m_ViscosityType == "Variable")
        {
            Array<OneD, NekDouble > temperature        (nPts, 0.0);
            m_varConv->GetTemperature(inarray,temperature);
            m_varConv->GetDynamicViscosity(temperature, mu);
            m_varConv->GetDmuDT(temperature,mu,DmuDT);
        }
        // Add artificial viscosity if wanted
        if (m_shockCaptureType == "Physical")
        {
            Vmath::Vadd(nPts, mu, 1, m_muav, 1, mu, 1);
            // Get numerical DmuDT
        }

        // What about thermal conductivity?


        NekDouble pointmu       = 0.0;
        NekDouble pointDmuDT    = 0.0;
        Array<OneD, NekDouble> locmu;
        Array<OneD, NekDouble> locDmuDT;
        Array<OneD, NekDouble> pointVar(nConvectiveFields,0.0);
        Array<OneD, Array<OneD, NekDouble> > locVars(nConvectiveFields);
        Array<OneD, Array<OneD, NekDouble> > pointDerv(nSpaceDim);
        Array<OneD, Array<OneD, Array<OneD, NekDouble> > > locDerv(nSpaceDim);
        for(int j = 0; j < nSpaceDim; j++)
        {
            pointDerv[j] = Array<OneD, NekDouble>(nConvectiveFields,0.0);
            locDerv[j]   = Array<OneD, Array<OneD, NekDouble> >(nConvectiveFields);
        }

        DNekMatSharedPtr PointFJac = MemoryManager<DNekMat>
                                ::AllocateSharedPtr(nConvectiveFields-1, nConvectiveFields,0.0);
        Array<OneD, NekDouble > PointFJac_data = PointFJac->GetPtr();

        for(int  nelmt = 0; nelmt < ntotElmt; nelmt++)
        {
            int nElmtPnt            = (*expvect)[nelmt]->GetTotPoints();
            int noffest             = GetPhys_Offset(nelmt);

            for(int j = 0; j < nConvectiveFields; j++)
            {
                locVars[j] = inarray[j]+noffest;
            }

            for(int j = 0; j < nSpaceDim; j++)
            {
                for(int k = 0; k < nConvectiveFields; k++)
                {
                    locDerv[j][k] = qfields[j][k]+noffest;
                }
=======
                Vmath::Vmul(nTracePts, muAve, 1, penaltyCoeff[i], 1,
                    penaltyCoeff[i], 1);
>>>>>>> 244f4842
            }
            else
            {
<<<<<<< HEAD
                for(int j = 0; j < nConvectiveFields; j++)
                {
                    pointVar[j] = locVars[j][npnt];
                }
                for(int j = 0; j < nSpaceDim; j++)
                {
                    for(int k = 0; k < nConvectiveFields; k++)
                    {
                        pointDerv[j][k] = locDerv[j][k][npnt];
                    }
                }

                pointmu     = locmu[npnt];
                pointDmuDT  = locDmuDT[npnt];

                GetDiffusionFluxJacPoint(pointVar,pointDerv,pointmu,pointDmuDT,normals,PointFJac);
                for (int j =0; j < nConvectiveFields; j++)
                {
                    int noffset = j*(nConvectiveFields-1);
                    for (int i =0; i < nConvectiveFields-1; i++)
                    {
                        ElmtJacArray[i+1][j][nDirctn][nelmt][npnt] -= PointFJac_data[noffset+i];
                    }
                }
            }
        }
    }

    void NavierStokesCFE::v_MinusDiffusionFluxJacDirctnElmt(
        const int                                                       nConvectiveFields,
        const int                                                       nElmtPnt,
        const Array<OneD, Array<OneD, NekDouble> >                      &locVars,
        const Array<OneD, Array<OneD,  Array<OneD, NekDouble> > >       &locDerv,
        const Array<OneD, NekDouble>                                    &locmu,
        const Array<OneD, NekDouble>                                    &locDmuDT,
        const Array<OneD, NekDouble>                                    &normals,
        DNekMatSharedPtr                                                &wspMat,
        Array<OneD, Array<OneD, NekDouble> >                            &PntJacArray)
    {
        int nSpaceDim           = m_graph->GetSpaceDimension();  

        NekDouble pointmu       = 0.0;
        NekDouble pointDmuDT    = 0.0;
        Array<OneD, NekDouble> pointVar(nConvectiveFields,0.0);
        Array<OneD, Array<OneD, NekDouble> > pointDerv(nSpaceDim);
        for(int j = 0; j < nSpaceDim; j++)
        {   
            pointDerv[j] = Array<OneD, NekDouble>(nConvectiveFields,0.0);
        }

        Array<OneD, NekDouble > wspMatData = wspMat->GetPtr();

        for(int npnt = 0; npnt < nElmtPnt; npnt++)
        {
            for(int j = 0; j < nConvectiveFields; j++)
            {
                pointVar[j] = locVars[j][npnt];
            }
            for(int j = 0; j < nSpaceDim; j++)
            {   
                for(int k = 0; k < nConvectiveFields; k++)
                {
                    pointDerv[j][k] = locDerv[j][k][npnt];
                }
            }

            pointmu     = locmu[npnt];
            pointDmuDT  = locDmuDT[npnt];

            GetDiffusionFluxJacPoint(pointVar,pointDerv,pointmu,pointDmuDT,normals,wspMat);
            for (int j =0; j < nConvectiveFields; j++)
            {
                int noffset = j*nConvectiveFields;

                Vmath::Vsub(nConvectiveFields-1,&PntJacArray[npnt][noffset+1],1,
                                                &wspMatData[noffset-j],1,
                                                &PntJacArray[npnt][noffset+1],1);
            }
        }
    }

    void NavierStokesCFE::v_GetDiffusionFluxJacPoint(
            const Array<OneD, NekDouble>                        &conservVar, 
            const Array<OneD, const Array<OneD, NekDouble> >    &conseDeriv, 
            const NekDouble                                     mu,
            const NekDouble                                     DmuDT,
            const Array<OneD, NekDouble>                        &normals,
                 DNekMatSharedPtr                               &fluxJac)
    {
        switch (m_spacedim)
        {
        case 2:
            GetdFlux_dU_2D(normals,mu,DmuDT,conservVar,conseDeriv,fluxJac);
            break;

        case 3:
            GetdFlux_dU_3D(normals,mu,DmuDT,conservVar,conseDeriv,fluxJac);
            break;

        default:
            ASSERTL0(false, "v_GetDiffusionFluxJacPoint not coded");
            break;
        }
    }

    void NavierStokesCFE::v_GetFluxDerivJacDirctn(
        const MultiRegions::ExpListSharedPtr                            &explist,
        const Array<OneD, const Array<OneD, NekDouble> >                &normals,
        const int                                                       nDervDir,
        const Array<OneD, const Array<OneD, NekDouble> >                &inarray,
        Array<OneD, Array<OneD, Array<OneD, Array<OneD, Array<OneD, NekDouble> > > > > &ElmtJacArray,
        const int                                                       nfluxDir)
    {
        int nConvectiveFields   = inarray.num_elements();
        std::shared_ptr<LocalRegions::ExpansionVector> expvect =    explist->GetExp();
        int ntotElmt            = (*expvect).size();
        int nPts                = explist->GetTotPoints();
        int nSpaceDim           = m_graph->GetSpaceDimension();

        // Auxiliary variables
        Array<OneD, NekDouble > mu                 (nPts, 0.0);

        // Variable viscosity through the Sutherland's law
        if (m_ViscosityType == "Variable")
        {
            Array<OneD, NekDouble > temperature        (nPts, 0.0);
            m_varConv->GetTemperature(inarray,temperature);
            m_varConv->GetDynamicViscosity(temperature, mu);
        }
        else
        {
            Vmath::Fill(nPts, m_mu, mu, 1);
        }

        NekDouble pointmu       = 0.0;
        Array<OneD, NekDouble> locmu;
        Array<OneD, NekDouble> pointVar(nConvectiveFields,0.0);
        Array<OneD, Array<OneD, NekDouble> > locVars(nConvectiveFields);
        Array<OneD, NekDouble> pointnormals(nSpaceDim,0.0);
        Array<OneD, Array<OneD, NekDouble> > locnormal(nSpaceDim);

        DNekMatSharedPtr PointFJac = MemoryManager<DNekMat>
                                ::AllocateSharedPtr(nConvectiveFields-1, nConvectiveFields);
        Array<OneD, NekDouble > PointFJac_data = PointFJac->GetPtr();

        for(int  nelmt = 0; nelmt < ntotElmt; nelmt++)
        {
            int nElmtPnt            = (*expvect)[nelmt]->GetTotPoints();
            int noffest             = explist->GetPhys_Offset(nelmt);

            for(int j = 0; j < nConvectiveFields; j++)
            {
                locVars[j] = inarray[j]+noffest;
            }

            for(int j = 0; j < nSpaceDim; j++)
            {
                locnormal[j] = normals[j]+noffest;
            }

            locmu       =   mu      + noffest;
            for(int npnt = 0; npnt < nElmtPnt; npnt++)
            {
                for(int j = 0; j < nConvectiveFields; j++)
                {
                    pointVar[j] = locVars[j][npnt];
                }
                for(int j = 0; j < nSpaceDim; j++)
                {
                    pointnormals[j] = locnormal[j][npnt];
                }

                pointmu     = locmu[npnt];

                // GetdFlux_dQx_2D(pointnormals,pointmu,pointVar,PointFJac);
                // functor(pointnormals,pointmu,pointVar,PointFJac);
                m_GetdFlux_dDeriv_Array[nDervDir](pointnormals,pointmu,pointVar,PointFJac);
                for (int j =0; j < nConvectiveFields; j++)
                {
                    // (*ElmtJac[nelmt][npnt])(0,j) =  0.0;
                    ElmtJacArray[0][j][nfluxDir][nelmt][npnt] = 0.0;
                }
                for (int j =0; j < nConvectiveFields; j++)
                {
                    int noffset = j*(nConvectiveFields-1);
                    for (int i =0; i < nConvectiveFields-1; i++)
                    {
                        ElmtJacArray[i+1][j][nfluxDir][nelmt][npnt] = PointFJac_data[noffset+i];
                    }
                }
            }
        }
    }

    void NavierStokesCFE::v_GetFluxDerivJacDirctnElmt(
        const int                                                       nConvectiveFields,
        const int                                                       nElmtPnt,
        const int                                                       nDervDir,
        const Array<OneD, Array<OneD, NekDouble> >                      &locVars,
        const Array<OneD, NekDouble>                                    &locmu,
        const Array<OneD, Array<OneD, NekDouble> >                      &locnormal,
        DNekMatSharedPtr                                                &wspMat,
        Array<OneD, Array<OneD, NekDouble> >                            &PntJacArray)
    {
        int nSpaceDim           = m_graph->GetSpaceDimension();  
        
        NekDouble pointmu       = 0.0;
        Array<OneD, NekDouble> pointVar(nConvectiveFields,0.0);
        Array<OneD, NekDouble> pointnormals(nSpaceDim,0.0);

        Array<OneD, NekDouble > wspMatData = wspMat->GetPtr();
                
        for(int npnt = 0; npnt < nElmtPnt; npnt++)
        {
            for(int j = 0; j < nConvectiveFields; j++)
            {
                pointVar[j] = locVars[j][npnt];
            }
            for(int j = 0; j < nSpaceDim; j++)
            {   
                pointnormals[j] = locnormal[j][npnt];
            }

            pointmu     = locmu[npnt];

            m_GetdFlux_dDeriv_Array[nDervDir](pointnormals,pointmu,pointVar,wspMat);
            Vmath::Zero(nConvectiveFields,&PntJacArray[npnt][0],nConvectiveFields);
            for (int j =0; j < nConvectiveFields; j++)
            {
                int noffset = j*(nConvectiveFields-1);
                Vmath::Vcopy((nConvectiveFields-1),&wspMatData[noffset],1,&PntJacArray[npnt][noffset+j+1],1);
            }
        }
    }

        void NavierStokesCFE::v_GetFluxDerivJacDirctn(
        const MultiRegions::ExpListSharedPtr                            &explist,
        const Array<OneD, const Array<OneD, NekDouble> >                &normals,
        const int                                                       nDervDir,
        const Array<OneD, const Array<OneD, NekDouble> >                &inarray,
              Array<OneD, Array<OneD, DNekMatSharedPtr> >               &ElmtJac)
    {
        int nConvectiveFields   = inarray.num_elements();
        std::shared_ptr<LocalRegions::ExpansionVector> expvect =    explist->GetExp();
        int ntotElmt            = (*expvect).size();
        int nPts                = explist->GetTotPoints();
        int nSpaceDim           = m_graph->GetSpaceDimension();

        //Debug
        if(!ElmtJac.num_elements())
        {
            ElmtJac =   Array<OneD, Array<OneD, DNekMatSharedPtr> > (ntotElmt);
            for(int  nelmt = 0; nelmt < ntotElmt; nelmt++)
            {
                int nElmtPnt            = (*expvect)[nelmt]->GetTotPoints();
                ElmtJac[nelmt] =   Array<OneD, DNekMatSharedPtr>(nElmtPnt);
                for(int npnt = 0; npnt < nElmtPnt; npnt++)
                {
                    ElmtJac[nelmt][npnt] = MemoryManager<DNekMat>
                        ::AllocateSharedPtr(nConvectiveFields, nConvectiveFields);
                }
            }
        }
        // Auxiliary variables
        Array<OneD, NekDouble > mu                 (nPts, m_mu);
=======
                Vmath::Vmul(nTracePts, tcAve, 1, penaltyCoeff[i], 1,
                    penaltyCoeff[i], 1);
            }
        }
    }


    /**
     * @brief Update viscosity
     * todo: add artificial viscosity here
     */
    void NavierStokesCFE::GetViscosityAndThermalCondFromTemp(
        const Array<OneD, NekDouble> &temperature,
        Array<OneD, NekDouble> &mu,
        Array<OneD, NekDouble> &thermalCond)
    {
        int nPts       = temperature.size();
>>>>>>> 244f4842

        // Variable viscosity through the Sutherland's law
        if (m_ViscosityType == "Variable")
        {
            m_varConv->GetDynamicViscosity(temperature, mu);
        }

        // Add artificial viscosity if wanted
        if (m_shockCaptureType == "Physical")
        {
<<<<<<< HEAD
            Array<OneD, NekDouble> muav;
            if (m_fields[0]->GetTrace()->GetTotPoints()==nPts)
            {
                muav = m_muavTrace;
            }
            else
            {
                muav = m_muav;
            }
            Vmath::Vadd(nPts, mu, 1, muav, 1, mu, 1);
=======
            Vmath::Fill(nPts, m_muRef, mu, 1);
>>>>>>> 244f4842
        }
        NekDouble tRa = m_Cp / m_Prandtl;
        Vmath::Smul(nPts, tRa, mu, 1, thermalCond, 1);

<<<<<<< HEAD
        // What about thermal conductivity?

        NekDouble pointmu       = 0.0;
        Array<OneD, NekDouble> locmu;
        Array<OneD, NekDouble> pointVar(nConvectiveFields,0.0);
        Array<OneD, Array<OneD, NekDouble> > locVars(nConvectiveFields);
        Array<OneD, NekDouble> pointnormals(nSpaceDim,0.0);
        Array<OneD, Array<OneD, NekDouble> > locnormal(nSpaceDim);

        DNekMatSharedPtr PointFJac = MemoryManager<DNekMat>
                                ::AllocateSharedPtr(nConvectiveFields-1, nConvectiveFields);
        Array<OneD, NekDouble > tmpMatinnData, tmpMatoutData;
        // GetdFlux_dDeriv functor = NavierStokesCFE::GetdFlux_dQx_2D;

        // // store a free function
        // std::function<void(int)> f_display;

        // f_display = std::bind(
        //     &NavierStokesCFE::print_num, this, std::placeholders::_1);
        // f_display(-9);

        // switch (nDervDir)
        // {
        //     case 0:
        //     {

                for(int  nelmt = 0; nelmt < ntotElmt; nelmt++)
                {
                    int nElmtPnt            = (*expvect)[nelmt]->GetTotPoints();
                    int noffest             = explist->GetPhys_Offset(nelmt);

                    for(int j = 0; j < nConvectiveFields; j++)
                    {
                        locVars[j] = inarray[j]+noffest;
                    }

                    for(int j = 0; j < nSpaceDim; j++)
                    {
                        locnormal[j] = normals[j]+noffest;
                    }

                    locmu       =   mu      + noffest;
                    for(int npnt = 0; npnt < nElmtPnt; npnt++)
                    {
                        for(int j = 0; j < nConvectiveFields; j++)
                        {
                            pointVar[j] = locVars[j][npnt];
                        }
                        for(int j = 0; j < nSpaceDim; j++)
                        {
                            pointnormals[j] = locnormal[j][npnt];
                        }

                        pointmu     = locmu[npnt];

                        // GetdFlux_dQx_2D(pointnormals,pointmu,pointVar,PointFJac);
                        // functor(pointnormals,pointmu,pointVar,PointFJac);
                        m_GetdFlux_dDeriv_Array[nDervDir](pointnormals,pointmu,pointVar,PointFJac);
                        tmpMatinnData = PointFJac->GetPtr();
                        tmpMatoutData = ElmtJac[nelmt][npnt]->GetPtr();

                        Vmath::Fill(nConvectiveFields,0.0,&tmpMatoutData[0],nConvectiveFields);
                        for (int j =0; j < nConvectiveFields; j++)
                        {
                            Vmath::Vcopy(nConvectiveFields-1,&tmpMatinnData[j*(nConvectiveFields-1)],1,&tmpMatoutData[1+j*nConvectiveFields],1);
                        }
                        // (*ElmtJac[nelmt][npnt]) =   (*PointFJac);
                    }
                }
    }

    void NavierStokesCFE::v_CalphysDeriv(
            const Array<OneD, const Array<OneD, NekDouble> >                &inarray,
                  Array<OneD,       Array<OneD, Array<OneD, NekDouble> > >  &qfield)
    {
        int nConvectiveFields = m_fields.num_elements();
        int npoints           = GetTotPoints();
        const Array<OneD, Array<OneD, NekDouble> >                  pFwd;
        const Array<OneD, Array<OneD, NekDouble> >                  pBwd;
        if(!qfield.num_elements())
        {
            qfield  =   Array<OneD,       Array<OneD, Array<OneD, NekDouble> > >(m_spacedim);
            for(int i = 0; i< m_spacedim; i++)
            {
                qfield[i]   =   Array<OneD, Array<OneD, NekDouble> >(nConvectiveFields);
                for(int j = 0; j< nConvectiveFields; j++)
                {
                    qfield[i][j]   =   Array<OneD, NekDouble>(npoints,0.0);
                }
            }
        }
        m_diffusion->DiffuseCalculateDerivative(nConvectiveFields,m_fields,inarray,qfield,pFwd,pBwd);
    }

#endif
    void NavierStokesCFE::v_CalcMuDmuDT(
        const Array<OneD, const Array<OneD, NekDouble> >                &inarray,
        Array<OneD, NekDouble>                                          &mu,
        Array<OneD, NekDouble>                                          &DmuDT)
    {
        int npoints = mu.num_elements();
        if (m_ViscosityType == "Variable")
        {
            Array<OneD, NekDouble > temperature        (npoints, 0.0);
            m_varConv->GetTemperature(inarray,temperature);
            m_varConv->GetDynamicViscosity(temperature, mu);
            if(DmuDT.num_elements()>0)
            {
                m_varConv->GetDmuDT(temperature,mu,DmuDT);
            }
        }
        else
        {
            Vmath::Fill(npoints, m_mu, mu, 1);
            if(DmuDT.num_elements()>0)
            {
                Vmath::Zero(npoints, DmuDT, 1);
            }
        }
    }
=======
    }
>>>>>>> 244f4842

}<|MERGE_RESOLUTION|>--- conflicted
+++ resolved
@@ -95,7 +95,6 @@
         m_thermalConductivity =
                 Array<OneD, NekDouble>(nPts, m_thermalConductivityRef);
 
-<<<<<<< HEAD
         // Artificial viscosity parameter
         m_session->LoadParameter("mu0", m_mu0, 1.0);
 
@@ -125,9 +124,6 @@
 
 
         string diffName, advName;
-=======
-        string diffName;
->>>>>>> 244f4842
         m_session->LoadSolverInfo("DiffusionType", diffName, "LDGNS");
 
         m_diffusion = SolverUtils::GetDiffusionFactory()
@@ -142,13 +138,12 @@
             m_diffusion->SetFluxVectorNS(
                 &NavierStokesCFE::v_GetViscousFluxVectorDeAlias,
                 this);
+
             m_diffusion->SetDiffusionFluxCons(
                 &NavierStokesCFE::GetViscousFluxVectorConservVar, this);
-<<<<<<< HEAD
+
             m_diffusion->SetFunctorDerivBndCond(
                 &NavierStokesCFE::SetBoundaryConditionsDeriv, this);
-=======
->>>>>>> 244f4842
 
             m_diffusion->SetSpecialBndTreat(
                 &NavierStokesCFE::SpecialBndTreat, this);
@@ -182,7 +177,6 @@
             }
         }
 
-<<<<<<< HEAD
         m_diffusion->SetCalcViscosity(
                 &NavierStokesCFE::CalcViscosity, this);
 
@@ -193,17 +187,14 @@
         m_session->LoadSolverInfo("AdvectionType", advName, "WeakDG");
         m_session->LoadSolverInfo("DiffusionType", diffName, "LDGNS");
         if(m_useUnifiedWeakIntegration)
-=======
         // Set up penalty term for LDGNS
         if ("LDGNS" == diffName||
             "LDGNS3DHomogeneous1D" == diffName)
->>>>>>> 244f4842
         {
             m_diffusion->SetFluxPenaltyNS(&NavierStokesCFE::
                 v_GetFluxPenalty, this);
         }
 
-<<<<<<< HEAD
         m_GetdFlux_dDeriv_Array = Array<OneD, GetdFlux_dDeriv> (m_spacedim);
         switch (m_spacedim)
         {
@@ -369,10 +360,6 @@
 
             }
         }
-=======
-        // Concluding initialisation of diffusion operator
-        m_diffusion->InitObject         (m_session, m_fields);
->>>>>>> 244f4842
     }
 
     void NavierStokesCFE::v_DoDiffusion(
@@ -472,13 +459,6 @@
                             outarray[i], 1,
                             outarray[i], 1);
             }
-<<<<<<< HEAD
-            if (m_artificialDiffusion)
-            {
-                m_artificialDiffusion->DoArtificialDiffusion(inarray, outarray);
-            }
-=======
->>>>>>> 244f4842
         }
     }
 
@@ -514,77 +494,10 @@
             {
                 ASSERTL0(false, "m_BndEvaluateTime not setup");
             }
-<<<<<<< HEAD
-#ifdef CFS_DEBUGMODE
-            if(1==m_DebugConsDerivSwitch)
-            {
-                Array<OneD, Array<OneD, Array<OneD, NekDouble> > > qfield;
-                Array<OneD, Array<OneD, NekDouble> > inpnts(nvariables);
-                for(int i = 0; i < nvariables; i++)
-                {
-                    inpnts[i]   =   Array<OneD, NekDouble>(npoints,0.0);
-                    m_fields[i]->BwdTrans(m_TimeIntegtSol_k[i], inpnts[i]);
-                }
-                v_CalphysDeriv(inpnts,qfield);
-
-                Array<OneD, int > nonZeroIndex;
-                m_diffusion->Diffuse_coeff(nvariables,m_fields, inarray, outarray, pFwd, pBwd,qfield,nonZeroIndex);
-
-                for(i = 0; i < nonZeroIndex.num_elements(); ++i)
-                {
-                    int j = nonZeroIndex[i];
-                    m_fields[j]->MultiplyByElmtInvMass(outarray[j], outarray[j]);
-                }
-            }
-            else if(2==m_DebugConsDerivSwitch)
-            {
-                Array<OneD, Array<OneD, Array<OneD, NekDouble> > > qfield;
-                v_CalphysDeriv(inarray,qfield);
-
-                Array<OneD, Array<OneD, NekDouble> > inpnts(nvariables);
-                for(int i = 0; i < nvariables; i++)
-                {
-                    inpnts[i]   =   Array<OneD, NekDouble>(npoints,0.0);
-                    m_fields[i]->BwdTrans(m_TimeIntegtSol_k[i], inpnts[i]);
-                }
-                DoOdeProjection(inpnts,inpnts,m_BndEvaluateTime);
-
-                Array<OneD, Array<OneD, NekDouble> > Fwd    (nvariables);
-                Array<OneD, Array<OneD, NekDouble> > Bwd    (nvariables);
-                for(int i = 0; i < nvariables; ++i)
-                {
-                    Fwd[i]     = Array<OneD, NekDouble>(nTracePts, 0.0);
-                    Bwd[i]     = Array<OneD, NekDouble>(nTracePts, 0.0);
-                    m_fields[i]->GetFwdBwdTracePhys(inpnts[i], Fwd[i], Bwd[i]);
-                }
-        
-
-                Array<OneD, int > nonZeroIndex;
-                m_diffusion->Diffuse_coeff(nvariables, m_fields, inpnts, outarray, Fwd, Bwd,qfield,nonZeroIndex);
-
-                for(i = 0; i < nonZeroIndex.num_elements(); ++i)
-                {
-                    int j = nonZeroIndex[i];
-                    m_fields[j]->MultiplyByElmtInvMass(outarray[j], outarray[j]);
-                }
-            }
-            else
-            {
-                m_diffusion->Diffuse_coeff(nvariables, m_fields, inarray, outarrayDiff,m_BndEvaluateTime,
-                                pFwd, pBwd);
-            }
-#else
-            m_diffusion->Diffuse_coeff(nvariables, m_fields, inarray, outarrayDiff,m_BndEvaluateTime,
-                                pFwd, pBwd);
-#endif
-                
-            for (i = 0; i < nvariables; ++i)
-=======
             m_diffusion->DiffuseCoeffs(nvariables, m_fields, inarray,
                                         outarrayDiff, m_BndEvaluateTime,
                                         pFwd, pBwd);
             for (int i = 0; i < nvariables; ++i)
->>>>>>> 244f4842
             {
                 Vmath::Vadd(ncoeffs,
                             outarrayDiff[i], 1,
@@ -646,14 +559,14 @@
                             outarray[i], 1);
             }
 
-<<<<<<< HEAD
-            // m_diffusion->v_Diffuse_coeff(inarray, outarray, pFwd, pBwd);
-            if (m_artificialDiffusion)
-            {
-                m_artificialDiffusion->DoArtificialDiffusion_coeff(inarray, outarray);
-            }
-        }
-    }
+            if (m_shockCaptureType != "Off")
+            {
+                m_artificialDiffusion->DoArtificialDiffusion_coeff(
+                    inarray, outarray);
+            }
+        }
+    }
+
 
     void NavierStokesCFE::v_DoDiffusionFlux(
         const Array<OneD, const Array<OneD, NekDouble>> &inarray,
@@ -755,9 +668,6 @@
 
             //Artificial Diffusion need to implement
             if (m_artificialDiffusion)
-=======
-            if (m_shockCaptureType != "Off")
->>>>>>> 244f4842
             {
                 m_artificialDiffusion->DoArtificialDiffusion_coeff(
                     inarray, outarray);
@@ -777,12 +687,10 @@
         // Auxiliary variables
         size_t nScalar    = physfield.size();
         size_t nPts       = physfield[0].size();
-        Array<OneD, NekDouble > divVel             (nPts, 0.0);
 
         // Stokes hypothesis
         const NekDouble lambda = -2.0/3.0;
 
-<<<<<<< HEAD
         // Auxiliary variables
         Array<OneD, NekDouble > mu                 (nPts, m_mu);
         Array<OneD, NekDouble > thermalConductivity(nPts, 0.0);
@@ -814,11 +722,6 @@
                 m_calcuPhysicalAV = false;
             }
         }
-=======
-        // Update viscosity and thermal conductivity
-        GetViscosityAndThermalCondFromTemp(physfield[nScalar-1], m_mu,
-            m_thermalConductivity);
->>>>>>> 244f4842
 
         // Set thermal conductivity
         NekDouble tRa = m_Cp / m_Prandtl;
@@ -907,7 +810,6 @@
         size_t nPts_orig = physfield[0].size();
 
         // Auxiliary variables
-<<<<<<< HEAD
         Array<OneD, NekDouble > mu                 (nPts, m_mu);
         Array<OneD, NekDouble > thermalConductivity(nPts, 0.0);
         Array<OneD, NekDouble > divVel             (nPts, 0.0);
@@ -938,16 +840,6 @@
                 m_calcuPhysicalAV = false;
             }
         }
-=======
-        Array<OneD, NekDouble > divVel             (nPts, 0.0);
-
-        // Stokes hypothesis
-        const NekDouble lambda = -2.0/3.0;
-
-        // Update viscosity and thermal conductivity
-        GetViscosityAndThermalCondFromTemp(physfield[nScalar-1], m_mu,
-            m_thermalConductivity);
->>>>>>> 244f4842
 
         // Set thermal conductivity
         NekDouble tRa = m_Cp / m_Prandtl;
@@ -1064,16 +956,6 @@
      * conservative variables
      */
     void NavierStokesCFE::GetViscousFluxVectorConservVar(
-<<<<<<< HEAD
-        const int                                                       nConvectiveFields,
-        const int                                                       nDim,
-        const Array<OneD, Array<OneD, NekDouble> >                      &inarray,
-        const Array<OneD, Array<OneD, Array<OneD, NekDouble> > >        &qfields,
-              Array<OneD, Array<OneD, Array<OneD, NekDouble> > >        &outarray,
-              Array< OneD, int >                                        &nonZeroIndex,
-        const Array<OneD, Array<OneD, NekDouble> >                      &normal,
-        const Array<OneD, NekDouble>                                    &ArtifDiffFactor)
-=======
         const int                                              nDim,
         const Array<OneD, Array<OneD, NekDouble> >             &inarray,
         const TensorOfArray3D<NekDouble>                       &qfields,
@@ -1081,7 +963,6 @@
         Array< OneD, int >                                     &nonZeroIndex,
         const Array<OneD, Array<OneD, NekDouble> >             &normal,
         const Array<OneD, NekDouble>                           &ArtifDiffFactor)
->>>>>>> 244f4842
     {
         size_t nConvectiveFields   = inarray.size();
         size_t nPts=inarray[0].size();
@@ -1089,7 +970,6 @@
         TensorOfArray3D<NekDouble> fluxVec;
         Array<OneD, Array<OneD, NekDouble>> outtmp{nConvectiveFields};
 
-<<<<<<< HEAD
         // Add artificial viscosity if wanted
         if (m_shockCaptureType == "Physical" && m_calcuPhysicalAV)
         {
@@ -1112,10 +992,7 @@
             }
         }
 
-        for(int i=0; i<nConvectiveFields;i++)
-=======
         for (int i = 0; i < nConvectiveFields; ++i)
->>>>>>> 244f4842
         {
             outtmp[i]=Array<OneD, NekDouble>{nPts, 0.0};
         }
@@ -1128,7 +1005,6 @@
             }
         }
 
-<<<<<<< HEAD
 
         int nwspD1 = 2*m_spacedim+4;
         Array<OneD, Array<OneD, NekDouble > > auxVars (nwspD1);
@@ -1140,52 +1016,36 @@
 
         CalcAuxiVarForBilinearFom(nConvectiveFields,inarray,mu,auxVars);
 
-        if(normal.num_elements())
-        {
-            for(int nd=0;nd<nDim;nd++)
-=======
         if (normal.size())
         {
             for (int nd = 0; nd < nDim; ++nd)
->>>>>>> 244f4842
             {
                 for (int nderiv = 0; nderiv < nDim; ++nderiv)
                 {
-<<<<<<< HEAD
-                    GetViscousFluxBilinearForm(nConvectiveFields,nd,nderiv,inarray,qfields[nderiv],mu,auxVars,outtmp);
-=======
-                    GetViscousFluxBilinearForm(nDim, nd, nderiv, inarray,
-                                                qfields[nderiv], outtmp);
->>>>>>> 244f4842
+                    GetViscousFluxBilinearForm(nConvectiveFields, nd, nderiv,
+                                               inarray, qfields[nderiv],
+                                               outtmp);
 
                     for (int j = 0; j < nConvectiveFields; ++j)
                     {
-<<<<<<< HEAD
-                        Vmath::Vvtvp(nPts,&normal[nd][0],1,&outtmp[j][0],1,&outarray[0][j][0],1,&outarray[0][j][0],1);
-=======
                         Vmath::Vvtvp(nPts, &normal[nd][0], 1,
                                     &outtmp[j][0], 1,
                                     &outarray[0][j][0], 1,
                                     &outarray[0][j][0], 1);
->>>>>>> 244f4842
                     }
                 }
             }
         }
         else
         {
-            fluxVec = outarray;
-
-            for (int nd = 0; nd < nDim; ++nd)
-            {
-                for (int nderiv = 0; nderiv < nDim; ++nderiv)
-                {
-<<<<<<< HEAD
-                    GetViscousFluxBilinearForm(nConvectiveFields,nd,nderiv,inarray,qfields[nderiv],mu,auxVars,outtmp);
-=======
+         fluxVec = outarray;
+         
+         for (int nd = 0; nd < nDim; ++nd)
+         {
+             for (int nderiv = 0; nderiv < nDim; ++nderiv)
+             {
                     GetViscousFluxBilinearForm(nDim, nd, nderiv, inarray,
                                                 qfields[nderiv], outtmp);
->>>>>>> 244f4842
 
                     for (int j = 0; j < nConvectiveFields; ++j)
                     {
@@ -1201,11 +1061,7 @@
         {
             n_nonZero   =   nConvectiveFields;
 
-<<<<<<< HEAD
-            if(normal.num_elements())
-=======
             if (normal.size())
->>>>>>> 244f4842
             {
                 Array<OneD, NekDouble> tmparray{nPts, 0.0};
                 for (int i = 0; i < nDim; ++i)
@@ -1251,9 +1107,9 @@
     void NavierStokesCFE::SpecialBndTreat(
               Array<OneD,       Array<OneD, NekDouble> >    &consvar)
     {
-<<<<<<< HEAD
+        size_t nConvectiveFields = consvar.size();
         int ndens       = 0;
-        int nengy       = nConvectiveFields-1;
+        int nengy       = nConvectiveFields - 1;
         int nvelst      = ndens + 1;
         int nveled      = nengy;
 
@@ -1266,30 +1122,23 @@
         NekDouble InternalEnergy  =   m_eos->GetInternalEnergy(m_Twall);
 
         Array<OneD, NekDouble> wallTotEngy;
-        int nLengthArray    =0;
-
-        // Compute boundary conditions  for Energy
-        cnt = 0;
-        nBndRegions = m_fields[nengy]->
-        GetBndCondExpansions().num_elements();
-        for (j = 0; j < nBndRegions; ++j)
-=======
-        size_t nConvectiveFields = consvar.size();
-        int ndens       = 0;
-        int nengy       = nConvectiveFields - 1;
+
+
 
         Array<OneD, Array<OneD, NekDouble>> bndCons {nConvectiveFields};
+
         Array<OneD, NekDouble> bndTotEngy;
         Array<OneD, NekDouble> bndPressure;
         Array<OneD, NekDouble> bndRho;
         Array<OneD, NekDouble> bndIntEndy;
+
         int nLengthArray = 0;
 
+        // Compute boundary conditions  for Energy
         int cnt = 0;
         int nBndRegions = m_fields[nengy]->
             GetBndCondExpansions().size();
         for (int j = 0; j < nBndRegions; ++j)
->>>>>>> 244f4842
         {
             if (m_fields[nengy]->GetBndConditions()[j]->
                 GetBoundaryConditionType() ==
@@ -1338,14 +1187,20 @@
                         Vmath::Vcopy(nBndEdgePts, &consvar[k][id2], 1,
                                     &bndCons[k][0], 1);
                     }
-<<<<<<< HEAD
-                    Vmath::Vdiv(nBndEdgePts,&wallTotEngy[0],1,&consvar[ndens][id2],1,&wallTotEngy[0],1);
-                    Vmath::Smul(nBndEdgePts,0.5,&wallTotEngy[0],1,&wallTotEngy[0],1);
-                    Vmath::Svtvp(nBndEdgePts,InternalEnergy,&consvar[ndens][id2],1,&wallTotEngy[0],1,&wallTotEngy[0],1);
+
+                    m_varConv->GetPressure(bndCons, bndPressure);
+                    Vmath::Fill(nLengthArray, m_Twall, bndTotEngy, 1);
+                    m_varConv->GetRhoFromPT(bndPressure, bndTotEngy, bndRho);
+                    m_varConv->GetEFromRhoP(bndRho, bndPressure, bndIntEndy);
+                    m_varConv->GetDynamicEnergy(bndCons, bndTotEngy);
+
+                    Vmath::Vvtvp(nBndEdgePts, &bndIntEndy[0], 1,
+                                &bndCons[ndens][0], 1, &bndTotEngy[0], 1,
+                                &bndTotEngy[0], 1);
 
 
                     Vmath::Vcopy(nBndEdgePts,
-                                &wallTotEngy[0], 1,
+                                &bndTotEngy[0], 1,
                                 &consvar[nengy][id2], 1);
                 }
             }
@@ -1404,24 +1259,6 @@
                 {
                     Vmath::Zero(nBndEdgePts, &flux[nengy][id2], 1);
                 }
-=======
-
-                    m_varConv->GetPressure(bndCons, bndPressure);
-                    Vmath::Fill(nLengthArray, m_Twall, bndTotEngy, 1);
-                    m_varConv->GetRhoFromPT(bndPressure, bndTotEngy, bndRho);
-                    m_varConv->GetEFromRhoP(bndRho, bndPressure, bndIntEndy);
-                    m_varConv->GetDynamicEnergy(bndCons, bndTotEngy);
-
-                    Vmath::Vvtvp(nBndEdgePts, &bndIntEndy[0], 1,
-                                &bndCons[ndens][0], 1, &bndTotEngy[0], 1,
-                                &bndTotEngy[0], 1);
-
-
-                    Vmath::Vcopy(nBndEdgePts,
-                                &bndTotEngy[0], 1,
-                                &consvar[nengy][id2], 1);
-                }
->>>>>>> 244f4842
             }
         }
     }
@@ -1433,19 +1270,6 @@
         const Array<OneD, Array<OneD, NekDouble> >  &inarray,
               Array<OneD,             NekDouble  >  &muav)
     {
-<<<<<<< HEAD
-        m_artificialDiffusion->GetArtificialViscosity(inarray,muav);
-    }
-
-    void NavierStokesCFE::v_GetViscousSymmtrFluxConservVar(
-        const int                                                       nConvectiveFields,
-        const int                                                       nSpaceDim,
-        const Array<OneD, Array<OneD, NekDouble> >                      &inaverg,
-        const Array<OneD, Array<OneD, NekDouble > >                     &inarray,
-        Array<OneD, Array<OneD, Array<OneD, NekDouble> > >              &outarray,
-        Array< OneD, int >                                              &nonZeroIndex,
-        const Array<OneD, Array<OneD, NekDouble> >                      &normals)
-=======
         m_artificialDiffusion->GetArtificialViscosity(inarray, muav);
     }
 
@@ -1459,7 +1283,6 @@
         TensorOfArray3D<NekDouble>                          &outarray,
         Array< OneD, int >                                  &nonZeroIndex,
         const Array<OneD, Array<OneD, NekDouble> >          &normals)
->>>>>>> 244f4842
     {
         size_t nConvectiveFields   = inarray.size();
         size_t nPts                = inaverg[nConvectiveFields - 1].size();
@@ -1473,7 +1296,6 @@
         {
             outtmp[i] =   Array<OneD, NekDouble> {nPts, 0.0};
         }
-<<<<<<< HEAD
 
         int nwspD1 = 2*m_spacedim+4;
         Array<OneD, Array<OneD, NekDouble > > auxVars (nwspD1);
@@ -1485,19 +1307,12 @@
 
         CalcAuxiVarForBilinearFom(nConvectiveFields,inaverg,mu,auxVars);
 
-        for(int nd = 0; nd< nSpaceDim; nd++)
-=======
         for (int nd = 0; nd < nSpaceDim; ++nd)
->>>>>>> 244f4842
         {
             for (int nderiv = 0; nderiv < nSpaceDim; ++nderiv)
             {
-<<<<<<< HEAD
-                GetViscousFluxBilinearForm(nConvectiveFields,nd,nderiv,inaverg,inarray,mu,auxVars,outtmp);
-=======
                 GetViscousFluxBilinearForm(nSpaceDim, nd, nderiv, inaverg,
                                             inarray, outtmp);
->>>>>>> 244f4842
 
                 for (int i = 0; i < nConvectiveFields; ++i)
                 {
@@ -1508,7 +1323,6 @@
         }
     }
 
-<<<<<<< HEAD
     void NavierStokesCFE::CalcAuxiVarForBilinearFom(
         const int                                                       nConvectiveFields,
         const Array<OneD, const Array<OneD, NekDouble> >                &inaverg,
@@ -1564,7 +1378,7 @@
         Vmath::Zero(nPts,&q2[0],1);
         Vmath::Sdiv(nPts,1.0,&inaverg[0][0],1,&orho[0],1);
         for(int i=0;i<nDim;i++)
-=======
+
     /**
      * @brief Calculate diffusion flux using the Jacobian form.
      */
@@ -1620,115 +1434,14 @@
         Vmath::Sdiv(nPts, 1.0, &inaverg[0][0], 1, &orho[0], 1);
         m_varConv->GetVelocityVector(inaverg, u);
         for (int i = 0; i < nDim; ++i)
->>>>>>> 244f4842
         {
             Vmath::Vmul(nPts, &u[i][0], 1, &u[i][0], 1, &u2[i][0], 1);
             Vmath::Vadd(nPts, &q2[0], 1, &u2[i][0], 1, &q2[0], 1);
         }
-<<<<<<< HEAD
-        Vmath::Vmul(nPts,&inaverg[nDim_plus_one][0],1,&orho[0],1,&E_minus_q2[0],1);
-        Vmath::Vsub(nPts,&E_minus_q2[0],1,&q2[0],1,&E_minus_q2[0],1);
-        Vmath::Vmul(nPts,&mu[0],1,&orho[0],1,&tmp[0],1);
-    }
-
-    void NavierStokesCFE::CalcViscosity(
-        const Array<OneD, const Array<OneD, NekDouble> >                &inaverg,
-        Array<OneD, NekDouble>                                          &mu)
-    {
-        int nConvectiveFields       = inaverg.num_elements();
-        int nPts                = inaverg[nConvectiveFields-1].num_elements();
-        int nDim=m_spacedim;
-
-        if (m_ViscosityType == "Variable")
-        {
-            Array<OneD, NekDouble> tmp(nPts,0.0);
-            m_varConv->GetTemperature(inaverg,tmp);
-            m_varConv->GetDynamicViscosity(tmp, mu);
-        }
-        else
-        {
-            Vmath::Fill(nPts, m_mu, mu, 1);
-        }
-    }
-
-    void NavierStokesCFE::GetViscousFluxBilinearForm(
-        const int                                                       nConvectiveFields,
-        const int                                                       FluxDirection,
-        const int                                                       DerivDirection,
-        const Array<OneD, const Array<OneD, NekDouble> >                &inaverg,
-        const Array<OneD, const Array<OneD, NekDouble> >                &injumpp,
-        const Array<OneD, NekDouble>                                    &mu,
-        const Array<OneD, const Array<OneD, NekDouble> >                &auxVars,
-              Array<OneD, Array<OneD, NekDouble> >                      &outarray)
-    {
-        int nPts                = inaverg[nConvectiveFields-1].num_elements();
-        int nDim=m_spacedim;
-        
-        Array<OneD,Array<OneD, NekDouble>> outtmp = outarray;
-        for(int i=0; i<nConvectiveFields;i++)
-        {
-            Vmath::Zero(nPts,&outarray[i][0],1);
-        }
-
-        int nAuxVars_count =0;
-
-        Array<OneD,Array<OneD,NekDouble>> u(nDim);
-        Array<OneD,Array<OneD,NekDouble>> u2(nDim);
-        for(int i=0;i<nDim;i++)
-        {
-            u[i]    =   auxVars[nAuxVars_count];
-            nAuxVars_count++;
-        }
-
-        for(int i=0;i<nDim;i++)
-        {
-            u2[i]   =   auxVars[nAuxVars_count];
-            nAuxVars_count++;
-        }
-        Array<OneD,NekDouble> q2    =   auxVars[nAuxVars_count];
-        nAuxVars_count++;
-        Array<OneD,NekDouble> E_minus_q2=   auxVars[nAuxVars_count];
-        nAuxVars_count++;
-        Array<OneD,NekDouble> orho=   auxVars[nAuxVars_count];
-        nAuxVars_count++;
-        Array<OneD,NekDouble>tmp=   auxVars[nAuxVars_count];
-        nAuxVars_count++;
-
-        Array<OneD,NekDouble>tmp1(nPts,0.0);
-
-        //Constants
-        int nDim_plus_one=nDim+1;
-        int FluxDirection_plus_one=FluxDirection+1;
-        NekDouble gamma=m_gamma;
-        NekDouble Pr=m_Prandtl;
-        NekDouble gammaoPr=gamma/Pr;
-        NekDouble one_minus_gammaoPr=1.0-gammaoPr;
-        const NekDouble OneThird=1./3.;
-        const NekDouble TwoThird=2.*OneThird;
-        const NekDouble FourThird=4.*OneThird;
-
-        int DerivDirection_plus_one=DerivDirection+1;
-        if(DerivDirection==FluxDirection)
-        {
-            Vmath::Svtvp(nPts,OneThird,&u2[FluxDirection][0],1,&q2[0],1,&tmp1[0],1);
-            Vmath::Svtvp(nPts,gammaoPr,&E_minus_q2[0],1,&tmp1[0],1,&tmp1[0],1);
-            Vmath::Vmul(nPts,&tmp1[0],1,&injumpp[0][0],1,&tmp1[0],1);
-            //orho is tmperary array
-            Vmath::Svtvm(nPts,gammaoPr,&injumpp[nDim_plus_one][0],1,&tmp1[0],1,&orho[0],1);
-
-            for(int i=0;i<nDim;i++)
-            {
-                int i_plus_one=i+1;
-                //flux[rhou,rhov,rhow]
-                Vmath::Vvtvm(nPts,&u[i][0],1,&injumpp[0][0],1,&injumpp[i_plus_one][0],1,&outtmp[i_plus_one][0],1);
-                Vmath::Neg(nPts,&outtmp[i_plus_one][0],1);
-                Vmath::Vmul(nPts,&tmp[0],1,&outtmp[i_plus_one][0],1,&outtmp[i_plus_one][0],1);
-=======
         Vmath::Vmul(nPts, &inaverg[nDim_plus_one][0], 1,
                     &orho[0], 1, &E_minus_q2[0], 1);
         Vmath::Vsub(nPts, &E_minus_q2[0], 1, &q2[0], 1, &E_minus_q2[0], 1);
         Vmath::Vmul(nPts, &mu[0], 1, &orho[0], 1, &tmp[0], 1);
-
         int DerivDirection_plus_one = DerivDirection + 1;
         if (DerivDirection == FluxDirection)
         {
@@ -1752,7 +1465,6 @@
                 Vmath::Neg(nPts, &outtmp[i_plus_one][0], 1);
                 Vmath::Vmul(nPts, &tmp[0], 1, &outtmp[i_plus_one][0], 1,
                             &outtmp[i_plus_one][0], 1);
->>>>>>> 244f4842
                 //flux rhoE
                 Vmath::Smul(nPts, one_minus_gammaoPr, &u[i][0], 1, &tmp1[0], 1);
                 Vmath::Vvtvp(nPts, &tmp1[0], 1, &injumpp[i_plus_one][0], 1,
@@ -1795,178 +1507,8 @@
             Vmath::Vmul(nPts, &tmp1[0], 1, &u[DerivDirection][0], 1,
                         &tmp1[0], 1);
             Vmath::Vmul(nPts, &tmp1[0], 1, &injumpp[0][0], 1, &tmp1[0], 1);
-            //previous orho as a tmperary memory because it is non-used any more
-<<<<<<< HEAD
-            Vmath::Smul(nPts,TwoThird,&u[FluxDirection][0],1,&orho[0],1);
-            Vmath::Vmul(nPts,&orho[0],1,&injumpp[DerivDirection_plus_one][0],1,&orho[0],1);
-            Vmath::Vadd(nPts,&tmp1[0],1,&orho[0],1,&tmp1[0],1);
-            Vmath::Neg(nPts,&tmp1[0],1);
-            Vmath::Vvtvp(nPts,&u[DerivDirection][0],1,&injumpp[FluxDirection_plus_one][0],1,&tmp1[0],1,&tmp1[0],1);
-            Vmath::Vmul(nPts,&tmp[0],1,&tmp1[0],1,&outtmp[nDim_plus_one][0],1);
-
-        }
-    }
-
-    /**
-    * @brief Calculate the physical artificial viscosity
-    *
-    * @param physfield  Input field.
-    */
-    void NavierStokesCFE::GetPhysicalAV(
-        const Array<OneD, const Array<OneD, NekDouble>> &physfield)
-    {
-        int nPts = physfield[0].num_elements();
-        int nElements = m_fields[0]->GetExpSize();
-        Array <OneD, NekDouble > hOverP(nElements, 0.0);
-        hOverP = GetElmtMinHP();
-
-        // Determine the maximum wavespeed
-        Array <OneD, NekDouble > Lambdas(nPts, 0.0);
-        Array <OneD, NekDouble > soundspeed(nPts, 0.0);
-        Array <OneD, NekDouble > absVelocity(nPts, 0.0);
-        m_varConv->GetSoundSpeed(physfield, soundspeed);
-        m_varConv->GetAbsoluteVelocity(physfield, absVelocity);
-
-        Vmath::Vadd(nPts, absVelocity, 1, soundspeed, 1, Lambdas, 1);
-
-        // Compute sensor based on rho
-        Array<OneD, NekDouble> Sensor(nPts, 0.0);
-        m_varConv->GetSensor(m_fields[0], physfield, Sensor, m_muav, 1);
-
-        Array<OneD, NekDouble> tmp;
-        for (int e = 0; e < nElements; e++)
-        {
-            int physOffset      = m_fields[0]->GetPhys_Offset(e);
-            int nElmtPoints     = m_fields[0]->GetExp(e)->GetTotPoints();
-
-            // Compute the maximum wave speed
-            NekDouble LambdaElmt = Vmath::Vmax(nElmtPoints, tmp = Lambdas
-                + physOffset, 1);
-
-            // Compute average bounded density
-            NekDouble rhoAve = Vmath::Vsum(nElmtPoints, tmp = physfield[0]
-                + physOffset, 1);
-            rhoAve = rhoAve / nElmtPoints;
-            rhoAve = Smath::Smax(rhoAve , 1.0e-4, 1.0e+4);
-
-            // Scale sensor by coeff, h/p, and density
-            LambdaElmt *= m_mu0 * hOverP[e] * rhoAve;
-            Vmath::Smul(nElmtPoints, LambdaElmt, tmp = m_muav + physOffset, 1,
-                tmp = m_muav + physOffset, 1);
-        }
-    }
-
-    /**
-    * @brief Get trace of the physical artificial viscosity
-    *
-    */
-    void NavierStokesCFE::GetTracePhysicalAV()
-    {
-        int nTracePts = m_fields[0]->GetTrace()->GetTotPoints();
-        Array<OneD, NekDouble> Fwd(nTracePts,0.0);
-        Array<OneD, NekDouble> Bwd(nTracePts,0.0);
-        // BwdMuvar is left to be 0.0 according to DiffusionLDG.cpp
-        m_fields[0]->GetFwdBwdTracePhysNoBndFill(m_muav,Fwd,Bwd);
-
-        for(int k = 0; k < nTracePts; ++k)
-        {
-            m_muavTrace[k] = 0.5 * (Fwd[k] + Bwd[k]) ;
-        }
-    }
-
-
-    /**
-     * @brief Make field C0.
-     *
-     * @param field Input Field
-     */
-    void NavierStokesCFE::C0Smooth( Array<OneD, NekDouble> &field )
-    {
-        int nDim = m_fields[0]->GetCoordim(0);
-        if (nDim == 2)
-        {
-            int nCoeffs = m_C0Project2DExp->GetNcoeffs();
-            Array<OneD, NekDouble> muFwd(nCoeffs);
-            Array<OneD, NekDouble> weights(nCoeffs, 1.0);
-            // Assemble global expansion coefficients for viscosity
-            m_C0Project2DExp->FwdTrans_IterPerExp(field,
-                m_C0Project2DExp->UpdateCoeffs());
-            m_C0Project2DExp->Assemble();
-            Vmath::Vcopy(nCoeffs, m_C0Project2DExp->GetCoeffs(), 1, muFwd, 1);
-            // Global coefficients
-            Vmath::Vcopy(nCoeffs, weights, 1,
-                m_C0Project2DExp->UpdateCoeffs(), 1);
-            // This is the sign vector
-            m_C0Project2DExp->GlobalToLocal();
-            // Get weights
-            m_C0Project2DExp->Assemble();
-            // Divide
-            Vmath::Vdiv(nCoeffs, muFwd, 1, m_C0Project2DExp->GetCoeffs(), 1,
-                m_C0Project2DExp->UpdateCoeffs(), 1);
-            // Get local coefficients
-            m_C0Project2DExp->GlobalToLocal();
-            // Get C0 field
-            m_C0Project2DExp->BwdTrans_IterPerExp(
-            m_C0Project2DExp->GetCoeffs(), field);
-        }
-        else if(nDim == 3)
-        {
-            int nCoeffs = m_C0Project3DExp->GetNcoeffs();
-            Array<OneD, NekDouble> muFwd(nCoeffs);
-            Array<OneD, NekDouble> weights(nCoeffs, 1.0);
-            // Assemble global expansion coefficients for viscosity
-            m_C0Project3DExp->FwdTrans_IterPerExp(field,
-                m_C0Project3DExp->UpdateCoeffs());
-            m_C0Project3DExp->Assemble();
-            Vmath::Vcopy(nCoeffs, m_C0Project3DExp->GetCoeffs(), 1, muFwd, 1);
-            // Global coefficients
-            Vmath::Vcopy(nCoeffs, weights, 1,
-                m_C0Project3DExp->UpdateCoeffs(), 1);
-            // This is the sign vector
-            m_C0Project3DExp->GlobalToLocal();
-            // Get weights
-            m_C0Project3DExp->Assemble();
-            // Divide
-            Vmath::Vdiv(nCoeffs, muFwd, 1, m_C0Project3DExp->GetCoeffs(), 1,
-                m_C0Project3DExp->UpdateCoeffs(), 1);
-            // Get local coefficients
-            m_C0Project3DExp->GlobalToLocal();
-            // Get C0 field
-            m_C0Project3DExp->BwdTrans_IterPerExp(
-            m_C0Project3DExp->GetCoeffs(), field);
-        }
-
-    }
-
-    /**
-    * @brief Applied Ducros (anti-vorticity) sensor.
-    *
-    * @param field Input Field
-    */
-    void NavierStokesCFE::Ducros( Array<OneD, NekDouble> &field )
-    {
-        int nPts = m_fields[0]->GetTotPoints();
-        Array<OneD, NekDouble> denDuc(nPts, NekConstants::kNekZeroTol);
-        Array<OneD, NekDouble> ducros(nPts, 0.0);
-        Vmath::Vadd(nPts, denDuc, 1, m_diffusion->m_divVelSquare, 1,
-            denDuc, 1);
-        Vmath::Vadd(nPts, denDuc, 1, m_diffusion->m_curlVelSquare, 1,
-            denDuc, 1);
-        Vmath::Vdiv(nPts, m_diffusion->m_divVelSquare, 1, denDuc, 1,
-            ducros, 1);
-        // Average in cell
-        Array<OneD, NekDouble> tmp;
-        for (int e = 0; e < m_fields[0]->GetExpSize(); e++)
-        {
-            int nElmtPoints     = m_fields[0]->GetExp(e)->GetTotPoints();
-            int physOffset      = m_fields[0]->GetPhys_Offset(e);
-
-            NekDouble eAve = Vmath::Vsum(nElmtPoints, tmp = ducros + physOffset, 1);
-            eAve = eAve / nElmtPoints;
-            Vmath::Fill(nElmtPoints, eAve, tmp = ducros + physOffset, 1);
-        }
-        Vmath::Vmul(nPts, ducros, 1, field, 1, field, 1);
-=======
+            //previous orho as a tmperary memory because it is
+            //non-used any more
             Vmath::Smul(nPts, TwoThird, &u[FluxDirection][0], 1, &orho[0], 1);
             Vmath::Vmul(nPts, &orho[0], 1,
                         &injumpp[DerivDirection_plus_one][0], 1,
@@ -1979,11 +1521,29 @@
             Vmath::Vmul(nPts, &tmp[0], 1, &tmp1[0], 1,
                         &outtmp[nDim_plus_one][0], 1);
         }
->>>>>>> 244f4842
+    }
+        
+    void NavierStokesCFE::CalcViscosity(
+        const Array<OneD, const Array<OneD, NekDouble> >                &inaverg,
+        Array<OneD, NekDouble>                                          &mu)
+    {
+        int nConvectiveFields       = inaverg.num_elements();
+        int nPts                = inaverg[nConvectiveFields-1].num_elements();
+        int nDim=m_spacedim;
+
+        if (m_ViscosityType == "Variable")
+        {
+            Array<OneD, NekDouble> tmp(nPts,0.0);
+            m_varConv->GetTemperature(inaverg,tmp);
+            m_varConv->GetDynamicViscosity(tmp, mu);
+        }
+        else
+        {
+            Vmath::Fill(nPts, m_mu, mu, 1);
+        }
     }
 
     /**
-<<<<<<< HEAD
      * @brief return part of viscous Jacobian:
      * \todo flux derived with Qx=[drho_dx,drhou_dx,drhov_dx,drhoE_dx]
      * Input:
@@ -2421,38 +1981,8 @@
         dT_dU[2]=-oCv*orho2*U3;
         dT_dU[3]=oCv*orho1;
         for(int i=0;i<3;i++)
-=======
-     * @brief Return the penalty vector for the LDGNS diffusion problem.
-     */
-    void NavierStokesCFE::v_GetFluxPenalty(
-        const Array<OneD, Array<OneD, NekDouble> >  &uFwd,
-        const Array<OneD, Array<OneD, NekDouble> >  &uBwd,
-              Array<OneD, Array<OneD, NekDouble> >  &penaltyCoeff)
-    {
-        unsigned int nTracePts  = uFwd[0].size();
-
-        // Compute average temperature
-        unsigned int nVariables = uFwd.size();
-        Array<OneD, NekDouble> tAve{nTracePts, 0.0};
-        Vmath::Svtsvtp(nTracePts, 0.5, uFwd[nVariables-1], 1,
-            0.5, uBwd[nVariables-1], 1, tAve, 1);
-
-        // Get average viscosity and thermal conductivity
-        Array<OneD, NekDouble> muAve{nTracePts, 0.0};
-        Array<OneD, NekDouble> tcAve{nTracePts, 0.0};
-
-        GetViscosityAndThermalCondFromTemp(tAve, muAve, tcAve);
-
-        // Compute penalty term
-        for (int i = 0; i < nVariables; ++i)
->>>>>>> 244f4842
-        {
-            // Get jump of u variables
-            Vmath::Vsub(nTracePts, uFwd[i], 1, uBwd[i], 1, penaltyCoeff[i], 1);
-            // Multiply by variable coefficient = {coeff} ( u^+ - u^- )
-            if ( i < nVariables-1 )
-            {
-<<<<<<< HEAD
+            for(int j=0;j<4;j++)
+            {
                 tmpArray[i+j*nrow]=dmu_dT*dT_dU[j]*tmp[i];
             }
         }
@@ -2854,14 +2384,10 @@
                 {
                     locDerv[j][k] = qfields[j][k]+noffest;
                 }
-=======
-                Vmath::Vmul(nTracePts, muAve, 1, penaltyCoeff[i], 1,
-                    penaltyCoeff[i], 1);
->>>>>>> 244f4842
-            }
-            else
-            {
-<<<<<<< HEAD
+            locmu       =   mu      + noffest;
+            locDmuDT    =   DmuDT   + noffest;
+            for(int npnt = 0; npnt < nElmtPnt; npnt++)
+            {
                 for(int j = 0; j < nConvectiveFields; j++)
                 {
                     pointVar[j] = locVars[j][npnt];
@@ -2890,6 +2416,7 @@
         }
     }
 
+
     void NavierStokesCFE::v_MinusDiffusionFluxJacDirctnElmt(
         const int                                                       nConvectiveFields,
         const int                                                       nElmtPnt,
@@ -2939,6 +2466,47 @@
                 Vmath::Vsub(nConvectiveFields-1,&PntJacArray[npnt][noffset+1],1,
                                                 &wspMatData[noffset-j],1,
                                                 &PntJacArray[npnt][noffset+1],1);
+            }
+        }
+    }
+
+    /**
+     * @brief Return the penalty vector for the LDGNS diffusion problem.
+     */
+    void NavierStokesCFE::v_GetFluxPenalty(
+        const Array<OneD, Array<OneD, NekDouble> >  &uFwd,
+        const Array<OneD, Array<OneD, NekDouble> >  &uBwd,
+              Array<OneD, Array<OneD, NekDouble> >  &penaltyCoeff)
+    {
+        unsigned int nTracePts  = uFwd[0].size();
+
+        // Compute average temperature
+        unsigned int nVariables = uFwd.size();
+        Array<OneD, NekDouble> tAve{nTracePts, 0.0};
+        Vmath::Svtsvtp(nTracePts, 0.5, uFwd[nVariables-1], 1,
+            0.5, uBwd[nVariables-1], 1, tAve, 1);
+
+        // Get average viscosity and thermal conductivity
+        Array<OneD, NekDouble> muAve{nTracePts, 0.0};
+        Array<OneD, NekDouble> tcAve{nTracePts, 0.0};
+
+        GetViscosityAndThermalCondFromTemp(tAve, muAve, tcAve);
+
+        // Compute penalty term
+        for (int i = 0; i < nVariables; ++i)
+        {
+            // Get jump of u variables
+            Vmath::Vsub(nTracePts, uFwd[i], 1, uBwd[i], 1, penaltyCoeff[i], 1);
+            // Multiply by variable coefficient = {coeff} ( u^+ - u^- )
+            if ( i < nVariables-1 )
+            {
+                Vmath::Vmul(nTracePts, muAve, 1, penaltyCoeff[i], 1,
+                    penaltyCoeff[i], 1);
+            }
+            else
+            {
+                Vmath::Vmul(nTracePts, tcAve, 1, penaltyCoeff[i], 1,
+                    penaltyCoeff[i], 1);
             }
         }
     }
@@ -3096,16 +2664,17 @@
             }
         }
     }
-
-        void NavierStokesCFE::v_GetFluxDerivJacDirctn(
-        const MultiRegions::ExpListSharedPtr                            &explist,
-        const Array<OneD, const Array<OneD, NekDouble> >                &normals,
-        const int                                                       nDervDir,
-        const Array<OneD, const Array<OneD, NekDouble> >                &inarray,
-              Array<OneD, Array<OneD, DNekMatSharedPtr> >               &ElmtJac)
+    
+    void NavierStokesCFE::v_GetFluxDerivJacDirctn(
+        const MultiRegions::ExpListSharedPtr                &explist,
+        const Array<OneD, const Array<OneD, NekDouble> >    &normals,
+        const int                                           nDervDir,
+        const Array<OneD, const Array<OneD, NekDouble> >    &inarray,
+              Array<OneD, Array<OneD, DNekMatSharedPtr> >   &ElmtJac)
     {
         int nConvectiveFields   = inarray.num_elements();
-        std::shared_ptr<LocalRegions::ExpansionVector> expvect =    explist->GetExp();
+        std::shared_ptr<LocalRegions::ExpansionVector> expvect =
+            explist->GetExp();
         int ntotElmt            = (*expvect).size();
         int nPts                = explist->GetTotPoints();
         int nSpaceDim           = m_graph->GetSpaceDimension();
@@ -3127,36 +2696,18 @@
         }
         // Auxiliary variables
         Array<OneD, NekDouble > mu                 (nPts, m_mu);
-=======
-                Vmath::Vmul(nTracePts, tcAve, 1, penaltyCoeff[i], 1,
-                    penaltyCoeff[i], 1);
-            }
-        }
-    }
-
-
-    /**
-     * @brief Update viscosity
-     * todo: add artificial viscosity here
-     */
-    void NavierStokesCFE::GetViscosityAndThermalCondFromTemp(
-        const Array<OneD, NekDouble> &temperature,
-        Array<OneD, NekDouble> &mu,
-        Array<OneD, NekDouble> &thermalCond)
-    {
-        int nPts       = temperature.size();
->>>>>>> 244f4842
 
         // Variable viscosity through the Sutherland's law
         if (m_ViscosityType == "Variable")
         {
+            Array<OneD, NekDouble > temperature        (nPts, 0.0);
+            m_varConv->GetTemperature(inarray,temperature);
             m_varConv->GetDynamicViscosity(temperature, mu);
         }
 
         // Add artificial viscosity if wanted
         if (m_shockCaptureType == "Physical")
         {
-<<<<<<< HEAD
             Array<OneD, NekDouble> muav;
             if (m_fields[0]->GetTrace()->GetTotPoints()==nPts)
             {
@@ -3167,14 +2718,8 @@
                 muav = m_muav;
             }
             Vmath::Vadd(nPts, mu, 1, muav, 1, mu, 1);
-=======
-            Vmath::Fill(nPts, m_muRef, mu, 1);
->>>>>>> 244f4842
-        }
-        NekDouble tRa = m_Cp / m_Prandtl;
-        Vmath::Smul(nPts, tRa, mu, 1, thermalCond, 1);
-
-<<<<<<< HEAD
+        }
+
         // What about thermal conductivity?
 
         NekDouble pointmu       = 0.0;
@@ -3187,68 +2732,58 @@
         DNekMatSharedPtr PointFJac = MemoryManager<DNekMat>
                                 ::AllocateSharedPtr(nConvectiveFields-1, nConvectiveFields);
         Array<OneD, NekDouble > tmpMatinnData, tmpMatoutData;
-        // GetdFlux_dDeriv functor = NavierStokesCFE::GetdFlux_dQx_2D;
-
-        // // store a free function
-        // std::function<void(int)> f_display;
-
-        // f_display = std::bind(
-        //     &NavierStokesCFE::print_num, this, std::placeholders::_1);
-        // f_display(-9);
-
-        // switch (nDervDir)
-        // {
-        //     case 0:
-        //     {
-
-                for(int  nelmt = 0; nelmt < ntotElmt; nelmt++)
+        
+        for(int  nelmt = 0; nelmt < ntotElmt; nelmt++)
+        {
+            int nElmtPnt            = (*expvect)[nelmt]->GetTotPoints();
+            int noffest             = explist->GetPhys_Offset(nelmt);
+            
+            for(int j = 0; j < nConvectiveFields; j++)
+            {
+                locVars[j] = inarray[j]+noffest;
+            }
+            
+            for(int j = 0; j < nSpaceDim; j++)
+            {
+                locnormal[j] = normals[j]+noffest;
+            }
+            
+            locmu       =   mu      + noffest;
+            for(int npnt = 0; npnt < nElmtPnt; npnt++)
+            {
+                for(int j = 0; j < nConvectiveFields; j++)
                 {
-                    int nElmtPnt            = (*expvect)[nelmt]->GetTotPoints();
-                    int noffest             = explist->GetPhys_Offset(nelmt);
-
-                    for(int j = 0; j < nConvectiveFields; j++)
-                    {
-                        locVars[j] = inarray[j]+noffest;
-                    }
-
-                    for(int j = 0; j < nSpaceDim; j++)
-                    {
-                        locnormal[j] = normals[j]+noffest;
-                    }
-
-                    locmu       =   mu      + noffest;
-                    for(int npnt = 0; npnt < nElmtPnt; npnt++)
-                    {
-                        for(int j = 0; j < nConvectiveFields; j++)
-                        {
-                            pointVar[j] = locVars[j][npnt];
+                    pointVar[j] = locVars[j][npnt];
+                }
+                for(int j = 0; j < nSpaceDim; j++)
+                {
+                    pointnormals[j] = locnormal[j][npnt];
                         }
-                        for(int j = 0; j < nSpaceDim; j++)
-                        {
-                            pointnormals[j] = locnormal[j][npnt];
-                        }
-
-                        pointmu     = locmu[npnt];
-
-                        // GetdFlux_dQx_2D(pointnormals,pointmu,pointVar,PointFJac);
-                        // functor(pointnormals,pointmu,pointVar,PointFJac);
-                        m_GetdFlux_dDeriv_Array[nDervDir](pointnormals,pointmu,pointVar,PointFJac);
-                        tmpMatinnData = PointFJac->GetPtr();
-                        tmpMatoutData = ElmtJac[nelmt][npnt]->GetPtr();
-
-                        Vmath::Fill(nConvectiveFields,0.0,&tmpMatoutData[0],nConvectiveFields);
-                        for (int j =0; j < nConvectiveFields; j++)
-                        {
-                            Vmath::Vcopy(nConvectiveFields-1,&tmpMatinnData[j*(nConvectiveFields-1)],1,&tmpMatoutData[1+j*nConvectiveFields],1);
-                        }
-                        // (*ElmtJac[nelmt][npnt]) =   (*PointFJac);
-                    }
+                
+                pointmu     = locmu[npnt];
+                
+                // GetdFlux_dQx_2D(pointnormals,pointmu,pointVar,PointFJac);
+                // functor(pointnormals,pointmu,pointVar,PointFJac);
+                m_GetdFlux_dDeriv_Array[nDervDir](pointnormals,pointmu,pointVar,PointFJac);
+                tmpMatinnData = PointFJac->GetPtr();
+                tmpMatoutData = ElmtJac[nelmt][npnt]->GetPtr();
+                
+                Vmath::Fill(nConvectiveFields,0.0,&tmpMatoutData[0],
+                            nConvectiveFields);
+                for (int j =0; j < nConvectiveFields; j++)
+                {
+                    Vmath::Vcopy(nConvectiveFields-1,
+                                 &tmpMatinnData[j*(nConvectiveFields-1)],1,
+                                 &tmpMatoutData[1+j*nConvectiveFields],1);
                 }
-    }
-
+                // (*ElmtJac[nelmt][npnt]) =   (*PointFJac);
+            }
+        }
+    }
+    
     void NavierStokesCFE::v_CalphysDeriv(
-            const Array<OneD, const Array<OneD, NekDouble> >                &inarray,
-                  Array<OneD,       Array<OneD, Array<OneD, NekDouble> > >  &qfield)
+        const Array<OneD, const Array<OneD, NekDouble> >          &inarray,
+        Array<OneD,       Array<OneD, Array<OneD, NekDouble> > >  &qfield)
     {
         int nConvectiveFields = m_fields.num_elements();
         int npoints           = GetTotPoints();
@@ -3256,7 +2791,7 @@
         const Array<OneD, Array<OneD, NekDouble> >                  pBwd;
         if(!qfield.num_elements())
         {
-            qfield  =   Array<OneD,       Array<OneD, Array<OneD, NekDouble> > >(m_spacedim);
+            qfield  =   Array<OneD, Array<OneD, Array<OneD, NekDouble> > >(m_spacedim);
             for(int i = 0; i< m_spacedim; i++)
             {
                 qfield[i]   =   Array<OneD, Array<OneD, NekDouble> >(nConvectiveFields);
@@ -3269,7 +2804,6 @@
         m_diffusion->DiffuseCalculateDerivative(nConvectiveFields,m_fields,inarray,qfield,pFwd,pBwd);
     }
 
-#endif
     void NavierStokesCFE::v_CalcMuDmuDT(
         const Array<OneD, const Array<OneD, NekDouble> >                &inarray,
         Array<OneD, NekDouble>                                          &mu,
@@ -3295,8 +2829,4 @@
             }
         }
     }
-=======
-    }
->>>>>>> 244f4842
-
 }