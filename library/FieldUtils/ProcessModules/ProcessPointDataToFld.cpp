--- conflicted
+++ resolved
@@ -108,11 +108,7 @@
 
     int i, j;
     bool setnantovalue = false;
-<<<<<<< HEAD
-    NekDouble defvalue = -1;
-=======
     NekDouble defvalue=0.0;
->>>>>>> 236cb5f9
 
     if (!boost::iequals(m_config["setnantovalue"].as<string>(), "NotSet"))
     {
