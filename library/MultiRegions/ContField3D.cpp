///////////////////////////////////////////////////////////////////////////////
//
// File ContField3D.cpp
//
// For more information, please see: http://www.nektar.info
//
// The MIT License
//
// Copyright (c) 2006 Division of Applied Mathematics, Brown University (USA),
// Department of Aeronautics, Imperial College London (UK), and Scientific
// Computing and Imaging Institute, University of Utah (USA).
//
// License for the specific language governing rights and limitations under
// Permission is hereby granted, free of charge, to any person obtaining a
// copy of this software and associated documentation files (the "Software"),
// to deal in the Software without restriction, including without limitation
// the rights to use, copy, modify, merge, publish, distribute, sublicense,
// and/or sell copies of the Software, and to permit persons to whom the
// Software is furnished to do so, subject to the following conditions:
//
// The above copyright notice and this permission notice shall be included
// in all copies or substantial portions of the Software.
//
// THE SOFTWARE IS PROVIDED "AS IS", WITHOUT WARRANTY OF ANY KIND, EXPRESS
// OR IMPLIED, INCLUDING BUT NOT LIMITED TO THE WARRANTIES OF MERCHANTABILITY,
// FITNESS FOR A PARTICULAR PURPOSE AND NONINFRINGEMENT. IN NO EVENT SHALL
// THE AUTHORS OR COPYRIGHT HOLDERS BE LIABLE FOR ANY CLAIM, DAMAGES OR OTHER
// LIABILITY, WHETHER IN AN ACTION OF CONTRACT, TORT OR OTHERWISE, ARISING
// FROM, OUT OF OR IN CONNECTION WITH THE SOFTWARE OR THE USE OR OTHER
// DEALINGS IN THE SOFTWARE.
//
// Description: Field definition for 3D domain with boundary conditions
//
///////////////////////////////////////////////////////////////////////////////

#include <MultiRegions/ContField3D.h>
#include <MultiRegions/AssemblyMap/AssemblyMapCG3D.h>

namespace Nektar
{
  namespace MultiRegions
  {

        ContField3D::ContField3D():
            DisContField3D(),
            m_locToGloMap(),
            m_globalMat(),
            m_globalLinSysManager(
                    boost::bind(&ContField3D::GenGlobalLinSys, this, _1),
                    std::string("GlobalLinSys"))
        {
        }


        /**
         * Given a mesh \a graph2D, containing information about the domain and
         * the spectral/hp element expansion, this constructor fills the list
         * of local expansions #m_exp with the proper expansions, calculates
         * the total number of quadrature points \f$\boldsymbol{x}_i\f$ and
         * local expansion coefficients \f$\hat{u}^e_n\f$ and allocates memory
         * for the arrays #m_coeffs and #m_phys. Furthermore, it constructs the
         * mapping array (contained in #m_locToGloMap) for the transformation
         * between local elemental level and global level, it calculates the
         * total number global expansion coefficients \f$\hat{u}_n\f$ and
         * allocates memory for the array #m_coeffs. The constructor also
         * discretises the boundary conditions, specified by the argument \a
         * bcs, by expressing them in terms of the coefficient of the expansion
         * on the boundary.
         *
         * @param   pSession    Session information.
         * @param   graph3D     A mesh, containing information about the domain
         *                      and the spectral/hp element expansion.
         * @param   variable    The variable associated with this field.
         */
        ContField3D::ContField3D(const LibUtilities::SessionReaderSharedPtr &pSession,
                                 const SpatialDomains::MeshGraphSharedPtr &graph3D,
                                 const std::string &variable):
                DisContField3D(pSession,graph3D,variable,false),
                m_globalMat(MemoryManager<GlobalMatrixMap>::AllocateSharedPtr()),
                m_globalLinSysManager(
                        boost::bind(&ContField3D::GenGlobalLinSys, this, _1),
                        std::string("GlobalLinSys"))
        {
            SpatialDomains::BoundaryConditions bcs(m_session, graph3D);
            
            m_locToGloMap = MemoryManager<AssemblyMapCG3D>::AllocateSharedPtr(
                m_session,m_ncoeffs,*this,m_bndCondExpansions,m_bndConditions,
                m_periodicVertices,m_periodicEdges,m_periodicFaces);
        }


        /**
         * Given a mesh \a graph2D, containing information about the domain and
         * the spectral/hp element expansion, this constructor fills the list
         * of local expansions #m_exp with the proper expansions, calculates
         * the total number of quadrature points \f$\boldsymbol{x}_i\f$ and
         * local expansion coefficients \f$\hat{u}^e_n\f$ and allocates memory
         * for the arrays #m_coeffs and #m_phys. Furthermore, it constructs the
         * mapping array (contained in #m_locToGloMap) for the transformation
         * between local elemental level and global level, it calculates the
         * total number global expansion coefficients \f$\hat{u}_n\f$ and
         * allocates memory for the array #m_coeffs. The constructor also
         * discretises the boundary conditions, specified by the argument \a
         * bcs, by expressing them in terms of the coefficient of the expansion
         * on the boundary.
         *
         * @param   In          Existing ContField2D object used to provide the
         *                      local to global mapping information and
         *                      global solution type.
         * @param   graph2D     A mesh, containing information about the domain
         *                      and the spectral/hp element expansion.
         * @param   bcs         The boundary conditions.
         * @param   bc_loc
         */
        ContField3D::ContField3D(const ContField3D &In,
                                 const SpatialDomains::MeshGraphSharedPtr &graph3D,
                                 const std::string &variable):
	    DisContField3D(In,graph3D,variable,false),
            m_globalMat   (MemoryManager<GlobalMatrixMap>::AllocateSharedPtr()),
            m_globalLinSysManager(boost::bind(&ContField3D::GenGlobalLinSys, this, _1),
                                  std::string("GlobalLinSys"))

        {
            if(!SameTypeOfBoundaryConditions(In))
            {
                SpatialDomains::BoundaryConditions bcs(m_session, graph3D);

                m_locToGloMap = MemoryManager<AssemblyMapCG3D>::AllocateSharedPtr(
                    m_session,m_ncoeffs,*this,m_bndCondExpansions,m_bndConditions,
                    m_periodicVertices, m_periodicEdges, m_periodicFaces);

            }
            else
            {
                m_locToGloMap = In.m_locToGloMap;
            }
        }


        ContField3D::ContField3D(const ContField3D &In):
                DisContField3D(In),
                m_locToGloMap(In.m_locToGloMap),
                m_globalMat(In.m_globalMat),
                m_globalLinSysManager(In.m_globalLinSysManager)
        {
        }


        ContField3D::~ContField3D()
        {
        }


        /**
         * Given the coefficients of an expansion, this function evaluates the
         * spectral/hp expansion \f$u^{\delta}(\boldsymbol{x})\f$ at the
         * quadrature points \f$\boldsymbol{x}_i\f$. This operation is
         * evaluated locally by the function ExpList#BwdTrans.
         *
         * The coefficients of the expansion should be contained in the variable
         * #inarray of the ExpList object \a In. The resulting physical values
         * at the quadrature points \f$u^{\delta}(\boldsymbol{x}_i)\f$ are
         * stored in the array #outarray.
         *
         * @param   In          An ExpList, containing the local coefficients
         *                      \f$\hat{u}_n^e\f$ in its array #m_coeffs.
         */
        void ContField3D::v_BwdTrans(
                                const Array<OneD, const NekDouble> &inarray,
                                      Array<OneD,       NekDouble> &outarray,
                                     CoeffState coeffstate)
        {
            if(coeffstate == eGlobal)
            {
                bool doGlobalOp = m_globalOptParam->DoGlobalMatOp(
                                                        StdRegions::eBwdTrans);

                if(doGlobalOp)
                {
                    GlobalMatrixKey gkey(StdRegions::eBwdTrans,m_locToGloMap);
                    GlobalMatrixSharedPtr mat = GetGlobalMatrix(gkey);
                    mat->Multiply(inarray,outarray);
                }
                else
                {
                    Array<OneD, NekDouble> wsp(m_ncoeffs);
                    GlobalToLocal(inarray,wsp);
                    BwdTrans_IterPerExp(wsp,outarray);
                }
            }
            else
            {
                BwdTrans_IterPerExp(inarray,outarray);
            }
        }


        /**
         * The operation is evaluated locally (i.e. with respect to all local
         * expansion modes) by the function ExpList#IProductWRTBase. The inner
         * product with respect to the global expansion modes is than obtained
         * by a global assembly operation.
         *
         * The values of the function \f$f(\boldsymbol{x})\f$ evaluated at the
         * quadrature points \f$\boldsymbol{x}_i\f$ should be contained in the
         * variable #m_phys of the ExpList object \a in. The result is stored
         * in the array #m_coeffs.
         *
         * @param   In          An ExpList, containing the discrete evaluation
         *                      of \f$f(\boldsymbol{x})\f$ at the quadrature
         *                      points in its array #m_phys.
         */
        void ContField3D::v_IProductWRTBase(const Array<OneD, const NekDouble> &inarray,
                                            Array<OneD, NekDouble> &outarray,
                                            CoeffState coeffstate)
        {
            if(coeffstate == eGlobal)
            {
                bool doGlobalOp = m_globalOptParam->DoGlobalMatOp(
                                                StdRegions::eIProductWRTBase);

                if(doGlobalOp)
                {
                    GlobalMatrixKey gkey(StdRegions::eIProductWRTBase,
                                         m_locToGloMap);
                    GlobalMatrixSharedPtr mat = GetGlobalMatrix(gkey);
                    mat->Multiply(inarray,outarray);
                }
                else
                {
                    Array<OneD, NekDouble> wsp(m_ncoeffs);
                    IProductWRTBase_IterPerExp(inarray,wsp);
                    Assemble(wsp,outarray);
                }
            }
            else
            {
                IProductWRTBase_IterPerExp(inarray,outarray);
            }
        }
      
      
      void ContField3D::v_FwdTrans(const Array<OneD, const NekDouble> &inarray,
                                   Array<OneD,       NekDouble> &outarray,
                                   CoeffState coeffstate)
      {
          // Inner product of forcing
          int contNcoeffs = m_locToGloMap->GetNumGlobalCoeffs();
          Array<OneD,NekDouble> wsp(contNcoeffs);
          IProductWRTBase(inarray,wsp,eGlobal);
          
          // Solve the system
          GlobalLinSysKey key(StdRegions::eMass, m_locToGloMap);
          
          if(coeffstate == eGlobal)
          {
              GlobalSolve(key,wsp,outarray);
          }
          else
          {
              Array<OneD,NekDouble> tmp(contNcoeffs,0.0);
              GlobalSolve(key,wsp,tmp);
              GlobalToLocal(tmp,outarray);
          }
      }
      
      
      void ContField3D::v_MultiplyByInvMassMatrix(
                                          const Array<OneD, const NekDouble> &inarray,
                                          Array<OneD,       NekDouble> &outarray,
                                          CoeffState coeffstate)
          
      {
          int contNcoeffs = m_locToGloMap->GetNumGlobalCoeffs();
          GlobalLinSysKey key(StdRegions::eMass, m_locToGloMap);
          
          if(coeffstate == eGlobal)
          {
              if(inarray.data() == outarray.data())
              {
                  Array<OneD, NekDouble> tmp(contNcoeffs,0.0);
                  Vmath::Vcopy(contNcoeffs,inarray,1,tmp,1);
                  GlobalSolve(key,tmp,outarray);
              }
              else
              {
                  GlobalSolve(key,inarray,outarray);
              }
          }
          else
          {
              Array<OneD, NekDouble> globaltmp(contNcoeffs,0.0);
              
              if(inarray.data() == outarray.data())
              {
                  Array<OneD,NekDouble> tmp(inarray.num_elements());
                  Vmath::Vcopy(inarray.num_elements(),inarray,1,tmp,1);
                  Assemble(tmp,outarray);
              }
              else
              {
                  Assemble(inarray,outarray);
              }
              
              GlobalSolve(key,outarray,globaltmp);
              GlobalToLocal(globaltmp,outarray);
          }
      }
      
      
      void ContField3D::GenerateDirBndCondForcing(const GlobalLinSysKey &key,
                                                  Array<OneD, NekDouble> &inout,
                                                  Array<OneD, NekDouble> &outarray)
      {
          int bndcnt=0;
          const Array<OneD,const int>& map  = m_locToGloMap->GetBndCondCoeffsToGlobalCoeffsMap();
          NekDouble sign;
          
          for(int i = 0; i < m_bndCondExpansions.num_elements(); ++i)
          {
              if(m_bndConditions[i]->GetBoundaryConditionType() == SpatialDomains::eDirichlet)
              {
                  const Array<OneD,const NekDouble>& coeffs = m_bndCondExpansions[i]->GetCoeffs();
                  for(int j = 0; j < (m_bndCondExpansions[i])->GetNcoeffs(); ++j)
                  {
                      sign = m_locToGloMap->GetBndCondCoeffsToGlobalCoeffsSign(bndcnt);
                      inout[map[bndcnt++]] = sign * coeffs[j];
                  }
              }
              else
              {
                  bndcnt += m_bndCondExpansions[i]->GetNcoeffs();
              }
            }
          GeneralMatrixOp(key,inout,outarray,eGlobal);
      }
      


      // Note inout contains initial guess and final output.
      void ContField3D::GlobalSolve(
          const GlobalLinSysKey              &key,
          const Array<OneD, const NekDouble> &rhs,
                Array<OneD,       NekDouble> &inout,
          const Array<OneD, const NekDouble> &dirForcing)
      {
          int NumDirBcs = m_locToGloMap->GetNumGlobalDirBndCoeffs();
          int contNcoeffs = m_locToGloMap->GetNumGlobalCoeffs();
          
          // STEP 1: SET THE DIRICHLET DOFS TO THE RIGHT VALUE
          //         IN THE SOLUTION ARRAY
          v_ImposeDirichletConditions(inout);
          
          
          // STEP 2: CALCULATE THE HOMOGENEOUS COEFFICIENTS
          if(contNcoeffs - NumDirBcs > 0)
          {
              GlobalLinSysSharedPtr LinSys = GetGlobalLinSys(key);
              LinSys->Solve(rhs,inout,m_locToGloMap,dirForcing);
          }
      }
      
      GlobalLinSysSharedPtr ContField3D::GetGlobalLinSys(const GlobalLinSysKey &mkey)
      {
          return m_globalLinSysManager[mkey];
      }
      
      
      GlobalLinSysSharedPtr ContField3D::GenGlobalLinSys(const GlobalLinSysKey &mkey)
      {
          ASSERTL1(mkey.LocToGloMapIsDefined(),
                   "To use method must have a AssemblyMap "
                   "attached to key");
          return ExpList::GenGlobalLinSys(mkey, m_locToGloMap);
      }
      

      /**
       * Returns the global matrix associated with the given GlobalMatrixKey.
       * If the global matrix has not yet been constructed on this field,
       * it is first constructed using GenGlobalMatrix().
       * @param   mkey        Global matrix key.
       * @returns Assocated global matrix.
       */
      GlobalMatrixSharedPtr ContField3D::GetGlobalMatrix(const GlobalMatrixKey &mkey)
      {
          ASSERTL1(mkey.LocToGloMapIsDefined(),
                   "To use method must have a AssemblyMap "
                   "attached to key");
          
            GlobalMatrixSharedPtr glo_matrix;
            GlobalMatrixMap::iterator matrixIter = m_globalMat->find(mkey);
            
            if(matrixIter == m_globalMat->end())
            {
                glo_matrix = GenGlobalMatrix(mkey,m_locToGloMap);
                (*m_globalMat)[mkey] = glo_matrix;
            }
            else
            {
                glo_matrix = matrixIter->second;
            }
            
            return glo_matrix;
      }
      
      
      void ContField3D::v_ImposeDirichletConditions(Array<OneD,NekDouble>& outarray)
      {
          int i,j;
          int bndcnt      = 0;
          int nDir        = m_locToGloMap->GetNumGlobalDirBndCoeffs();
          int contNcoeffs = m_locToGloMap->GetNumGlobalCoeffs();
          
          NekDouble sign;
          const Array<OneD,const int> &bndMap = 
              m_locToGloMap->GetBndCondCoeffsToGlobalCoeffsMap();
          
          Array<OneD, NekDouble> tmp(
              m_locToGloMap->GetNumGlobalBndCoeffs(), 0.0);

          // Fill in Dirichlet coefficients that are to be sent to other
          // processors.
          map<int, vector<pair<int, int> > > &extraDirDofs = 
              m_locToGloMap->GetExtraDirDofs();
          map<int, vector<pair<int, int> > >::iterator it;
          for (it = extraDirDofs.begin(); it != extraDirDofs.end(); ++it)
          {
              for (i = 0; i < it->second.size(); ++i)
              {
                  tmp[it->second.at(i).second] = 
                      m_bndCondExpansions[it->first]->GetCoeffs()[
                          it->second.at(i).first];
              }
          }
          m_locToGloMap->UniversalAssembleBnd(tmp);
          
          // Now fill in all other Dirichlet coefficients.
          for(i = 0; i < m_bndCondExpansions.num_elements(); ++i)
          {
              if(m_bndConditions[i]->GetBoundaryConditionType() == 
                     SpatialDomains::eDirichlet)
              {
                  const Array<OneD,const NekDouble>& coeffs = 
                      m_bndCondExpansions[i]->GetCoeffs();
                  for(j = 0; j < (m_bndCondExpansions[i])->GetNcoeffs(); ++j)
                  {
                      sign = m_locToGloMap->GetBndCondCoeffsToGlobalCoeffsSign(
                          bndcnt);
                      tmp[bndMap[bndcnt++]] = sign * coeffs[j];
                  }
              }
              else
              {
                  bndcnt += m_bndCondExpansions[i]->GetNcoeffs();
              }
          }
          
          Vmath::Vcopy(nDir, tmp, 1, outarray, 1);
      }          

      void ContField3D::v_LocalToGlobal(void)
      {
          m_locToGloMap->LocalToGlobal(m_coeffs, m_coeffs);
      }

      void ContField3D::v_GlobalToLocal(void)
      {
          m_locToGloMap->GlobalToLocal(m_coeffs, m_coeffs);
      }
      


      void ContField3D::v_HelmSolve(
                                    const Array<OneD, const NekDouble> &inarray,
                                    Array<OneD,       NekDouble> &outarray,
                                    const FlagList &flags,
                                    const StdRegions::ConstFactorMap &factors,
                                    const StdRegions::VarCoeffMap &varcoeff,
                                    const Array<OneD, const NekDouble> &dirForcing)
      {
          // Inner product of forcing
          int contNcoeffs = m_locToGloMap->GetNumGlobalCoeffs();
          Array<OneD,NekDouble> wsp(contNcoeffs);
          IProductWRTBase(inarray,wsp,eGlobal);
          // Note -1.0 term necessary to invert forcing function to
          // be consistent with matrix definition
          Vmath::Neg(contNcoeffs, wsp, 1);
          
          // Forcing function with weak boundary conditions
          int i,j;
          int bndcnt = 0;
          NekDouble sign;
          Array<OneD, NekDouble> gamma(contNcoeffs, 0.0);
          for(i = 0; i < m_bndCondExpansions.num_elements(); ++i)
          {
              if(m_bndConditions[i]->GetBoundaryConditionType() != SpatialDomains::eDirichlet)
              {
                  for(j = 0; j < (m_bndCondExpansions[i])->GetNcoeffs(); j++)
                  {
                      sign = m_locToGloMap->GetBndCondCoeffsToGlobalCoeffsSign(bndcnt);
                      gamma[m_locToGloMap->GetBndCondCoeffsToGlobalCoeffsMap(bndcnt++)] +=
                          sign * (m_bndCondExpansions[i]->GetCoeffs())[j];
                  }
              }
              else
              {
                  bndcnt += m_bndCondExpansions[i]->GetNcoeffs();
              }
          }
          m_locToGloMap->UniversalAssemble(gamma);
          
          // Add weak boundary conditions to forcing
          Vmath::Vadd(contNcoeffs, wsp, 1, gamma, 1, wsp, 1);
          
          // Solve the system
          GlobalLinSysKey key(StdRegions::eHelmholtz, m_locToGloMap, factors,varcoeff);
          
          if(flags.isSet(eUseGlobal))
          {
              GlobalSolve(key,wsp,outarray,dirForcing);
          }
          else
          {
<<<<<<< HEAD
              Array<OneD,NekDouble> tmp(contNcoeffs,0.0);
              //LocalToGlobal(outarray,tmp);// use outarray as initial guess
=======
              Array<OneD,NekDouble> tmp(contNcoeffs, 0.0);
>>>>>>> d3a32edd
              GlobalSolve(key,wsp,tmp,dirForcing);
              GlobalToLocal(tmp,outarray);
          }
      }
      
      void ContField3D::v_GeneralMatrixOp(
          const GlobalMatrixKey             &gkey,
          const Array<OneD,const NekDouble> &inarray,
                Array<OneD,      NekDouble> &outarray,
          CoeffState                         coeffstate)
      {
          if(coeffstate == eGlobal)
          {
              bool doGlobalOp = m_globalOptParam->DoGlobalMatOp(gkey.GetMatrixType());
              
              if(doGlobalOp)
              {
                  GlobalMatrixSharedPtr mat = GetGlobalMatrix(gkey);
                  mat->Multiply(inarray,outarray);
              }
              else
              {
                  Array<OneD,NekDouble> tmp1(2*m_ncoeffs);
                  Array<OneD,NekDouble> tmp2(tmp1+m_ncoeffs);
                  GlobalToLocal(inarray,tmp1);
                  GeneralMatrixOp_IterPerExp(gkey,tmp1,tmp2);
                  Assemble(tmp2,outarray);
              }
          }
          else
          {
              GeneralMatrixOp_IterPerExp(gkey,inarray,outarray);
          }
      }
      
      int ContField3D::GetGlobalMatrixNnz(const GlobalMatrixKey &gkey)
      {
          ASSERTL1(gkey.LocToGloMapIsDefined(),
                   "To use method must have a AssemblyMap "
                   "attached to key");
          
          GlobalMatrixMap::iterator matrixIter = m_globalMat->find(gkey);
          
          if(matrixIter == m_globalMat->end())
          {
              return 0;
          }
          else
          {
              return matrixIter->second->GetMatrix()->GetNumNonZeroEntries();
          }
          
          return 0;
      }
      
  } //end of namespace
} //end of namespace<|MERGE_RESOLUTION|>--- conflicted
+++ resolved
@@ -522,12 +522,7 @@
           }
           else
           {
-<<<<<<< HEAD
-              Array<OneD,NekDouble> tmp(contNcoeffs,0.0);
-              //LocalToGlobal(outarray,tmp);// use outarray as initial guess
-=======
               Array<OneD,NekDouble> tmp(contNcoeffs, 0.0);
->>>>>>> d3a32edd
               GlobalSolve(key,wsp,tmp,dirForcing);
               GlobalToLocal(tmp,outarray);
           }
