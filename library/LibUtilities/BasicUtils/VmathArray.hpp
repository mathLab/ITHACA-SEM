///////////////////////////////////////////////////////////////////////////////
//
// File VmathArray.hpp
//
// For more information, please see: http://www.nektar.info
//
// The MIT License
//
// Copyright (c) 2006 Division of Applied Mathematics, Brown University (USA),
// Department of Aeronautics, Imperial College London (UK), and Scientific
// Computing and Imaging Institute, University of Utah (USA).
//
// Permission is hereby granted, free of charge, to any person obtaining a
// copy of this software and associated documentation files (the "Software"),
// to deal in the Software without restriction, including without limitation
// the rights to use, copy, modify, merge, publish, distribute, sublicense,
// and/or sell copies of the Software, and to permit persons to whom the
// Software is furnished to do so, subject to the following conditions:
//
// The above copyright notice and this permission notice shall be included
// in all copies or substantial portions of the Software.
//
// THE SOFTWARE IS PROVIDED "AS IS", WITHOUT WARRANTY OF ANY KIND, EXPRESS
// OR IMPLIED, INCLUDING BUT NOT LIMITED TO THE WARRANTIES OF MERCHANTABILITY,
// FITNESS FOR A PARTICULAR PURPOSE AND NONINFRINGEMENT. IN NO EVENT SHALL
// THE AUTHORS OR COPYRIGHT HOLDERS BE LIABLE FOR ANY CLAIM, DAMAGES OR OTHER
// LIABILITY, WHETHER IN AN ACTION OF CONTRACT, TORT OR OTHERWISE, ARISING
// FROM, OUT OF OR IN CONNECTION WITH THE SOFTWARE OR THE USE OR OTHER
// DEALINGS IN THE SOFTWARE.
//
// Description: Wrappers around Vmath routines using Array<OneD,T> as arugments
//
///////////////////////////////////////////////////////////////////////////////

#ifndef NEKTAR_LIB_LIBUTILITIES_BASSICUTILS_VECTORMATHARRAY_HPP
#define NEKTAR_LIB_LIBUTILITIES_BASSICUTILS_VECTORMATHARRAY_HPP

#include <LibUtilities/BasicUtils/SharedArray.hpp>
#include <LibUtilities/BasicUtils/Vmath.hpp>
<<<<<<< HEAD
#include <LibUtilities/BasicUtils/VmathSIMD.hpp>
=======
>>>>>>> f6a50853

    namespace Vmath
    {
        using namespace Nektar;

        /***************** Math routines  ***************/
        /// \brief Fill a vector with a constant value
        template<class T>  void Fill( int n, const T alpha,  Array<OneD, T> &x, const int incx )
        {

<<<<<<< HEAD
            ASSERTL1(n*incx <= x.num_elements()+x.GetOffset(),"Out of bounds");
=======
            ASSERTL1(n*incx <= x.size()+x.GetOffset(),"Out of bounds");
>>>>>>> f6a50853

            Fill(n,alpha,&x[0],incx);
        }

        template<class T>  void FillWhiteNoise(
                                    int n, const T eps, Array<OneD, T> &x,
                                    const int incx, int outseed = 9999)
        {
            ASSERTL1(n*incx <= x.size()+x.GetOffset(),"Out of bounds");

            FillWhiteNoise(n,eps,&x[0],incx,outseed);
        }

        /// \brief Multiply vector z = x*y
        template<class T>  void Vmul( int n, const Array<OneD, const T> &x, const int incx, const Array<OneD, const T> &y, const int incy,  Array<OneD,T> &z, const int incz)
        {
<<<<<<< HEAD
            ASSERTL1(n*incx <= x.num_elements()+x.GetOffset(),"Array out of bounds");
            ASSERTL1(n*incy <= y.num_elements()+y.GetOffset(),"Array out of bounds");
            ASSERTL1(n*incz <= z.num_elements()+z.GetOffset(),"Array out of bounds");
=======
            ASSERTL1(n*incx <= x.size()+x.GetOffset(),"Array out of bounds");
            ASSERTL1(n*incy <= y.size()+y.GetOffset(),"Array out of bounds");
            ASSERTL1(n*incz <= z.size()+z.GetOffset(),"Array out of bounds");
>>>>>>> f6a50853

            Vmul(n,&x[0],incx,&y[0],incy,&z[0],incz);
        }

        template<class T>  void Vmul( int n, const Array<TwoD,NekDouble>::const_reference  &x, const int incx, const Array<OneD,const T> &y, const int incy,  Array<OneD,T> &z, const int incz)
        {
<<<<<<< HEAD
            ASSERTL1(n*incx <= x.num_elements(),"Array out of bounds");
            ASSERTL1(n*incy <= y.num_elements()+y.GetOffset(),"Array out of bounds");
            ASSERTL1(n*incz <= z.num_elements()+z.GetOffset(),"Array out of bounds");
=======
            ASSERTL1(n*incx <= x.size(),"Array out of bounds");
            ASSERTL1(n*incy <= y.size()+y.GetOffset(),"Array out of bounds");
            ASSERTL1(n*incz <= z.size()+z.GetOffset(),"Array out of bounds");
>>>>>>> f6a50853

            Vmul(n,x.origin(),incx,&y[0],incy,&z[0],incz);
        }

        /// \brief Scalar multiply  y = alpha*y

        template<class T>  void Smul( int n, const T alpha, const Array<OneD,const T> &x,  const int incx,  Array<OneD,T>  &y, const int incy)
        {
<<<<<<< HEAD
            ASSERTL1(static_cast<unsigned int>(n*incx) <= x.num_elements()+x.GetOffset(),"Array out of bounds");
            ASSERTL1(static_cast<unsigned int>(n*incy) <= y.num_elements()+y.GetOffset(),"Array out of bounds");
=======
            ASSERTL1(static_cast<unsigned int>(n*incx) <= x.size()+x.GetOffset(),"Array out of bounds");
            ASSERTL1(static_cast<unsigned int>(n*incy) <= y.size()+y.GetOffset(),"Array out of bounds");
>>>>>>> f6a50853

            Smul(n,alpha, &x[0],incx,&y[0],incy);
        }

        /// \brief Multiply vector z = x/y
        template<class T>  void Vdiv( int n, const Array<OneD,const T> &x, const int incx, const Array<OneD,const T> &y, const int incy,  Array<OneD,T> &z, const int incz)
        {
<<<<<<< HEAD
            ASSERTL1(static_cast<unsigned int>(n*incx) <= x.num_elements()+x.GetOffset(),"Array out of bounds");
            ASSERTL1(static_cast<unsigned int>(n*incy) <= y.num_elements()+y.GetOffset(),"Array out of bounds");
            ASSERTL1(static_cast<unsigned int>(n*incz) <= z.num_elements()+z.GetOffset(),"Array out of bounds");
=======
            ASSERTL1(static_cast<unsigned int>(n*incx) <= x.size()+x.GetOffset(),"Array out of bounds");
            ASSERTL1(static_cast<unsigned int>(n*incy) <= y.size()+y.GetOffset(),"Array out of bounds");
            ASSERTL1(static_cast<unsigned int>(n*incz) <= z.size()+z.GetOffset(),"Array out of bounds");
>>>>>>> f6a50853

            Vdiv(n,&x[0],incx,&y[0],incy,&z[0],incz);

        }

        /// \brief Scalar multiply  y = alpha/y
        template<class T>  void Sdiv( int n, const T alpha, const Array<OneD,const T> &x, const int incx,  Array<OneD,T> &y, const int incy)
        {
<<<<<<< HEAD
            ASSERTL1(static_cast<unsigned int>(n*incx) <= x.num_elements()+x.GetOffset(),"Array out of bounds");
            ASSERTL1(static_cast<unsigned int>(n*incy) <= y.num_elements()+y.GetOffset(),"Array out of bounds");
=======
            ASSERTL1(static_cast<unsigned int>(n*incx) <= x.size()+x.GetOffset(),"Array out of bounds");
            ASSERTL1(static_cast<unsigned int>(n*incy) <= y.size()+y.GetOffset(),"Array out of bounds");
>>>>>>> f6a50853

            Sdiv(n,alpha,&x[0],incx,&y[0],incy);
        }

        /// \brief Add vector z = x+y
        template<class T>  void Vadd( int n, const Array<OneD,const T> &x, const int incx, const Array<OneD,const T> &y,  const int incy,  Array<OneD,T> &z, const int incz)
        {

<<<<<<< HEAD
            ASSERTL1(static_cast<unsigned int>(n*incx) <= x.num_elements()+x.GetOffset(),"Array out of bounds");
            ASSERTL1(static_cast<unsigned int>(n*incy) <= y.num_elements()+y.GetOffset(),"Array out of bounds");
            ASSERTL1(static_cast<unsigned int>(n*incz) <= z.num_elements()+z.GetOffset(),"Array out of bounds");
=======
            ASSERTL1(static_cast<unsigned int>(n*incx) <= x.size()+x.GetOffset(),"Array out of bounds");
            ASSERTL1(static_cast<unsigned int>(n*incy) <= y.size()+y.GetOffset(),"Array out of bounds");
            ASSERTL1(static_cast<unsigned int>(n*incz) <= z.size()+z.GetOffset(),"Array out of bounds");
>>>>>>> f6a50853

            Vadd(n,&x[0],incx,&y[0],incy,&z[0],incz);
        }

        /// \brief Add vector y = alpha + x
        template<class T>  void Sadd( int n, const T alpha, const Array<OneD,const T> &x,const int incx, Array<OneD,T> &y, const int incy)
        {

            ASSERTL1(n*incx <= x.size()+x.GetOffset(),"Array out of bounds");
            ASSERTL1(n*incy <= y.size()+y.GetOffset(),"Array out of bounds");

            Sadd(n,alpha,&x[0],incx,&y[0],incy);
        }

        /// \brief Subtract vector z = x-y
        template<class T>  void Vsub( int n, const Array<OneD,const T> &x, const int incx, const Array<OneD,const T> &y, const int incy,  Array<OneD,T> &z, const int incz)
        {
            ASSERTL1(n*incx <= x.size()+x.GetOffset(),"Array out of bounds");
            ASSERTL1(n*incy <= y.size()+y.GetOffset(),"Array out of bounds");
            ASSERTL1(n*incz <= z.size()+z.GetOffset(),"Array out of bounds");

            Vsub(n,&x[0],incx,&y[0],incy,&z[0],incz);

        }

        /// \brief Zero vector
        template<class T>  void Zero(int n, Array<OneD,T> &x, const int incx)
        {
            ASSERTL1(n*incx <= x.size()+x.GetOffset(),"Array out of bounds");

            Zero(n,&x[0],incx);

        }

        /// \brief Negate x = -x
        template<class T>  void Neg( int n, Array<OneD,T> &x, const int incx)
        {
            ASSERTL1(n*incx <= x.size()+x.GetOffset(),"Array out of bounds");

            Neg(n,&x[0],incx);

        }

        template<class T> void Vlog(int n, const Array<OneD,const T> &x, const int incx, Array<OneD,T> &y, const int incy)
        {
            ASSERTL1(n*incx <= x.size()+x.GetOffset(),"Array out of bounds");
            ASSERTL1(n*incy <= y.size()+y.GetOffset(),"Array out of bounds");

            Vlog(n, &x[0], incx, &y[0], incy);
        }


        template<class T> void Vexp(int n, const Array<OneD,const T> &x, const int incx, Array<OneD,T> &y, const int incy)
        {
            ASSERTL1(n*incx <= x.size()+x.GetOffset(),"Array out of bounds");
            ASSERTL1(n*incy <= y.size()+y.GetOffset(),"Array out of bounds");

            Vexp(n, &x[0], incx, &y[0], incy);
        }

        template<class T> void Vpow(int n, const Array<OneD,const T> &x, const int incx, const T f, Array<OneD,T> &y, const int incy)
        {
            ASSERTL1(n*incx <= x.size()+x.GetOffset(),"Array out of bounds");
            ASSERTL1(n*incy <= y.size()+y.GetOffset(),"Array out of bounds");

            Vpow(n, &x[0], incx, f, &y[0], incy);
        }

        /// \brief sqrt y = sqrt(x)
        template<class T> void Vsqrt(int n, const Array<OneD,const T> &x, const int incx, Array<OneD,T> &y, const int incy)
        {
            ASSERTL1(n*incx <= x.size()+x.GetOffset(),"Array out of bounds");
            ASSERTL1(n*incy <= y.size()+y.GetOffset(),"Array out of bounds");

            Vsqrt(n,&x[0],incx,&y[0],incy);
        }

        /// \brief vabs: y = |x|
        template<class T> void Vabs(int n, const Array<OneD,const T> &x, const int incx, Array<OneD,T> &y, const int incy)
        {
            ASSERTL1(n*incx <= x.size()+x.GetOffset(),"Array out of bounds");
            ASSERTL1(n*incy <= y.size()+y.GetOffset(),"Array out of bounds");

            Vabs(n,&x[0],incx,&y[0],incy);
        }

        /********** Triad  routines  ***********************/

        /// \brief  vvtvp (vector times vector plus vector): z = w*x + y
        template<class T> void Vvtvp(int n, const Array<OneD, const T> &w, const int incw, const Array<OneD,const T> &x, const int incx, const Array<OneD, const T> &y, const int incy, Array<OneD,T> &z, const int incz)
        {
            ASSERTL1(n*incw <= w.size()+w.GetOffset(),"Array out of bounds");
            ASSERTL1(n*incx <= x.size()+x.GetOffset(),"Array out of bounds");
            ASSERTL1(n*incy <= y.size()+y.GetOffset(),"Array out of bounds");
            ASSERTL1(n*incz <= z.size()+z.GetOffset(),"Array out of bounds");

            #if 1
            Vvtvp(n,&w[0],incw,&x[0],incx,&y[0],incy,&z[0],incz);
            #else
            boost::ignore_unused(incw, incx, incy, incz);
            SIMD::Vvtvp(n,&w[0],&x[0],&y[0],&z[0]);
            #endif
        }

        template<class T> void Vvtvp(int n, const Array<TwoD,NekDouble>::const_reference &w, const int incw, const Array<OneD, const T> &x, const int incx, const Array<OneD,const T> &y, const int incy, Array<OneD,T> &z, const int incz)
        {
            ASSERTL1(n*incw <= w.size(),"Array out of bounds");
            ASSERTL1(n*incx <= x.size()+x.GetOffset(),"Array out of bounds");
            ASSERTL1(n*incy <= y.size()+y.GetOffset(),"Array out of bounds");
            ASSERTL1(n*incz <= z.size()+z.GetOffset(),"Array out of bounds");

            Vvtvp(n,w.origin(),incw,&x[0],incx,&y[0],incy,&z[0],incz);
        }

        /// \brief  svtvp (scalar times vector plus vector): z = alpha*x + y
        template<class T> void Svtvp(int n, const T alpha, const Array<OneD,const T> &x,  const int incx, const Array<OneD, const T> &y, const int incy, Array<OneD,T> &z, const int incz)
        {
<<<<<<< HEAD
            ASSERTL1(n*incx <= x.num_elements()+x.GetOffset(),"Array out of bounds");
            ASSERTL1(n*incy <= y.num_elements()+y.GetOffset(),"Array out of bounds");
            ASSERTL1(n*incz <= z.num_elements()+z.GetOffset(),"Array out of bounds");
=======
            ASSERTL1(n*incx <= x.size()+x.GetOffset(),"Array out of bounds");
            ASSERTL1(n*incy <= y.size()+y.GetOffset(),"Array out of bounds");
            ASSERTL1(n*incz <= z.size()+z.GetOffset(),"Array out of bounds");
>>>>>>> f6a50853

            Svtvp(n,alpha,&x[0],incx,&y[0],incy,&z[0],incz);

        }

        /// \brief  svtvp (scalar times vector plus vector): z = alpha*x + y
        template<class T> void Svtvm(int n, const T alpha, const Array<OneD,const T> &x,  const int incx, const Array<OneD, const T> &y, const int incy, Array<OneD,T> &z, const int incz)
        {
            ASSERTL1(n*incx <= x.size()+x.GetOffset(),"Array out of bounds");
            ASSERTL1(n*incy <= y.size()+y.GetOffset(),"Array out of bounds");
            ASSERTL1(n*incz <= z.size()+z.GetOffset(),"Array out of bounds");

            Svtvm(n,alpha,&x[0],incx,&y[0],incy,&z[0],incz);

        }

        /// \brief vvtvm (vector times vector minus vector): z = w*x - y
        template<class T> void Vvtvm(int n, const Array<OneD,const T> &w, const int incw, const Array<OneD,const T> &x, const int incx, const Array<OneD,const T> &y, const int incy,  Array<OneD,T> &z, const int incz)
        {
            ASSERTL1(n*incw <= w.size()+w.GetOffset(),"Array out of bounds");
            ASSERTL1(n*incx <= x.size()+x.GetOffset(),"Array out of bounds");
            ASSERTL1(n*incy <= y.size()+y.GetOffset(),"Array out of bounds");
            ASSERTL1(n*incz <= z.size()+z.GetOffset(),"Array out of bounds");

            Vvtvm(n,&w[0],incw,&x[0],incx,&y[0],incy,&z[0],incz);

        }

        /// \brief vvtvvtp (vector times vector plus vector times vector): z = v*w + y*z
        template<class T> void Vvtvvtp (
            int n,
            const Array<OneD,const T> &v, int incv,
            const Array<OneD,const T> &w, int incw,
            const Array<OneD,const T> &x, int incx,
            const Array<OneD,const T> &y, int incy,
                  Array<OneD,      T> &z, int incz)
        {
<<<<<<< HEAD
            ASSERTL1(n*incv <= v.num_elements()+v.GetOffset(),"Array out of bounds");
            ASSERTL1(n*incw <= w.num_elements()+w.GetOffset(),"Array out of bounds");
            ASSERTL1(n*incx <= x.num_elements()+x.GetOffset(),"Array out of bounds");
            ASSERTL1(n*incy <= y.num_elements()+y.GetOffset(),"Array out of bounds");
            ASSERTL1(n*incz <= z.num_elements()+z.GetOffset(),"Array out of bounds");

            #if 1
=======
            ASSERTL1(n*incv <= v.size()+v.GetOffset(),"Array out of bounds");
            ASSERTL1(n*incw <= w.size()+w.GetOffset(),"Array out of bounds");
            ASSERTL1(n*incx <= x.size()+x.GetOffset(),"Array out of bounds");
            ASSERTL1(n*incy <= y.size()+y.GetOffset(),"Array out of bounds");
            ASSERTL1(n*incz <= z.size()+z.GetOffset(),"Array out of bounds");

>>>>>>> f6a50853
            Vvtvvtp(n,&v[0],incv,&w[0],incw,&x[0],incx,&y[0],incy,&z[0],incz);
            #else
            boost::ignore_unused(incv, incw, incx, incy, incz);
            SIMD::Vvtvvtp(n,&v[0],&w[0],&x[0],&y[0],&z[0]);
            #endif
        }

        /// \brief svtsvtp (scalar times vector plus scalar times vector): z = alpha*x + beta*y
        template<class T> void Svtsvtp(int n, const T alpha, const Array<OneD,const T> &x, const int incx, const T beta, const Array<OneD,const T> &y, const int incy,  Array<OneD,T> &z, const int incz)
        {
            ASSERTL1(n*incx <= x.size()+x.GetOffset(),"Array out of bounds");
            ASSERTL1(n*incy <= y.size()+y.GetOffset(),"Array out of bounds");
            ASSERTL1(n*incz <= z.size()+z.GetOffset(),"Array out of bounds");

            Svtsvtp(n,alpha,&x[0],incx,beta,&y[0],incy,&z[0],incz);
        }




        /************ Misc routine from Veclib (and extras)  ************/

        /// \brief Gather vector z[i] = x[y[i]]
        template<class T>  void Gathr(int n, const Array<OneD, const T> &x, const Array<OneD, const int> &y,  Array<OneD,T> &z)
        {

<<<<<<< HEAD
            ASSERTL1(n <= y.num_elements()+y.GetOffset(),"Array out of bounds");
            ASSERTL1(n <= z.num_elements()+z.GetOffset(),"Array out of bounds");
=======
            ASSERTL1(n <= y.size()+y.GetOffset(),"Array out of bounds");
            ASSERTL1(n <= z.size()+z.GetOffset(),"Array out of bounds");
>>>>>>> f6a50853

            Gathr(n,&x[0],&y[0],&z[0]);

        }

        /// \brief Scatter vector z[y[i]] = x[i]
        template<class T>  void Scatr(int n, const Array<OneD,const T> &x, const Array<OneD,const int> &y,  Array<OneD,T> &z)
        {
            ASSERTL1(n <= x.size()+x.GetOffset(),"Array out of bounds");
            ASSERTL1(n <= y.size()+y.GetOffset(),"Array out of bounds");

            Scatr(n,&x[0],&y[0],&z[0]);
        }


        /// \brief Assemble z[y[i]] += x[i]; z should be zero'd first
        template<class T>  void Assmb(int n, const Array<OneD,T> &x, const Array<OneD,int> &y, Array<OneD,T> &z)
        {
            ASSERTL1(n <= x.size()+x.GetOffset(),"Array out of bounds");
            ASSERTL1(n <= y.size()+y.GetOffset(),"Array out of bounds");

            Assmb(n,&x[0],&y[0],&z[0]);
        }


        /************* Reduction routines  *****************/

        /// \brief Subtract return sum(x)
        template<class T>  T Vsum( int n, const Array<OneD, const T> &x, const int incx)
        {
            ASSERTL1(n*incx <= x.size()+x.GetOffset(),"Array out of bounds");

            return Vsum(n,&x[0],incx);
        }


        /// \brief Return the index of the maximum element in x
        template<class T>  int Imax( int n, const Array<OneD, const T> &x, const int incx)
        {
<<<<<<< HEAD
            ASSERTL1(n*incx <= x.num_elements()+x.GetOffset(),"Array out of bounds");
=======
            ASSERTL1(n*incx <= x.size()+x.GetOffset(),"Array out of bounds");
>>>>>>> f6a50853

            return Imax(n,&x[0],incx);
        }

        /// \brief Return the maximum element in x -- called vmax to avoid
        /// conflict with max
        template<class T>  T Vmax( int n, const Array<OneD, const T> &x, const int incx)
        {
<<<<<<< HEAD
            ASSERTL1(n*incx <= x.num_elements()+x.GetOffset(),"Array out of bounds");
=======
            ASSERTL1(n*incx <= x.size()+x.GetOffset(),"Array out of bounds");
>>>>>>> f6a50853

            return Vmax(n,&x[0],incx);
        }

        /// \brief Return the index of the maximum absolute element in x
        template<class T>  int Iamax( int n, const Array<OneD, const T> &x, const int incx)
        {
<<<<<<< HEAD
            ASSERTL1(n*incx <= x.num_elements()+x.GetOffset(),"Array out of bounds");
=======
            ASSERTL1(n*incx <= x.size()+x.GetOffset(),"Array out of bounds");
>>>>>>> f6a50853

            return Iamax(n,&x[0],incx);

        }

        /// \brief Return the maximum absolute element in x
        /// called vamax to avoid conflict with max
        template<class T>  T Vamax( int n, const Array<OneD, const T> &x, const int incx)
        {
<<<<<<< HEAD
            ASSERTL1(n*incx <= x.num_elements()+x.GetOffset(),"Array out of bounds");
=======
            ASSERTL1(n*incx <= x.size()+x.GetOffset(),"Array out of bounds");
>>>>>>> f6a50853

            return Vamax(n,&x[0],incx);
        }


        /// \brief Return the index of the minimum element in x
        template<class T>  int Imin( int n, const Array<OneD, const T> &x, const int incx)
        {
<<<<<<< HEAD
            ASSERTL1(n*incx <= x.num_elements()+x.GetOffset(),"Array out of bounds");
=======
            ASSERTL1(n*incx <= x.size()+x.GetOffset(),"Array out of bounds");
>>>>>>> f6a50853

            return Imin(n,&x[0],incx);
        }

        /// \brief Return the minimum element in x - called vmin to avoid
        /// conflict with min
        template<class T>  T Vmin( int n, const Array<OneD, const T> &x, const int incx)
        {
            ASSERTL1(n*incx <= x.size()+x.GetOffset(),"Array out of bounds");

            return Vmin(n,&x[0],incx);
        }

        /// \brief Return number of NaN elements of x
        template<class T>  int Nnan(int n, const Array<OneD, const T> &x, const int incx)
        {
            ASSERTL1(n * incx <= x.size() + x.GetOffset(), "Array out of bounds");

            return Nnan(n, &x[0], incx);
        }

        /// \brief
        template<class T> T Dot(int n,
                                  const Array<OneD, const T> &w,
                                  const Array<OneD, const T> &x)
        {
            ASSERTL1(n <= w.size()+w.GetOffset(),"Array out of bounds");
            ASSERTL1(n <= x.size()+x.GetOffset(),"Array out of bounds");

            return Dot(n,&w[0],&x[0]);
        }

        /// \brief
        template<class T> T Dot(int n,
                                  const Array<OneD, const T> &w, const int incw,
                                  const Array<OneD, const T> &x, const int incx)
        {
            ASSERTL1(n*incw <= w.size()+w.GetOffset(),"Array out of bounds");
            ASSERTL1(n*incx <= x.size()+x.GetOffset(),"Array out of bounds");

            return Dot(n,&w[0],incw,&x[0],incx);
        }

        /// \brief
        template<class T> T Dot2(int n,
                                  const Array<OneD, const T> &w,
                                  const Array<OneD, const T> &x,
                                  const Array<OneD, const int> &y)
        {
            ASSERTL1(n <= w.size()+w.GetOffset(),"Array out of bounds");
            ASSERTL1(n <= x.size()+x.GetOffset(),"Array out of bounds");
            ASSERTL1(n <= y.size()+y.GetOffset(),"Array out of bounds");

            return Dot2(n,&w[0],&x[0],&y[0]);
        }

        /// \brief
        template<class T> T Ddot(int n,
                                  const Array<OneD, const T> &w, const int incw,
                                  const Array<OneD, const T> &x, const int incx,
                                  const Array<OneD, const int> &y, const int incy)
        {
            ASSERTL1(n*incw <= w.size()+w.GetOffset(),"Array out of bounds");
            ASSERTL1(n*incx <= x.size()+x.GetOffset(),"Array out of bounds");
            ASSERTL1(n*incy <= y.size()+y.GetOffset(),"Array out of bounds");

            return Dot2(n,&w[0],incw,&x[0],incx,&y[0],incy);
        }

        /********** Memory routines  ***********************/

        template<class T> void Vcopy(int n, const Array<OneD, const T> &x, int incx, Array<OneD,T> &y, int const incy)
        {
            ASSERTL1(static_cast<unsigned int>(std::abs(n*incx)) <= x.size()+x.GetOffset(),"Array out of bounds");
            ASSERTL1(static_cast<unsigned int>(std::abs(n*incy)) <= y.size()+y.GetOffset(),"Array out of bounds");

            Vcopy(n,&x[0],incx,&y[0],incy);
        }

        template<class T> void Reverse(int n, const Array<OneD, const T> &x, int incx, Array<OneD,T> &y, int const incy)
        {
            ASSERTL1(static_cast<unsigned int>(std::abs(n*incx)) <= x.size()+x.GetOffset(),"Array out of bounds");
            ASSERTL1(static_cast<unsigned int>(std::abs(n*incy)) <= y.size()+y.GetOffset(),"Array out of bounds");

            Reverse(n,&x[0],incx,&y[0],incy);
        }

    }
#endif //VECTORMATHARRAY_HPP
<|MERGE_RESOLUTION|>--- conflicted
+++ resolved
@@ -37,10 +37,7 @@
 
 #include <LibUtilities/BasicUtils/SharedArray.hpp>
 #include <LibUtilities/BasicUtils/Vmath.hpp>
-<<<<<<< HEAD
 #include <LibUtilities/BasicUtils/VmathSIMD.hpp>
-=======
->>>>>>> f6a50853
 
     namespace Vmath
     {
@@ -51,11 +48,7 @@
         template<class T>  void Fill( int n, const T alpha,  Array<OneD, T> &x, const int incx )
         {
 
-<<<<<<< HEAD
-            ASSERTL1(n*incx <= x.num_elements()+x.GetOffset(),"Out of bounds");
-=======
             ASSERTL1(n*incx <= x.size()+x.GetOffset(),"Out of bounds");
->>>>>>> f6a50853
 
             Fill(n,alpha,&x[0],incx);
         }
@@ -72,30 +65,18 @@
         /// \brief Multiply vector z = x*y
         template<class T>  void Vmul( int n, const Array<OneD, const T> &x, const int incx, const Array<OneD, const T> &y, const int incy,  Array<OneD,T> &z, const int incz)
         {
-<<<<<<< HEAD
-            ASSERTL1(n*incx <= x.num_elements()+x.GetOffset(),"Array out of bounds");
-            ASSERTL1(n*incy <= y.num_elements()+y.GetOffset(),"Array out of bounds");
-            ASSERTL1(n*incz <= z.num_elements()+z.GetOffset(),"Array out of bounds");
-=======
-            ASSERTL1(n*incx <= x.size()+x.GetOffset(),"Array out of bounds");
-            ASSERTL1(n*incy <= y.size()+y.GetOffset(),"Array out of bounds");
-            ASSERTL1(n*incz <= z.size()+z.GetOffset(),"Array out of bounds");
->>>>>>> f6a50853
+            ASSERTL1(n*incx <= x.size()+x.GetOffset(),"Array out of bounds");
+            ASSERTL1(n*incy <= y.size()+y.GetOffset(),"Array out of bounds");
+            ASSERTL1(n*incz <= z.size()+z.GetOffset(),"Array out of bounds");
 
             Vmul(n,&x[0],incx,&y[0],incy,&z[0],incz);
         }
 
         template<class T>  void Vmul( int n, const Array<TwoD,NekDouble>::const_reference  &x, const int incx, const Array<OneD,const T> &y, const int incy,  Array<OneD,T> &z, const int incz)
         {
-<<<<<<< HEAD
-            ASSERTL1(n*incx <= x.num_elements(),"Array out of bounds");
-            ASSERTL1(n*incy <= y.num_elements()+y.GetOffset(),"Array out of bounds");
-            ASSERTL1(n*incz <= z.num_elements()+z.GetOffset(),"Array out of bounds");
-=======
             ASSERTL1(n*incx <= x.size(),"Array out of bounds");
             ASSERTL1(n*incy <= y.size()+y.GetOffset(),"Array out of bounds");
             ASSERTL1(n*incz <= z.size()+z.GetOffset(),"Array out of bounds");
->>>>>>> f6a50853
 
             Vmul(n,x.origin(),incx,&y[0],incy,&z[0],incz);
         }
@@ -104,13 +85,8 @@
 
         template<class T>  void Smul( int n, const T alpha, const Array<OneD,const T> &x,  const int incx,  Array<OneD,T>  &y, const int incy)
         {
-<<<<<<< HEAD
-            ASSERTL1(static_cast<unsigned int>(n*incx) <= x.num_elements()+x.GetOffset(),"Array out of bounds");
-            ASSERTL1(static_cast<unsigned int>(n*incy) <= y.num_elements()+y.GetOffset(),"Array out of bounds");
-=======
             ASSERTL1(static_cast<unsigned int>(n*incx) <= x.size()+x.GetOffset(),"Array out of bounds");
             ASSERTL1(static_cast<unsigned int>(n*incy) <= y.size()+y.GetOffset(),"Array out of bounds");
->>>>>>> f6a50853
 
             Smul(n,alpha, &x[0],incx,&y[0],incy);
         }
@@ -118,15 +94,9 @@
         /// \brief Multiply vector z = x/y
         template<class T>  void Vdiv( int n, const Array<OneD,const T> &x, const int incx, const Array<OneD,const T> &y, const int incy,  Array<OneD,T> &z, const int incz)
         {
-<<<<<<< HEAD
-            ASSERTL1(static_cast<unsigned int>(n*incx) <= x.num_elements()+x.GetOffset(),"Array out of bounds");
-            ASSERTL1(static_cast<unsigned int>(n*incy) <= y.num_elements()+y.GetOffset(),"Array out of bounds");
-            ASSERTL1(static_cast<unsigned int>(n*incz) <= z.num_elements()+z.GetOffset(),"Array out of bounds");
-=======
             ASSERTL1(static_cast<unsigned int>(n*incx) <= x.size()+x.GetOffset(),"Array out of bounds");
             ASSERTL1(static_cast<unsigned int>(n*incy) <= y.size()+y.GetOffset(),"Array out of bounds");
             ASSERTL1(static_cast<unsigned int>(n*incz) <= z.size()+z.GetOffset(),"Array out of bounds");
->>>>>>> f6a50853
 
             Vdiv(n,&x[0],incx,&y[0],incy,&z[0],incz);
 
@@ -135,13 +105,8 @@
         /// \brief Scalar multiply  y = alpha/y
         template<class T>  void Sdiv( int n, const T alpha, const Array<OneD,const T> &x, const int incx,  Array<OneD,T> &y, const int incy)
         {
-<<<<<<< HEAD
-            ASSERTL1(static_cast<unsigned int>(n*incx) <= x.num_elements()+x.GetOffset(),"Array out of bounds");
-            ASSERTL1(static_cast<unsigned int>(n*incy) <= y.num_elements()+y.GetOffset(),"Array out of bounds");
-=======
             ASSERTL1(static_cast<unsigned int>(n*incx) <= x.size()+x.GetOffset(),"Array out of bounds");
             ASSERTL1(static_cast<unsigned int>(n*incy) <= y.size()+y.GetOffset(),"Array out of bounds");
->>>>>>> f6a50853
 
             Sdiv(n,alpha,&x[0],incx,&y[0],incy);
         }
@@ -149,16 +114,9 @@
         /// \brief Add vector z = x+y
         template<class T>  void Vadd( int n, const Array<OneD,const T> &x, const int incx, const Array<OneD,const T> &y,  const int incy,  Array<OneD,T> &z, const int incz)
         {
-
-<<<<<<< HEAD
-            ASSERTL1(static_cast<unsigned int>(n*incx) <= x.num_elements()+x.GetOffset(),"Array out of bounds");
-            ASSERTL1(static_cast<unsigned int>(n*incy) <= y.num_elements()+y.GetOffset(),"Array out of bounds");
-            ASSERTL1(static_cast<unsigned int>(n*incz) <= z.num_elements()+z.GetOffset(),"Array out of bounds");
-=======
             ASSERTL1(static_cast<unsigned int>(n*incx) <= x.size()+x.GetOffset(),"Array out of bounds");
             ASSERTL1(static_cast<unsigned int>(n*incy) <= y.size()+y.GetOffset(),"Array out of bounds");
             ASSERTL1(static_cast<unsigned int>(n*incz) <= z.size()+z.GetOffset(),"Array out of bounds");
->>>>>>> f6a50853
 
             Vadd(n,&x[0],incx,&y[0],incy,&z[0],incz);
         }
@@ -276,15 +234,9 @@
         /// \brief  svtvp (scalar times vector plus vector): z = alpha*x + y
         template<class T> void Svtvp(int n, const T alpha, const Array<OneD,const T> &x,  const int incx, const Array<OneD, const T> &y, const int incy, Array<OneD,T> &z, const int incz)
         {
-<<<<<<< HEAD
-            ASSERTL1(n*incx <= x.num_elements()+x.GetOffset(),"Array out of bounds");
-            ASSERTL1(n*incy <= y.num_elements()+y.GetOffset(),"Array out of bounds");
-            ASSERTL1(n*incz <= z.num_elements()+z.GetOffset(),"Array out of bounds");
-=======
-            ASSERTL1(n*incx <= x.size()+x.GetOffset(),"Array out of bounds");
-            ASSERTL1(n*incy <= y.size()+y.GetOffset(),"Array out of bounds");
-            ASSERTL1(n*incz <= z.size()+z.GetOffset(),"Array out of bounds");
->>>>>>> f6a50853
+            ASSERTL1(n*incx <= x.size()+x.GetOffset(),"Array out of bounds");
+            ASSERTL1(n*incy <= y.size()+y.GetOffset(),"Array out of bounds");
+            ASSERTL1(n*incz <= z.size()+z.GetOffset(),"Array out of bounds");
 
             Svtvp(n,alpha,&x[0],incx,&y[0],incy,&z[0],incz);
 
@@ -322,22 +274,13 @@
             const Array<OneD,const T> &y, int incy,
                   Array<OneD,      T> &z, int incz)
         {
-<<<<<<< HEAD
-            ASSERTL1(n*incv <= v.num_elements()+v.GetOffset(),"Array out of bounds");
-            ASSERTL1(n*incw <= w.num_elements()+w.GetOffset(),"Array out of bounds");
-            ASSERTL1(n*incx <= x.num_elements()+x.GetOffset(),"Array out of bounds");
-            ASSERTL1(n*incy <= y.num_elements()+y.GetOffset(),"Array out of bounds");
-            ASSERTL1(n*incz <= z.num_elements()+z.GetOffset(),"Array out of bounds");
-
-            #if 1
-=======
             ASSERTL1(n*incv <= v.size()+v.GetOffset(),"Array out of bounds");
             ASSERTL1(n*incw <= w.size()+w.GetOffset(),"Array out of bounds");
             ASSERTL1(n*incx <= x.size()+x.GetOffset(),"Array out of bounds");
             ASSERTL1(n*incy <= y.size()+y.GetOffset(),"Array out of bounds");
             ASSERTL1(n*incz <= z.size()+z.GetOffset(),"Array out of bounds");
 
->>>>>>> f6a50853
+            #if 1
             Vvtvvtp(n,&v[0],incv,&w[0],incw,&x[0],incx,&y[0],incy,&z[0],incz);
             #else
             boost::ignore_unused(incv, incw, incx, incy, incz);
@@ -363,14 +306,8 @@
         /// \brief Gather vector z[i] = x[y[i]]
         template<class T>  void Gathr(int n, const Array<OneD, const T> &x, const Array<OneD, const int> &y,  Array<OneD,T> &z)
         {
-
-<<<<<<< HEAD
-            ASSERTL1(n <= y.num_elements()+y.GetOffset(),"Array out of bounds");
-            ASSERTL1(n <= z.num_elements()+z.GetOffset(),"Array out of bounds");
-=======
             ASSERTL1(n <= y.size()+y.GetOffset(),"Array out of bounds");
             ASSERTL1(n <= z.size()+z.GetOffset(),"Array out of bounds");
->>>>>>> f6a50853
 
             Gathr(n,&x[0],&y[0],&z[0]);
 
@@ -410,11 +347,7 @@
         /// \brief Return the index of the maximum element in x
         template<class T>  int Imax( int n, const Array<OneD, const T> &x, const int incx)
         {
-<<<<<<< HEAD
-            ASSERTL1(n*incx <= x.num_elements()+x.GetOffset(),"Array out of bounds");
-=======
-            ASSERTL1(n*incx <= x.size()+x.GetOffset(),"Array out of bounds");
->>>>>>> f6a50853
+            ASSERTL1(n*incx <= x.size()+x.GetOffset(),"Array out of bounds");
 
             return Imax(n,&x[0],incx);
         }
@@ -423,11 +356,7 @@
         /// conflict with max
         template<class T>  T Vmax( int n, const Array<OneD, const T> &x, const int incx)
         {
-<<<<<<< HEAD
-            ASSERTL1(n*incx <= x.num_elements()+x.GetOffset(),"Array out of bounds");
-=======
-            ASSERTL1(n*incx <= x.size()+x.GetOffset(),"Array out of bounds");
->>>>>>> f6a50853
+            ASSERTL1(n*incx <= x.size()+x.GetOffset(),"Array out of bounds");
 
             return Vmax(n,&x[0],incx);
         }
@@ -435,11 +364,7 @@
         /// \brief Return the index of the maximum absolute element in x
         template<class T>  int Iamax( int n, const Array<OneD, const T> &x, const int incx)
         {
-<<<<<<< HEAD
-            ASSERTL1(n*incx <= x.num_elements()+x.GetOffset(),"Array out of bounds");
-=======
-            ASSERTL1(n*incx <= x.size()+x.GetOffset(),"Array out of bounds");
->>>>>>> f6a50853
+            ASSERTL1(n*incx <= x.size()+x.GetOffset(),"Array out of bounds");
 
             return Iamax(n,&x[0],incx);
 
@@ -449,11 +374,7 @@
         /// called vamax to avoid conflict with max
         template<class T>  T Vamax( int n, const Array<OneD, const T> &x, const int incx)
         {
-<<<<<<< HEAD
-            ASSERTL1(n*incx <= x.num_elements()+x.GetOffset(),"Array out of bounds");
-=======
-            ASSERTL1(n*incx <= x.size()+x.GetOffset(),"Array out of bounds");
->>>>>>> f6a50853
+            ASSERTL1(n*incx <= x.size()+x.GetOffset(),"Array out of bounds");
 
             return Vamax(n,&x[0],incx);
         }
@@ -462,11 +383,7 @@
         /// \brief Return the index of the minimum element in x
         template<class T>  int Imin( int n, const Array<OneD, const T> &x, const int incx)
         {
-<<<<<<< HEAD
-            ASSERTL1(n*incx <= x.num_elements()+x.GetOffset(),"Array out of bounds");
-=======
-            ASSERTL1(n*incx <= x.size()+x.GetOffset(),"Array out of bounds");
->>>>>>> f6a50853
+            ASSERTL1(n*incx <= x.size()+x.GetOffset(),"Array out of bounds");
 
             return Imin(n,&x[0],incx);
         }
