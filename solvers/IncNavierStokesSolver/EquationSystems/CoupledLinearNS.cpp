///////////////////////////////////////////////////////////////////////////////
//
// File CoupledLinearNS.cpp
//
// For more information, please see: http://www.nektar.info
//
// The MIT License
//
// Copyright (c) 2006 Division of Applied Mathematics, Brown University (USA),
// Department of Aeronautics, Imperial College London (UK), and Scientific
// Computing and Imaging Institute, University of Utah (USA).
//
// Permission is hereby granted, free of charge, to any person obtaining a
// copy of this software and associated documentation files (the "Software"),
// to deal in the Software without restriction, including without limitation
// the rights to use, copy, modify, merge, publish, distribute, sublicense,
// and/or sell copies of the Software, and to permit persons to whom the
// Software is furnished to do so, subject to the following conditions:
//
// The above copyright notice and this permission notice shall be included
// in all copies or substantial portions of the Software.
//
// THE SOFTWARE IS PROVIDED "AS IS", WITHOUT WARRANTY OF ANY KIND, EXPRESS
// OR IMPLIED, INCLUDING BUT NOT LIMITED TO THE WARRANTIES OF MERCHANTABILITY,
// FITNESS FOR A PARTICULAR PURPOSE AND NONINFRINGEMENT. IN NO EVENT SHALL
// THE AUTHORS OR COPYRIGHT HOLDERS BE LIABLE FOR ANY CLAIM, DAMAGES OR OTHER
// LIABILITY, WHETHER IN AN ACTION OF CONTRACT, TORT OR OTHERWISE, ARISING
// FROM, OUT OF OR IN CONNECTION WITH THE SOFTWARE OR THE USE OR OTHER
// DEALINGS IN THE SOFTWARE.
//
// Description: Coupled  Solver for the Linearised Incompressible
// Navier Stokes equations
///////////////////////////////////////////////////////////////////////////////

#include <boost/algorithm/string.hpp>

#include <IncNavierStokesSolver/EquationSystems/CoupledLinearNS.h>
#include <LibUtilities/BasicUtils/Timer.h>
#include <LocalRegions/MatrixKey.h>
#include <MultiRegions/GlobalLinSysDirectStaticCond.h>
#include <MultiRegions/ContField.h>

using namespace std;

namespace Nektar
{

    string CoupledLinearNS::className = SolverUtils::GetEquationSystemFactory().RegisterCreatorFunction("CoupledLinearisedNS", CoupledLinearNS::create);


    /**
     *  @class CoupledLinearNS
     *
     * Set up expansion field for velocity and pressure, the local to
     * global mapping arrays and the basic memory definitions for
     * coupled matrix system
     */
    CoupledLinearNS::CoupledLinearNS(
        const LibUtilities::SessionReaderSharedPtr &pSession,
        const SpatialDomains::MeshGraphSharedPtr &pGraph)
        : UnsteadySystem(pSession, pGraph),
          IncNavierStokes(pSession, pGraph),
          m_zeroMode(false)
    {
    }

    void CoupledLinearNS::v_InitObject()
    {
        IncNavierStokes::v_InitObject();

        int  i;
        int  expdim = m_graph->GetMeshDimension();

        // Get Expansion list for orthogonal expansion at p-2
        const SpatialDomains::ExpansionInfoMap
            &pressure_exp = GenPressureExp(m_graph->GetExpansionInfos("u"));

        m_nConvectiveFields = m_fields.size();
        if(boost::iequals(m_boundaryConditions->GetVariable(m_nConvectiveFields-1), "p"))
        {
            ASSERTL0(false,"Last field is defined as pressure but this is not suitable for this solver, please remove this field as it is implicitly defined");
        }
        // Decide how to declare explist for pressure.
        if(expdim == 2)
        {
            int nz;

            if(m_HomogeneousType == eHomogeneous1D)
            {
                ASSERTL0(m_fields.size() > 2,"Expect to have three at least three components of velocity variables");
                LibUtilities::BasisKey Homo1DKey = m_fields[0]->GetHomogeneousBasis()->GetBasisKey();

                m_pressure = MemoryManager<MultiRegions::ExpList3DHomogeneous1D>::AllocateSharedPtr(m_session, Homo1DKey, m_LhomZ, m_useFFT,m_homogen_dealiasing, pressure_exp);

                ASSERTL1(m_npointsZ%2==0,"Non binary number of planes have been specified");
                nz = m_npointsZ/2;

            }
            else
            {
                m_pressure = MemoryManager<MultiRegions::ExpList>::AllocateSharedPtr
                    (m_session, pressure_exp);
                nz = 1;
            }

            Array<OneD, MultiRegions::ExpListSharedPtr> velocity(m_velocity.size());
            for(i =0 ; i < m_velocity.size(); ++i)
            {
                velocity[i] = m_fields[m_velocity[i]];
            }

            // Set up Array of mappings
            m_locToGloMap = Array<OneD, CoupledLocalToGlobalC0ContMapSharedPtr> (nz);

            if(m_singleMode)
            {

                ASSERTL0(nz <=2 ,"For single mode calculation can only have  nz <= 2");
                if(m_session->DefinesSolverInfo("BetaZero"))
                {
                    m_zeroMode = true;
                }
                int nz_loc = 2;
                m_locToGloMap[0] = MemoryManager<CoupledLocalToGlobalC0ContMap>::AllocateSharedPtr(m_session,m_graph,m_boundaryConditions,velocity,m_pressure,nz_loc,m_zeroMode);
            }
            else
            {
                // base mode
                int nz_loc = 1;
                m_locToGloMap[0] = MemoryManager<CoupledLocalToGlobalC0ContMap>::AllocateSharedPtr(m_session,m_graph,m_boundaryConditions,velocity,m_pressure,nz_loc);

                if(nz > 1)
                {
                    nz_loc = 2;
                    // Assume all higher modes have the same boundary conditions and re-use mapping
                    m_locToGloMap[1] = MemoryManager<CoupledLocalToGlobalC0ContMap>::AllocateSharedPtr(m_session,m_graph,m_boundaryConditions,velocity,m_pressure->GetPlane(2),nz_loc,false);
                    // Note high order modes cannot be singular
                    for(i = 2; i < nz; ++i)
                    {
                        m_locToGloMap[i] = m_locToGloMap[1];
                    }
                }
            }
        }
        else if (expdim == 3)
        {
            //m_pressure = MemoryManager<MultiRegions::ExpList3D>::AllocateSharedPtr(pressure_exp);
            ASSERTL0(false,"Setup mapping aray");
        }
        else
        {
            ASSERTL0(false,"Exp dimension not recognised");
        }

        // creation of the extrapolation object
        if(m_equationType == eUnsteadyNavierStokes)
        {
            std::string vExtrapolation = "Standard";

            if (m_session->DefinesSolverInfo("Extrapolation"))
            {
                vExtrapolation = m_session->GetSolverInfo("Extrapolation");
            }

            m_extrapolation = GetExtrapolateFactory().CreateInstance(
                vExtrapolation,
                m_session,
                m_fields,
                m_pressure,
                m_velocity,
                m_advObject);
        }

    }

    /**
     * Set up a coupled linearised Naviers-Stokes solve. Primarily a
     * wrapper fuction around the full mode by mode version of
     * SetUpCoupledMatrix.
     *
     */
    void CoupledLinearNS::SetUpCoupledMatrix(const NekDouble lambda,  const Array< OneD, Array< OneD, NekDouble > > &Advfield, bool IsLinearNSEquation)
    {

        int nz;
        if(m_singleMode)
        {

            NekDouble lambda_imag;

            // load imaginary component of any potential shift
            // Probably should be called from DriverArpack but not yet
            // clear how to do this
            m_session->LoadParameter("imagShift",lambda_imag,NekConstants::kNekUnsetDouble);
            nz = 1;
            m_mat  = Array<OneD, CoupledSolverMatrices> (nz);

            ASSERTL1(m_npointsZ <=2,"Only expected a maxmimum of two planes in single mode linear NS solver");

            if(m_zeroMode)
            {
                SetUpCoupledMatrix(lambda,Advfield,IsLinearNSEquation,0,m_mat[0],m_locToGloMap[0],lambda_imag);
            }
            else
            {
                NekDouble beta =  2*M_PI/m_LhomZ;
                NekDouble lam = lambda + m_kinvis*beta*beta;

                SetUpCoupledMatrix(lam,Advfield,IsLinearNSEquation,1,m_mat[0],m_locToGloMap[0],lambda_imag);
            }
        }
        else
        {
            int n;
            if(m_npointsZ > 1)
            {
                nz = m_npointsZ/2;
            }
            else
            {
                nz =  1;
            }

            m_mat  = Array<OneD, CoupledSolverMatrices> (nz);

            // mean mode or 2D mode.
            SetUpCoupledMatrix(lambda,Advfield,IsLinearNSEquation,0,m_mat[0],m_locToGloMap[0]);

            for(n = 1; n < nz; ++n)
            {
                NekDouble beta = 2*M_PI*n/m_LhomZ;

                NekDouble lam = lambda + m_kinvis*beta*beta;

                SetUpCoupledMatrix(lam,Advfield,IsLinearNSEquation,n,m_mat[n],m_locToGloMap[n]);
            }
        }

    }


    /**
     * Set up a coupled linearised Naviers-Stokes solve in the
     * following manner:
     *
     * Consider the linearised Navier-Stokes element matrix denoted as
     *
     * \f[ \left [ \begin{array}{ccc} A
     * & -D_{bnd}^T & B\\ -D_{bnd}& 0 & -D_{int}\\ \tilde{B}^T &
     * -D_{int}^T & C \end{array} \right ] \left [ \begin{array}{c} {\bf
     * v}_{bnd} \\ p\\ {\bf v}_{int} \end{array} \right ] = \left [
     * \begin{array}{c} {\bf f}_{bnd} \\ 0\\ {\bf f}_{int} \end{array}
     * \right ] \f]
     *
     * where \f${\bf v}_{bnd}, {\bf f}_{bnd}\f$ denote the degrees of
     * freedom of the elemental velocities on the boundary of the
     * element, \f${\bf v}_{int}, {\bf f}_{int}\f$ denote the degrees
     * of freedom of the elemental velocities on the interior of the
     * element and \f$p\f$ is the piecewise continuous pressure.  The
     * matrices have the interpretation
     *
     * \f[  A[n,m]  = (\nabla \phi^b_n, \nu \nabla
     * \phi^b_m) + (\phi^b_n,{\bf U \cdot \nabla} \phi^b_m) +
     * (\phi^b_n \nabla^T {\bf U} \phi^b_m), \f]
     *
     * \f[ B[n,m] = (\nabla \phi^b_n, \nu \nabla \phi^i_m) +
     * (\phi^b_n,{\bf U \cdot \nabla} \phi^i_m) + (\phi^b_n \nabla^T
     * {\bf U} \phi^i_m),\f]
     *
     * \f[\tilde{B}^T[n,m] = (\nabla \phi^i_n, \nu \nabla \phi^b_m) +
     * (\phi^i_n,{\bf U \cdot \nabla} \phi^b_m) + (\phi^i_n \nabla^T
     * {\bf U} \phi^b_m) \f]
     *
     * \f[ C[n,m] = (\nabla \phi^i_n, \nu \nabla
     * \phi^i_m) + (\phi^i_n,{\bf U \cdot \nabla} \phi^i_m) +
     * (\phi^i_n \nabla^T {\bf U} \phi^i_m),\f]
     *
     * \f[ D_{bnd}[n,m] = (\psi_m,\nabla \phi^b),\f]
     *
     * \f[ D_{int}[n,m] = (\psi_m,\nabla \phi^i) \f]
     *
     * where \f$\psi\f$ is the space of pressures typically at order
     * \f$P-2\f$ and \f$\phi\f$ is the velocity vector space of
     * polynomial order \f$P\f$. (Note the above definitions for the
     * transpose terms shoudl be interpreted with care since we have
     * used a tensor differential for the \f$\nabla^T \f$ terms)
     *
     * Note \f$B = \tilde{B}^T\f$ if just considering the stokes
     * operator and then \f$C\f$ is also symmetric. Also note that
     * \f$A,B\f$ and \f$C\f$ are block diagonal in the Oseen equation
     * when \f$\nabla^T {\bf U}\f$ are zero.
     *
     * Since \f$C\f$ is invertible we can premultiply the governing
     * elemental equation by the following matrix:
     *
     * \f[  \left [ \begin{array}{ccc} I & 0 &
     * -BC^{-1}\\ 0& I & D_{int}C^{-1}\\ 0 & 0 & I \end{array}
     * \right ] \left \{ \left [ \begin{array}{ccc} A & -D_{bnd}^T &
     * B\\ -D_{bnd}& 0 & -D_{int}\\ \tilde{B}^T & -D_{int}^T & C
     * \end{array} \right ] \left [ \begin{array}{c} {\bf v}_{bnd} \\
     * p\\ {\bf v_{int}} \end{array} \right ] = \left [
     * \begin{array}{c} {\bf f}_{bnd} \\ 0\\ {\bf f_{int}} \end{array}
     * \right ] \right \} \f]
     *
     *  which if we multiply out the matrix equation we obtain
     *
     * \f[ \left [ \begin{array}{ccc} A - B
     * C^{-1}\tilde{B}^T & -D_{bnd}^T +B C^{-1} D_{int}^T& 0\\
     * -D_{bnd}+D_{int} C^{-1} \tilde{B}^T & -D_{int} C^{-1}
     * D_{int}^T & 0\\ \tilde{B}^T & -D_{int}^T & C \end{array} \right ]
     * \left [ \begin{array}{c} {\bf v}_{bnd} \\ p\\ {\bf v_{int}}
     * \end{array} \right ] = \left [ \begin{array}{c} {\bf f}_{bnd}
     * -B C^{-1} {\bf f}_{int}\\ f_p = D_{int} C^{-1} {\bf
     * f}_{int}\\ {\bf f_{int}} \end{array} \right ] \f]
     *
     * In the above equation the \f${\bf v}_{int}\f$ degrees of freedom
     * are decoupled and so we need to solve for the \f${\bf v}_{bnd},
     * p\f$ degrees of freedom.  The final step is to perform a second
     * level of static condensation but where we will lump the mean
     * pressure mode (or a pressure degree of freedom containing a
     * mean component) with the velocity boundary degrees of
     * freedom. To do we define \f${\bf b} = [{\bf v}_{bnd}, p_0]\f$ where
     * \f$p_0\f$ is the mean pressure mode and \f$\hat{p}\f$ to be the
     * remainder of the pressure space.  We now repartition the top \f$2
     * \times 2\f$ block of matrices of previous matrix equation  as
     *
     * \f[ \left [ \begin{array}{cc} \hat{A} & \hat{B}\\ \hat{C} &
     * \hat{D} \end{array} \right ] \left [ \begin{array}{c} {\bf b}
     * \\ \hat{p} \end{array} \right ] = \left [ \begin{array}{c}
     * \hat{\bf f}_{bnd} \\ \hat{f}_p \end{array} \right ]
     * \label{eqn.linNS_fac2} \f]
     *
     * where
     *
     * \f[ \hat{A}_{ij} = \left [ \begin{array}{cc} A - B
     * C^{-1}\tilde{B}^T & [-D_{bnd}^T +B C^{-1} D_{int}^T]_{i0}\\
     * {[}-D_{bnd}+D_{int} C^{-1} \tilde{B}^T]_{0j} & -[D_{int}
     * C^{-1} D_{int}^T ]_{00} \end{array} \right ] \f]
     *
     * \f[ \hat{B}_{ij} = \left [ \begin{array}{c} [-D_{bnd}^T +B
     * C^{-1} D_{int}^T]_{i,j+1} \\ {[} -D_{int} C^{-1} D^T_{int}
     * ]_{0j}\end{array} \right ] \f]
     *
     * \f[ \hat{C}_{ij}  =  \left [\begin{array}{cc} -D_{bnd} +
     * D_{int} C^{-1} \tilde{B}^T, & {[} -D_{int} C^{-1} D^T_{int}
     * ]_{i+1,0}\end{array} \right ] \f]
     *
     * \f[ \hat{D}_{ij}  =  \left [\begin{array}{c} {[} -D_{int}
     * C^{-1} D^T_{int} ]_{i+1,j+1}\end{array} \right ] \f]
     *
     * and
     *
     * \f[ fh\_{bnd} = \left [ \begin{array}{c} {\bf
     * f}_{bnd} -B C^{-1} {\bf f}_{int}\\ {[}D_{int} C^{-1} {\bf
     * f}_{int}]_0 \end{array}\right ] \hspace{1cm} [fh\_p_{i} =
     * \left [ \begin{array}{c} {[}D_{int} C^{-1} {\bf f}_{iint}]_{i+1}
     * \end{array}\right ] \f]
     *
     * Since the \f$\hat{D}\f$ is decoupled and invertible we can now
     * statically condense the previous matrix equationto decouple
     * \f${\bf b}\f$ from \f$\hat{p}\f$ by solving the following system
     *
     * \f[ \left [ \begin{array}{cc} \hat{A} - \hat{B} \hat{D}^{-1}
     * \hat{C} & 0 \\ \hat{C} & \hat{D} \end{array} \right ] \left
     * [ \begin{array}{c} {\bf b} \\ \hat{p} \end{array} \right ] =
     * \left [ \begin{array}{c} \hat{\bf f}_{bnd} - \hat{B}
     * \hat{D}^{-1} \hat{f}_p\\ \hat{f}_p \end{array} \right ] \f]
     *
     * The matrix \f$\hat{A} - \hat{B} \hat{D}^{-1} \hat{C}\f$ has
     * to be globally assembled and solved iteratively or
     * directly. One we obtain the solution to \f${\bf b}\f$ we can use
     * the second row of equation fourth matrix equation to solve for
     * \f$\hat{p}\f$ and finally the last row of equation second
     * matrix equation to solve for \f${\bf v}_{int}\f$.
     *
     */

    void CoupledLinearNS::SetUpCoupledMatrix(const NekDouble lambda,  const Array< OneD, Array< OneD, NekDouble > > &Advfield, bool IsLinearNSEquation,const int HomogeneousMode, CoupledSolverMatrices &mat, CoupledLocalToGlobalC0ContMapSharedPtr &locToGloMap, const NekDouble lambda_imag)
    {
        int  n,i,j,k;
        int  nel  = m_fields[m_velocity[0]]->GetNumElmts();
        int  nvel   = m_velocity.size();

        // if Advfield is defined can assume it is an Oseen or LinearNS equation
        bool AddAdvectionTerms = (Advfield ==  NullNekDoubleArrayofArray)? false: true;
        //bool AddAdvectionTerms = true; // Temporary debugging trip

        // call velocity space Static condensation and fill block
        // matrices.  Need to set this up differently for Oseen and
        // Lin NS.  Ideally should make block diagonal for Stokes and
        // Oseen problems.
        DNekScalMatSharedPtr loc_mat;
        StdRegions::StdExpansionSharedPtr locExp;
        NekDouble one = 1.0;
        int nint,nbndry;
        int rows, cols;
        NekDouble zero = 0.0;
        Array<OneD, unsigned int> bmap,imap;

        Array<OneD,unsigned int> nsize_bndry   (nel);
        Array<OneD,unsigned int> nsize_bndry_p1(nel);
        Array<OneD,unsigned int> nsize_int     (nel);
        Array<OneD,unsigned int> nsize_p       (nel);
        Array<OneD,unsigned int> nsize_p_m1    (nel);

        int nz_loc;

        if(HomogeneousMode) // Homogeneous mode flag
        {
            nz_loc = 2;
        }
        else
        {
            if(m_singleMode)
            {
                nz_loc = 2;
            }
            else
            {
                nz_loc = 1;
            }
        }

        // Set up block matrix sizes -
        for(n = 0; n < nel; ++n)
        {
            nsize_bndry[n] = nvel*m_fields[m_velocity[0]]->GetExp(n)->NumBndryCoeffs()*nz_loc;
            nsize_bndry_p1[n] = nsize_bndry[n]+nz_loc;
            nsize_int  [n] = (nvel*m_fields[m_velocity[0]]->GetExp(n)->GetNcoeffs()*nz_loc - nsize_bndry[n]);
            nsize_p[n] = m_pressure->GetExp(n)->GetNcoeffs()*nz_loc;
            nsize_p_m1[n] = nsize_p[n]-nz_loc;
        }

        MatrixStorage blkmatStorage = eDIAGONAL;
        DNekScalBlkMatSharedPtr pAh = MemoryManager<DNekScalBlkMat>
        ::AllocateSharedPtr(nsize_bndry_p1,nsize_bndry_p1,blkmatStorage);
        mat.m_BCinv = MemoryManager<DNekScalBlkMat>
        ::AllocateSharedPtr(nsize_bndry,nsize_int,blkmatStorage);
        mat.m_Btilde = MemoryManager<DNekScalBlkMat>
        ::AllocateSharedPtr(nsize_bndry,nsize_int,blkmatStorage);
        mat.m_Cinv = MemoryManager<DNekScalBlkMat>
        ::AllocateSharedPtr(nsize_int,nsize_int,blkmatStorage);

        mat.m_D_bnd = MemoryManager<DNekScalBlkMat>
        ::AllocateSharedPtr(nsize_p,nsize_bndry,blkmatStorage);

        mat.m_D_int = MemoryManager<DNekScalBlkMat>
        ::AllocateSharedPtr(nsize_p,nsize_int,blkmatStorage);

        // Final level static condensation matrices.
        DNekScalBlkMatSharedPtr pBh = MemoryManager<DNekScalBlkMat>
        ::AllocateSharedPtr(nsize_bndry_p1,nsize_p_m1,blkmatStorage);
        DNekScalBlkMatSharedPtr pCh = MemoryManager<DNekScalBlkMat>
        ::AllocateSharedPtr(nsize_p_m1,nsize_bndry_p1,blkmatStorage);
        DNekScalBlkMatSharedPtr pDh = MemoryManager<DNekScalBlkMat>
        ::AllocateSharedPtr(nsize_p_m1,nsize_p_m1,blkmatStorage);

        LibUtilities::Timer timer;
        timer.Start();

        for(n = 0; n < nel; ++n)
        {
            nbndry = nsize_bndry[n];
            nint   = nsize_int[n];
            k = nsize_bndry_p1[n];
            DNekMatSharedPtr Ah = MemoryManager<DNekMat>::AllocateSharedPtr(k,k,zero);
            Array<OneD, NekDouble> Ah_data = Ah->GetPtr();
            int AhRows = k;
            DNekMatSharedPtr B  = MemoryManager<DNekMat>::AllocateSharedPtr(nbndry,nint,zero);
            Array<OneD, NekDouble> B_data = B->GetPtr();
            DNekMatSharedPtr C  = MemoryManager<DNekMat>::AllocateSharedPtr(nbndry,nint,zero);
            Array<OneD, NekDouble> C_data = C->GetPtr();
            DNekMatSharedPtr D  = MemoryManager<DNekMat>::AllocateSharedPtr(nint, nint,zero);
            Array<OneD, NekDouble> D_data = D->GetPtr();

            DNekMatSharedPtr Dbnd = MemoryManager<DNekMat>::AllocateSharedPtr(nsize_p[n],nsize_bndry[n],zero);
            DNekMatSharedPtr Dint = MemoryManager<DNekMat>::AllocateSharedPtr(nsize_p[n],nsize_int[n],zero);

            locExp = m_fields[m_velocity[0]]->GetExp(n);
            locExp->GetBoundaryMap(bmap);
            locExp->GetInteriorMap(imap);
            StdRegions::ConstFactorMap factors;
            factors[StdRegions::eFactorLambda] = lambda/m_kinvis;
            LocalRegions::MatrixKey helmkey(StdRegions::eHelmholtz,
                                            locExp->DetShapeType(),
                                            *locExp,
                                            factors);


            int ncoeffs = m_fields[m_velocity[0]]->GetExp(n)->GetNcoeffs();
            int nphys   = m_fields[m_velocity[0]]->GetExp(n)->GetTotPoints();
            int nbmap = bmap.size();
            int nimap = imap.size();

            Array<OneD, NekDouble> coeffs(ncoeffs);
            Array<OneD, NekDouble> phys  (nphys);
            int psize   = m_pressure->GetExp(n)->GetNcoeffs();
            int pqsize  = m_pressure->GetExp(n)->GetTotPoints();

            Array<OneD, NekDouble> deriv  (pqsize);
            Array<OneD, NekDouble> pcoeffs(psize);

            if(AddAdvectionTerms == false) // use static condensed managed matrices
            {
                // construct velocity matrices using statically
                // condensed elemental matrices and then construct
                // pressure matrix systems
                DNekScalBlkMatSharedPtr CondMat;
                CondMat = locExp->GetLocStaticCondMatrix(helmkey);

                for(k = 0; k < nvel*nz_loc; ++k)
                {
                    DNekScalMat &SubBlock = *CondMat->GetBlock(0,0);
                    rows = SubBlock.GetRows();
                    cols = SubBlock.GetColumns();
                    for(i = 0; i < rows; ++i)
                    {
                        for(j = 0; j < cols; ++j)
                        {
                            (*Ah)(i+k*rows,j+k*cols) = m_kinvis*SubBlock(i,j);
                        }
                    }
                }

                for(k = 0; k < nvel*nz_loc; ++k)
                {
                    DNekScalMat &SubBlock  = *CondMat->GetBlock(0,1);
                    DNekScalMat &SubBlock1 = *CondMat->GetBlock(1,0);
                    rows = SubBlock.GetRows();
                    cols = SubBlock.GetColumns();
                    for(i = 0; i < rows; ++i)
                    {
                        for(j = 0; j < cols; ++j)
                        {
                            (*B)(i+k*rows,j+k*cols) = SubBlock(i,j);
                            (*C)(i+k*rows,j+k*cols) = m_kinvis*SubBlock1(j,i);
                        }
                    }
                }

                for(k = 0; k < nvel*nz_loc; ++k)
                {
                    DNekScalMat &SubBlock = *CondMat->GetBlock(1,1);
                    NekDouble inv_kinvis = 1.0/m_kinvis;
                    rows = SubBlock.GetRows();
                    cols = SubBlock.GetColumns();
                    for(i = 0; i < rows; ++i)
                    {
                        for(j = 0; j < cols; ++j)
                        {
                            (*D)(i+k*rows,j+k*cols) = inv_kinvis*SubBlock(i,j);
                        }
                    }
                }


                // Loop over pressure space and construct boundary block matrices.
                for(i = 0; i < bmap.size(); ++i)
                {
                    // Fill element with mode
                    Vmath::Zero(ncoeffs,coeffs,1);
                    coeffs[bmap[i]] = 1.0;
                    m_fields[m_velocity[0]]->GetExp(n)->BwdTrans(coeffs,phys);

                    // Differentiation & Inner product wrt base.
                    for(j = 0; j < nvel; ++j)
                    {
                        if( (nz_loc == 2)&&(j == 2)) // handle d/dz derivative
                        {
                            NekDouble beta =  -2*M_PI*HomogeneousMode/m_LhomZ;

                            Vmath::Smul(m_fields[m_velocity[0]]->GetExp(n)->GetTotPoints(), beta, phys,1,deriv,1);

                            m_pressure->GetExp(n)->IProductWRTBase(deriv,pcoeffs);

                            Blas::Dcopy(psize,&(pcoeffs)[0],1,
                                        Dbnd->GetRawPtr() +
                                        ((nz_loc*j+1)*bmap.size()+i)*nsize_p[n],1);

                            Vmath::Neg(psize,pcoeffs,1);
                            Blas::Dcopy(psize,&(pcoeffs)[0],1,
                                        Dbnd->GetRawPtr() +
                                        ((nz_loc*j)*bmap.size()+i)*nsize_p[n]+psize,1);

                        }
                        else
                        {
                            if(j < 2) // required for mean mode of homogeneous expansion
                            {
                                locExp->PhysDeriv(MultiRegions::DirCartesianMap[j],phys,deriv);
                                m_pressure->GetExp(n)->IProductWRTBase(deriv,pcoeffs);
                                // copy into column major storage.
                                for(k = 0; k < nz_loc; ++k)
                                {
                                    Blas::Dcopy(psize,&(pcoeffs)[0],1,
                                                Dbnd->GetRawPtr() +
                                                ((nz_loc*j+k)*bmap.size()+i)*nsize_p[n]+ k*psize,1);
                                }
                            }
                        }
                    }
                }

                for(i = 0; i < imap.size(); ++i)
                {
                    // Fill element with mode
                    Vmath::Zero(ncoeffs,coeffs,1);
                    coeffs[imap[i]] = 1.0;
                    m_fields[m_velocity[0]]->GetExp(n)->BwdTrans(coeffs,phys);

                    // Differentiation & Inner product wrt base.
                    for(j = 0; j < nvel; ++j)
                    {
                        if( (nz_loc == 2)&&(j == 2)) // handle d/dz derivative
                        {
                            NekDouble beta = -2*M_PI*HomogeneousMode/m_LhomZ;

                            Vmath::Smul(m_fields[m_velocity[0]]->GetExp(n)->GetTotPoints(), beta, phys,1,deriv,1);

                            m_pressure->GetExp(n)->IProductWRTBase(deriv,pcoeffs);

                            Blas::Dcopy(psize,&(pcoeffs)[0],1,
                                        Dint->GetRawPtr() +
                                        ((nz_loc*j+1)*imap.size()+i)*nsize_p[n],1);

                            Vmath::Neg(psize,pcoeffs,1);
                            Blas::Dcopy(psize,&(pcoeffs)[0],1,
                                        Dint->GetRawPtr() +
                                        ((nz_loc*j)*imap.size()+i)*nsize_p[n]+psize,1);

                        }
                        else
                        {
                            if(j < 2) // required for mean mode of homogeneous expansion
                            {
                                //m_fields[m_velocity[0]]->GetExp(n)->PhysDeriv(j,phys, deriv);
                                locExp->PhysDeriv(MultiRegions::DirCartesianMap[j],phys,deriv);

                                m_pressure->GetExp(n)->IProductWRTBase(deriv,pcoeffs);

                                // copy into column major storage.
                                for(k = 0; k < nz_loc; ++k)
                                {
                                    Blas::Dcopy(psize,&(pcoeffs)[0],1,
                                                Dint->GetRawPtr() +
                                                ((nz_loc*j+k)*imap.size()+i)*nsize_p[n]+ k*psize,1);
                                }
                            }
                        }
                    }
                }
            }
            else
            {
                // construct velocity matrices and pressure systems at
                // the same time resusing differential of velocity
                // space

                DNekScalMat &HelmMat = *(locExp->as<LocalRegions::Expansion>()
                                         ->GetLocMatrix(helmkey));
                DNekScalMatSharedPtr MassMat;

                Array<OneD, const NekDouble> HelmMat_data = HelmMat.GetOwnedMatrix()->GetPtr();
                NekDouble HelmMatScale = HelmMat.Scale();
                int HelmMatRows = HelmMat.GetRows();

                if((lambda_imag != NekConstants::kNekUnsetDouble)&&(nz_loc == 2))
                {
                    LocalRegions::MatrixKey masskey(StdRegions::eMass,
                                                    locExp->DetShapeType(),
                                                    *locExp);
                    MassMat = locExp->as<LocalRegions::Expansion>()
                        ->GetLocMatrix(masskey);
                }

                Array<OneD, NekDouble> Advtmp;
                Array<OneD, Array<OneD, NekDouble> > AdvDeriv(nvel*nvel);
                // Use ExpList phys array for temporaary storage
                Array<OneD, NekDouble> tmpphys = m_fields[0]->UpdatePhys();
                int phys_offset = m_fields[m_velocity[0]]->GetPhys_Offset(n);
                int nv;
                int npoints = locExp->GetTotPoints();

                // Calculate derivative of base flow
                if(IsLinearNSEquation)
                {
                    int nv1;
                    int cnt = 0;
                    AdvDeriv[0] = Array<OneD, NekDouble>(nvel*nvel*npoints);
                    for(nv = 0; nv < nvel; ++nv)
                    {
                        for(nv1 = 0; nv1 < nvel; ++nv1)
                        {
                            if(cnt < nvel*nvel-1)
                            {
                                AdvDeriv[cnt+1] = AdvDeriv[cnt] + npoints;
                                ++cnt;
                            }

                            if((nv1 == 2)&&(m_HomogeneousType == eHomogeneous1D))
                            {
                                Vmath::Zero(npoints,AdvDeriv[nv*nvel+nv1],1); // dU/dz = 0
                            }
                            else
                            {
                                locExp->PhysDeriv(MultiRegions::DirCartesianMap[nv1],Advfield[nv] + phys_offset, AdvDeriv[nv*nvel+nv1]);
                            }
                        }
                    }
                }


                for(i = 0; i < nbmap; ++i)
                {

                    // Fill element with mode
                    Vmath::Zero(ncoeffs,coeffs,1);
                    coeffs[bmap[i]] = 1.0;
                    locExp->BwdTrans(coeffs,phys);

                    for(k = 0; k < nvel*nz_loc; ++k)
                    {
                        for(j = 0; j < nbmap; ++j)
                        {
                            //                            Ah_data[i+k*nbmap + (j+k*nbmap)*AhRows] += m_kinvis*HelmMat(bmap[i],bmap[j]);
                            Ah_data[i+k*nbmap + (j+k*nbmap)*AhRows] += m_kinvis*HelmMatScale*HelmMat_data[bmap[i] + HelmMatRows*bmap[j]];
                        }

                        for(j = 0; j < nimap; ++j)
                        {
                            B_data[i+k*nbmap + (j+k*nimap)*nbndry] += m_kinvis*HelmMatScale*HelmMat_data[bmap[i]+HelmMatRows*imap[j]];
                        }
                    }

                    if((lambda_imag != NekConstants::kNekUnsetDouble)&&(nz_loc == 2))
                    {
                        for(k = 0; k < nvel; ++k)
                        {
                            for(j = 0; j < nbmap; ++j)
                            {
                                Ah_data[i+2*k*nbmap + (j+(2*k+1)*nbmap)*AhRows] -= lambda_imag*(*MassMat)(bmap[i],bmap[j]);
                            }

                            for(j = 0; j < nbmap; ++j)
                            {
                                Ah_data[i+(2*k+1)*nbmap + (j+2*k*nbmap)*AhRows] += lambda_imag*(*MassMat)(bmap[i],bmap[j]);
                            }

                            for(j = 0; j < nimap; ++j)
                            {
                                B_data[i+2*k*nbmap + (j+(2*k+1)*nimap)*nbndry] -= lambda_imag*(*MassMat)(bmap[i],imap[j]);
                            }

                            for(j = 0; j < nimap; ++j)
                            {
                                B_data[i+(2*k+1)*nbmap + (j+2*k*nimap)*nbndry] += lambda_imag*(*MassMat)(bmap[i],imap[j]);
                            }

                        }
                    }



                    for(k = 0; k < nvel; ++k)
                    {
                        if((nz_loc == 2)&&(k == 2)) // handle d/dz derivative
                        {
                            NekDouble beta = -2*M_PI*HomogeneousMode/m_LhomZ;

                            // Real Component
                            Vmath::Smul(npoints,beta,phys,1,deriv,1);

                            m_pressure->GetExp(n)->IProductWRTBase(deriv,pcoeffs);
                            Blas::Dcopy(psize,&(pcoeffs)[0],1,
                                        Dbnd->GetRawPtr() +
                                        ((nz_loc*k+1)*bmap.size()+i)*nsize_p[n],1);

                            // Imaginary Component
                            Vmath::Neg(psize,pcoeffs,1);
                            Blas::Dcopy(psize,&(pcoeffs)[0],1,
                                        Dbnd->GetRawPtr() +
                                        ((nz_loc*k)*bmap.size()+i)*nsize_p[n]+psize,1);

                            // now do advection terms
                            Vmath::Vmul(npoints,
                                        Advtmp = Advfield[k] + phys_offset,
                                        1,deriv,1,tmpphys,1);

                            locExp->IProductWRTBase(tmpphys,coeffs);


                            // real contribution
                            for(nv = 0; nv < nvel; ++nv)
                            {
                                for(j = 0; j < nbmap; ++j)
                                {
                                    Ah_data[j+2*nv*nbmap + (i+(2*nv+1)*nbmap)*AhRows] +=
                                        coeffs[bmap[j]];
                                }

                                for(j = 0; j < nimap; ++j)
                                {
                                    C_data[i+(2*nv+1)*nbmap + (j+2*nv*nimap)*nbndry] += 
                                        coeffs[imap[j]];
                                }
                            }

                            Vmath::Neg(ncoeffs,coeffs,1);
                            // imaginary contribution
                            for(nv = 0; nv < nvel; ++nv)
                            {
                                for(j = 0; j < nbmap; ++j)
                                {
                                    Ah_data[j+(2*nv+1)*nbmap + (i+2*nv*nbmap)*AhRows] +=
                                        coeffs[bmap[j]];
                                }

                                for(j = 0; j < nimap; ++j)
                                {
                                    C_data[i+2*nv*nbmap + (j+(2*nv+1)*nimap)*nbndry] += 
                                        coeffs[imap[j]];
                                }
                            }
                        }
                        else
                        {
                            if(k < 2)
                            {
                                locExp->PhysDeriv(MultiRegions::DirCartesianMap[k],phys, deriv);
                                Vmath::Vmul(npoints,
                                            Advtmp = Advfield[k] + phys_offset,
                                            1,deriv,1,tmpphys,1);
                                locExp->IProductWRTBase(tmpphys,coeffs);


                                for(nv = 0; nv < nvel*nz_loc; ++nv)
                                {
                                    for(j = 0; j < nbmap; ++j)
                                    {
                                        Ah_data[j+nv*nbmap + (i+nv*nbmap)*AhRows] +=
                                            coeffs[bmap[j]];
                                    }

                                    for(j = 0; j < nimap; ++j)
                                    {
                                        C_data[i+nv*nbmap + (j+nv*nimap)*nbndry] += 
                                            coeffs[imap[j]];
                                    }
                                }

                                // copy into column major storage.
                                m_pressure->GetExp(n)->IProductWRTBase(deriv,pcoeffs);
                                for(j = 0; j < nz_loc; ++j)
                                {
                                    Blas::Dcopy(psize,&(pcoeffs)[0],1,
                                                Dbnd->GetRawPtr() +
                                                ((nz_loc*k+j)*bmap.size() + i)*nsize_p[n]+ j*psize,1);
                                }
                            }
                        }

                        if(IsLinearNSEquation)
                        {
                            for(nv = 0; nv < nvel; ++nv)
                            {
                                // u' . Grad U terms
                                Vmath::Vmul(npoints,phys,1,
                                            AdvDeriv[k*nvel+nv],
                                            1,tmpphys,1);
                                locExp->IProductWRTBase(tmpphys,coeffs);

                                for(int n1 = 0; n1 < nz_loc; ++n1)
                                {
                                    for(j = 0; j < nbmap; ++j)
                                    {
                                        Ah_data[j+(k*nz_loc+n1)*nbmap +
                                        (i+(nv*nz_loc+n1)*nbmap)*AhRows] +=
                                        coeffs[bmap[j]];
                                    }

                                    for(j = 0; j < nimap; ++j)
                                    {
                                        C_data[i+(nv*nz_loc+n1)*nbmap +
                                        (j+(k*nz_loc+n1)*nimap)*nbndry] +=
                                        coeffs[imap[j]];
                                    }
                                }
                            }
                        }
                    }
                }


                for(i = 0; i < nimap; ++i)
                {
                    // Fill element with mode
                    Vmath::Zero(ncoeffs,coeffs,1);
                    coeffs[imap[i]] = 1.0;
                    locExp->BwdTrans(coeffs,phys);

                    for(k = 0; k < nvel*nz_loc; ++k)
                    {
                        for(j = 0; j < nbmap; ++j) // C set up as transpose
                        {
                            C_data[j+k*nbmap + (i+k*nimap)*nbndry] += m_kinvis*HelmMatScale*HelmMat_data[imap[i]+HelmMatRows*bmap[j]];
                        }

                        for(j = 0; j < nimap; ++j)
                        {
                            D_data[i+k*nimap + (j+k*nimap)*nint] += m_kinvis*HelmMatScale*HelmMat_data[imap[i]+HelmMatRows*imap[j]];
                        }
                    }

                    if((lambda_imag != NekConstants::kNekUnsetDouble)&&(nz_loc == 2))
                    {
                        for(k = 0; k < nvel; ++k)
                        {
                            for(j = 0; j < nbmap; ++j) // C set up as transpose
                            {
                                C_data[j+2*k*nbmap + (i+(2*k+1)*nimap)*nbndry] += lambda_imag*(*MassMat)(bmap[j],imap[i]);
                            }

                            for(j = 0; j < nbmap; ++j) // C set up as transpose
                            {
                                C_data[j+(2*k+1)*nbmap + (i+2*k*nimap)*nbndry] -= lambda_imag*(*MassMat)(bmap[j],imap[i]);
                            }

                            for(j = 0; j < nimap; ++j)
                            {
                                D_data[i+2*k*nimap + (j+(2*k+1)*nimap)*nint] -= lambda_imag*(*MassMat)(imap[i],imap[j]);
                            }

                            for(j = 0; j < nimap; ++j)
                            {
                                D_data[i+(2*k+1)*nimap + (j+2*k*nimap)*nint] += lambda_imag*(*MassMat)(imap[i],imap[j]);
                            }
                        }
                    }


                    for(k = 0; k < nvel; ++k)
                    {
                        if((nz_loc == 2)&&(k == 2)) // handle d/dz derivative
                        {
                            NekDouble beta = -2*M_PI*HomogeneousMode/m_LhomZ;

                            // Real Component
                            Vmath::Smul(npoints,beta,phys,1,deriv,1);
                            m_pressure->GetExp(n)->IProductWRTBase(deriv,pcoeffs);
                            Blas::Dcopy(psize,&(pcoeffs)[0],1,
                                        Dint->GetRawPtr() +
                                        ((nz_loc*k+1)*imap.size()+i)*nsize_p[n],1);
                            // Imaginary Component
                            Vmath::Neg(psize,pcoeffs,1);
                            Blas::Dcopy(psize,&(pcoeffs)[0],1,
                                        Dint->GetRawPtr() +
                                        ((nz_loc*k)*imap.size()+i)*nsize_p[n]+psize,1);

                            // Advfield[k] *d/dx_k to all velocity
                            // components on diagonal
                            Vmath::Vmul(npoints, Advtmp = Advfield[k] + phys_offset,1,deriv,1,tmpphys,1);
                            locExp->IProductWRTBase(tmpphys,coeffs);

                            // Real Components
                            for(nv = 0; nv < nvel; ++nv)
                            {
                                for(j = 0; j < nbmap; ++j)
                                {
                                    B_data[j+2*nv*nbmap + (i+(2*nv+1)*nimap)*nbndry] +=
                                    coeffs[bmap[j]];
                                }

                                for(j = 0; j < nimap; ++j)
                                {
                                    D_data[j+2*nv*nimap + (i+(2*nv+1)*nimap)*nint] +=
                                    coeffs[imap[j]];
                                }
                            }
                            Vmath::Neg(ncoeffs,coeffs,1);
                            // Imaginary
                            for(nv = 0; nv < nvel; ++nv)
                            {
                                for(j = 0; j < nbmap; ++j)
                                {
                                    B_data[j+(2*nv+1)*nbmap + (i+2*nv*nimap)*nbndry] +=
                                    coeffs[bmap[j]];
                                }

                                for(j = 0; j < nimap; ++j)
                                {
                                    D_data[j+(2*nv+1)*nimap + (i+2*nv*nimap)*nint] +=
                                    coeffs[imap[j]];
                                }
                            }

                        }
                        else
                        {
                            if(k < 2)
                            {
                                // Differentiation & Inner product wrt base.
                                //locExp->PhysDeriv(k,phys, deriv);
                                locExp->PhysDeriv(MultiRegions::DirCartesianMap[k],phys,deriv);
                                Vmath::Vmul(npoints,
                                            Advtmp = Advfield[k] + phys_offset,
                                            1,deriv,1,tmpphys,1);
                                locExp->IProductWRTBase(tmpphys,coeffs);


                                for(nv = 0; nv < nvel*nz_loc; ++nv)
                                {
                                    for(j = 0; j < nbmap; ++j)
                                    {
                                        B_data[j+nv*nbmap + (i+nv*nimap)*nbndry] +=
                                            coeffs[bmap[j]];
                                    }

                                    for(j = 0; j < nimap; ++j)
                                    {
                                        D_data[j+nv*nimap + (i+nv*nimap)*nint] +=
                                        coeffs[imap[j]];
                                    }
                                }
                                // copy into column major storage.
                                m_pressure->GetExp(n)->IProductWRTBase(deriv,pcoeffs);
                                for(j = 0; j < nz_loc; ++j)
                                {
                                    Blas::Dcopy(psize,&(pcoeffs)[0],1,
                                                Dint->GetRawPtr() +
                                                ((nz_loc*k+j)*imap.size() + i)*nsize_p[n]+j*psize,1);
                                }
                            }
                        }

                        if(IsLinearNSEquation)
                        {
                            int n1;
                            for(nv = 0; nv < nvel; ++nv)
                            {
                                // u'.Grad U terms
                                Vmath::Vmul(npoints,phys,1,
                                            AdvDeriv[k*nvel+nv],
                                            1,tmpphys,1);
                                locExp->IProductWRTBase(tmpphys,coeffs);

                                for(n1 = 0; n1 < nz_loc; ++n1)
                                {
                                    for(j = 0; j < nbmap; ++j)
                                    {
                                        B_data[j+(k*nz_loc+n1)*nbmap +
                                        (i+(nv*nz_loc+n1)*nimap)*nbndry] +=
                                        coeffs[bmap[j]];
                                    }

                                    for(j = 0; j < nimap; ++j)
                                    {
                                        D_data[j+(k*nz_loc+n1)*nimap +
                                        (i+(nv*nz_loc+n1)*nimap)*nint] +=
                                        coeffs[imap[j]];
                                    }
                                }
                            }
                        }
                    }
                }


                D->Invert();
                (*B) = (*B)*(*D);


                // perform (*Ah) = (*Ah) - (*B)*(*C) but since size of
                // Ah is larger than (*B)*(*C) easier to call blas
                // directly
                Blas::Dgemm('N','T', B->GetRows(), C->GetRows(),
                            B->GetColumns(), -1.0, B->GetRawPtr(),
                            B->GetRows(), C->GetRawPtr(),
                            C->GetRows(), 1.0,
                            Ah->GetRawPtr(), Ah->GetRows());
            }

            mat.m_BCinv->SetBlock(n,n,loc_mat = MemoryManager<DNekScalMat>::AllocateSharedPtr(one,B));
            mat.m_Btilde->SetBlock(n,n,loc_mat = MemoryManager<DNekScalMat>::AllocateSharedPtr(one,C));
            mat.m_Cinv->SetBlock(n,n,loc_mat = MemoryManager<DNekScalMat>::AllocateSharedPtr(one,D));
            mat.m_D_bnd->SetBlock(n,n,loc_mat = MemoryManager<DNekScalMat>::AllocateSharedPtr(one, Dbnd));
            mat.m_D_int->SetBlock(n,n,loc_mat = MemoryManager<DNekScalMat>::AllocateSharedPtr(one, Dint));

            // Do matrix manipulations and get final set of block matries
            // reset boundary to put mean mode into boundary system.

            DNekMatSharedPtr Cinv,BCinv,Btilde;
            DNekMat  DintCinvDTint, BCinvDTint_m_DTbnd, DintCinvBTtilde_m_Dbnd;

            Cinv   = D;
            BCinv  = B;
            Btilde = C;

            DintCinvDTint      = (*Dint)*(*Cinv)*Transpose(*Dint);
            BCinvDTint_m_DTbnd = (*BCinv)*Transpose(*Dint) - Transpose(*Dbnd);

            // This could be transpose of BCinvDint in some cases
            DintCinvBTtilde_m_Dbnd = (*Dint)*(*Cinv)*Transpose(*Btilde) - (*Dbnd);

            // Set up final set of matrices.
            DNekMatSharedPtr Bh = MemoryManager<DNekMat>::AllocateSharedPtr(nsize_bndry_p1[n],nsize_p_m1[n],zero);
            DNekMatSharedPtr Ch = MemoryManager<DNekMat>::AllocateSharedPtr(nsize_p_m1[n],nsize_bndry_p1[n],zero);
            DNekMatSharedPtr Dh = MemoryManager<DNekMat>::AllocateSharedPtr(nsize_p_m1[n], nsize_p_m1[n],zero);
            Array<OneD, NekDouble> Dh_data = Dh->GetPtr();

            // Copy matrices into final structures.
            int n1,n2;
            for(n1 = 0; n1 < nz_loc; ++n1)
            {
                for(i = 0; i < psize-1; ++i)
                {
                    for(n2 = 0; n2 < nz_loc; ++n2)
                    {
                        for(j = 0; j < psize-1; ++j)
                        {
                            //(*Dh)(i+n1*(psize-1),j+n2*(psize-1)) =
                            //-DintCinvDTint(i+1+n1*psize,j+1+n2*psize);
                            Dh_data[(i+n1*(psize-1)) + (j+n2*(psize-1))*Dh->GetRows()] =
                            -DintCinvDTint(i+1+n1*psize,j+1+n2*psize);
                        }
                    }
                }
            }

            for(n1 = 0; n1 < nz_loc; ++n1)
            {
                for(i = 0; i < nsize_bndry_p1[n]-nz_loc; ++i)
                {
                    (*Ah)(i,nsize_bndry_p1[n]-nz_loc+n1) = BCinvDTint_m_DTbnd(i,n1*psize);
                    (*Ah)(nsize_bndry_p1[n]-nz_loc+n1,i) = DintCinvBTtilde_m_Dbnd(n1*psize,i);
                }
            }

            for(n1 = 0; n1 < nz_loc; ++n1)
            {
                for(n2 = 0; n2 < nz_loc; ++n2)
                {
                    (*Ah)(nsize_bndry_p1[n]-nz_loc+n1,nsize_bndry_p1[n]-nz_loc+n2) =
                    -DintCinvDTint(n1*psize,n2*psize);
                }
            }

            for(n1 = 0; n1 < nz_loc; ++n1)
            {
                for(j = 0; j < psize-1; ++j)
                {
                    for(i = 0; i < nsize_bndry_p1[n]-nz_loc; ++i)
                    {
                        (*Bh)(i,j+n1*(psize-1)) = BCinvDTint_m_DTbnd(i,j+1+n1*psize);
                        (*Ch)(j+n1*(psize-1),i) = DintCinvBTtilde_m_Dbnd(j+1+n1*psize,i);
                    }
                }
            }

            for(n1 = 0; n1 < nz_loc; ++n1)
            {
                for(n2 = 0; n2 < nz_loc; ++n2)
                {
                    for(j = 0; j < psize-1; ++j)
                    {
                        (*Bh)(nsize_bndry_p1[n]-nz_loc+n1,j+n2*(psize-1)) = -DintCinvDTint(n1*psize,j+1+n2*psize);
                        (*Ch)(j+n2*(psize-1),nsize_bndry_p1[n]-nz_loc+n1) = -DintCinvDTint(j+1+n2*psize,n1*psize);
                    }
                }
            }

            // Do static condensation
            Dh->Invert();
            (*Bh) = (*Bh)*(*Dh);
            //(*Ah) = (*Ah) - (*Bh)*(*Ch);
            Blas::Dgemm('N','N', Bh->GetRows(), Ch->GetColumns(), Bh->GetColumns(), -1.0,
                        Bh->GetRawPtr(), Bh->GetRows(), Ch->GetRawPtr(), Ch->GetRows(),
                        1.0, Ah->GetRawPtr(), Ah->GetRows());

            // Set matrices for later inversion. Probably do not need to be
            // attached to class
            pAh->SetBlock(n,n,loc_mat = MemoryManager<DNekScalMat>::AllocateSharedPtr(one,Ah));
            pBh->SetBlock(n,n,loc_mat = MemoryManager<DNekScalMat>::AllocateSharedPtr(one,Bh));
            pCh->SetBlock(n,n,loc_mat = MemoryManager<DNekScalMat>::AllocateSharedPtr(one,Ch));
            pDh->SetBlock(n,n,loc_mat = MemoryManager<DNekScalMat>::AllocateSharedPtr(one,Dh));
        }
        timer.Stop();
        cout << "Matrix Setup Costs: " << timer.TimePerTest(1) << endl;


        timer.Start();
        // Set up global coupled boundary solver.
        // This is a key to define the solution matrix type
        // currently we are giving it a argument of eLInearAdvectionReaction
        // since this then makes the matrix storage of type eFull
        MultiRegions::GlobalLinSysKey key(StdRegions::eLinearAdvectionReaction,locToGloMap);
        mat.m_CoupledBndSys = MemoryManager<MultiRegions::GlobalLinSysDirectStaticCond>::AllocateSharedPtr(key,m_fields[0],pAh,pBh,pCh,pDh,locToGloMap);
        mat.m_CoupledBndSys->Initialise(locToGloMap);
    }

    void CoupledLinearNS::v_GenerateSummary(SolverUtils::SummaryList& s)
    {
        SolverUtils::AddSummaryItem(s, "Solver Type", "Coupled Linearised NS");
    }

    void CoupledLinearNS::v_DoInitialise(void)
    {
        switch(m_equationType)
        {
        case eUnsteadyStokes:
        case eUnsteadyNavierStokes:
            {
                //                LibUtilities::TimeIntegrationMethod intMethod;
                //                std::string TimeIntStr = m_session->GetSolverInfo("TIMEINTEGRATIONMETHOD");
                //                int i;
                //                for(i = 0; i < (int) LibUtilities::SIZE_TimeIntegrationMethod; ++i)
                //                {
                //                    if(boost::iequals(LibUtilities::TimeIntegrationMethodMap[i],TimeIntStr))
                //                    {
                //                        intMethod = (LibUtilities::TimeIntegrationMethod)i;
                //                        break;
                //                    }
                //                }
                //
                //                ASSERTL0(i != (int) LibUtilities::SIZE_TimeIntegrationMethod, "Invalid time integration type.");
                //
                //                m_integrationScheme = LibUtilities::GetTimeIntegrationWrapperFactory().CreateInstance(LibUtilities::TimeIntegrationMethodMap[intMethod]);
                
                // Could defind this from IncNavierStokes class? 
                m_ode.DefineOdeRhs(&CoupledLinearNS::EvaluateAdvection, this);

                m_ode.DefineImplicitSolve(&CoupledLinearNS::SolveUnsteadyStokesSystem,this);

                // Set initial condition using time t=0

                SetInitialConditions(0.0);

            }
        case eSteadyStokes:
            SetUpCoupledMatrix(0.0);
            break;
        case eSteadyOseen:
            {
                Array<OneD, Array<OneD, NekDouble> > AdvField(m_velocity.size());
                for(int i = 0; i < m_velocity.size(); ++i)
                {
                    AdvField[i] = Array<OneD, NekDouble> (m_fields[m_velocity[i]]->GetTotPoints(),0.0);
                }

                ASSERTL0(m_session->DefinesFunction("AdvectionVelocity"),
                         "Advection Velocity section must be defined in "
                         "session file.");

                std::vector<std::string> fieldStr;
                for(int i = 0; i < m_velocity.size(); ++i)
                {
                    fieldStr.push_back(m_boundaryConditions->GetVariable(m_velocity[i]));
                }
                GetFunction("AdvectionVelocity")->Evaluate(fieldStr, AdvField);

                SetUpCoupledMatrix(0.0,AdvField,false);
            }
            break;
        case eSteadyNavierStokes:
            {
                m_session->LoadParameter("KinvisMin", m_kinvisMin);
                m_session->LoadParameter("KinvisPercentage", m_KinvisPercentage);
                m_session->LoadParameter("Tolerence", m_tol);
                m_session->LoadParameter("MaxIteration", m_maxIt);
                m_session->LoadParameter("MatrixSetUpStep", m_MatrixSetUpStep);
                m_session->LoadParameter("Restart", m_Restart);


                DefineForcingTerm();

                if (m_Restart == 1)
                {
                    ASSERTL0(m_session->DefinesFunction("Restart"),
                             "Restart section must be defined in session file.");

                    Array<OneD, Array<OneD, NekDouble> > Restart(m_velocity.size());
                    for(int i = 0; i < m_velocity.size(); ++i)
                    {
                        Restart[i] = Array<OneD, NekDouble> (m_fields[m_velocity[i]]->GetTotPoints(),0.0);
                    }
                    std::vector<std::string> fieldStr;
                    for(int i = 0; i < m_velocity.size(); ++i)
                    {
                        fieldStr.push_back(m_boundaryConditions->GetVariable(m_velocity[i]));
                    }
                    GetFunction( "Restart")->Evaluate(fieldStr,  Restart);

                    for(int i = 0; i < m_velocity.size(); ++i)
                    {
                        m_fields[m_velocity[i]]->FwdTrans_IterPerExp(Restart[i], m_fields[m_velocity[i]]->UpdateCoeffs());
                    }
                    cout << "Saving the RESTART file for m_kinvis = "<< m_kinvis << " (<=> Re = " << 1/m_kinvis << ")" <<endl;
                }
                else //We solve the Stokes Problem
                {
                    
                    SetUpCoupledMatrix(0.0);						
                    m_initialStep = true;
                    m_counter=1;
                    //SolveLinearNS(m_ForcingTerm_Coeffs);
                    Solve();
                    m_initialStep = false;
                    cout << "Saving the Stokes Flow for m_kinvis = "<< m_kinvis << " (<=> Re = " << 1/m_kinvis << ")" <<endl;
                }
            }
            break;
        case eSteadyLinearisedNS:
            {
                SetInitialConditions(0.0);

                Array<OneD, Array<OneD, NekDouble> > AdvField(m_velocity.size());
                for(int i = 0; i < m_velocity.size(); ++i)
                {
                    AdvField[i] = Array<OneD, NekDouble> (m_fields[m_velocity[i]]->GetTotPoints(),0.0);
                }

                ASSERTL0(m_session->DefinesFunction("AdvectionVelocity"),
                         "Advection Velocity section must be defined in "
                         "session file.");

                std::vector<std::string> fieldStr;
                for(int i = 0; i < m_velocity.size(); ++i)
                {
                    fieldStr.push_back(m_boundaryConditions->GetVariable(m_velocity[i]));
                }
                GetFunction("AdvectionVelocity")->Evaluate(fieldStr, AdvField);

                SetUpCoupledMatrix(m_lambda,AdvField,true);
            }
            break;
        case eNoEquationType:
        default:
            ASSERTL0(false,"Unknown or undefined equation type for CoupledLinearNS");
        }
    }

    void CoupledLinearNS::EvaluateAdvection(const Array<OneD, const Array<OneD, NekDouble> > &inarray,
                                            Array<OneD, Array<OneD, NekDouble> > &outarray,
                                            const NekDouble time)
    {
        // evaluate convection terms
        EvaluateAdvectionTerms(inarray,outarray);

        for (auto &x : m_forcing)
        {
            x->Apply(m_fields, outarray, outarray, time);
        }
    }

    void CoupledLinearNS::SolveUnsteadyStokesSystem(const Array<OneD, const Array<OneD, NekDouble> > &inarray,
                                                    Array<OneD, Array<OneD, NekDouble> > &outarray,
                                                    const NekDouble time,
                                                    const NekDouble aii_Dt)
    {
        int i;
        Array<OneD, Array< OneD, NekDouble> > F(m_nConvectiveFields);
        NekDouble  lambda = 1.0/aii_Dt;
        static NekDouble lambda_store;
        Array <OneD, Array<OneD, NekDouble> > forcing(m_velocity.size());
        // Matrix solution
        if(fabs(lambda_store - lambda) > 1e-10)
        {
            SetUpCoupledMatrix(lambda);
            lambda_store = lambda;
        }

        // Forcing for advection solve
        for(i = 0; i < m_velocity.size(); ++i)
        {
            bool waveSpace = m_fields[m_velocity[i]]->GetWaveSpace();
            m_fields[m_velocity[i]]->SetWaveSpace(true);
            m_fields[m_velocity[i]]->IProductWRTBase(inarray[i],m_fields[m_velocity[i]]->UpdateCoeffs());
            m_fields[m_velocity[i]]->SetWaveSpace(waveSpace);
            Vmath::Smul(m_fields[m_velocity[i]]->GetNcoeffs(),lambda,m_fields[m_velocity[i]]->GetCoeffs(), 1,m_fields[m_velocity[i]]->UpdateCoeffs(),1);
            forcing[i] = m_fields[m_velocity[i]]->GetCoeffs();
        }

        SolveLinearNS(forcing);

        for(i = 0; i < m_velocity.size(); ++i)
        {
            m_fields[m_velocity[i]]->BwdTrans(m_fields[m_velocity[i]]->GetCoeffs(),outarray[i]);
        }
    }


    void CoupledLinearNS::v_TransCoeffToPhys(void)
    {
        int nfields = m_fields.size();
        for (int k=0 ; k < nfields; ++k)
        {
            //Backward Transformation in physical space for time evolution
            m_fields[k]->BwdTrans_IterPerExp(m_fields[k]->GetCoeffs(),
                                             m_fields[k]->UpdatePhys());
        }

    }

    void CoupledLinearNS::v_TransPhysToCoeff(void)
    {
        int nfields = m_fields.size();
        for (int k=0 ; k < nfields; ++k)
        {
            //Forward Transformation in physical space for time evolution
            m_fields[k]->FwdTrans_IterPerExp(m_fields[k]->GetPhys(),
                                             m_fields[k]->UpdateCoeffs());

        }
    }

    void CoupledLinearNS::v_DoSolve(void)
    {
        switch(m_equationType)
        {
        case eUnsteadyStokes:
        case eUnsteadyNavierStokes:
            //AdvanceInTime(m_steps);
            UnsteadySystem::v_DoSolve();
            break;
        case eSteadyStokes:
        case eSteadyOseen:
        case eSteadyLinearisedNS:
            {
                Solve();
                break;
            }
            case eSteadyNavierStokes:
            {
                LibUtilities::Timer Generaltimer;
                Generaltimer.Start();

                int Check(0);

                //Saving the init datas
                Checkpoint_Output(Check);
                Check++;

                cout<<"We execute INITIALLY SolveSteadyNavierStokes for m_kinvis = "<<m_kinvis<<" (<=> Re = "<<1/m_kinvis<<")"<<endl;
                SolveSteadyNavierStokes();

                while(m_kinvis > m_kinvisMin)
                {
                    if (Check == 1)
                    {
                        cout<<"We execute SolveSteadyNavierStokes for m_kinvis = "<<m_kinvis<<" (<=> Re = "<<1/m_kinvis<<")"<<endl;
                        SolveSteadyNavierStokes();
                        Checkpoint_Output(Check);
                        Check++;
                    }

                    Continuation();

                    if (m_kinvis > m_kinvisMin)
                    {
                        cout<<"We execute SolveSteadyNavierStokes for m_kinvis = "<<m_kinvis<<" (<=> Re = "<<1/m_kinvis<<")"<<endl;
                        SolveSteadyNavierStokes();
                        Checkpoint_Output(Check);
                        Check++;
                    }
                }


                Generaltimer.Stop();
                cout<<"\nThe total calculation time is : " << Generaltimer.TimePerTest(1)/60 << " minute(s). \n\n";

                break;
            }
        case eNoEquationType:
        default:
            ASSERTL0(false,"Unknown or undefined equation type for CoupledLinearNS");
        }
    }


    /** Virtual function to define if operator in DoSolve is negated
     * with regard to the strong form. This is currently only used in
     * Arnoldi solves. For Coupledd solver this is true since Stokes
     * operator is set up as a LHS rather than RHS operation
     */
    bool CoupledLinearNS::v_NegatedOp(void)
    {
        return true;
    }

    void CoupledLinearNS::Solve(void)
    {
        const unsigned int ncmpt = m_velocity.size();
        Array<OneD, Array<OneD, NekDouble> > forcing_phys(ncmpt);
        Array<OneD, Array<OneD, NekDouble> > forcing     (ncmpt);

        for(int i = 0; i < ncmpt; ++i)
        {
            forcing_phys[i] = Array<OneD, NekDouble> (m_fields[m_velocity[0]]->GetNpoints(), 0.0);
            forcing[i]      = Array<OneD, NekDouble> (m_fields[m_velocity[0]]->GetNcoeffs(),0.0);
        }

        for (auto &x : m_forcing)
        {
            const NekDouble time = 0;
            x->Apply(m_fields, forcing_phys, forcing_phys, time);
        }
        for (unsigned int i = 0; i < ncmpt; ++i)
        {
            bool waveSpace = m_fields[m_velocity[i]]->GetWaveSpace();
            m_fields[i]->SetWaveSpace(true);
            m_fields[i]->IProductWRTBase(forcing_phys[i], forcing[i]);
            m_fields[i]->SetWaveSpace(waveSpace);
        }

        SolveLinearNS(forcing);
    }

    void CoupledLinearNS::DefineForcingTerm(void)
    {
        m_ForcingTerm = Array<OneD, Array<OneD, NekDouble> > (m_velocity.size());
        m_ForcingTerm_Coeffs = Array<OneD, Array<OneD, NekDouble> > (m_velocity.size());

        for(int i = 0; i < m_velocity.size(); ++i)
        {
            m_ForcingTerm[i] = Array<OneD, NekDouble> (m_fields[m_velocity[i]]->GetTotPoints(),0.0);
            m_ForcingTerm_Coeffs[i] = Array<OneD, NekDouble> (m_fields[m_velocity[i]]->GetNcoeffs(),0.0);
        }

        if(m_session->DefinesFunction("ForcingTerm"))
        {
            std::vector<std::string> fieldStr;
            for(int i = 0; i < m_velocity.size(); ++i)
            {
                fieldStr.push_back(m_boundaryConditions->GetVariable(m_velocity[i]));
            }
            GetFunction( "ForcingTerm")->Evaluate(fieldStr,  m_ForcingTerm);
            for(int i = 0; i < m_velocity.size(); ++i)
            {
                m_fields[m_velocity[i]]->FwdTrans_IterPerExp(m_ForcingTerm[i], m_ForcingTerm_Coeffs[i]);
            }
        }
        else
        {
            cout << "'ForcingTerm' section has not been defined in the input file => forcing=0" << endl;
        }
    }

    void CoupledLinearNS::SolveSteadyNavierStokes(void)
    {
        LibUtilities::Timer Newtontimer;
        Newtontimer.Start();

        Array<OneD, Array<OneD, NekDouble> > RHS_Coeffs(m_velocity.size());
        Array<OneD, Array<OneD, NekDouble> > RHS_Phys(m_velocity.size());
        Array<OneD, Array<OneD, NekDouble> > delta_velocity_Phys(m_velocity.size());
        Array<OneD, Array<OneD, NekDouble> >Velocity_Phys(m_velocity.size());
        Array<OneD, NekDouble > L2_norm(m_velocity.size(), 1.0);
        Array<OneD, NekDouble > Inf_norm(m_velocity.size(), 1.0);

        for(int i = 0; i < m_velocity.size(); ++i)
        {
            delta_velocity_Phys[i] = Array<OneD, NekDouble> (m_fields[m_velocity[i]]->GetTotPoints(),1.0);
            Velocity_Phys[i] = Array<OneD, NekDouble> (m_fields[m_velocity[i]]->GetTotPoints(),0.0);
        }

        m_counter=1;

        L2Norm(delta_velocity_Phys, L2_norm);

        //while(max(Inf_norm[0], Inf_norm[1]) > m_tol)
        while(max(L2_norm[0], L2_norm[1]) > m_tol)
        {
            if(m_counter == 1)
                //At the first Newton step, we use the solution of the
                //Stokes problem (if Restart=0 in input file) Or the
                //solution of the .rst file (if Restart=1 in input
                //file)
            {
                for(int i = 0; i < m_velocity.size(); ++i)
                {
                    RHS_Coeffs[i] = Array<OneD, NekDouble> (m_fields[m_velocity[i]]->GetNcoeffs(),0.0);
                    RHS_Phys[i] = Array<OneD, NekDouble> (m_fields[m_velocity[i]]->GetTotPoints(),0.0);
                }

                for(int i = 0; i < m_velocity.size(); ++i)
                {
                    m_fields[m_velocity[i]]->BwdTrans_IterPerExp(m_fields[m_velocity[i]]->GetCoeffs(), Velocity_Phys[i]);
                }

                m_initialStep = true;
                EvaluateNewtonRHS(Velocity_Phys, RHS_Coeffs);
                SetUpCoupledMatrix(0.0, Velocity_Phys, true);
                SolveLinearNS(RHS_Coeffs);
                m_initialStep = false;
            }
            if(m_counter > 1)
            {
                EvaluateNewtonRHS(Velocity_Phys, RHS_Coeffs);

                if(m_counter%m_MatrixSetUpStep == 0) //Setting Up the matrix is expensive. We do it at each "m_MatrixSetUpStep" step.
                {
                    SetUpCoupledMatrix(0.0, Velocity_Phys, true);
                }
                SolveLinearNS(RHS_Coeffs);
            }

            for(int i = 0; i < m_velocity.size(); ++i)
            {
                m_fields[m_velocity[i]]->BwdTrans_IterPerExp(RHS_Coeffs[i], RHS_Phys[i]);
                m_fields[m_velocity[i]]->BwdTrans_IterPerExp(m_fields[m_velocity[i]]->GetCoeffs(), delta_velocity_Phys[i]);
            }

            for(int i = 0; i < m_velocity.size(); ++i)
            {
                Vmath::Vadd(Velocity_Phys[i].size(),Velocity_Phys[i], 1, delta_velocity_Phys[i], 1,
                            Velocity_Phys[i], 1);
            }

            //InfNorm(delta_velocity_Phys, Inf_norm);
            L2Norm(delta_velocity_Phys, L2_norm);

            if(max(Inf_norm[0], Inf_norm[1]) > 100)
            {
                cout<<"\nThe Newton method has failed at m_kinvis = "<<m_kinvis<<" (<=> Re = " << 1/m_kinvis << ")"<< endl;
                ASSERTL0(0, "The Newton method has failed... \n");
            }


            cout << "\n";
            m_counter++;
        }

        if (m_counter > 1) //We save u:=u+\delta u in u->Coeffs
        {
            for(int i = 0; i < m_velocity.size(); ++i)
            {
                m_fields[m_velocity[i]]->FwdTrans(Velocity_Phys[i], m_fields[m_velocity[i]]->UpdateCoeffs());
            }
        }

        Newtontimer.Stop();
        cout<<"We have done "<< m_counter-1 << " iteration(s) in " << Newtontimer.TimePerTest(1)/60 << " minute(s). \n\n";
    }


    void CoupledLinearNS::Continuation(void)
    {
        Array<OneD, Array<OneD, NekDouble> > u_N(m_velocity.size());
        Array<OneD, Array<OneD, NekDouble> > tmp_RHS(m_velocity.size());
        Array<OneD, Array<OneD, NekDouble> > RHS(m_velocity.size());
        Array<OneD, Array<OneD, NekDouble> > u_star(m_velocity.size());

        cout << "We apply the continuation method: " <<endl;

        for(int i = 0; i < m_velocity.size(); ++i)
        {
            u_N[i] = Array<OneD, NekDouble> (m_fields[m_velocity[i]]->GetTotPoints(),0.0);
            m_fields[m_velocity[i]]->BwdTrans_IterPerExp(m_fields[m_velocity[i]]->GetCoeffs(), u_N[i]);

            RHS[i] = Array<OneD, NekDouble> (m_fields[m_velocity[i]]->GetTotPoints(),0.0);
            tmp_RHS[i] = Array<OneD, NekDouble> (m_fields[m_velocity[i]]->GetTotPoints(),0.0);

            m_fields[m_velocity[i]]->PhysDeriv(i, u_N[i], tmp_RHS[i]);
            Vmath::Smul(tmp_RHS[i].size(), m_kinvis, tmp_RHS[i], 1, tmp_RHS[i], 1);

            bool waveSpace = m_fields[m_velocity[i]]->GetWaveSpace();
            m_fields[m_velocity[i]]->SetWaveSpace(true);
            m_fields[m_velocity[i]]->IProductWRTDerivBase(i, tmp_RHS[i], RHS[i]);
            m_fields[m_velocity[i]]->SetWaveSpace(waveSpace);
        }

        SetUpCoupledMatrix(0.0, u_N, true);
        SolveLinearNS(RHS);

        for(int i = 0; i < m_velocity.size(); ++i)
        {
            u_star[i] = Array<OneD, NekDouble> (m_fields[m_velocity[i]]->GetTotPoints(),0.0);
            m_fields[m_velocity[i]]->BwdTrans_IterPerExp(m_fields[m_velocity[i]]->GetCoeffs(), u_star[i]);

            //u_star(k+1) = u_N(k) + DeltaKinvis *  u_star(k)
            Vmath::Smul(u_star[i].size(), m_kinvis, u_star[i], 1, u_star[i], 1);
            Vmath::Vadd(u_star[i].size(), u_star[i], 1, u_N[i], 1, u_star[i], 1);

            m_fields[m_velocity[i]]->FwdTrans(u_star[i], m_fields[m_velocity[i]]->UpdateCoeffs());
        }

        m_kinvis -= m_kinvis*m_KinvisPercentage/100;
    }


    void  CoupledLinearNS::InfNorm(Array<OneD, Array<OneD, NekDouble> > &inarray,
                                   Array<OneD, NekDouble> &outarray)
    {
        for(int i = 0; i < m_velocity.size(); ++i)
        {
            outarray[i] = 0.0;
            for(int j = 0; j < inarray[i].size(); ++j)
            {
                if(inarray[i][j] > outarray[i])
                {
                    outarray[i] = inarray[i][j];
                }
            }
            cout << "InfNorm["<<i<<"] = "<< outarray[i] <<endl;
        }
    }

    void  CoupledLinearNS::L2Norm(Array<OneD, Array<OneD, NekDouble> > &inarray,
                                  Array<OneD, NekDouble> &outarray)
    {
        for(int i = 0; i < m_velocity.size(); ++i)
        {
            outarray[i] = 0.0;
            for(int j = 0; j < inarray[i].size(); ++j)
            {
                outarray[i] += inarray[i][j]*inarray[i][j];
            }
            outarray[i]=sqrt(outarray[i]);
            cout << "L2Norm["<<i<<"] = "<< outarray[i] <<endl;
        }
    }


    void CoupledLinearNS::EvaluateNewtonRHS(Array<OneD, Array<OneD, NekDouble> > &Velocity,
                                            Array<OneD, Array<OneD, NekDouble> > &outarray)
    {
        Array<OneD, Array<OneD, NekDouble> > Eval_Adv(m_velocity.size());
        Array<OneD, Array<OneD, NekDouble> > tmp_DerVel(m_velocity.size());
        Array<OneD, Array<OneD, NekDouble> > AdvTerm(m_velocity.size());
        Array<OneD, Array<OneD, NekDouble> > ViscTerm(m_velocity.size());
        Array<OneD, Array<OneD, NekDouble> > Forc(m_velocity.size());

        for(int i = 0; i < m_velocity.size(); ++i)
        {
            Eval_Adv[i] = Array<OneD, NekDouble> (m_fields[m_velocity[i]]->GetTotPoints(),0.0);
            tmp_DerVel[i] = Array<OneD, NekDouble> (m_fields[m_velocity[i]]->GetTotPoints(),0.0);

            AdvTerm[i] = Array<OneD, NekDouble> (m_fields[m_velocity[i]]->GetTotPoints(),0.0);
            ViscTerm[i] = Array<OneD, NekDouble> (m_fields[m_velocity[i]]->GetTotPoints(),0.0);
            Forc[i] = Array<OneD, NekDouble> (m_fields[m_velocity[i]]->GetTotPoints(),0.0);
            outarray[i] = Array<OneD, NekDouble> (m_fields[m_velocity[i]]->GetTotPoints(),0.0);

            m_fields[m_velocity[i]]->PhysDeriv(i, Velocity[i], tmp_DerVel[i]);

            Vmath::Smul(tmp_DerVel[i].size(), m_kinvis, tmp_DerVel[i], 1, tmp_DerVel[i], 1);
        }

        EvaluateAdvectionTerms(Velocity, Eval_Adv);

        for(int i = 0; i < m_velocity.size(); ++i)
        {
            bool waveSpace = m_fields[m_velocity[i]]->GetWaveSpace();
            m_fields[m_velocity[i]]->SetWaveSpace(true);
            m_fields[m_velocity[i]]->IProductWRTBase(Eval_Adv[i], AdvTerm[i]); //(w, (u.grad)u)
            m_fields[m_velocity[i]]->IProductWRTDerivBase(i, tmp_DerVel[i], ViscTerm[i]); //(grad w, grad u)
            m_fields[m_velocity[i]]->IProductWRTBase(m_ForcingTerm[i], Forc[i]); //(w, f)
            m_fields[m_velocity[i]]->SetWaveSpace(waveSpace);

            Vmath::Vsub(outarray[i].size(), outarray[i], 1, AdvTerm[i], 1, outarray[i], 1);
            Vmath::Vsub(outarray[i].size(), outarray[i], 1, ViscTerm[i], 1, outarray[i], 1);

            Vmath::Vadd(outarray[i].size(), outarray[i], 1, Forc[i], 1, outarray[i], 1);
        }
    }
<<<<<<< HEAD
    
    
    
    const SpatialDomains::ExpansionInfoMap
    &CoupledLinearNS::GenPressureExp(const SpatialDomains::ExpansionInfoMap &VelExp)
    {
        int i;
        SpatialDomains::ExpansionInfoMapShPtr returnval;
        
        returnval = MemoryManager<SpatialDomains::ExpansionInfoMap>::AllocateSharedPtr();
        
=======



    const SpatialDomains::ExpansionMap &CoupledLinearNS::GenPressureExp(const SpatialDomains::ExpansionMap &VelExp)
    {
        int i;
        SpatialDomains::ExpansionMapShPtr returnval;

        returnval = MemoryManager<SpatialDomains::ExpansionMap>::AllocateSharedPtr();

>>>>>>> 1a916cde
        int nummodes;

        for (auto &expMapIter : VelExp)
        {
            LibUtilities::BasisKeyVector BasisVec;

            for(i = 0; i <  expMapIter.second->m_basisKeyVector.size(); ++i)
            {
                LibUtilities::BasisKey B = expMapIter.second->m_basisKeyVector[i];
                nummodes = B.GetNumModes();
                ASSERTL0(nummodes > 3,"Velocity polynomial space not sufficiently high (>= 4)");
                // Should probably set to be an orthogonal basis.
                LibUtilities::BasisKey newB(B.GetBasisType(),nummodes-2,B.GetPointsKey());
                BasisVec.push_back(newB);
            }
<<<<<<< HEAD
            
            // Put new expansion into list. 
            SpatialDomains::ExpansionInfoShPtr expansionElementShPtr =
                MemoryManager<SpatialDomains::ExpansionInfo>::
                AllocateSharedPtr(expMapIter.second->m_geomShPtr, BasisVec);
            (*returnval)[expMapIter.first] = expansionElementShPtr;
        }
        
        // Save expansion into graph. 
        m_graph->SetExpansionInfos("p",returnval);
        
=======

            // Put new expansion into list.
            SpatialDomains::ExpansionShPtr expansionElementShPtr =
                MemoryManager<SpatialDomains::Expansion>::AllocateSharedPtr(expMapIter.second->m_geomShPtr, BasisVec);
            (*returnval)[expMapIter.first] = expansionElementShPtr;
        }

        // Save expansion into graph.
        m_graph->SetExpansions("p",returnval);

>>>>>>> 1a916cde
        return *returnval;
    }

    /**
     *  @param forcing A list of forcing functions for each velocity
     *  component
     *
     *  The routine involves two levels of static
     *  condensations. Initially we require a statically condensed
     *  forcing function which requires the following manipulation
     *
     * \f[ {F\_bnd} = {\bf f}_{bnd} -m\_B \,m\_Cinv\, {\bf f}_{int},
     * \hspace{1cm} F\_p = m\_D\_{int}\, m\_Cinv\, {\bf f}_{int} \f]
     *
     *  Where \f${\bf f}_{bnd}\f$ denote the forcing degrees of
     *  freedom of the elemental velocities on the boundary of the
     *  element, \f${\bf f}_{int}\f$ denote the forcing degrees of
     *  freedom of the elemental velocities on the interior of the
     *  element. (see detailed description for more details).
     *
     * This vector is further manipulated into
     *
     * \f[ Fh\_{bnd} = \left [ \begin{array}{c} f\_{bnd} -m\_B \,
     * m\_Cinv\, {\bf f}_{int}\\ \left [m\_D\_{int} \, m\_Cinv \,{\bf
     * f}_{int} \right]_0 \end{array}\right ] \hspace{1cm} [Fh\_p]_{i} =
     * \begin{array}{c} [m\_D\_{int} \, m\_Cinv \, {\bf
     * f}_{int}]_{i+1} \end{array} \f]
     *
     * where \f$-{[}m\_D\_{int}^T\, m\_Cinv \,{\bf f}_{int}]_0\f$
     * which is corresponds to the mean mode of the pressure degrees
     * of freedom and is now added to the boundary system and the
     * remainder of the block becomes the interior forcing for the
     * inner static condensation (see detailed description for more
     * details) which is set up in a GlobalLinSysDirectStaticCond
     * class.
     *
     * Finally we perform the final maniplation of the forcing to
     * using hte
     * \f[ Fh\_{bnd} = Fh\_{bnd} - m\_Bh \,m\_Chinv \, Fh\_p \f]
     *
     * We can now call the solver to the global coupled boundary
     * system (through the call to #m_CoupledBndSys->Solve) to obtain
     * the velocity boundary solution as the mean pressure solution,
     * i.e.
     *
     * \f[ {\cal A}^T(\hat{A} - \hat{C}^T \hat{D}^{-1} \hat{B} ){\cal
     * A} \, Bnd =  Fh\_{bnd} \f]
     *
     * Once we know the solution to the above the rest of the pressure
     * modes are recoverable thorugh
     *
     *  \f[ Ph = m\_Dhinv\, (Bnd  - m\_Ch^T \, Fh_{bnd}) \f]
     *
     * We can now unpack \f$ Fh\_{bnd} \f$ (last elemental mode) and
     * \f$ Ph \f$ into #m_pressure and \f$ F_p\f$ and \f$ Fh\_{bnd}\f$
     * into a closed pack list of boundary velocoity degrees of
     * freedom stored in \f$ F\_bnd\f$.
     *
     * Finally the interior velocity degrees of freedom are then
     * obtained through the relationship
     *
     *   \f[ F\_{int} = m\_Cinv\ ( F\_{int} + m\_D\_{int}^T\,
     *   F\_p - m\_Btilde^T\, Bnd) \f]
     *
     * We then unpack the solution back to the MultiRegion structures
     * #m_velocity and #m_pressure
     */
    void CoupledLinearNS::SolveLinearNS(const Array<OneD, Array<OneD, NekDouble> > &forcing)
    {
        int i,n;
        Array<OneD,  MultiRegions::ExpListSharedPtr> vel_fields(m_velocity.size());
        Array<OneD, Array<OneD, NekDouble> > force(m_velocity.size());

        // Impose Dirichlet conditions on velocity fields
        for(i = 0; i < m_velocity.num_elements(); ++i)
        {
            Vmath::Zero(m_fields[i]->GetNcoeffs(), m_fields[i]->UpdateCoeffs(),1);
            m_fields[i]->ImposeDirichletConditions(m_fields[i]->UpdateCoeffs());
        }

        if(m_HomogeneousType == eHomogeneous1D)
        {
            int ncoeffsplane = m_fields[m_velocity[0]]->GetPlane(0)->GetNcoeffs();
            for(n = 0; n < m_npointsZ/2; ++n)
            {
                // Get the a Fourier mode of velocity and forcing components.
                for(i = 0; i < m_velocity.size(); ++i)
                {
                    vel_fields[i] = m_fields[m_velocity[i]]->GetPlane(2*n);
                    // Note this needs to correlate with how we pass forcing
                    force[i] = forcing[i] + 2*n*ncoeffsplane;
                }

                SolveLinearNS(force,vel_fields,m_pressure->GetPlane(2*n),n);
            }
            for(i = 0; i < m_velocity.size(); ++i)
            {
                m_fields[m_velocity[i]]->SetPhysState(false);
            }
            m_pressure->SetPhysState(false);
        }
        else
        {
            for(i = 0; i < m_velocity.size(); ++i)
            {
                vel_fields[i] = m_fields[m_velocity[i]];
                // Note this needs to correlate with how we pass forcing
                force[i] = forcing[i];
            }
            SolveLinearNS(force,vel_fields,m_pressure);
        }
    }

    void CoupledLinearNS::SolveLinearNS(Array<OneD, Array<OneD, NekDouble> > &forcing,
                                        Array<OneD, MultiRegions::ExpListSharedPtr> &fields,
                                        MultiRegions::ExpListSharedPtr &pressure,  const int mode)
    {
        int i,j,k,n,cnt,cnt1;
        int nbnd,nint,offset;
        int nvel = m_velocity.size();
        int nel  = fields[0]->GetNumElmts();
        Array<OneD, unsigned int> bmap, imap;

        Array<OneD, NekDouble > f_bnd(m_mat[mode].m_BCinv->GetRows());
        NekVector< NekDouble  > F_bnd(f_bnd.size(), f_bnd, eWrapper);
        Array<OneD, NekDouble > f_int(m_mat[mode].m_BCinv->GetColumns());
        NekVector< NekDouble  > F_int(f_int.size(),f_int, eWrapper);

        int nz_loc;
        int  nplanecoeffs = fields[m_velocity[0]]->GetNcoeffs();// this is fine since we pass the nplane coeff data.

        if(mode) // Homogeneous mode flag
        {
            nz_loc = 2;
        }
        else
        {
            if(m_singleMode)
            {
                nz_loc = 2;
            }
            else
            {
                nz_loc = 1;
                if(m_HomogeneousType == eHomogeneous1D)
                {
                    Array<OneD, NekDouble> tmp;
                    // Zero fields to set complex mode to zero;
                    for(i = 0; i < fields.size(); ++i)
                    {
                        Vmath::Zero(nplanecoeffs,tmp = fields[i]->UpdateCoeffs()+nplanecoeffs,1);
                    }
                    Vmath::Zero(2*pressure->GetNcoeffs(),pressure->UpdateCoeffs(),1);
                }
            }
        }
        
        for(k = 0; k < nvel; ++k)
        {
            MultiRegions::ContFieldSharedPtr cfield =
                std::dynamic_pointer_cast<MultiRegions::ContField>(fields[k]);

            Array<OneD, NekDouble> sign = cfield->GetLocalToGlobalMap()->
                GetBndCondCoeffsToLocalCoeffsSign();
            const Array<OneD, const int> map= cfield->GetLocalToGlobalMap()->
                GetBndCondCoeffsToLocalCoeffsMap();
            
            // Add weak boundary conditions to forcing
            const Array<OneD, SpatialDomains::BoundaryConditionShPtr>
                bndConds = fields[k]->GetBndConditions();
            Array<OneD, const MultiRegions::ExpListSharedPtr> bndCondExp;

            if(m_HomogeneousType == eHomogeneous1D) 
            {
                bndCondExp = m_fields[k]->GetPlane(2*mode)->GetBndCondExpansions();
            }
            else
            {
                bndCondExp = m_fields[k]->GetBndCondExpansions();
            }
            
            for(n = 0; n < nz_loc; ++n)
            {
                int bndcnt = 0;
                for(i = 0; i < bndCondExp.size(); ++i)
                {
                    const Array<OneD, const NekDouble > bndcoeffs =
                        bndCondExp[i]->GetCoeffs();
                    
                    cnt = 0;
                    if(bndConds[i]->GetBoundaryConditionType() ==
                       SpatialDomains::eNeumann ||
                       bndConds[i]->GetBoundaryConditionType() ==
                       SpatialDomains::eRobin)
                    {
                        if(m_locToGloMap[mode]->GetSignChange())
                        {
                            for(j = 0; j < (bndCondExp[i])->GetNcoeffs(); j++)
                            {
                                forcing[k][n*nplanecoeffs + map[bndcnt+j]] += sign[bndcnt+j] *
                                    bndcoeffs[j]; 
                            }
                        }
                        else
                        {
                            for(j = 0; j < (bndCondExp[i])->GetNcoeffs(); j++)
                            {
                                forcing[k][n*nplanecoeffs + map[bndcnt+j]] += bndcoeffs[j]; 
                            }
                        }                    
                    }
                    
                    bndcnt += bndCondExp[i]->GetNcoeffs();
                }
            }
        }
        
        Array<OneD, NekDouble > bnd (m_locToGloMap[mode]->GetNumLocalCoeffs(),0.0);

        // Construct f_bnd and f_int and fill in bnd from inarray
        // (with Dirichlet BCs imposed)
        int bndoffset = 0;
        cnt = cnt1 = 0;
        for(i = 0; i < nel; ++i) // loop over elements
        {
            fields[m_velocity[0]]->GetExp(i)->GetBoundaryMap(bmap);
            fields[m_velocity[0]]->GetExp(i)->GetInteriorMap(imap);
            nbnd   = bmap.size();
            nint   = imap.size();
            offset = fields[m_velocity[0]]->GetCoeff_Offset(i);

            for(j = 0; j < nvel; ++j) // loop over velocity fields 
            {
                Array<OneD, NekDouble> incoeffs = fields[j]->UpdateCoeffs();

                for(n = 0; n < nz_loc; ++n)
                {
                    for(k = 0; k < nbnd; ++k)
                    {
                        f_bnd[cnt+k] = forcing[j][n*nplanecoeffs + 
                                                  offset+bmap[k]];

                        bnd[bndoffset + (n + j*nz_loc)*nbnd + k] =
                            incoeffs[n*nplanecoeffs + offset + bmap[k]];
                    }
                    for(k = 0; k < nint; ++k)
                    {
                        f_int[cnt1+k] = forcing[j][n*nplanecoeffs +
                                                   offset+imap[k]];
                    }

                    cnt  += nbnd;
                    cnt1 += nint;
                }
            }
            bndoffset += nvel*nz_loc*nbnd + nz_loc*(pressure->GetExp(i)->GetNcoeffs()); 
        }

        Array<OneD, NekDouble > f_p(m_mat[mode].m_D_int->GetRows());
        NekVector<  NekDouble > F_p(f_p.size(),f_p,eWrapper);
        NekVector<  NekDouble > F_p_tmp(m_mat[mode].m_Cinv->GetRows());

        // fbnd does not currently hold the pressure mean
        F_bnd = F_bnd - (*m_mat[mode].m_BCinv)*F_int;
        F_p_tmp = (*m_mat[mode].m_Cinv)*F_int;
        F_p = (*m_mat[mode].m_D_int) * F_p_tmp;
        
        // construct inner forcing 
        Array<OneD, NekDouble > fh_bnd(m_locToGloMap[mode]->GetNumLocalCoeffs(),0.0);
        
        offset = cnt = 0; 
        for(i = 0; i < nel; ++i)
        {
            nbnd = nz_loc*fields[0]->GetExp(i)->NumBndryCoeffs(); 
            
            for(j = 0; j < nvel; ++j)
            {
                for(k = 0; k < nbnd; ++k)
                {
                    fh_bnd[offset + j*nbnd + k] = 
                        f_bnd[cnt+k];
                }
                cnt += nbnd;
            }
            
            nint    = pressure->GetExp(i)->GetNcoeffs();
            offset += nvel*nbnd + nint*nz_loc; 
        }

        offset = cnt1 = 0;
        for(i = 0; i <  nel; ++i)
        {
            nbnd = nz_loc*fields[0]->GetExp(i)->NumBndryCoeffs(); 
            nint = pressure->GetExp(i)->GetNcoeffs(); 
            
            for(n = 0; n < nz_loc; ++n)
            {
                for(j = 0; j < nint; ++j)
                {
                    fh_bnd[offset + nvel*nbnd + n*nint+j] = f_p[cnt1+j];
                }
                cnt1   += nint;
            }
            offset += nvel*nbnd + nz_loc*nint;
        }
        m_mat[mode].m_CoupledBndSys->Solve(fh_bnd,bnd,m_locToGloMap[mode]);

        // unpack pressure and velocity boundary systems.
        offset = cnt = 0;
        int totpcoeffs = pressure->GetNcoeffs();
        Array<OneD, NekDouble> p_coeffs = pressure->UpdateCoeffs();
        for(i = 0; i < nel; ++i)
        {
            nbnd = nz_loc*fields[0]->GetExp(i)->NumBndryCoeffs(); 
            nint = pressure->GetExp(i)->GetNcoeffs(); 
            for(j = 0; j < nvel; ++j)
            {
                for(k = 0; k < nbnd; ++k)
                {
                    f_bnd[cnt+k] = bnd[offset + j*nbnd + k];
                }
                cnt += nbnd;
            }
            offset += nvel*nbnd + nint*nz_loc;
        }

        pressure->SetPhysState(false);

        offset = cnt = cnt1 = 0;
        for(i = 0; i < nel; ++i)
        {
            nint = pressure->GetExp(i)->GetNcoeffs(); 
            nbnd = fields[0]->GetExp(i)->NumBndryCoeffs(); 
            cnt1 = pressure->GetCoeff_Offset(i);
            
            for(n = 0; n < nz_loc; ++n)
            {
                for(j = 0; j < nint; ++j)
                {
                    p_coeffs[n*totpcoeffs + cnt1+j] =
                    f_p[cnt+j] = bnd[offset +
                    nvel*nz_loc*nbnd +
                    n*nint + j];
                }
                cnt += nint;
            }
            offset += (nvel*nbnd + nint)*nz_loc;
        }

        // Back solve first level of static condensation for interior
        // velocity space and store in F_int
        F_int = F_int + Transpose(*m_mat[mode].m_D_int)*F_p
        - Transpose(*m_mat[mode].m_Btilde)*F_bnd;
        F_int = (*m_mat[mode].m_Cinv)*F_int;

        // Unpack solution from Bnd and F_int to v_coeffs
        cnt = cnt1 = 0;
        for(i = 0; i < nel; ++i) // loop over elements
        {
            fields[0]->GetExp(i)->GetBoundaryMap(bmap);
            fields[0]->GetExp(i)->GetInteriorMap(imap);
            nbnd   = bmap.size();
            nint   = imap.size();
            offset = fields[0]->GetCoeff_Offset(i);
            
            for(j = 0; j < nvel; ++j) // loop over velocity fields 
            {
                for(n = 0; n < nz_loc; ++n)
                {
                    for(k = 0; k < nbnd; ++k)
                    {
                        fields[j]->SetCoeff(n*nplanecoeffs +
                        offset+bmap[k],
                        f_bnd[cnt+k]);
                    }

                    for(k = 0; k < nint; ++k)
                    {
                        fields[j]->SetCoeff(n*nplanecoeffs +
                        offset+imap[k],
                        f_int[cnt1+k]);
                    }
                    cnt  += nbnd;
                    cnt1 += nint;
                }
            }
        }

        for(j = 0; j < nvel; ++j)
        {
            fields[j]->SetPhysState(false);
        }
    }

    void CoupledLinearNS::v_Output(void)
    {
        std::vector<Array<OneD, NekDouble> > fieldcoeffs(m_fields.size()+1);
        std::vector<std::string> variables(m_fields.size()+1);
        int i;

        for(i = 0; i < m_fields.size(); ++i)
        {
            fieldcoeffs[i] = m_fields[i]->UpdateCoeffs();
            variables[i]   = m_boundaryConditions->GetVariable(i);
        }

        fieldcoeffs[i] = Array<OneD, NekDouble>(m_fields[0]->GetNcoeffs());
        // project pressure field to velocity space
        if(m_singleMode==true)
        {
            Array<OneD, NekDouble > tmpfieldcoeffs (m_fields[0]->GetNcoeffs()/2);
            m_pressure->GetPlane(0)->BwdTrans_IterPerExp(m_pressure->GetPlane(0)->GetCoeffs(), m_pressure->GetPlane(0)->UpdatePhys());
            m_pressure->GetPlane(1)->BwdTrans_IterPerExp(m_pressure->GetPlane(1)->GetCoeffs(), m_pressure->GetPlane(1)->UpdatePhys());
            m_fields[0]->GetPlane(0)->FwdTrans_IterPerExp(m_pressure->GetPlane(0)->GetPhys(),fieldcoeffs[i]);
            m_fields[0]->GetPlane(1)->FwdTrans_IterPerExp(m_pressure->GetPlane(1)->GetPhys(),tmpfieldcoeffs);
            for(int e=0; e<m_fields[0]->GetNcoeffs()/2; e++)
            {
                fieldcoeffs[i][e+m_fields[0]->GetNcoeffs()/2] = tmpfieldcoeffs[e];
            }
        }
        else
        {
            m_pressure->BwdTrans_IterPerExp(m_pressure->GetCoeffs(),m_pressure->UpdatePhys());
            m_fields[0]->FwdTrans_IterPerExp(m_pressure->GetPhys(),fieldcoeffs[i]);
        }
        variables[i] = "p";

        std::string outname = m_sessionName + ".fld";

        WriteFld(outname,m_fields[0],fieldcoeffs,variables);
    }

    int CoupledLinearNS::v_GetForceDimension()
    {
        return m_session->GetVariables().size();
    }
}<|MERGE_RESOLUTION|>--- conflicted
+++ resolved
@@ -1761,30 +1761,15 @@
             Vmath::Vadd(outarray[i].size(), outarray[i], 1, Forc[i], 1, outarray[i], 1);
         }
     }
-<<<<<<< HEAD
-    
-    
     
     const SpatialDomains::ExpansionInfoMap
     &CoupledLinearNS::GenPressureExp(const SpatialDomains::ExpansionInfoMap &VelExp)
     {
         int i;
         SpatialDomains::ExpansionInfoMapShPtr returnval;
-        
-        returnval = MemoryManager<SpatialDomains::ExpansionInfoMap>::AllocateSharedPtr();
-        
-=======
-
-
-
-    const SpatialDomains::ExpansionMap &CoupledLinearNS::GenPressureExp(const SpatialDomains::ExpansionMap &VelExp)
-    {
-        int i;
-        SpatialDomains::ExpansionMapShPtr returnval;
-
-        returnval = MemoryManager<SpatialDomains::ExpansionMap>::AllocateSharedPtr();
-
->>>>>>> 1a916cde
+        returnval = MemoryManager<SpatialDomains::ExpansionInfoMap>::
+            AllocateSharedPtr();
+
         int nummodes;
 
         for (auto &expMapIter : VelExp)
@@ -1800,7 +1785,6 @@
                 LibUtilities::BasisKey newB(B.GetBasisType(),nummodes-2,B.GetPointsKey());
                 BasisVec.push_back(newB);
             }
-<<<<<<< HEAD
             
             // Put new expansion into list. 
             SpatialDomains::ExpansionInfoShPtr expansionElementShPtr =
@@ -1812,18 +1796,6 @@
         // Save expansion into graph. 
         m_graph->SetExpansionInfos("p",returnval);
         
-=======
-
-            // Put new expansion into list.
-            SpatialDomains::ExpansionShPtr expansionElementShPtr =
-                MemoryManager<SpatialDomains::Expansion>::AllocateSharedPtr(expMapIter.second->m_geomShPtr, BasisVec);
-            (*returnval)[expMapIter.first] = expansionElementShPtr;
-        }
-
-        // Save expansion into graph.
-        m_graph->SetExpansions("p",returnval);
-
->>>>>>> 1a916cde
         return *returnval;
     }
 
