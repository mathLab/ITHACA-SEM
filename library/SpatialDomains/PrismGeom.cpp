////////////////////////////////////////////////////////////////////////////////
//
//  File: PrismGeom.cpp
//
//  For more information, please see: http://www.nektar.info/
//
//  The MIT License
//
//  Copyright (c) 2006 Division of Applied Mathematics, Brown University (USA),
//  Department of Aeronautics, Imperial College London (UK), and Scientific
//  Computing and Imaging Institute, University of Utah (USA).
//
//  License for the specific language governing rights and limitations under
//  Permission is hereby granted, free of charge, to any person obtaining a
//  copy of this software and associated documentation files (the "Software"),
//  to deal in the Software without restriction, including without limitation
//  the rights to use, copy, modify, merge, publish, distribute, sublicense,
//  and/or sell copies of the Software, and to permit persons to whom the
//  Software is furnished to do so, subject to the following conditions:
//
//  The above copyright notice and this permission notice shall be included
//  in all copies or substantial portions of the Software.
//
//  THE SOFTWARE IS PROVIDED "AS IS", WITHOUT WARRANTY OF ANY KIND, EXPRESS
//  OR IMPLIED, INCLUDING BUT NOT LIMITED TO THE WARRANTIES OF MERCHANTABILITY,
//  FITNESS FOR A PARTICULAR PURPOSE AND NONINFRINGEMENT. IN NO EVENT SHALL
//  THE AUTHORS OR COPYRIGHT HOLDERS BE LIABLE FOR ANY CLAIM, DAMAGES OR OTHER
//  LIABILITY, WHETHER IN AN ACTION OF CONTRACT, TORT OR OTHERWISE, ARISING
//  FROM, OUT OF OR IN CONNECTION WITH THE SOFTWARE OR THE USE OR OTHER
//  DEALINGS IN THE SOFTWARE.
//
//  Description: Prismatic geometry definition.
//
////////////////////////////////////////////////////////////////////////////////

#include <SpatialDomains/GeomFactors.h>
#include <SpatialDomains/Geometry1D.h>
#include <SpatialDomains/Geometry2D.h>
#include <SpatialDomains/MeshComponents.h>
#include <SpatialDomains/PrismGeom.h>
#include <SpatialDomains/SegGeom.h>
#include <StdRegions/StdPrismExp.h>

using namespace std;

namespace Nektar
{
namespace SpatialDomains
{
const unsigned int PrismGeom::VertexEdgeConnectivity[6][3] = {
    {0, 3, 4}, {0, 1, 5}, {1, 2, 6}, {2, 3, 7}, {4, 5, 8}, {6, 7, 8}};
const unsigned int PrismGeom::VertexFaceConnectivity[6][3] = {
    {0, 1, 4}, {0, 1, 2}, {0, 2, 3}, {0, 3, 4}, {1, 2, 4}, {2, 3, 4}};
const unsigned int PrismGeom::EdgeFaceConnectivity[9][2] = {
    {0, 1}, {0, 2}, {0, 3}, {0, 4}, {1, 4}, {1, 2}, {2, 3}, {3, 4}, {2, 4}};

PrismGeom::PrismGeom()
{
    m_shapeType = LibUtilities::ePrism;
}

PrismGeom::PrismGeom(const Geometry2DSharedPtr faces[])
    : Geometry3D(faces[0]->GetEdge(0)->GetVertex(0)->GetCoordim())
{
    m_shapeType = LibUtilities::ePrism;

    /// Copy the face shared pointers.
    m_faces.insert(m_faces.begin(), faces, faces + PrismGeom::kNfaces);

    /// Set up orientation vectors with correct amount of elements.
    m_eorient.resize(kNedges);
    m_forient.resize(kNfaces);

    /// Set up local objects.
    SetUpLocalEdges();
    SetUpLocalVertices();
    SetUpEdgeOrientation();
    SetUpFaceOrientation();

    /// Determine necessary order for standard region.
    SetUpXmap();
    SetUpCoeffs(m_xmap->GetNcoeffs());
}

PrismGeom::~PrismGeom()
{
}

int PrismGeom::v_GetNumVerts() const
{
    return 6;
}

int PrismGeom::v_GetNumEdges() const
{
    return 9;
}

int PrismGeom::v_GetNumFaces() const
{
    return 5;
}

int PrismGeom::v_GetDir(const int faceidx, const int facedir) const
{
    if (faceidx == 0)
    {
        return facedir;
    }
    else if (faceidx == 1 || faceidx == 3)
    {
        return 2 * facedir;
    }
    else
    {
        return 1 + facedir;
    }
}

/**
 * @brief Determines if a point specified in global coordinates is
 * located within this tetrahedral geometry.
 */
bool PrismGeom::v_ContainsPoint(const Array<OneD, const NekDouble> &gloCoord,
                                NekDouble tol)
{
    Array<OneD, NekDouble> locCoord(GetCoordim(), 0.0);
    return v_ContainsPoint(gloCoord, locCoord, tol);
}

bool PrismGeom::v_ContainsPoint(const Array<OneD, const NekDouble> &gloCoord,
                                Array<OneD, NekDouble> &locCoord, NekDouble tol)
{
    NekDouble resid;
    return v_ContainsPoint(gloCoord, locCoord, tol, resid);
}

/**
 * @brief Determines if a point specified in global coordinates is
 * located within this tetrahedral geometry.
 */
bool PrismGeom::v_ContainsPoint(const Array<OneD, const NekDouble> &gloCoord,
                                Array<OneD, NekDouble> &locCoord, NekDouble tol,
                                NekDouble &resid)
{
    // Validation checks
    ASSERTL1(gloCoord.num_elements() == 3,
             "Three dimensional geometry expects three coordinates.");

    // find min, max point and check if within twice this
    // distance other false this is advisable since
    // GetLocCoord is expensive for non regular elements.
    if (GetMetricInfo()->GetGtype() != eRegular)
    {
        int i;
        Array<OneD, NekDouble> mincoord(3), maxcoord(3);
        NekDouble diff = 0.0;

        v_FillGeom();

        const int npts = m_xmap->GetTotPoints();
        Array<OneD, NekDouble> pts(npts);

        for (i = 0; i < 3; ++i)
        {
            m_xmap->BwdTrans(m_coeffs[i], pts);

            mincoord[i] = Vmath::Vmin(pts.num_elements(), pts, 1);
            maxcoord[i] = Vmath::Vmax(pts.num_elements(), pts, 1);

            diff = max(maxcoord[i] - mincoord[i], diff);
        }

        for (i = 0; i < 3; ++i)
        {
            if ((gloCoord[i] < mincoord[i] - 0.2 * diff) ||
                (gloCoord[i] > maxcoord[i] + 0.2 * diff))
            {
                return false;
            }
        }
    }

    // Convert to the local Cartesian coordinates.
    resid = v_GetLocCoords(gloCoord, locCoord);

    // Check local coordinate is within std region bounds.
    if (locCoord[0] >= -(1 + tol) && locCoord[1] >= -(1 + tol) &&
        locCoord[2] >= -(1 + tol) && locCoord[1] <= (1 + tol) &&
        locCoord[0] + locCoord[2] <= tol)
    {
        return true;
    }

    // If out of range clamp locCoord to be within [-1,1]^3
    // since any larger value will be very oscillatory if
    // called by 'returnNearestElmt' option in
    // ExpList::GetExpIndex
    for (int i = 0; i < 3; ++i)
    {
        if (locCoord[i] < -(1 + tol))
        {
            locCoord[i] = -(1 + tol);
        }

        if (locCoord[i] > (1 + tol))
        {
            locCoord[i] = 1 + tol;
        }
    }

    return false;
}

void PrismGeom::v_GenGeomFactors()
{
    if (m_geomFactorsState != ePtsFilled)
    {
        int i, f;
        GeomType Gtype = eRegular;

        v_FillGeom();

        // check to see if expansions are linear
        for (i = 0; i < m_coordim; ++i)
        {
            if (m_xmap->GetBasisNumModes(0) != 2 ||
                m_xmap->GetBasisNumModes(1) != 2 ||
                m_xmap->GetBasisNumModes(2) != 2)
            {
<<<<<<< HEAD
                Gtype = eDeformed;
=======
                if(locCoord[i] <-(1+tol))
                {
                    locCoord[i] = -1;
                }

                if(locCoord[i] > (1+tol))
                {
                    locCoord[i] = 1;
                }
>>>>>>> e2bd965e
            }
        }

        // check to see if all quadrilateral faces are parallelograms
        if (Gtype == eRegular)
        {
            // Vertex ids of quad faces
            const unsigned int faceVerts[3][4] = {
                {0, 1, 2, 3}, {1, 2, 5, 4}, {0, 3, 5, 4}};

            for (f = 0; f < 3; f++)
            {
                // Ensure each face is a parallelogram? Check this.
                for (i = 0; i < m_coordim; i++)
                {
                    if (fabs((*m_verts[faceVerts[f][0]])(i) -
                             (*m_verts[faceVerts[f][1]])(i) +
                             (*m_verts[faceVerts[f][2]])(i) -
                             (*m_verts[faceVerts[f][3]])(i)) >
                        NekConstants::kNekZeroTol)
                    {
                        Gtype = eDeformed;
                        break;
                    }
                }

                if (Gtype == eDeformed)
                {
                    break;
                }
            }
        }

        m_geomFactors = MemoryManager<GeomFactors>::AllocateSharedPtr(
            Gtype, m_coordim, m_xmap, m_coeffs);
        m_geomFactorsState = ePtsFilled;
    }
}

NekDouble PrismGeom::v_GetLocCoords(const Array<OneD, const NekDouble> &coords,
                                    Array<OneD, NekDouble> &Lcoords)
{
    NekDouble ptdist = 1e6;

    // calculate local coordinate for coord
    if (GetMetricInfo()->GetGtype() == eRegular)
    {
        // Point inside tetrahedron
        PointGeom r(m_coordim, 0, coords[0], coords[1], coords[2]);

        // Edges
        PointGeom er0, e10, e30, e40;
        er0.Sub(r, *m_verts[0]);
        e10.Sub(*m_verts[1], *m_verts[0]);
        e30.Sub(*m_verts[3], *m_verts[0]);
        e40.Sub(*m_verts[4], *m_verts[0]);

        // Cross products (Normal times area)
        PointGeom cp1030, cp3040, cp4010;
        cp1030.Mult(e10, e30);
        cp3040.Mult(e30, e40);
        cp4010.Mult(e40, e10);

        // Barycentric coordinates (relative volume)
        NekDouble V = e40.dot(cp1030); // Prism Volume = {(e40)dot(e10)x(e30)}/2
        NekDouble beta =
            er0.dot(cp3040) / (2.0 * V); // volume1 = {(er0)dot(e30)x(e40)}/4
        NekDouble gamma =
            er0.dot(cp4010) / (3.0 * V); // volume2 = {(er0)dot(e40)x(e10)}/6
        NekDouble delta =
            er0.dot(cp1030) / (2.0 * V); // volume3 = {(er0)dot(e10)x(e30)}/4

        // Make Prism bigger
        Lcoords[0] = 2.0 * beta - 1.0;
        Lcoords[1] = 2.0 * gamma - 1.0;
        Lcoords[2] = 2.0 * delta - 1.0;

        // Set ptdist to distance to nearest vertex
        for (int i = 0; i < 6; ++i)
        {
            ptdist = min(ptdist, r.dist(*m_verts[i]));
        }
    }
    else
    {
        v_FillGeom();

        // Determine nearest point of coords  to values in m_xmap
        int npts = m_xmap->GetTotPoints();
        Array<OneD, NekDouble> ptsx(npts), ptsy(npts), ptsz(npts);
        Array<OneD, NekDouble> tmp1(npts), tmp2(npts);

        m_xmap->BwdTrans(m_coeffs[0], ptsx);
        m_xmap->BwdTrans(m_coeffs[1], ptsy);
        m_xmap->BwdTrans(m_coeffs[2], ptsz);

        const Array<OneD, const NekDouble> za = m_xmap->GetPoints(0);
        const Array<OneD, const NekDouble> zb = m_xmap->GetPoints(1);
        const Array<OneD, const NekDouble> zc = m_xmap->GetPoints(2);

        // guess the first local coords based on nearest point
        Vmath::Sadd(npts, -coords[0], ptsx, 1, tmp1, 1);
        Vmath::Vmul(npts, tmp1, 1, tmp1, 1, tmp1, 1);
        Vmath::Sadd(npts, -coords[1], ptsy, 1, tmp2, 1);
        Vmath::Vvtvp(npts, tmp2, 1, tmp2, 1, tmp1, 1, tmp1, 1);
        Vmath::Sadd(npts, -coords[2], ptsz, 1, tmp2, 1);
        Vmath::Vvtvp(npts, tmp2, 1, tmp2, 1, tmp1, 1, tmp1, 1);

        int min_i = Vmath::Imin(npts, tmp1, 1);

        // distance from coordinate to nearest point for return value.
        ptdist = sqrt(tmp1[min_i]);

        // Get collapsed coordinate
        int qa = za.num_elements(), qb = zb.num_elements();
        Lcoords[2] = zc[min_i / (qa * qb)];
        min_i      = min_i % (qa * qb);
        Lcoords[1] = zb[min_i / qa];
        Lcoords[0] = za[min_i % qa];

        // recover cartesian coordinate from collapsed coordinate.
        Lcoords[0] = (1.0 + Lcoords[0]) * (1.0 - Lcoords[2]) / 2 - 1.0;

        // Perform newton iteration to find local coordinates
        NekDouble resid = 0.0;
        NewtonIterationForLocCoord(coords, ptsx, ptsy, ptsz, Lcoords, resid);
    }
    return ptdist;
}

int PrismGeom::v_GetVertexEdgeMap(const int i, const int j) const
{
    return VertexEdgeConnectivity[i][j];
}

int PrismGeom::v_GetVertexFaceMap(const int i, const int j) const
{
    return VertexFaceConnectivity[i][j];
}

int PrismGeom::v_GetEdgeFaceMap(const int i, const int j) const
{
    return EdgeFaceConnectivity[i][j];
}

void PrismGeom::SetUpLocalEdges()
{
    // find edge 0
    int i, j;
    unsigned int check;

    SegGeomSharedPtr edge;

    // First set up the 4 bottom edges
    int f; //  Connected face index
    for (f = 1; f < 5; f++)
    {
        int nEdges = m_faces[f]->GetNumEdges();
        check      = 0;
        for (i = 0; i < 4; i++)
        {
            for (j = 0; j < nEdges; j++)
            {
<<<<<<< HEAD
                if (m_faces[0]->GetEid(i) == m_faces[f]->GetEid(j))
=======
                int nEdges = m_faces[f]->GetNumEdges();
                check = 0;
                for (i = 0; i < 4; i++)
                {
                    for (j = 0; j < nEdges; j++)
                    {
                        if (m_faces[0]->GetEid(i) == m_faces[f]->GetEid(j))
                        {
                            edge = std::dynamic_pointer_cast<SegGeom>((m_faces[0])->GetEdge(i));
                            m_edges.push_back(edge);
                            check++;
                        }
                    }
                }

                if (check < 1)
                {
                    std::ostringstream errstrm;
                    errstrm << "Connected faces do not share an edge. Faces ";
                    errstrm << (m_faces[0])->GetFid() << ", " << (m_faces[f])->GetFid();
                    ASSERTL0(false, errstrm.str());
                }
                else if (check > 1)
>>>>>>> e2bd965e
                {
                    edge = boost::dynamic_pointer_cast<SegGeom>(
                        (m_faces[0])->GetEdge(i));
                    m_edges.push_back(edge);
                    check++;
                }
            }
        }

<<<<<<< HEAD
        if (check < 1)
        {
            std::ostringstream errstrm;
            errstrm << "Connected faces do not share an edge. Faces ";
            errstrm << (m_faces[0])->GetFid() << ", " << (m_faces[f])->GetFid();
            ASSERTL0(false, errstrm.str());
        }
        else if (check > 1)
        {
            std::ostringstream errstrm;
            errstrm << "Connected faces share more than one edge. Faces ";
            errstrm << (m_faces[0])->GetFid() << ", " << (m_faces[f])->GetFid();
            ASSERTL0(false, errstrm.str());
        }
    }

    // Then, set up the 4 vertical edges
    check = 0;
    for (i = 0; i < 3; i++) // Set up the vertical edge :face(1) and face(4)
    {
        for (j = 0; j < 4; j++)
        {
            if ((m_faces[1])->GetEid(i) == (m_faces[4])->GetEid(j))
=======
            // Then, set up the 4 vertical edges
            check = 0;
            for(i = 0; i < 3; i++) //Set up the vertical edge :face(1) and face(4)
            {
                for(j = 0; j < 4; j++)
                {
                    if( (m_faces[1])->GetEid(i) == (m_faces[4])->GetEid(j) )
                    {
                        edge = std::dynamic_pointer_cast<SegGeom>((m_faces[1])->GetEdge(i));
                        m_edges.push_back(edge);
                        check++;
                    }
                }
            }
            if( check < 1 )
            {
                std::ostringstream errstrm;
                errstrm << "Connected faces do not share an edge. Faces ";
                errstrm << (m_faces[1])->GetFid() << ", " << (m_faces[4])->GetFid();
                ASSERTL0(false, errstrm.str());
            }
            else if( check > 1)
>>>>>>> e2bd965e
            {
                edge = boost::dynamic_pointer_cast<SegGeom>(
                    (m_faces[1])->GetEdge(i));
                m_edges.push_back(edge);
                check++;
            }
        }
    }
    if (check < 1)
    {
        std::ostringstream errstrm;
        errstrm << "Connected faces do not share an edge. Faces ";
        errstrm << (m_faces[1])->GetFid() << ", " << (m_faces[4])->GetFid();
        ASSERTL0(false, errstrm.str());
    }
    else if (check > 1)
    {
        std::ostringstream errstrm;
        errstrm << "Connected faces share more than one edge. Faces ";
        errstrm << (m_faces[1])->GetFid() << ", " << (m_faces[4])->GetFid();
        ASSERTL0(false, errstrm.str());
    }
    // Set up vertical edges: face(1) through face(4)
    for (f = 1; f < 4; f++)
    {
        check = 0;
        for (i = 0; i < m_faces[f]->GetNumEdges(); i++)
        {
            for (j = 0; j < m_faces[f + 1]->GetNumEdges(); j++)
            {
<<<<<<< HEAD
                if ((m_faces[f])->GetEid(i) == (m_faces[f + 1])->GetEid(j))
=======
                check = 0;
                for(i = 0; i < m_faces[f]->GetNumEdges(); i++)
                {
                    for(j = 0; j < m_faces[f+1]->GetNumEdges(); j++)
                    {
                        if( (m_faces[f])->GetEid(i) == (m_faces[f+1])->GetEid(j) )
                        {
                            edge = std::dynamic_pointer_cast<SegGeom>((m_faces[f])->GetEdge(i));
                            m_edges.push_back(edge);
                            check++;
                        }
                    }
                }

                if( check < 1 )
>>>>>>> e2bd965e
                {
                    edge = boost::dynamic_pointer_cast<SegGeom>(
                        (m_faces[f])->GetEdge(i));
                    m_edges.push_back(edge);
                    check++;
                }
            }
        }

<<<<<<< HEAD
        if (check < 1)
        {
            std::ostringstream errstrm;
            errstrm << "Connected faces do not share an edge. Faces ";
            errstrm << (m_faces[f])->GetFid() << ", "
                    << (m_faces[f + 1])->GetFid();
            ASSERTL0(false, errstrm.str());
        }
        else if (check > 1)
        {
            std::ostringstream errstrm;
            errstrm << "Connected faces share more than one edge. Faces ";
            errstrm << (m_faces[f])->GetFid() << ", "
                    << (m_faces[f + 1])->GetFid();
            ASSERTL0(false, errstrm.str());
        }
    }
=======
            // Finally, set up the 1 top edge
            check = 0;
            for(i = 0; i < 4; i++)
            {
                for(j = 0; j < 4; j++)
                {
                    if( (m_faces[2])->GetEid(i) == (m_faces[4])->GetEid(j) )
                    {
                        edge = std::dynamic_pointer_cast<SegGeom>((m_faces[2])->GetEdge(i));
                        m_edges.push_back(edge);
                        check++;
                    }
                }
            }
>>>>>>> e2bd965e

    // Finally, set up the 1 top edge
    check = 0;
    for (i = 0; i < 4; i++)
    {
        for (j = 0; j < 4; j++)
        {
            if ((m_faces[2])->GetEid(i) == (m_faces[4])->GetEid(j))
            {
                edge = boost::dynamic_pointer_cast<SegGeom>(
                    (m_faces[2])->GetEdge(i));
                m_edges.push_back(edge);
                check++;
            }
        }
    }

    if (check < 1)
    {
        std::ostringstream errstrm;
        errstrm << "Connected faces do not share an edge. Faces ";
        errstrm << (m_faces[1])->GetFid() << ", " << (m_faces[3])->GetFid();
        ASSERTL0(false, errstrm.str());
    }
    else if (check > 1)
    {
        std::ostringstream errstrm;
        errstrm << "Connected faces share more than one edge. Faces ";
        errstrm << (m_faces[1])->GetFid() << ", " << (m_faces[3])->GetFid();
        ASSERTL0(false, errstrm.str());
    }
};

void PrismGeom::SetUpLocalVertices()
{

    // Set up the first 2 vertices (i.e. vertex 0,1)
    if ((m_edges[0]->GetVid(0) == m_edges[1]->GetVid(0)) ||
        (m_edges[0]->GetVid(0) == m_edges[1]->GetVid(1)))
    {
        m_verts.push_back(m_edges[0]->GetVertex(1));
        m_verts.push_back(m_edges[0]->GetVertex(0));
    }
    else if ((m_edges[0]->GetVid(1) == m_edges[1]->GetVid(0)) ||
             (m_edges[0]->GetVid(1) == m_edges[1]->GetVid(1)))
    {
        m_verts.push_back(m_edges[0]->GetVertex(0));
        m_verts.push_back(m_edges[0]->GetVertex(1));
    }
    else
    {
        std::ostringstream errstrm;
        errstrm << "Connected edges do not share a vertex. Edges ";
        errstrm << m_edges[0]->GetEid() << ", " << m_edges[1]->GetEid();
        ASSERTL0(false, errstrm.str());
    }

    // set up the other bottom vertices (i.e. vertex 2,3)
    for (int i = 1; i < 3; i++)
    {
        if (m_edges[i]->GetVid(0) == m_verts[i]->GetVid())
        {
            m_verts.push_back(m_edges[i]->GetVertex(1));
        }
        else if (m_edges[i]->GetVid(1) == m_verts[i]->GetVid())
        {
            m_verts.push_back(m_edges[i]->GetVertex(0));
        }
        else
        {
            std::ostringstream errstrm;
            errstrm << "Connected edges do not share a vertex. Edges ";
            errstrm << m_edges[i]->GetEid() << ", " << m_edges[i - 1]->GetEid();
            ASSERTL0(false, errstrm.str());
        }
    }

    // set up top vertices
    // First, set up vertices 4,5
    if ((m_edges[8]->GetVid(0) == m_edges[4]->GetVid(0)) ||
        (m_edges[8]->GetVid(0) == m_edges[4]->GetVid(1)))
    {
        m_verts.push_back(m_edges[8]->GetVertex(0));
        m_verts.push_back(m_edges[8]->GetVertex(1));
    }
    else if ((m_edges[8]->GetVid(1) == m_edges[4]->GetVid(0)) ||
             (m_edges[8]->GetVid(1) == m_edges[4]->GetVid(1)))
    {
        m_verts.push_back(m_edges[8]->GetVertex(1));
        m_verts.push_back(m_edges[8]->GetVertex(0));
    }
    else
    {
        std::ostringstream errstrm;
        errstrm << "Connected edges do not share a vertex. Edges ";
        errstrm << m_edges[8]->GetEid();
        ASSERTL0(false, errstrm.str());
    }
};

void PrismGeom::SetUpEdgeOrientation()
{

    // This 2D array holds the local id's of all the vertices
    // for every edge. For every edge, they are ordered to what we
    // define as being Forwards
    const unsigned int edgeVerts[kNedges][2] = {
        {0, 1}, {1, 2}, {3, 2}, {0, 3}, {0, 4}, {1, 4}, {2, 5}, {3, 5}, {4, 5}};

    int i;
    for (i = 0; i < kNedges; i++)
    {
        if (m_edges[i]->GetVid(0) == m_verts[edgeVerts[i][0]]->GetVid())
        {
            m_eorient[i] = StdRegions::eForwards;
        }
        else if (m_edges[i]->GetVid(0) == m_verts[edgeVerts[i][1]]->GetVid())
        {
            m_eorient[i] = StdRegions::eBackwards;
        }
        else
        {
            ASSERTL0(false, "Could not find matching vertex for the edge");
        }
    }
};

void PrismGeom::SetUpFaceOrientation()
{
    int f, i;

    // These arrays represent the vector of the A and B
    // coordinate of the local elemental coordinate system
    // where A corresponds with the coordinate direction xi_i
    // with the lowest index i (for that particular face)
    // Coordinate 'B' then corresponds to the other local
    // coordinate (i.e. with the highest index)
    Array<OneD, NekDouble> elementAaxis(m_coordim);
    Array<OneD, NekDouble> elementBaxis(m_coordim);

    // These arrays correspond to the local coordinate
    // system of the face itself (i.e. the Geometry2D)
    // faceAaxis correspond to the xi_0 axis
    // faceBaxis correspond to the xi_1 axis
    Array<OneD, NekDouble> faceAaxis(m_coordim);
    Array<OneD, NekDouble> faceBaxis(m_coordim);

    // This is the base vertex of the face (i.e. the Geometry2D)
    // This corresponds to thevertex with local ID 0 of the
    // Geometry2D
    unsigned int baseVertex;

    // The lenght of the vectors above
    NekDouble elementAaxis_length;
    NekDouble elementBaxis_length;
    NekDouble faceAaxis_length;
    NekDouble faceBaxis_length;

    // This 2D array holds the local id's of all the vertices
    // for every face. For every face, they are ordered in such
    // a way that the implementation below allows a unified approach
    // for all faces.
    const unsigned int faceVerts[kNfaces][QuadGeom::kNverts] = {
        {0, 1, 2, 3},
        {0, 1, 4, 0}, // This is triangle requires only three vertices
        {1, 2, 5, 4},
        {3, 2, 5, 0}, // This is triangle requires only three vertices
        {0, 3, 5, 4},
    };

    NekDouble dotproduct1 = 0.0;
    NekDouble dotproduct2 = 0.0;

    unsigned int orientation;

    // Loop over all the faces to set up the orientation
    for (f = 0; f < kNqfaces + kNtfaces; f++)
    {
        // initialisation
        elementAaxis_length = 0.0;
        elementBaxis_length = 0.0;
        faceAaxis_length    = 0.0;
        faceBaxis_length    = 0.0;

        dotproduct1 = 0.0;
        dotproduct2 = 0.0;

        baseVertex = m_faces[f]->GetVid(0);

        // We are going to construct the vectors representing the A and B axis
        // of every face. These vectors will be constructed as a
        // vector-representation
        // of the edges of the face. However, for both coordinate directions, we
        // can
        // represent the vectors by two different edges. That's why we need to
        // make sure that
        // we pick the edge to which the baseVertex of the
        // Geometry2D-representation of the face
        // belongs...

        // Compute the length of edges on a base-face
        if (f == 1 || f == 3)
        { // Face is a Triangle
            if (baseVertex == m_verts[faceVerts[f][0]]->GetVid())
            {
                for (i = 0; i < m_coordim; i++)
                {
                    elementAaxis[i] = (*m_verts[faceVerts[f][1]])[i] -
                                      (*m_verts[faceVerts[f][0]])[i];
                    elementBaxis[i] = (*m_verts[faceVerts[f][2]])[i] -
                                      (*m_verts[faceVerts[f][0]])[i];
                }
            }
            else if (baseVertex == m_verts[faceVerts[f][1]]->GetVid())
            {
                for (i = 0; i < m_coordim; i++)
                {
                    elementAaxis[i] = (*m_verts[faceVerts[f][1]])[i] -
                                      (*m_verts[faceVerts[f][0]])[i];
                    elementBaxis[i] = (*m_verts[faceVerts[f][2]])[i] -
                                      (*m_verts[faceVerts[f][1]])[i];
                }
            }
            else if (baseVertex == m_verts[faceVerts[f][2]]->GetVid())
            {
                for (i = 0; i < m_coordim; i++)
                {
                    elementAaxis[i] = (*m_verts[faceVerts[f][1]])[i] -
                                      (*m_verts[faceVerts[f][2]])[i];
                    elementBaxis[i] = (*m_verts[faceVerts[f][2]])[i] -
                                      (*m_verts[faceVerts[f][0]])[i];
                }
            }
            else
            {
                ASSERTL0(false, "Could not find matching vertex for the face");
            }
        }
        else
        { // Face is a Quad
            if (baseVertex == m_verts[faceVerts[f][0]]->GetVid())
            {
                for (i = 0; i < m_coordim; i++)
                {
                    elementAaxis[i] = (*m_verts[faceVerts[f][1]])[i] -
                                      (*m_verts[faceVerts[f][0]])[i];
                    elementBaxis[i] = (*m_verts[faceVerts[f][3]])[i] -
                                      (*m_verts[faceVerts[f][0]])[i];
                }
            }
            else if (baseVertex == m_verts[faceVerts[f][1]]->GetVid())
            {
                for (i = 0; i < m_coordim; i++)
                {
                    elementAaxis[i] = (*m_verts[faceVerts[f][1]])[i] -
                                      (*m_verts[faceVerts[f][0]])[i];
                    elementBaxis[i] = (*m_verts[faceVerts[f][2]])[i] -
                                      (*m_verts[faceVerts[f][1]])[i];
                }
            }
            else if (baseVertex == m_verts[faceVerts[f][2]]->GetVid())
            {
                for (i = 0; i < m_coordim; i++)
                {
                    elementAaxis[i] = (*m_verts[faceVerts[f][2]])[i] -
                                      (*m_verts[faceVerts[f][3]])[i];
                    elementBaxis[i] = (*m_verts[faceVerts[f][2]])[i] -
                                      (*m_verts[faceVerts[f][1]])[i];
                }
            }
            else if (baseVertex == m_verts[faceVerts[f][3]]->GetVid())
            {
                for (i = 0; i < m_coordim; i++)
                {
                    elementAaxis[i] = (*m_verts[faceVerts[f][2]])[i] -
                                      (*m_verts[faceVerts[f][3]])[i];
                    elementBaxis[i] = (*m_verts[faceVerts[f][3]])[i] -
                                      (*m_verts[faceVerts[f][0]])[i];
                }
            }
            else
            {
                ASSERTL0(false, "Could not find matching vertex for the face");
            }
        }
        // Now, construct the edge-vectors of the local coordinates of
        // the Geometry2D-representation of the face
        for (i = 0; i < m_coordim; i++)
        {
            int v = m_faces[f]->GetNumVerts() - 1;
            faceAaxis[i] =
                (*m_faces[f]->GetVertex(1))[i] - (*m_faces[f]->GetVertex(0))[i];
            faceBaxis[i] =
                (*m_faces[f]->GetVertex(v))[i] - (*m_faces[f]->GetVertex(0))[i];

            elementAaxis_length += pow(elementAaxis[i], 2);
            elementBaxis_length += pow(elementBaxis[i], 2);
            faceAaxis_length += pow(faceAaxis[i], 2);
            faceBaxis_length += pow(faceBaxis[i], 2);
        }

        elementAaxis_length = sqrt(elementAaxis_length);
        elementBaxis_length = sqrt(elementBaxis_length);
        faceAaxis_length    = sqrt(faceAaxis_length);
        faceBaxis_length    = sqrt(faceBaxis_length);

        // Calculate the inner product of both the A-axis
        // (i.e. Elemental A axis and face A axis)
        for (i = 0; i < m_coordim; i++)
        {
            dotproduct1 += elementAaxis[i] * faceAaxis[i];
        }

        NekDouble norm =
            fabs(dotproduct1) / elementAaxis_length / faceAaxis_length;

        orientation = 0;
        // if the innerproduct is equal to the (absolute value of the ) products
        // of the lengths
        // of both vectors, then, the coordinate systems will NOT be transposed
        if (fabs(norm - 1.0) < NekConstants::kNekZeroTol)
        {
            // if the inner product is negative, both A-axis point
            // in reverse direction
            if (dotproduct1 < 0.0)
            {
                orientation += 2;
            }

            // calculate the inner product of both B-axis
            for (i = 0; i < m_coordim; i++)
            {
                dotproduct2 += elementBaxis[i] * faceBaxis[i];
            }

            norm = fabs(dotproduct2) / elementBaxis_length / faceBaxis_length;

            // check that both these axis are indeed parallel
            ASSERTL1(fabs(norm - 1.0) < NekConstants::kNekZeroTol,
                     "These vectors should be parallel");

            // if the inner product is negative, both B-axis point
            // in reverse direction
            if (dotproduct2 < 0.0)
            {
                orientation++;
            }
        }
        // The coordinate systems are transposed
        else
        {
            orientation = 4;

            // Calculate the inner product between the elemental A-axis
            // and the B-axis of the face (which are now the corresponding axis)
            dotproduct1 = 0.0;
            for (i = 0; i < m_coordim; i++)
            {
                dotproduct1 += elementAaxis[i] * faceBaxis[i];
            }

            norm = fabs(dotproduct1) / elementAaxis_length / faceBaxis_length;

            // check that both these axis are indeed parallel
            ASSERTL1(fabs(norm - 1.0) < NekConstants::kNekZeroTol,
                     "These vectors should be parallel");

            // if the result is negative, both axis point in reverse
            // directions
            if (dotproduct1 < 0.0)
            {
                orientation += 2;
            }

            // Do the same for the other two corresponding axis
            dotproduct2 = 0.0;
            for (i = 0; i < m_coordim; i++)
            {
                dotproduct2 += elementBaxis[i] * faceAaxis[i];
            }

            norm = fabs(dotproduct2) / elementBaxis_length / faceAaxis_length;

            // check that both these axis are indeed parallel
            ASSERTL1(fabs(norm - 1.0) < NekConstants::kNekZeroTol,
                     "These vectors should be parallel");

            if (dotproduct2 < 0.0)
            {
                orientation++;
            }
        }

        orientation = orientation + 5;
        // Fill the m_forient array
        m_forient[f] = (StdRegions::Orientation)orientation;
    }
}

void PrismGeom::v_Reset(CurveMap &curvedEdges, CurveMap &curvedFaces)
{
    Geometry::v_Reset(curvedEdges, curvedFaces);

    for (int i = 0; i < 5; ++i)
    {
        m_faces[i]->Reset(curvedEdges, curvedFaces);
    }

    SetUpXmap();
    SetUpCoeffs(m_xmap->GetNcoeffs());
}

/**
 * @brief Set up the #m_xmap object by determining the order of each
 * direction from derived faces.
 */
void PrismGeom::SetUpXmap()
{
    vector<int> tmp;

    int order0, order1;

    if (m_forient[0] < 9)
    {
        tmp.push_back(m_faces[0]->GetXmap()->GetEdgeNcoeffs(0));
        tmp.push_back(m_faces[0]->GetXmap()->GetEdgeNcoeffs(2));
        order0 = *max_element(tmp.begin(), tmp.end());
    }
    else
    {
        tmp.push_back(m_faces[0]->GetXmap()->GetEdgeNcoeffs(1));
        tmp.push_back(m_faces[0]->GetXmap()->GetEdgeNcoeffs(3));
        order0 = *max_element(tmp.begin(), tmp.end());
    }

    if (m_forient[0] < 9)
    {
        tmp.clear();
        tmp.push_back(m_faces[0]->GetXmap()->GetEdgeNcoeffs(1));
        tmp.push_back(m_faces[0]->GetXmap()->GetEdgeNcoeffs(3));
        tmp.push_back(m_faces[2]->GetXmap()->GetEdgeNcoeffs(2));
        order1 = *max_element(tmp.begin(), tmp.end());
    }
    else
    {
        tmp.clear();
        tmp.push_back(m_faces[0]->GetXmap()->GetEdgeNcoeffs(0));
        tmp.push_back(m_faces[0]->GetXmap()->GetEdgeNcoeffs(2));
        tmp.push_back(m_faces[2]->GetXmap()->GetEdgeNcoeffs(2));
        order1 = *max_element(tmp.begin(), tmp.end());
    }

    tmp.clear();
    tmp.push_back(order0);
    tmp.push_back(order1);
    tmp.push_back(m_faces[1]->GetXmap()->GetEdgeNcoeffs(1));
    tmp.push_back(m_faces[1]->GetXmap()->GetEdgeNcoeffs(2));
    tmp.push_back(m_faces[3]->GetXmap()->GetEdgeNcoeffs(1));
    tmp.push_back(m_faces[3]->GetXmap()->GetEdgeNcoeffs(2));
    int order2 = *max_element(tmp.begin(), tmp.end());

    const LibUtilities::BasisKey A(
        LibUtilities::eModified_A, order0,
        LibUtilities::PointsKey(order0 + 1,
                                LibUtilities::eGaussLobattoLegendre));
    const LibUtilities::BasisKey B(
        LibUtilities::eModified_A, order1,
        LibUtilities::PointsKey(order1 + 1,
                                LibUtilities::eGaussLobattoLegendre));
    const LibUtilities::BasisKey C(
        LibUtilities::eModified_B, order2,
        LibUtilities::PointsKey(order2, LibUtilities::eGaussRadauMAlpha1Beta0));

    m_xmap = MemoryManager<StdRegions::StdPrismExp>::AllocateSharedPtr(A, B, C);
}
}; // end of namespace
}; // end of namespace<|MERGE_RESOLUTION|>--- conflicted
+++ resolved
@@ -33,204 +33,175 @@
 //
 ////////////////////////////////////////////////////////////////////////////////
 
-#include <SpatialDomains/GeomFactors.h>
+#include <SpatialDomains/PrismGeom.h>
 #include <SpatialDomains/Geometry1D.h>
 #include <SpatialDomains/Geometry2D.h>
+#include <StdRegions/StdPrismExp.h>
+#include <SpatialDomains/SegGeom.h>
 #include <SpatialDomains/MeshComponents.h>
-#include <SpatialDomains/PrismGeom.h>
-#include <SpatialDomains/SegGeom.h>
-#include <StdRegions/StdPrismExp.h>
+#include <SpatialDomains/GeomFactors.h>
 
 using namespace std;
 
 namespace Nektar
 {
-namespace SpatialDomains
-{
-const unsigned int PrismGeom::VertexEdgeConnectivity[6][3] = {
-    {0, 3, 4}, {0, 1, 5}, {1, 2, 6}, {2, 3, 7}, {4, 5, 8}, {6, 7, 8}};
-const unsigned int PrismGeom::VertexFaceConnectivity[6][3] = {
-    {0, 1, 4}, {0, 1, 2}, {0, 2, 3}, {0, 3, 4}, {1, 2, 4}, {2, 3, 4}};
-const unsigned int PrismGeom::EdgeFaceConnectivity[9][2] = {
-    {0, 1}, {0, 2}, {0, 3}, {0, 4}, {1, 4}, {1, 2}, {2, 3}, {3, 4}, {2, 4}};
-
-PrismGeom::PrismGeom()
-{
-    m_shapeType = LibUtilities::ePrism;
-}
-
-PrismGeom::PrismGeom(const Geometry2DSharedPtr faces[])
-    : Geometry3D(faces[0]->GetEdge(0)->GetVertex(0)->GetCoordim())
-{
-    m_shapeType = LibUtilities::ePrism;
-
-    /// Copy the face shared pointers.
-    m_faces.insert(m_faces.begin(), faces, faces + PrismGeom::kNfaces);
-
-    /// Set up orientation vectors with correct amount of elements.
-    m_eorient.resize(kNedges);
-    m_forient.resize(kNfaces);
-
-    /// Set up local objects.
-    SetUpLocalEdges();
-    SetUpLocalVertices();
-    SetUpEdgeOrientation();
-    SetUpFaceOrientation();
-
-    /// Determine necessary order for standard region.
-    SetUpXmap();
-    SetUpCoeffs(m_xmap->GetNcoeffs());
-}
-
-PrismGeom::~PrismGeom()
-{
-}
-
-int PrismGeom::v_GetNumVerts() const
-{
-    return 6;
-}
-
-int PrismGeom::v_GetNumEdges() const
-{
-    return 9;
-}
-
-int PrismGeom::v_GetNumFaces() const
-{
-    return 5;
-}
-
-int PrismGeom::v_GetDir(const int faceidx, const int facedir) const
-{
-    if (faceidx == 0)
+    namespace SpatialDomains
     {
-        return facedir;
-    }
-    else if (faceidx == 1 || faceidx == 3)
-    {
-        return 2 * facedir;
-    }
-    else
-    {
-        return 1 + facedir;
-    }
-}
-
-/**
- * @brief Determines if a point specified in global coordinates is
- * located within this tetrahedral geometry.
- */
-bool PrismGeom::v_ContainsPoint(const Array<OneD, const NekDouble> &gloCoord,
-                                NekDouble tol)
-{
-    Array<OneD, NekDouble> locCoord(GetCoordim(), 0.0);
-    return v_ContainsPoint(gloCoord, locCoord, tol);
-}
-
-bool PrismGeom::v_ContainsPoint(const Array<OneD, const NekDouble> &gloCoord,
-                                Array<OneD, NekDouble> &locCoord, NekDouble tol)
-{
-    NekDouble resid;
-    return v_ContainsPoint(gloCoord, locCoord, tol, resid);
-}
-
-/**
- * @brief Determines if a point specified in global coordinates is
- * located within this tetrahedral geometry.
- */
-bool PrismGeom::v_ContainsPoint(const Array<OneD, const NekDouble> &gloCoord,
-                                Array<OneD, NekDouble> &locCoord, NekDouble tol,
-                                NekDouble &resid)
-{
-    // Validation checks
-    ASSERTL1(gloCoord.num_elements() == 3,
-             "Three dimensional geometry expects three coordinates.");
-
-    // find min, max point and check if within twice this
-    // distance other false this is advisable since
-    // GetLocCoord is expensive for non regular elements.
-    if (GetMetricInfo()->GetGtype() != eRegular)
-    {
-        int i;
-        Array<OneD, NekDouble> mincoord(3), maxcoord(3);
-        NekDouble diff = 0.0;
-
-        v_FillGeom();
-
-        const int npts = m_xmap->GetTotPoints();
-        Array<OneD, NekDouble> pts(npts);
-
-        for (i = 0; i < 3; ++i)
-        {
-            m_xmap->BwdTrans(m_coeffs[i], pts);
-
-            mincoord[i] = Vmath::Vmin(pts.num_elements(), pts, 1);
-            maxcoord[i] = Vmath::Vmax(pts.num_elements(), pts, 1);
-
-            diff = max(maxcoord[i] - mincoord[i], diff);
-        }
-
-        for (i = 0; i < 3; ++i)
-        {
-            if ((gloCoord[i] < mincoord[i] - 0.2 * diff) ||
-                (gloCoord[i] > maxcoord[i] + 0.2 * diff))
-            {
-                return false;
-            }
-        }
-    }
-
-    // Convert to the local Cartesian coordinates.
-    resid = v_GetLocCoords(gloCoord, locCoord);
-
-    // Check local coordinate is within std region bounds.
-    if (locCoord[0] >= -(1 + tol) && locCoord[1] >= -(1 + tol) &&
-        locCoord[2] >= -(1 + tol) && locCoord[1] <= (1 + tol) &&
-        locCoord[0] + locCoord[2] <= tol)
-    {
-        return true;
-    }
-
-    // If out of range clamp locCoord to be within [-1,1]^3
-    // since any larger value will be very oscillatory if
-    // called by 'returnNearestElmt' option in
-    // ExpList::GetExpIndex
-    for (int i = 0; i < 3; ++i)
-    {
-        if (locCoord[i] < -(1 + tol))
-        {
-            locCoord[i] = -(1 + tol);
-        }
-
-        if (locCoord[i] > (1 + tol))
-        {
-            locCoord[i] = 1 + tol;
-        }
-    }
-
-    return false;
-}
-
-void PrismGeom::v_GenGeomFactors()
-{
-    if (m_geomFactorsState != ePtsFilled)
-    {
-        int i, f;
-        GeomType Gtype = eRegular;
-
-        v_FillGeom();
-
-        // check to see if expansions are linear
-        for (i = 0; i < m_coordim; ++i)
-        {
-            if (m_xmap->GetBasisNumModes(0) != 2 ||
-                m_xmap->GetBasisNumModes(1) != 2 ||
-                m_xmap->GetBasisNumModes(2) != 2)
-            {
-<<<<<<< HEAD
-                Gtype = eDeformed;
-=======
+        const unsigned int PrismGeom::VertexEdgeConnectivity[6][3] = {
+            {0,3,4},{0,1,5},{1,2,6},{2,3,7},{4,5,8},{6,7,8}};
+        const unsigned int PrismGeom::VertexFaceConnectivity[6][3] = {
+            {0,1,4},{0,1,2},{0,2,3},{0,3,4},{1,2,4},{2,3,4}};
+        const unsigned int PrismGeom::EdgeFaceConnectivity  [9][2] = {
+            {0,1},{0,2},{0,3},{0,4},{1,4},{1,2},{2,3},{3,4},{2,4}};
+
+        PrismGeom::PrismGeom()
+        {
+            m_shapeType = LibUtilities::ePrism;
+        }
+
+        PrismGeom::PrismGeom(const Geometry2DSharedPtr faces[]):
+            Geometry3D(faces[0]->GetEdge(0)->GetVertex(0)->GetCoordim())
+        {
+            m_shapeType = LibUtilities::ePrism;
+
+            /// Copy the face shared pointers.
+            m_faces.insert(m_faces.begin(), faces, faces+PrismGeom::kNfaces);
+
+            /// Set up orientation vectors with correct amount of elements.
+            m_eorient.resize(kNedges);
+            m_forient.resize(kNfaces);
+
+            /// Set up local objects.
+            SetUpLocalEdges();
+            SetUpLocalVertices();
+            SetUpEdgeOrientation();
+            SetUpFaceOrientation();
+
+            /// Determine necessary order for standard region.
+            SetUpXmap();
+            SetUpCoeffs(m_xmap->GetNcoeffs());
+        }
+
+        PrismGeom::~PrismGeom()
+        {
+        }
+
+        int PrismGeom::v_GetNumVerts() const
+        {
+            return 6;
+        }
+
+        int PrismGeom::v_GetNumEdges() const
+        {
+            return 9;
+        }
+
+        int PrismGeom::v_GetNumFaces() const
+        {
+            return 5;
+        }
+
+        int PrismGeom::v_GetDir(const int faceidx, const int facedir) const
+        {
+            if (faceidx == 0)
+            {
+                return facedir;
+            }
+            else if (faceidx == 1 || faceidx == 3)
+            {
+                return 2 * facedir;
+            }
+            else
+            {
+                return 1 + facedir;
+            }
+        }
+
+        /**
+         * @brief Determines if a point specified in global coordinates is
+         * located within this tetrahedral geometry.
+         */
+        bool PrismGeom::v_ContainsPoint(
+            const Array<OneD, const NekDouble> &gloCoord, NekDouble tol)
+        {
+            Array<OneD,NekDouble> locCoord(GetCoordim(),0.0);
+            return v_ContainsPoint(gloCoord,locCoord,tol);
+        }
+
+        bool PrismGeom::v_ContainsPoint(
+            const Array<OneD, const NekDouble> &gloCoord,
+            Array<OneD, NekDouble> &locCoord,
+            NekDouble tol)
+        {
+            NekDouble resid;
+            return v_ContainsPoint(gloCoord,locCoord,tol,resid);
+        }
+
+        /**
+         * @brief Determines if a point specified in global coordinates is
+         * located within this tetrahedral geometry.
+         */
+        bool PrismGeom::v_ContainsPoint(
+            const Array<OneD, const NekDouble> &gloCoord,
+            Array<OneD, NekDouble> &locCoord,
+            NekDouble tol,
+            NekDouble &resid)
+        {
+            // Validation checks
+            ASSERTL1(gloCoord.num_elements() == 3,
+                     "Three dimensional geometry expects three coordinates.");
+
+            // find min, max point and check if within twice this
+            // distance other false this is advisable since
+            // GetLocCoord is expensive for non regular elements.
+            if(GetMetricInfo()->GetGtype() !=  eRegular)
+            {
+                int i;
+                Array<OneD, NekDouble> mincoord(3), maxcoord(3);
+                NekDouble diff = 0.0;
+
+                v_FillGeom();
+
+                const int npts = m_xmap->GetTotPoints();
+                Array<OneD, NekDouble> pts(npts);
+
+                for(i = 0; i < 3; ++i)
+                {
+                    m_xmap->BwdTrans(m_coeffs[i], pts);
+
+                    mincoord[i] = Vmath::Vmin(pts.num_elements(),pts,1);
+                    maxcoord[i] = Vmath::Vmax(pts.num_elements(),pts,1);
+
+                    diff = max(maxcoord[i] - mincoord[i],diff);
+                }
+
+                for(i = 0; i < 3; ++i)
+                {
+                    if((gloCoord[i] < mincoord[i] - 0.2*diff)||
+                       (gloCoord[i] > maxcoord[i] + 0.2*diff))
+                    {
+                        return false;
+                    }
+                }
+            }
+
+            // Convert to the local Cartesian coordinates.
+            resid = v_GetLocCoords(gloCoord, locCoord);
+
+            // Check local coordinate is within std region bounds.
+            if (locCoord[0] >= -(1+tol) && locCoord[1] >= -(1+tol) &&
+                locCoord[2] >= -(1+tol) && locCoord[1] <=  (1+tol) &&
+                locCoord[0] + locCoord[2] <= tol)
+            {
+                return true;
+            }
+
+            // If out of range clamp locCoord to be within [-1,1]^3
+            // since any larger value will be very oscillatory if
+            // called by 'returnNearestElmt' option in
+            // ExpList::GetExpIndex
+            for(int i = 0; i < 3; ++i)
+            {
                 if(locCoord[i] <-(1+tol))
                 {
                     locCoord[i] = -1;
@@ -240,173 +211,186 @@
                 {
                     locCoord[i] = 1;
                 }
->>>>>>> e2bd965e
-            }
-        }
-
-        // check to see if all quadrilateral faces are parallelograms
-        if (Gtype == eRegular)
-        {
-            // Vertex ids of quad faces
-            const unsigned int faceVerts[3][4] = {
-                {0, 1, 2, 3}, {1, 2, 5, 4}, {0, 3, 5, 4}};
-
-            for (f = 0; f < 3; f++)
-            {
-                // Ensure each face is a parallelogram? Check this.
-                for (i = 0; i < m_coordim; i++)
-                {
-                    if (fabs((*m_verts[faceVerts[f][0]])(i) -
-                             (*m_verts[faceVerts[f][1]])(i) +
-                             (*m_verts[faceVerts[f][2]])(i) -
-                             (*m_verts[faceVerts[f][3]])(i)) >
-                        NekConstants::kNekZeroTol)
+            }
+
+            return false;
+        }
+
+        void PrismGeom::v_GenGeomFactors()
+        {
+            if (m_geomFactorsState != ePtsFilled)
+            {
+                int i,f;
+                GeomType Gtype = eRegular;
+
+                v_FillGeom();
+
+                // check to see if expansions are linear
+                for(i = 0; i < m_coordim; ++i)
+                {
+                    if (m_xmap->GetBasisNumModes(0) != 2 ||
+                        m_xmap->GetBasisNumModes(1) != 2 ||
+                        m_xmap->GetBasisNumModes(2) != 2 )
                     {
                         Gtype = eDeformed;
-                        break;
-                    }
-                }
-
-                if (Gtype == eDeformed)
-                {
-                    break;
-                }
-            }
-        }
-
-        m_geomFactors = MemoryManager<GeomFactors>::AllocateSharedPtr(
-            Gtype, m_coordim, m_xmap, m_coeffs);
-        m_geomFactorsState = ePtsFilled;
-    }
-}
-
-NekDouble PrismGeom::v_GetLocCoords(const Array<OneD, const NekDouble> &coords,
-                                    Array<OneD, NekDouble> &Lcoords)
-{
-    NekDouble ptdist = 1e6;
-
-    // calculate local coordinate for coord
-    if (GetMetricInfo()->GetGtype() == eRegular)
-    {
-        // Point inside tetrahedron
-        PointGeom r(m_coordim, 0, coords[0], coords[1], coords[2]);
-
-        // Edges
-        PointGeom er0, e10, e30, e40;
-        er0.Sub(r, *m_verts[0]);
-        e10.Sub(*m_verts[1], *m_verts[0]);
-        e30.Sub(*m_verts[3], *m_verts[0]);
-        e40.Sub(*m_verts[4], *m_verts[0]);
-
-        // Cross products (Normal times area)
-        PointGeom cp1030, cp3040, cp4010;
-        cp1030.Mult(e10, e30);
-        cp3040.Mult(e30, e40);
-        cp4010.Mult(e40, e10);
-
-        // Barycentric coordinates (relative volume)
-        NekDouble V = e40.dot(cp1030); // Prism Volume = {(e40)dot(e10)x(e30)}/2
-        NekDouble beta =
-            er0.dot(cp3040) / (2.0 * V); // volume1 = {(er0)dot(e30)x(e40)}/4
-        NekDouble gamma =
-            er0.dot(cp4010) / (3.0 * V); // volume2 = {(er0)dot(e40)x(e10)}/6
-        NekDouble delta =
-            er0.dot(cp1030) / (2.0 * V); // volume3 = {(er0)dot(e10)x(e30)}/4
-
-        // Make Prism bigger
-        Lcoords[0] = 2.0 * beta - 1.0;
-        Lcoords[1] = 2.0 * gamma - 1.0;
-        Lcoords[2] = 2.0 * delta - 1.0;
-
-        // Set ptdist to distance to nearest vertex
-        for (int i = 0; i < 6; ++i)
-        {
-            ptdist = min(ptdist, r.dist(*m_verts[i]));
-        }
-    }
-    else
-    {
-        v_FillGeom();
-
-        // Determine nearest point of coords  to values in m_xmap
-        int npts = m_xmap->GetTotPoints();
-        Array<OneD, NekDouble> ptsx(npts), ptsy(npts), ptsz(npts);
-        Array<OneD, NekDouble> tmp1(npts), tmp2(npts);
-
-        m_xmap->BwdTrans(m_coeffs[0], ptsx);
-        m_xmap->BwdTrans(m_coeffs[1], ptsy);
-        m_xmap->BwdTrans(m_coeffs[2], ptsz);
-
-        const Array<OneD, const NekDouble> za = m_xmap->GetPoints(0);
-        const Array<OneD, const NekDouble> zb = m_xmap->GetPoints(1);
-        const Array<OneD, const NekDouble> zc = m_xmap->GetPoints(2);
-
-        // guess the first local coords based on nearest point
-        Vmath::Sadd(npts, -coords[0], ptsx, 1, tmp1, 1);
-        Vmath::Vmul(npts, tmp1, 1, tmp1, 1, tmp1, 1);
-        Vmath::Sadd(npts, -coords[1], ptsy, 1, tmp2, 1);
-        Vmath::Vvtvp(npts, tmp2, 1, tmp2, 1, tmp1, 1, tmp1, 1);
-        Vmath::Sadd(npts, -coords[2], ptsz, 1, tmp2, 1);
-        Vmath::Vvtvp(npts, tmp2, 1, tmp2, 1, tmp1, 1, tmp1, 1);
-
-        int min_i = Vmath::Imin(npts, tmp1, 1);
-
-        // distance from coordinate to nearest point for return value.
-        ptdist = sqrt(tmp1[min_i]);
-
-        // Get collapsed coordinate
-        int qa = za.num_elements(), qb = zb.num_elements();
-        Lcoords[2] = zc[min_i / (qa * qb)];
-        min_i      = min_i % (qa * qb);
-        Lcoords[1] = zb[min_i / qa];
-        Lcoords[0] = za[min_i % qa];
-
-        // recover cartesian coordinate from collapsed coordinate.
-        Lcoords[0] = (1.0 + Lcoords[0]) * (1.0 - Lcoords[2]) / 2 - 1.0;
-
-        // Perform newton iteration to find local coordinates
-        NekDouble resid = 0.0;
-        NewtonIterationForLocCoord(coords, ptsx, ptsy, ptsz, Lcoords, resid);
-    }
-    return ptdist;
-}
-
-int PrismGeom::v_GetVertexEdgeMap(const int i, const int j) const
-{
-    return VertexEdgeConnectivity[i][j];
-}
-
-int PrismGeom::v_GetVertexFaceMap(const int i, const int j) const
-{
-    return VertexFaceConnectivity[i][j];
-}
-
-int PrismGeom::v_GetEdgeFaceMap(const int i, const int j) const
-{
-    return EdgeFaceConnectivity[i][j];
-}
-
-void PrismGeom::SetUpLocalEdges()
-{
-    // find edge 0
-    int i, j;
-    unsigned int check;
-
-    SegGeomSharedPtr edge;
-
-    // First set up the 4 bottom edges
-    int f; //  Connected face index
-    for (f = 1; f < 5; f++)
-    {
-        int nEdges = m_faces[f]->GetNumEdges();
-        check      = 0;
-        for (i = 0; i < 4; i++)
-        {
-            for (j = 0; j < nEdges; j++)
-            {
-<<<<<<< HEAD
-                if (m_faces[0]->GetEid(i) == m_faces[f]->GetEid(j))
-=======
+                    }
+                }
+
+                // check to see if all quadrilateral faces are parallelograms
+                if(Gtype == eRegular)
+                {
+                    // Vertex ids of quad faces
+                    const unsigned int faceVerts[3][4] =
+                        { {0,1,2,3} ,
+                          {1,2,5,4} ,
+                          {0,3,5,4} };
+
+                    for(f = 0; f < 3; f++)
+                    {
+                        // Ensure each face is a parallelogram? Check this.
+                        for (i = 0; i < m_coordim; i++)
+                        {
+                            if( fabs( (*m_verts[ faceVerts[f][0] ])(i) -
+                                      (*m_verts[ faceVerts[f][1] ])(i) +
+                                      (*m_verts[ faceVerts[f][2] ])(i) -
+                                      (*m_verts[ faceVerts[f][3] ])(i) )
+                                    > NekConstants::kNekZeroTol )
+                            {
+                                Gtype = eDeformed;
+                                break;
+                            }
+                        }
+
+                        if (Gtype == eDeformed)
+                        {
+                            break;
+                        }
+                    }
+                }
+
+                m_geomFactors = MemoryManager<GeomFactors>::AllocateSharedPtr(
+                    Gtype, m_coordim, m_xmap, m_coeffs);
+                m_geomFactorsState = ePtsFilled;
+            }
+        }
+
+
+        NekDouble PrismGeom::v_GetLocCoords(
+            const Array<OneD, const NekDouble> &coords,
+                  Array<OneD,       NekDouble> &Lcoords)
+        {
+            NekDouble ptdist = 1e6;
+
+            // calculate local coordinate for coord
+            if(GetMetricInfo()->GetGtype() == eRegular)
+            {
+                // Point inside tetrahedron
+                PointGeom r(m_coordim, 0, coords[0], coords[1], coords[2]);
+
+                // Edges
+                PointGeom er0, e10, e30, e40;
+                er0.Sub(r,*m_verts[0]);
+                e10.Sub(*m_verts[1],*m_verts[0]);
+                e30.Sub(*m_verts[3],*m_verts[0]);
+                e40.Sub(*m_verts[4],*m_verts[0]);
+
+                // Cross products (Normal times area)
+                PointGeom cp1030, cp3040, cp4010;
+                cp1030.Mult(e10,e30);
+                cp3040.Mult(e30,e40);
+                cp4010.Mult(e40,e10);
+
+                // Barycentric coordinates (relative volume)
+                NekDouble V = e40.dot(cp1030); // Prism Volume = {(e40)dot(e10)x(e30)}/2
+                NekDouble beta  = er0.dot(cp3040) / (2.0*V); // volume1 = {(er0)dot(e30)x(e40)}/4
+                NekDouble gamma = er0.dot(cp4010) / (3.0*V); // volume2 = {(er0)dot(e40)x(e10)}/6
+                NekDouble delta = er0.dot(cp1030) / (2.0*V); // volume3 = {(er0)dot(e10)x(e30)}/4
+
+                // Make Prism bigger
+                Lcoords[0] = 2.0*beta  - 1.0;
+                Lcoords[1] = 2.0*gamma - 1.0;
+                Lcoords[2] = 2.0*delta - 1.0;
+
+                // Set ptdist to distance to nearest vertex
+                for(int i = 0; i < 6; ++i)
+                {
+                    ptdist = min(ptdist,r.dist(*m_verts[i]));
+                }
+            }
+            else
+            {
+                v_FillGeom();
+
+                // Determine nearest point of coords  to values in m_xmap
+                int npts = m_xmap->GetTotPoints();
+                Array<OneD, NekDouble> ptsx(npts), ptsy(npts), ptsz(npts);
+                Array<OneD, NekDouble> tmp1(npts), tmp2(npts);
+
+                m_xmap->BwdTrans(m_coeffs[0], ptsx);
+                m_xmap->BwdTrans(m_coeffs[1], ptsy);
+                m_xmap->BwdTrans(m_coeffs[2], ptsz);
+
+                const Array<OneD, const NekDouble> za = m_xmap->GetPoints(0);
+                const Array<OneD, const NekDouble> zb = m_xmap->GetPoints(1);
+                const Array<OneD, const NekDouble> zc = m_xmap->GetPoints(2);
+
+                //guess the first local coords based on nearest point
+                Vmath::Sadd(npts, -coords[0], ptsx,1,tmp1,1);
+                Vmath::Vmul (npts, tmp1,1,tmp1,1,tmp1,1);
+                Vmath::Sadd(npts, -coords[1], ptsy,1,tmp2,1);
+                Vmath::Vvtvp(npts, tmp2,1,tmp2,1,tmp1,1,tmp1,1);
+                Vmath::Sadd(npts, -coords[2], ptsz,1,tmp2,1);
+                Vmath::Vvtvp(npts, tmp2,1,tmp2,1,tmp1,1,tmp1,1);
+
+                int min_i = Vmath::Imin(npts,tmp1,1);
+
+                // distance from coordinate to nearest point for return value.
+                ptdist = sqrt(tmp1[min_i]);
+
+                // Get collapsed coordinate
+                int qa = za.num_elements(), qb = zb.num_elements();
+                Lcoords[2] = zc[min_i/(qa*qb)];
+                min_i = min_i%(qa*qb);
+                Lcoords[1] = zb[min_i/qa];
+                Lcoords[0] = za[min_i%qa];
+
+                // recover cartesian coordinate from collapsed coordinate.
+                Lcoords[0] = (1.0+Lcoords[0])*(1.0-Lcoords[2])/2 - 1.0;
+
+                // Perform newton iteration to find local coordinates
+                NekDouble resid = 0.0;
+                NewtonIterationForLocCoord(coords, ptsx, ptsy, ptsz, Lcoords,resid);
+            }
+            return ptdist;
+        }
+
+        int PrismGeom::v_GetVertexEdgeMap(const int i, const int j) const
+	{
+	    return VertexEdgeConnectivity[i][j];
+	}
+
+        int PrismGeom::v_GetVertexFaceMap(const int i, const int j) const
+	{
+	    return VertexFaceConnectivity[i][j];
+	}
+
+        int PrismGeom::v_GetEdgeFaceMap(const int i, const int j) const
+	{
+	    return EdgeFaceConnectivity[i][j];
+	}
+
+
+        void PrismGeom::SetUpLocalEdges(){
+            // find edge 0
+            int i,j;
+            unsigned int check;
+
+            SegGeomSharedPtr edge;
+
+            // First set up the 4 bottom edges
+            int f;  //  Connected face index
+            for (f = 1; f < 5 ; f++)
+            {
                 int nEdges = m_faces[f]->GetNumEdges();
                 check = 0;
                 for (i = 0; i < 4; i++)
@@ -430,41 +414,14 @@
                     ASSERTL0(false, errstrm.str());
                 }
                 else if (check > 1)
->>>>>>> e2bd965e
-                {
-                    edge = boost::dynamic_pointer_cast<SegGeom>(
-                        (m_faces[0])->GetEdge(i));
-                    m_edges.push_back(edge);
-                    check++;
-                }
-            }
-        }
-
-<<<<<<< HEAD
-        if (check < 1)
-        {
-            std::ostringstream errstrm;
-            errstrm << "Connected faces do not share an edge. Faces ";
-            errstrm << (m_faces[0])->GetFid() << ", " << (m_faces[f])->GetFid();
-            ASSERTL0(false, errstrm.str());
-        }
-        else if (check > 1)
-        {
-            std::ostringstream errstrm;
-            errstrm << "Connected faces share more than one edge. Faces ";
-            errstrm << (m_faces[0])->GetFid() << ", " << (m_faces[f])->GetFid();
-            ASSERTL0(false, errstrm.str());
-        }
-    }
-
-    // Then, set up the 4 vertical edges
-    check = 0;
-    for (i = 0; i < 3; i++) // Set up the vertical edge :face(1) and face(4)
-    {
-        for (j = 0; j < 4; j++)
-        {
-            if ((m_faces[1])->GetEid(i) == (m_faces[4])->GetEid(j))
-=======
+                {
+                    std::ostringstream errstrm;
+                    errstrm << "Connected faces share more than one edge. Faces ";
+                    errstrm << (m_faces[0])->GetFid() << ", " << (m_faces[f])->GetFid();
+                    ASSERTL0(false, errstrm.str());
+                }
+            }
+
             // Then, set up the 4 vertical edges
             check = 0;
             for(i = 0; i < 3; i++) //Set up the vertical edge :face(1) and face(4)
@@ -487,40 +444,15 @@
                 ASSERTL0(false, errstrm.str());
             }
             else if( check > 1)
->>>>>>> e2bd965e
-            {
-                edge = boost::dynamic_pointer_cast<SegGeom>(
-                    (m_faces[1])->GetEdge(i));
-                m_edges.push_back(edge);
-                check++;
-            }
-        }
-    }
-    if (check < 1)
-    {
-        std::ostringstream errstrm;
-        errstrm << "Connected faces do not share an edge. Faces ";
-        errstrm << (m_faces[1])->GetFid() << ", " << (m_faces[4])->GetFid();
-        ASSERTL0(false, errstrm.str());
-    }
-    else if (check > 1)
-    {
-        std::ostringstream errstrm;
-        errstrm << "Connected faces share more than one edge. Faces ";
-        errstrm << (m_faces[1])->GetFid() << ", " << (m_faces[4])->GetFid();
-        ASSERTL0(false, errstrm.str());
-    }
-    // Set up vertical edges: face(1) through face(4)
-    for (f = 1; f < 4; f++)
-    {
-        check = 0;
-        for (i = 0; i < m_faces[f]->GetNumEdges(); i++)
-        {
-            for (j = 0; j < m_faces[f + 1]->GetNumEdges(); j++)
-            {
-<<<<<<< HEAD
-                if ((m_faces[f])->GetEid(i) == (m_faces[f + 1])->GetEid(j))
-=======
+            {
+                std::ostringstream errstrm;
+                errstrm << "Connected faces share more than one edge. Faces ";
+                errstrm << (m_faces[1])->GetFid() << ", " << (m_faces[4])->GetFid();
+                ASSERTL0(false, errstrm.str());
+            }
+            // Set up vertical edges: face(1) through face(4)
+            for(f = 1; f < 4 ; f++)
+            {
                 check = 0;
                 for(i = 0; i < m_faces[f]->GetNumEdges(); i++)
                 {
@@ -536,35 +468,21 @@
                 }
 
                 if( check < 1 )
->>>>>>> e2bd965e
-                {
-                    edge = boost::dynamic_pointer_cast<SegGeom>(
-                        (m_faces[f])->GetEdge(i));
-                    m_edges.push_back(edge);
-                    check++;
-                }
-            }
-        }
-
-<<<<<<< HEAD
-        if (check < 1)
-        {
-            std::ostringstream errstrm;
-            errstrm << "Connected faces do not share an edge. Faces ";
-            errstrm << (m_faces[f])->GetFid() << ", "
-                    << (m_faces[f + 1])->GetFid();
-            ASSERTL0(false, errstrm.str());
-        }
-        else if (check > 1)
-        {
-            std::ostringstream errstrm;
-            errstrm << "Connected faces share more than one edge. Faces ";
-            errstrm << (m_faces[f])->GetFid() << ", "
-                    << (m_faces[f + 1])->GetFid();
-            ASSERTL0(false, errstrm.str());
-        }
-    }
-=======
+                {
+                    std::ostringstream errstrm;
+                    errstrm << "Connected faces do not share an edge. Faces ";
+                    errstrm << (m_faces[f])->GetFid() << ", " << (m_faces[f+1])->GetFid();
+                    ASSERTL0(false, errstrm.str());
+                }
+                else if( check > 1)
+                {
+                    std::ostringstream errstrm;
+                    errstrm << "Connected faces share more than one edge. Faces ";
+                    errstrm << (m_faces[f])->GetFid() << ", " << (m_faces[f+1])->GetFid();
+                    ASSERTL0(false, errstrm.str());
+                }
+            }
+
             // Finally, set up the 1 top edge
             check = 0;
             for(i = 0; i < 4; i++)
@@ -579,481 +497,428 @@
                     }
                 }
             }
->>>>>>> e2bd965e
-
-    // Finally, set up the 1 top edge
-    check = 0;
-    for (i = 0; i < 4; i++)
-    {
-        for (j = 0; j < 4; j++)
-        {
-            if ((m_faces[2])->GetEid(i) == (m_faces[4])->GetEid(j))
-            {
-                edge = boost::dynamic_pointer_cast<SegGeom>(
-                    (m_faces[2])->GetEdge(i));
-                m_edges.push_back(edge);
-                check++;
-            }
-        }
-    }
-
-    if (check < 1)
-    {
-        std::ostringstream errstrm;
-        errstrm << "Connected faces do not share an edge. Faces ";
-        errstrm << (m_faces[1])->GetFid() << ", " << (m_faces[3])->GetFid();
-        ASSERTL0(false, errstrm.str());
-    }
-    else if (check > 1)
-    {
-        std::ostringstream errstrm;
-        errstrm << "Connected faces share more than one edge. Faces ";
-        errstrm << (m_faces[1])->GetFid() << ", " << (m_faces[3])->GetFid();
-        ASSERTL0(false, errstrm.str());
-    }
-};
-
-void PrismGeom::SetUpLocalVertices()
-{
-
-    // Set up the first 2 vertices (i.e. vertex 0,1)
-    if ((m_edges[0]->GetVid(0) == m_edges[1]->GetVid(0)) ||
-        (m_edges[0]->GetVid(0) == m_edges[1]->GetVid(1)))
-    {
-        m_verts.push_back(m_edges[0]->GetVertex(1));
-        m_verts.push_back(m_edges[0]->GetVertex(0));
-    }
-    else if ((m_edges[0]->GetVid(1) == m_edges[1]->GetVid(0)) ||
-             (m_edges[0]->GetVid(1) == m_edges[1]->GetVid(1)))
-    {
-        m_verts.push_back(m_edges[0]->GetVertex(0));
-        m_verts.push_back(m_edges[0]->GetVertex(1));
-    }
-    else
-    {
-        std::ostringstream errstrm;
-        errstrm << "Connected edges do not share a vertex. Edges ";
-        errstrm << m_edges[0]->GetEid() << ", " << m_edges[1]->GetEid();
-        ASSERTL0(false, errstrm.str());
-    }
-
-    // set up the other bottom vertices (i.e. vertex 2,3)
-    for (int i = 1; i < 3; i++)
-    {
-        if (m_edges[i]->GetVid(0) == m_verts[i]->GetVid())
-        {
-            m_verts.push_back(m_edges[i]->GetVertex(1));
-        }
-        else if (m_edges[i]->GetVid(1) == m_verts[i]->GetVid())
-        {
-            m_verts.push_back(m_edges[i]->GetVertex(0));
-        }
-        else
-        {
-            std::ostringstream errstrm;
-            errstrm << "Connected edges do not share a vertex. Edges ";
-            errstrm << m_edges[i]->GetEid() << ", " << m_edges[i - 1]->GetEid();
-            ASSERTL0(false, errstrm.str());
-        }
-    }
-
-    // set up top vertices
-    // First, set up vertices 4,5
-    if ((m_edges[8]->GetVid(0) == m_edges[4]->GetVid(0)) ||
-        (m_edges[8]->GetVid(0) == m_edges[4]->GetVid(1)))
-    {
-        m_verts.push_back(m_edges[8]->GetVertex(0));
-        m_verts.push_back(m_edges[8]->GetVertex(1));
-    }
-    else if ((m_edges[8]->GetVid(1) == m_edges[4]->GetVid(0)) ||
-             (m_edges[8]->GetVid(1) == m_edges[4]->GetVid(1)))
-    {
-        m_verts.push_back(m_edges[8]->GetVertex(1));
-        m_verts.push_back(m_edges[8]->GetVertex(0));
-    }
-    else
-    {
-        std::ostringstream errstrm;
-        errstrm << "Connected edges do not share a vertex. Edges ";
-        errstrm << m_edges[8]->GetEid();
-        ASSERTL0(false, errstrm.str());
-    }
-};
-
-void PrismGeom::SetUpEdgeOrientation()
-{
-
-    // This 2D array holds the local id's of all the vertices
-    // for every edge. For every edge, they are ordered to what we
-    // define as being Forwards
-    const unsigned int edgeVerts[kNedges][2] = {
-        {0, 1}, {1, 2}, {3, 2}, {0, 3}, {0, 4}, {1, 4}, {2, 5}, {3, 5}, {4, 5}};
-
-    int i;
-    for (i = 0; i < kNedges; i++)
-    {
-        if (m_edges[i]->GetVid(0) == m_verts[edgeVerts[i][0]]->GetVid())
-        {
-            m_eorient[i] = StdRegions::eForwards;
-        }
-        else if (m_edges[i]->GetVid(0) == m_verts[edgeVerts[i][1]]->GetVid())
-        {
-            m_eorient[i] = StdRegions::eBackwards;
-        }
-        else
-        {
-            ASSERTL0(false, "Could not find matching vertex for the edge");
-        }
-    }
-};
-
-void PrismGeom::SetUpFaceOrientation()
-{
-    int f, i;
-
-    // These arrays represent the vector of the A and B
-    // coordinate of the local elemental coordinate system
-    // where A corresponds with the coordinate direction xi_i
-    // with the lowest index i (for that particular face)
-    // Coordinate 'B' then corresponds to the other local
-    // coordinate (i.e. with the highest index)
-    Array<OneD, NekDouble> elementAaxis(m_coordim);
-    Array<OneD, NekDouble> elementBaxis(m_coordim);
-
-    // These arrays correspond to the local coordinate
-    // system of the face itself (i.e. the Geometry2D)
-    // faceAaxis correspond to the xi_0 axis
-    // faceBaxis correspond to the xi_1 axis
-    Array<OneD, NekDouble> faceAaxis(m_coordim);
-    Array<OneD, NekDouble> faceBaxis(m_coordim);
-
-    // This is the base vertex of the face (i.e. the Geometry2D)
-    // This corresponds to thevertex with local ID 0 of the
-    // Geometry2D
-    unsigned int baseVertex;
-
-    // The lenght of the vectors above
-    NekDouble elementAaxis_length;
-    NekDouble elementBaxis_length;
-    NekDouble faceAaxis_length;
-    NekDouble faceBaxis_length;
-
-    // This 2D array holds the local id's of all the vertices
-    // for every face. For every face, they are ordered in such
-    // a way that the implementation below allows a unified approach
-    // for all faces.
-    const unsigned int faceVerts[kNfaces][QuadGeom::kNverts] = {
-        {0, 1, 2, 3},
-        {0, 1, 4, 0}, // This is triangle requires only three vertices
-        {1, 2, 5, 4},
-        {3, 2, 5, 0}, // This is triangle requires only three vertices
-        {0, 3, 5, 4},
-    };
-
-    NekDouble dotproduct1 = 0.0;
-    NekDouble dotproduct2 = 0.0;
-
-    unsigned int orientation;
-
-    // Loop over all the faces to set up the orientation
-    for (f = 0; f < kNqfaces + kNtfaces; f++)
-    {
-        // initialisation
-        elementAaxis_length = 0.0;
-        elementBaxis_length = 0.0;
-        faceAaxis_length    = 0.0;
-        faceBaxis_length    = 0.0;
-
-        dotproduct1 = 0.0;
-        dotproduct2 = 0.0;
-
-        baseVertex = m_faces[f]->GetVid(0);
-
-        // We are going to construct the vectors representing the A and B axis
-        // of every face. These vectors will be constructed as a
-        // vector-representation
-        // of the edges of the face. However, for both coordinate directions, we
-        // can
-        // represent the vectors by two different edges. That's why we need to
-        // make sure that
-        // we pick the edge to which the baseVertex of the
-        // Geometry2D-representation of the face
-        // belongs...
-
-        // Compute the length of edges on a base-face
-        if (f == 1 || f == 3)
-        { // Face is a Triangle
-            if (baseVertex == m_verts[faceVerts[f][0]]->GetVid())
-            {
-                for (i = 0; i < m_coordim; i++)
-                {
-                    elementAaxis[i] = (*m_verts[faceVerts[f][1]])[i] -
-                                      (*m_verts[faceVerts[f][0]])[i];
-                    elementBaxis[i] = (*m_verts[faceVerts[f][2]])[i] -
-                                      (*m_verts[faceVerts[f][0]])[i];
-                }
-            }
-            else if (baseVertex == m_verts[faceVerts[f][1]]->GetVid())
-            {
-                for (i = 0; i < m_coordim; i++)
-                {
-                    elementAaxis[i] = (*m_verts[faceVerts[f][1]])[i] -
-                                      (*m_verts[faceVerts[f][0]])[i];
-                    elementBaxis[i] = (*m_verts[faceVerts[f][2]])[i] -
-                                      (*m_verts[faceVerts[f][1]])[i];
-                }
-            }
-            else if (baseVertex == m_verts[faceVerts[f][2]]->GetVid())
-            {
-                for (i = 0; i < m_coordim; i++)
-                {
-                    elementAaxis[i] = (*m_verts[faceVerts[f][1]])[i] -
-                                      (*m_verts[faceVerts[f][2]])[i];
-                    elementBaxis[i] = (*m_verts[faceVerts[f][2]])[i] -
-                                      (*m_verts[faceVerts[f][0]])[i];
-                }
+
+            if( check < 1 )
+            {
+                std::ostringstream errstrm;
+                errstrm << "Connected faces do not share an edge. Faces ";
+                errstrm << (m_faces[1])->GetFid() << ", " << (m_faces[3])->GetFid();
+                ASSERTL0(false, errstrm.str());
+            }
+            else if( check > 1)
+            {
+                std::ostringstream errstrm;
+                errstrm << "Connected faces share more than one edge. Faces ";
+                errstrm << (m_faces[1])->GetFid() << ", " << (m_faces[3])->GetFid();
+                ASSERTL0(false, errstrm.str());
+            }
+        };
+
+
+        void PrismGeom::SetUpLocalVertices(){
+
+            // Set up the first 2 vertices (i.e. vertex 0,1)
+            if( ( m_edges[0]->GetVid(0) == m_edges[1]->GetVid(0) ) ||
+                ( m_edges[0]->GetVid(0) == m_edges[1]->GetVid(1) ) )
+            {
+                m_verts.push_back(m_edges[0]->GetVertex(1));
+                m_verts.push_back(m_edges[0]->GetVertex(0));
+            }
+            else if( ( m_edges[0]->GetVid(1) == m_edges[1]->GetVid(0) ) ||
+                     ( m_edges[0]->GetVid(1) == m_edges[1]->GetVid(1) ) )
+            {
+                m_verts.push_back(m_edges[0]->GetVertex(0));
+                m_verts.push_back(m_edges[0]->GetVertex(1));
             }
             else
             {
-                ASSERTL0(false, "Could not find matching vertex for the face");
-            }
-        }
-        else
-        { // Face is a Quad
-            if (baseVertex == m_verts[faceVerts[f][0]]->GetVid())
-            {
-                for (i = 0; i < m_coordim; i++)
-                {
-                    elementAaxis[i] = (*m_verts[faceVerts[f][1]])[i] -
-                                      (*m_verts[faceVerts[f][0]])[i];
-                    elementBaxis[i] = (*m_verts[faceVerts[f][3]])[i] -
-                                      (*m_verts[faceVerts[f][0]])[i];
-                }
-            }
-            else if (baseVertex == m_verts[faceVerts[f][1]]->GetVid())
-            {
-                for (i = 0; i < m_coordim; i++)
-                {
-                    elementAaxis[i] = (*m_verts[faceVerts[f][1]])[i] -
-                                      (*m_verts[faceVerts[f][0]])[i];
-                    elementBaxis[i] = (*m_verts[faceVerts[f][2]])[i] -
-                                      (*m_verts[faceVerts[f][1]])[i];
-                }
-            }
-            else if (baseVertex == m_verts[faceVerts[f][2]]->GetVid())
-            {
-                for (i = 0; i < m_coordim; i++)
-                {
-                    elementAaxis[i] = (*m_verts[faceVerts[f][2]])[i] -
-                                      (*m_verts[faceVerts[f][3]])[i];
-                    elementBaxis[i] = (*m_verts[faceVerts[f][2]])[i] -
-                                      (*m_verts[faceVerts[f][1]])[i];
-                }
-            }
-            else if (baseVertex == m_verts[faceVerts[f][3]]->GetVid())
-            {
-                for (i = 0; i < m_coordim; i++)
-                {
-                    elementAaxis[i] = (*m_verts[faceVerts[f][2]])[i] -
-                                      (*m_verts[faceVerts[f][3]])[i];
-                    elementBaxis[i] = (*m_verts[faceVerts[f][3]])[i] -
-                                      (*m_verts[faceVerts[f][0]])[i];
-                }
+                std::ostringstream errstrm;
+                errstrm << "Connected edges do not share a vertex. Edges ";
+                errstrm << m_edges[0]->GetEid() << ", " << m_edges[1]->GetEid();
+                ASSERTL0(false, errstrm.str());
+            }
+
+            // set up the other bottom vertices (i.e. vertex 2,3)
+            for(int i = 1; i < 3; i++)
+            {
+                if( m_edges[i]->GetVid(0) == m_verts[i]->GetVid() )
+                {
+                    m_verts.push_back(m_edges[i]->GetVertex(1));
+                }
+                else if( m_edges[i]->GetVid(1) == m_verts[i]->GetVid() )
+                {
+                    m_verts.push_back(m_edges[i]->GetVertex(0));
+                }
+                else
+                {
+                    std::ostringstream errstrm;
+                    errstrm << "Connected edges do not share a vertex. Edges ";
+                    errstrm << m_edges[i]->GetEid() << ", " << m_edges[i-1]->GetEid();
+                    ASSERTL0(false, errstrm.str());
+                }
+            }
+
+            // set up top vertices
+            // First, set up vertices 4,5
+            if( (m_edges[8]->GetVid(0) == m_edges[4]->GetVid(0)) ||
+                (m_edges[8]->GetVid(0) == m_edges[4]->GetVid(1))  )
+            {
+                m_verts.push_back(m_edges[8]->GetVertex(0));
+                m_verts.push_back(m_edges[8]->GetVertex(1));
+            }
+            else if( (m_edges[8]->GetVid(1) == m_edges[4]->GetVid(0)) ||
+                     (m_edges[8]->GetVid(1) == m_edges[4]->GetVid(1))  )
+            {
+                m_verts.push_back(m_edges[8]->GetVertex(1));
+                m_verts.push_back(m_edges[8]->GetVertex(0));
             }
             else
             {
-                ASSERTL0(false, "Could not find matching vertex for the face");
-            }
-        }
-        // Now, construct the edge-vectors of the local coordinates of
-        // the Geometry2D-representation of the face
-        for (i = 0; i < m_coordim; i++)
-        {
-            int v = m_faces[f]->GetNumVerts() - 1;
-            faceAaxis[i] =
-                (*m_faces[f]->GetVertex(1))[i] - (*m_faces[f]->GetVertex(0))[i];
-            faceBaxis[i] =
-                (*m_faces[f]->GetVertex(v))[i] - (*m_faces[f]->GetVertex(0))[i];
-
-            elementAaxis_length += pow(elementAaxis[i], 2);
-            elementBaxis_length += pow(elementBaxis[i], 2);
-            faceAaxis_length += pow(faceAaxis[i], 2);
-            faceBaxis_length += pow(faceBaxis[i], 2);
-        }
-
-        elementAaxis_length = sqrt(elementAaxis_length);
-        elementBaxis_length = sqrt(elementBaxis_length);
-        faceAaxis_length    = sqrt(faceAaxis_length);
-        faceBaxis_length    = sqrt(faceBaxis_length);
-
-        // Calculate the inner product of both the A-axis
-        // (i.e. Elemental A axis and face A axis)
-        for (i = 0; i < m_coordim; i++)
-        {
-            dotproduct1 += elementAaxis[i] * faceAaxis[i];
-        }
-
-        NekDouble norm =
-            fabs(dotproduct1) / elementAaxis_length / faceAaxis_length;
-
-        orientation = 0;
-        // if the innerproduct is equal to the (absolute value of the ) products
-        // of the lengths
-        // of both vectors, then, the coordinate systems will NOT be transposed
-        if (fabs(norm - 1.0) < NekConstants::kNekZeroTol)
-        {
-            // if the inner product is negative, both A-axis point
-            // in reverse direction
-            if (dotproduct1 < 0.0)
-            {
-                orientation += 2;
-            }
-
-            // calculate the inner product of both B-axis
-            for (i = 0; i < m_coordim; i++)
-            {
-                dotproduct2 += elementBaxis[i] * faceBaxis[i];
-            }
-
-            norm = fabs(dotproduct2) / elementBaxis_length / faceBaxis_length;
-
-            // check that both these axis are indeed parallel
-            ASSERTL1(fabs(norm - 1.0) < NekConstants::kNekZeroTol,
-                     "These vectors should be parallel");
-
-            // if the inner product is negative, both B-axis point
-            // in reverse direction
-            if (dotproduct2 < 0.0)
-            {
-                orientation++;
-            }
-        }
-        // The coordinate systems are transposed
-        else
-        {
-            orientation = 4;
-
-            // Calculate the inner product between the elemental A-axis
-            // and the B-axis of the face (which are now the corresponding axis)
-            dotproduct1 = 0.0;
-            for (i = 0; i < m_coordim; i++)
-            {
-                dotproduct1 += elementAaxis[i] * faceBaxis[i];
-            }
-
-            norm = fabs(dotproduct1) / elementAaxis_length / faceBaxis_length;
-
-            // check that both these axis are indeed parallel
-            ASSERTL1(fabs(norm - 1.0) < NekConstants::kNekZeroTol,
-                     "These vectors should be parallel");
-
-            // if the result is negative, both axis point in reverse
-            // directions
-            if (dotproduct1 < 0.0)
-            {
-                orientation += 2;
-            }
-
-            // Do the same for the other two corresponding axis
-            dotproduct2 = 0.0;
-            for (i = 0; i < m_coordim; i++)
-            {
-                dotproduct2 += elementBaxis[i] * faceAaxis[i];
-            }
-
-            norm = fabs(dotproduct2) / elementBaxis_length / faceAaxis_length;
-
-            // check that both these axis are indeed parallel
-            ASSERTL1(fabs(norm - 1.0) < NekConstants::kNekZeroTol,
-                     "These vectors should be parallel");
-
-            if (dotproduct2 < 0.0)
-            {
-                orientation++;
-            }
-        }
-
-        orientation = orientation + 5;
-        // Fill the m_forient array
-        m_forient[f] = (StdRegions::Orientation)orientation;
-    }
-}
-
-void PrismGeom::v_Reset(CurveMap &curvedEdges, CurveMap &curvedFaces)
-{
-    Geometry::v_Reset(curvedEdges, curvedFaces);
-
-    for (int i = 0; i < 5; ++i)
-    {
-        m_faces[i]->Reset(curvedEdges, curvedFaces);
-    }
-
-    SetUpXmap();
-    SetUpCoeffs(m_xmap->GetNcoeffs());
-}
-
-/**
- * @brief Set up the #m_xmap object by determining the order of each
- * direction from derived faces.
- */
-void PrismGeom::SetUpXmap()
-{
-    vector<int> tmp;
-
-    int order0, order1;
-
-    if (m_forient[0] < 9)
-    {
-        tmp.push_back(m_faces[0]->GetXmap()->GetEdgeNcoeffs(0));
-        tmp.push_back(m_faces[0]->GetXmap()->GetEdgeNcoeffs(2));
-        order0 = *max_element(tmp.begin(), tmp.end());
-    }
-    else
-    {
-        tmp.push_back(m_faces[0]->GetXmap()->GetEdgeNcoeffs(1));
-        tmp.push_back(m_faces[0]->GetXmap()->GetEdgeNcoeffs(3));
-        order0 = *max_element(tmp.begin(), tmp.end());
-    }
-
-    if (m_forient[0] < 9)
-    {
-        tmp.clear();
-        tmp.push_back(m_faces[0]->GetXmap()->GetEdgeNcoeffs(1));
-        tmp.push_back(m_faces[0]->GetXmap()->GetEdgeNcoeffs(3));
-        tmp.push_back(m_faces[2]->GetXmap()->GetEdgeNcoeffs(2));
-        order1 = *max_element(tmp.begin(), tmp.end());
-    }
-    else
-    {
-        tmp.clear();
-        tmp.push_back(m_faces[0]->GetXmap()->GetEdgeNcoeffs(0));
-        tmp.push_back(m_faces[0]->GetXmap()->GetEdgeNcoeffs(2));
-        tmp.push_back(m_faces[2]->GetXmap()->GetEdgeNcoeffs(2));
-        order1 = *max_element(tmp.begin(), tmp.end());
-    }
-
-    tmp.clear();
-    tmp.push_back(order0);
-    tmp.push_back(order1);
-    tmp.push_back(m_faces[1]->GetXmap()->GetEdgeNcoeffs(1));
-    tmp.push_back(m_faces[1]->GetXmap()->GetEdgeNcoeffs(2));
-    tmp.push_back(m_faces[3]->GetXmap()->GetEdgeNcoeffs(1));
-    tmp.push_back(m_faces[3]->GetXmap()->GetEdgeNcoeffs(2));
-    int order2 = *max_element(tmp.begin(), tmp.end());
-
-    const LibUtilities::BasisKey A(
-        LibUtilities::eModified_A, order0,
-        LibUtilities::PointsKey(order0 + 1,
-                                LibUtilities::eGaussLobattoLegendre));
-    const LibUtilities::BasisKey B(
-        LibUtilities::eModified_A, order1,
-        LibUtilities::PointsKey(order1 + 1,
-                                LibUtilities::eGaussLobattoLegendre));
-    const LibUtilities::BasisKey C(
-        LibUtilities::eModified_B, order2,
-        LibUtilities::PointsKey(order2, LibUtilities::eGaussRadauMAlpha1Beta0));
-
-    m_xmap = MemoryManager<StdRegions::StdPrismExp>::AllocateSharedPtr(A, B, C);
-}
-}; // end of namespace
-}; // end of namespace+                std::ostringstream errstrm;
+                errstrm << "Connected edges do not share a vertex. Edges ";
+                errstrm << m_edges[8]->GetEid();
+                ASSERTL0(false, errstrm.str());
+            }
+        };
+
+        void PrismGeom::SetUpEdgeOrientation(){
+
+            // This 2D array holds the local id's of all the vertices
+            // for every edge. For every edge, they are ordered to what we
+            // define as being Forwards
+            const unsigned int edgeVerts[kNedges][2] =
+                { {0,1} ,
+                  {1,2} ,
+                  {3,2} ,
+                  {0,3} ,
+                  {0,4} ,
+                  {1,4} ,
+                  {2,5} ,
+                  {3,5} ,
+                  {4,5} };
+
+
+            int i;
+            for(i = 0; i < kNedges; i++)
+            {
+                if( m_edges[i]->GetVid(0) == m_verts[ edgeVerts[i][0] ]->GetVid() )
+                {
+                    m_eorient[i] = StdRegions::eForwards;
+                }
+                else if( m_edges[i]->GetVid(0) == m_verts[ edgeVerts[i][1] ]->GetVid() )
+                {
+                    m_eorient[i] = StdRegions::eBackwards;
+                }
+                else
+                {
+                    ASSERTL0(false,"Could not find matching vertex for the edge");
+                }
+            }
+
+
+        };
+
+        void PrismGeom::SetUpFaceOrientation(){
+            int f,i;
+
+            // These arrays represent the vector of the A and B
+            // coordinate of the local elemental coordinate system
+            // where A corresponds with the coordinate direction xi_i
+            // with the lowest index i (for that particular face)
+            // Coordinate 'B' then corresponds to the other local
+            // coordinate (i.e. with the highest index)
+            Array<OneD,NekDouble> elementAaxis(m_coordim);
+            Array<OneD,NekDouble> elementBaxis(m_coordim);
+
+            // These arrays correspond to the local coordinate
+            // system of the face itself (i.e. the Geometry2D)
+            // faceAaxis correspond to the xi_0 axis
+            // faceBaxis correspond to the xi_1 axis
+            Array<OneD,NekDouble> faceAaxis(m_coordim);
+            Array<OneD,NekDouble> faceBaxis(m_coordim);
+
+            // This is the base vertex of the face (i.e. the Geometry2D)
+            // This corresponds to thevertex with local ID 0 of the
+            // Geometry2D
+            unsigned int baseVertex;
+
+            // The lenght of the vectors above
+            NekDouble elementAaxis_length;
+            NekDouble elementBaxis_length;
+            NekDouble faceAaxis_length;
+            NekDouble faceBaxis_length;
+
+            // This 2D array holds the local id's of all the vertices
+            // for every face. For every face, they are ordered in such
+            // a way that the implementation below allows a unified approach
+            // for all faces.
+            const unsigned int faceVerts[kNfaces][QuadGeom::kNverts] =
+                { {0,1,2,3} ,
+                  {0,1,4,0},  // This is triangle requires only three vertices
+                  {1,2,5,4} ,
+                  {3,2,5,0},  // This is triangle requires only three vertices
+                  {0,3,5,4} ,};
+
+            NekDouble dotproduct1 = 0.0;
+            NekDouble dotproduct2 = 0.0;
+
+            unsigned int orientation;
+
+            // Loop over all the faces to set up the orientation
+            for(f = 0; f < kNqfaces + kNtfaces; f++)
+            {
+                // initialisation
+                elementAaxis_length = 0.0;
+                elementBaxis_length = 0.0;
+                faceAaxis_length = 0.0;
+                faceBaxis_length = 0.0;
+
+                dotproduct1 = 0.0;
+                dotproduct2 = 0.0;
+
+                baseVertex = m_faces[f]->GetVid(0);
+
+                // We are going to construct the vectors representing the A and B axis
+                // of every face. These vectors will be constructed as a vector-representation
+                // of the edges of the face. However, for both coordinate directions, we can
+                // represent the vectors by two different edges. That's why we need to make sure that
+                // we pick the edge to which the baseVertex of the Geometry2D-representation of the face
+                // belongs...
+
+                // Compute the length of edges on a base-face
+                if( f==1  ||  f==3 ) {   // Face is a Triangle
+                    for(i = 0; i < m_coordim; i++)
+                    {
+                        elementAaxis[i] = (*m_verts[ faceVerts[f][1] ])[i] - (*m_verts[ faceVerts[f][0] ])[i];
+                        elementBaxis[i] = (*m_verts[ faceVerts[f][2] ])[i] - (*m_verts[ faceVerts[f][0] ])[i];
+                    }
+                }
+                else { // Face is a Quad
+                    if( baseVertex == m_verts[ faceVerts[f][0] ]->GetVid() )
+                    {
+                        for(i = 0; i < m_coordim; i++)
+                        {
+                            elementAaxis[i] = (*m_verts[ faceVerts[f][1] ])[i] - (*m_verts[ faceVerts[f][0] ])[i];
+                            elementBaxis[i] = (*m_verts[ faceVerts[f][3] ])[i] - (*m_verts[ faceVerts[f][0] ])[i];
+                        }
+                    }
+                    else if( baseVertex == m_verts[ faceVerts[f][1] ]->GetVid() )
+                    {
+                        for(i = 0; i < m_coordim; i++)
+                        {
+                            elementAaxis[i] = (*m_verts[ faceVerts[f][1] ])[i] - (*m_verts[ faceVerts[f][0] ])[i];
+                            elementBaxis[i] = (*m_verts[ faceVerts[f][2] ])[i] - (*m_verts[ faceVerts[f][1] ])[i];
+                        }
+                    }
+                    else if( baseVertex == m_verts[ faceVerts[f][2] ]->GetVid() )
+                    {
+                        for(i = 0; i < m_coordim; i++)
+                        {
+                            elementAaxis[i] = (*m_verts[ faceVerts[f][2] ])[i] - (*m_verts[ faceVerts[f][3] ])[i];
+                            elementBaxis[i] = (*m_verts[ faceVerts[f][2] ])[i] - (*m_verts[ faceVerts[f][1] ])[i];
+                        }
+                    }
+                    else if( baseVertex == m_verts[ faceVerts[f][3] ]->GetVid() )
+                    {
+                        for(i = 0; i < m_coordim; i++)
+                        {
+                            elementAaxis[i] = (*m_verts[ faceVerts[f][2] ])[i] - (*m_verts[ faceVerts[f][3] ])[i];
+                            elementBaxis[i] = (*m_verts[ faceVerts[f][3] ])[i] - (*m_verts[ faceVerts[f][0] ])[i];
+                        }
+                    }
+                    else
+                    {
+                        ASSERTL0(false, "Could not find matching vertex for the face");
+                    }
+                }
+                // Now, construct the edge-vectors of the local coordinates of
+                // the Geometry2D-representation of the face
+                for(i = 0; i < m_coordim; i++)
+                {
+                    int v = m_faces[f]->GetNumVerts()-1;
+                    faceAaxis[i] = (*m_faces[f]->GetVertex(1))[i] - (*m_faces[f]->GetVertex(0))[i];
+                    faceBaxis[i] = (*m_faces[f]->GetVertex(v))[i] - (*m_faces[f]->GetVertex(0))[i];
+
+                    elementAaxis_length += pow(elementAaxis[i],2);
+                    elementBaxis_length += pow(elementBaxis[i],2);
+                    faceAaxis_length += pow(faceAaxis[i],2);
+                    faceBaxis_length += pow(faceBaxis[i],2);
+                }
+
+                elementAaxis_length = sqrt(elementAaxis_length);
+                elementBaxis_length = sqrt(elementBaxis_length);
+                faceAaxis_length = sqrt(faceAaxis_length);
+                faceBaxis_length = sqrt(faceBaxis_length);
+
+                // Calculate the inner product of both the A-axis
+                // (i.e. Elemental A axis and face A axis)
+                for(i = 0 ; i < m_coordim; i++)
+                {
+                    dotproduct1 += elementAaxis[i]*faceAaxis[i];
+                }
+
+                orientation = 0;
+                // if the innerproduct is equal to the (absolute value of the ) products of the lengths
+                // of both vectors, then, the coordinate systems will NOT be transposed
+                if( fabs(elementAaxis_length*faceAaxis_length - fabs(dotproduct1)) < NekConstants::kNekZeroTol )
+                {
+                    // if the inner product is negative, both A-axis point
+                    // in reverse direction
+                    if(dotproduct1 < 0.0)
+                    {
+                        orientation += 2;
+                    }
+
+                    // calculate the inner product of both B-axis
+                    for(i = 0 ; i < m_coordim; i++)
+                    {
+                        dotproduct2 += elementBaxis[i]*faceBaxis[i];
+                    }
+
+//                     // check that both these axis are indeed parallel
+//                     ASSERTL1(fabs(elementBaxis_length*faceBaxis_length - fabs(dotproduct2)) <
+//                              StdRegions::NekConstants::kEvaluateTol,
+//                              "These vectors should be parallel");
+
+                    // if the inner product is negative, both B-axis point
+                    // in reverse direction
+                    if( dotproduct2 < 0.0 )
+                    {
+                        orientation++;
+                    }
+                }
+                // The coordinate systems are transposed
+                else
+                {
+                    orientation = 4;
+
+                    // Calculate the inner product between the elemental A-axis
+                    // and the B-axis of the face (which are now the corresponding axis)
+                    dotproduct1 = 0.0;
+                    for(i = 0 ; i < m_coordim; i++)
+                    {
+                        dotproduct1 += elementAaxis[i]*faceBaxis[i];
+                    }
+
+                    // check that both these axis are indeed parallel
+                    if (fabs(elementAaxis_length*faceBaxis_length
+                            - fabs(dotproduct1)) > NekConstants::kNekZeroTol)
+                    {
+                        cout << "Warning: Prism axes not parallel" << endl;
+                    }
+
+                    // if the result is negative, both axis point in reverse
+                    // directions
+                    if(dotproduct1 < 0.0)
+                    {
+                        orientation += 2;
+                    }
+
+                    // Do the same for the other two corresponding axis
+                    dotproduct2 = 0.0;
+                    for(i = 0 ; i < m_coordim; i++)
+                    {
+                        dotproduct2 += elementBaxis[i]*faceAaxis[i];
+                    }
+
+                    // check that both these axis are indeed parallel
+                    if (fabs(elementBaxis_length*faceAaxis_length
+                            - fabs(dotproduct2)) > NekConstants::kNekZeroTol)
+                    {
+                        cout << "Warning: Prism axes not parallel" << endl;
+                    }
+
+                    if( dotproduct2 < 0.0 )
+                    {
+                        orientation++;
+                    }
+                }
+
+				orientation = orientation + 5;
+				// Fill the m_forient array
+                m_forient[f] = (StdRegions::Orientation) orientation;
+            }
+        }
+
+        void PrismGeom::v_Reset(
+            CurveMap &curvedEdges,
+            CurveMap &curvedFaces)
+        {
+            Geometry::v_Reset(curvedEdges, curvedFaces);
+
+            for (int i = 0; i < 5; ++i)
+            {
+                m_faces[i]->Reset(curvedEdges, curvedFaces);
+            }
+
+            SetUpXmap();
+            SetUpCoeffs(m_xmap->GetNcoeffs());
+        }
+
+        /**
+         * @brief Set up the #m_xmap object by determining the order of each
+         * direction from derived faces.
+         */
+        void PrismGeom::SetUpXmap()
+        {
+            vector<int> tmp;
+
+            int order0, order1;
+
+            if (m_forient[0] < 9)
+            {
+                tmp.push_back(m_faces[0]->GetXmap()->GetEdgeNcoeffs(0));
+                tmp.push_back(m_faces[0]->GetXmap()->GetEdgeNcoeffs(2));
+                order0 = *max_element(tmp.begin(), tmp.end());
+            }
+            else
+            {
+                tmp.push_back(m_faces[0]->GetXmap()->GetEdgeNcoeffs(1));
+                tmp.push_back(m_faces[0]->GetXmap()->GetEdgeNcoeffs(3));
+                order0 = *max_element(tmp.begin(), tmp.end());
+            }
+
+            if (m_forient[0] < 9)
+            {
+                tmp.clear();
+                tmp.push_back(m_faces[0]->GetXmap()->GetEdgeNcoeffs(1));
+                tmp.push_back(m_faces[0]->GetXmap()->GetEdgeNcoeffs(3));
+                tmp.push_back(m_faces[2]->GetXmap()->GetEdgeNcoeffs(2));
+                order1 = *max_element(tmp.begin(), tmp.end());
+            }
+            else
+            {
+                tmp.clear();
+                tmp.push_back(m_faces[0]->GetXmap()->GetEdgeNcoeffs(0));
+                tmp.push_back(m_faces[0]->GetXmap()->GetEdgeNcoeffs(2));
+                tmp.push_back(m_faces[2]->GetXmap()->GetEdgeNcoeffs(2));
+                order1 = *max_element(tmp.begin(), tmp.end());
+            }
+
+            tmp.clear();
+            tmp.push_back(order0);
+            tmp.push_back(order1);
+            tmp.push_back(m_faces[1]->GetXmap()->GetEdgeNcoeffs(1));
+            tmp.push_back(m_faces[1]->GetXmap()->GetEdgeNcoeffs(2));
+            tmp.push_back(m_faces[3]->GetXmap()->GetEdgeNcoeffs(1));
+            tmp.push_back(m_faces[3]->GetXmap()->GetEdgeNcoeffs(2));
+            int order2 = *max_element(tmp.begin(), tmp.end());
+
+            const LibUtilities::BasisKey A(
+                LibUtilities::eModified_A, order0,
+                LibUtilities::PointsKey(
+                    order0+1, LibUtilities::eGaussLobattoLegendre));
+            const LibUtilities::BasisKey B(
+                LibUtilities::eModified_A, order1,
+                LibUtilities::PointsKey(
+                    order1+1, LibUtilities::eGaussLobattoLegendre));
+            const LibUtilities::BasisKey C(
+                LibUtilities::eModified_B, order2,
+                LibUtilities::PointsKey(
+                    order2, LibUtilities::eGaussRadauMAlpha1Beta0));
+
+            m_xmap = MemoryManager<StdRegions::StdPrismExp>::AllocateSharedPtr(
+                A, B, C);
+        }
+    }; //end of namespace
+}; //end of namespace