--- conflicted
+++ resolved
@@ -151,11 +151,6 @@
             LOCAL_REGIONS_EXPORT virtual DNekMatSharedPtr v_BuildVertexMatrix(
                 const DNekScalMatSharedPtr &r_bnd); 
 
-<<<<<<< HEAD
-
-
-=======
->>>>>>> ee5b0022
             LOCAL_REGIONS_EXPORT void ReOrientTriFacePhysMap(const StdRegions::Orientation orient,
                                                              const int nq0,
                                                              const int nq1,
