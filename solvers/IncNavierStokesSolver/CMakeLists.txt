--- conflicted
+++ resolved
@@ -18,12 +18,9 @@
        ./AdvectionTerms/AlternateSkewAdvection.cpp
        ./AdvectionTerms/NoAdvection.cpp
        ./Filters/FilterEnergy.cpp
-<<<<<<< HEAD
        ./Filters/FilterReynoldsStresses.cpp
-=======
        ./Filters/FilterMovingBody.cpp
        ./Forcing/ForcingMovingBody.cpp	
->>>>>>> 1b103a3e
        ./IncNavierStokesSolver.cpp 
        )
 
