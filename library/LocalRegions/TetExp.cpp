///////////////////////////////////////////////////////////////////////////////
//
// File TetExp.cpp
//
// For more information, please see: http://www.nektar.info
//
// The MIT License
//
// Copyright (c) 2006 Division of Applied Mathematics, Brown University (USA),
// Department of Aeronautics, Imperial College London (UK), and Scientific
// Computing and Imaging Institute, University of Utah (USA).
//
// License for the specific language governing rights and limitations under
// Permission is hereby granted, free of charge, to any person obtaining a
// copy of this software and associated documentation files (the "Software"),
// to deal in the Software without restriction, including without limitation
// the rights to use, copy, modify, merge, publish, distribute, sublicense,
// and/or sell copies of the Software, and to permit persons to whom the
// Software is furnished to do so, subject to the following conditions:
//
// The above copyright notice and this permission notice shall be included
// in all copies or substantial portions of the Software.
//
// THE SOFTWARE IS PROVIDED "AS IS", WITHOUT WARRANTY OF ANY KIND, EXPRESS
// OR IMPLIED, INCLUDING BUT NOT LIMITED TO THE WARRANTIES OF MERCHANTABILITY,
// FITNESS FOR A PARTICULAR PURPOSE AND NONINFRINGEMENT. IN NO EVENT SHALL
// THE AUTHORS OR COPYRIGHT HOLDERS BE LIABLE FOR ANY CLAIM, DAMAGES OR OTHER
// LIABILITY, WHETHER IN AN ACTION OF CONTRACT, TORT OR OTHERWISE, ARISING
// FROM, OUT OF OR IN CONNECTION WITH THE SOFTWARE OR THE USE OR OTHER
// DEALINGS IN THE SOFTWARE.
//
// Description:
//
///////////////////////////////////////////////////////////////////////////////

#include <LocalRegions/TetExp.h>
#include <SpatialDomains/SegGeom.h>

#include <LibUtilities/Foundations/Interp.h>

namespace Nektar
{
    namespace LocalRegions
    {
        /**
         * @class TetExp
         * Defines a Tetrahedral local expansion.
         */

        /**
	 * \brief Constructor using BasisKey class for quadrature points and 
	 * order definition 
	 *
         * @param   Ba          Basis key for first coordinate.
         * @param   Bb          Basis key for second coordinate.
         * @param   Bc          Basis key for third coordinate.
         */
        TetExp::TetExp( const LibUtilities::BasisKey &Ba,
                        const LibUtilities::BasisKey &Bb,
                        const LibUtilities::BasisKey &Bc,
                        const SpatialDomains::TetGeomSharedPtr &geom
                        ):
            StdExpansion  (LibUtilities::StdTetData::getNumberOfCoefficients(Ba.GetNumModes(),Bb.GetNumModes(),Bc.GetNumModes()),3,Ba,Bb,Bc),
            StdExpansion3D(LibUtilities::StdTetData::getNumberOfCoefficients(Ba.GetNumModes(),Bb.GetNumModes(),Bc.GetNumModes()),Ba,Bb,Bc),
            StdRegions::StdTetExp(Ba,Bb,Bc),
            Expansion     (),
            Expansion3D   (),
            m_geom(geom),
            m_metricinfo(m_geom->GetGeomFactors(m_base)),
            m_matrixManager(
                    boost::bind(&TetExp::CreateMatrix, this, _1),
                    std::string("TetExpMatrix")),
            m_staticCondMatrixManager(
                    boost::bind(&TetExp::CreateStaticCondMatrix, this, _1),
                    std::string("TetExpStaticCondMatrix"))
        {
        }


        /**
	 * \brief Copy Constructor
	 */
        TetExp::TetExp(const TetExp &T):
            StdExpansion(T),
            StdExpansion3D(T),
            StdRegions::StdTetExp(T),
            Expansion(T),
            Expansion3D(T),
            m_geom(T.m_geom),
            m_metricinfo(T.m_metricinfo),
            m_matrixManager(T.m_matrixManager),
            m_staticCondMatrixManager(T.m_staticCondMatrixManager)
        {
        }

        /**
	 * \brief Destructor
	 */
        TetExp::~TetExp()
        {
        }

        
        //-----------------------------
        // Integration Methods
        //-----------------------------
        /**
         * \brief Integrate the physical point list \a inarray over region
         *
         * @param   inarray     Definition of function to be returned at
         *                      quadrature point of expansion.
         * @returns \f$\int^1_{-1}\int^1_{-1} \int^1_{-1}
         *   u(\eta_1, \eta_2, \eta_3) J[i,j,k] d \eta_1 d \eta_2 d \eta_3 \f$
         * where \f$inarray[i,j,k] = u(\eta_{1i},\eta_{2j},\eta_{3k})
         * \f$ and \f$ J[i,j,k] \f$ is the Jacobian evaluated at the quadrature
         * point.
         */
        NekDouble TetExp::v_Integral(
                  const Array<OneD, const NekDouble> &inarray)
        {
            int    nquad0 = m_base[0]->GetNumPoints();
            int    nquad1 = m_base[1]->GetNumPoints();
            int    nquad2 = m_base[2]->GetNumPoints();
            Array<OneD, const NekDouble> jac = m_metricinfo->GetJac();
            NekDouble retrunVal;
            Array<OneD,NekDouble> tmp(nquad0*nquad1*nquad2);

            // multiply inarray with Jacobian
            if(m_metricinfo->GetGtype() == SpatialDomains::eDeformed)
            {
                Vmath::Vmul(nquad0*nquad1*nquad2,&jac[0],1,
                            (NekDouble*)&inarray[0],1, &tmp[0],1);
            }
            else
            {
                Vmath::Smul(nquad0*nquad1*nquad2,(NekDouble) jac[0],
                            (NekDouble*)&inarray[0],1,&tmp[0],1);
            }

            // call StdTetExp version;
            retrunVal = StdTetExp::v_Integral(tmp);

            return retrunVal;
        }
        

        //-----------------------------
        // Differentiation Methods
        //-----------------------------
        /**
	 * \brief Differentiate \a inarray in the three coordinate directions.
	 * 
         * @param   inarray     Input array of values at quadrature points to
         *                      be differentiated.
         * @param   out_d0      Derivative in first coordinate direction.
         * @param   out_d1      Derivative in second coordinate direction.
         * @param   out_d2      Derivative in third coordinate direction.
         */
        void TetExp::v_PhysDeriv(
<<<<<<< HEAD
            const Array<OneD, const NekDouble> & inarray,
            Array<OneD,NekDouble> &out_d0,
            Array<OneD,NekDouble> &out_d1,
            Array<OneD,NekDouble> &out_d2)
=======
            const Array<OneD, const NekDouble> &inarray,
                  Array<OneD,       NekDouble> &out_d0,
                  Array<OneD,       NekDouble> &out_d1,
                  Array<OneD,       NekDouble> &out_d2)
>>>>>>> b26c62c3
        {
            int  TotPts = m_base[0]->GetNumPoints()*m_base[1]->GetNumPoints()*
                m_base[2]->GetNumPoints();
            
            Array<TwoD, const NekDouble> gmat = m_metricinfo->GetGmat();
            Array<OneD,NekDouble> Diff0 = Array<OneD,NekDouble>(3*TotPts);
            Array<OneD,NekDouble> Diff1 = Diff0 + TotPts;
            Array<OneD,NekDouble> Diff2 = Diff1 + TotPts;
            
            StdTetExp::v_PhysDeriv(inarray, Diff0, Diff1, Diff2);
            
            if(m_metricinfo->GetGtype() == SpatialDomains::eDeformed)
            {
                if(out_d0.num_elements())
                {
                    Vmath::Vmul  (TotPts,&gmat[0][0],1,&Diff0[0],1, &out_d0[0], 1);
                    Vmath::Vvtvp (TotPts,&gmat[1][0],1,&Diff1[0],1, &out_d0[0], 1,&out_d0[0],1);
                    Vmath::Vvtvp (TotPts,&gmat[2][0],1,&Diff2[0],1, &out_d0[0], 1,&out_d0[0],1);
                }
                
                if(out_d1.num_elements())
                {
                    Vmath::Vmul  (TotPts,&gmat[3][0],1,&Diff0[0],1, &out_d1[0], 1);
                    Vmath::Vvtvp (TotPts,&gmat[4][0],1,&Diff1[0],1, &out_d1[0], 1,&out_d1[0],1);
                    Vmath::Vvtvp (TotPts,&gmat[5][0],1,&Diff2[0],1, &out_d1[0], 1,&out_d1[0],1);
                }

                if(out_d2.num_elements())
                {
                    Vmath::Vmul  (TotPts,&gmat[6][0],1,&Diff0[0],1, &out_d2[0], 1);
                    Vmath::Vvtvp (TotPts,&gmat[7][0],1,&Diff1[0],1, &out_d2[0], 1, &out_d2[0],1);
                    Vmath::Vvtvp (TotPts,&gmat[8][0],1,&Diff2[0],1, &out_d2[0], 1, &out_d2[0],1);
                }
            }
            else // regular geometry
            {
                if(out_d0.num_elements())
                {
                    Vmath::Smul (TotPts,gmat[0][0],&Diff0[0],1, &out_d0[0], 1);
                    Blas::Daxpy (TotPts,gmat[1][0],&Diff1[0],1, &out_d0[0], 1);
                    Blas::Daxpy (TotPts,gmat[2][0],&Diff2[0],1, &out_d0[0], 1);
                }

                if(out_d1.num_elements())
                {
                    Vmath::Smul (TotPts,gmat[3][0],&Diff0[0],1, &out_d1[0], 1);
                    Blas::Daxpy (TotPts,gmat[4][0],&Diff1[0],1, &out_d1[0], 1);
                    Blas::Daxpy (TotPts,gmat[5][0],&Diff2[0],1, &out_d1[0], 1);
                }

                if(out_d2.num_elements())
                {
                    Vmath::Smul (TotPts,gmat[6][0],&Diff0[0],1, &out_d2[0], 1);
                    Blas::Daxpy (TotPts,gmat[7][0],&Diff1[0],1, &out_d2[0], 1);
                    Blas::Daxpy (TotPts,gmat[8][0],&Diff2[0],1, &out_d2[0], 1);
                }
            }
        }


        //-----------------------------
        // Transforms
        //-----------------------------
        /**
	 * \brief Forward transform from physical quadrature space stored in
	 * \a inarray and evaluate the expansion coefficients and store
	 * in \a (this)->_coeffs
	 *
         * @param   inarray     Array of physical quadrature points to be
         *                      transformed.
         * @param   outarray    Array of coefficients to update.
         */
        void TetExp::v_FwdTrans( 
                 const Array<OneD, const NekDouble> & inarray,
                       Array<OneD,NekDouble> &outarray)
        {
            if((m_base[0]->Collocation())&&(m_base[1]->Collocation())&&(m_base[2]->Collocation()))
            {
                Vmath::Vcopy(GetNcoeffs(),&inarray[0],1,&m_coeffs[0],1);
            }
            else
            {
                IProductWRTBase(inarray,outarray);
                
                // get Mass matrix inverse
                MatrixKey             masskey(StdRegions::eInvMass,
                                              DetShapeType(),*this);
                DNekScalMatSharedPtr  matsys = m_matrixManager[masskey];

                // copy inarray in case inarray == outarray
                DNekVec in (m_ncoeffs,outarray);
                DNekVec out(m_ncoeffs,outarray,eWrapper);

                out = (*matsys)*in;
            }
        }

        //-----------------------------
        // Inner product functions
        //-----------------------------
        /**
	 * \brief Calculate the inner product of inarray with respect to the
	 * basis B=m_base0*m_base1*m_base2 and put into outarray:
	 *
         * \f$ \begin{array}{rcl} I_{pqr} = (\phi_{pqr}, u)_{\delta}
         *   & = & \sum_{i=0}^{nq_0} \sum_{j=0}^{nq_1} \sum_{k=0}^{nq_2}
         *     \psi_{p}^{a} (\eta_{1i}) \psi_{pq}^{b} (\eta_{2j}) \psi_{pqr}^{c}
         *     (\eta_{3k}) w_i w_j w_k u(\eta_{1,i} \eta_{2,j} \eta_{3,k})
         * J_{i,j,k}\\ & = & \sum_{i=0}^{nq_0} \psi_p^a(\eta_{1,i})
         *   \sum_{j=0}^{nq_1} \psi_{pq}^b(\eta_{2,j}) \sum_{k=0}^{nq_2}
         *   \psi_{pqr}^c u(\eta_{1i},\eta_{2j},\eta_{3k}) J_{i,j,k}
         * \end{array} \f$ \n
         * where
         * \f$ \phi_{pqr} (\xi_1 , \xi_2 , \xi_3)
         *   = \psi_p^a (\eta_1) \psi_{pq}^b (\eta_2) \psi_{pqr}^c (\eta_3) \f$
         * which can be implemented as \n
         * \f$f_{pqr} (\xi_{3k})
         *   = \sum_{k=0}^{nq_3} \psi_{pqr}^c u(\eta_{1i},\eta_{2j},\eta_{3k})
         * J_{i,j,k} = {\bf B_3 U}   \f$ \n
         * \f$ g_{pq} (\xi_{3k})
         *   = \sum_{j=0}^{nq_1} \psi_{pq}^b (\xi_{2j}) f_{pqr} (\xi_{3k})
         *   = {\bf B_2 F}  \f$ \n
         * \f$ (\phi_{pqr}, u)_{\delta}
         *   = \sum_{k=0}^{nq_0} \psi_{p}^a (\xi_{3k}) g_{pq} (\xi_{3k})
         *   = {\bf B_1 G} \f$
         */
        void TetExp::v_IProductWRTBase(
            const Array<OneD, const NekDouble> &inarray,
                  Array<OneD,       NekDouble> &outarray)
        {
            v_IProductWRTBase_SumFac(inarray, outarray);
        }

        void TetExp::v_IProductWRTBase_SumFac(
            const Array<OneD, const NekDouble> &inarray,
                  Array<OneD,       NekDouble> &outarray)
        {
            const int nquad0 = m_base[0]->GetNumPoints();
            const int nquad1 = m_base[1]->GetNumPoints();
            const int nquad2 = m_base[2]->GetNumPoints();
            const int order0 = m_base[0]->GetNumModes();
            const int order1 = m_base[1]->GetNumModes();
            Array<OneD, NekDouble> wsp(nquad1*nquad2*order0 +
                                       nquad2*order0*(order1+1)/2);
            Array<OneD, NekDouble> tmp(nquad0*nquad1*nquad2);

            MultiplyByQuadratureMetric(inarray, tmp);
            IProductWRTBase_SumFacKernel(m_base[0]->GetBdata(),
                                         m_base[1]->GetBdata(),
                                         m_base[2]->GetBdata(),
                                         tmp,outarray,wsp,
                                         true,true,true);
        }

        /**
         * @brief Calculates the inner product \f$ I_{pqr} = (u,
         * \partial_{x_i} \phi_{pqr}) \f$.
         * 
         * The derivative of the basis functions is performed using the chain
         * rule in order to incorporate the geometric factors. Assuming that
         * the basis functions are a tensor product
         * \f$\phi_{pqr}(\eta_1,\eta_2,\eta_3) =
         * \phi_1(\eta_1)\phi_2(\eta_2)\phi_3(\eta_3)\f$, this yields the
         * result
         * 
         * \f[
         * I_{pqr} = \sum_{j=1}^3 \left(u, \frac{\partial u}{\partial \eta_j}
         * \frac{\partial \eta_j}{\partial x_i}\right)
         * \f]
         * 
         * In the prismatic element, we must also incorporate a second set of
         * geometric factors which incorporate the collapsed co-ordinate
         * system, so that
         * 
         * \f[ \frac{\partial\eta_j}{\partial x_i} = \sum_{k=1}^3
         * \frac{\partial\eta_j}{\partial\xi_k}\frac{\partial\xi_k}{\partial
         * x_i} \f]
         * 
         * These derivatives can be found on p152 of Sherwin & Karniadakis.
         * 
         * @param dir       Direction in which to take the derivative.
         * @param inarray   The function \f$ u \f$.
         * @param outarray  Value of the inner product.
         */
        void TetExp::v_IProductWRTDerivBase(
            const int                           dir, 
            const Array<OneD, const NekDouble> &inarray, 
                  Array<OneD,       NekDouble> &outarray)
        {
            const int nquad0 = m_base[0]->GetNumPoints();
            const int nquad1 = m_base[1]->GetNumPoints();
            const int nquad2 = m_base[2]->GetNumPoints();
            const int order0 = m_base[0]->GetNumModes ();
            const int order1 = m_base[1]->GetNumModes ();
            const int nqtot  = nquad0*nquad1*nquad2;
            int i, j;

            const Array<OneD, const NekDouble> &z0 = m_base[0]->GetZ();
            const Array<OneD, const NekDouble> &z1 = m_base[1]->GetZ();
            const Array<OneD, const NekDouble> &z2 = m_base[2]->GetZ();
            
            Array<OneD, NekDouble> h0   (nqtot);
            Array<OneD, NekDouble> h1   (nqtot);
            Array<OneD, NekDouble> h2   (nqtot);
            Array<OneD, NekDouble> h3   (nqtot);
            Array<OneD, NekDouble> tmp1 (nqtot);
            Array<OneD, NekDouble> tmp2 (nqtot);
            Array<OneD, NekDouble> tmp3 (nqtot);
            Array<OneD, NekDouble> tmp4 (nqtot);
            Array<OneD, NekDouble> tmp5 (nqtot);
            Array<OneD, NekDouble> tmp6 (m_ncoeffs);
            Array<OneD, NekDouble> wsp  (nquad1*nquad2*order0 +
                                         nquad2*order0*(order1+1)/2);
            
            const Array<TwoD, const NekDouble>& gmat = m_metricinfo->GetGmat();

            MultiplyByQuadratureMetric(inarray,tmp1);
            
            if(m_metricinfo->GetGtype() == SpatialDomains::eDeformed)
            {
                Vmath::Vmul(nqtot,&gmat[3*dir][0],  1,tmp1.get(),1,tmp2.get(),1);
                Vmath::Vmul(nqtot,&gmat[3*dir+1][0],1,tmp1.get(),1,tmp3.get(),1);
                Vmath::Vmul(nqtot,&gmat[3*dir+2][0],1,tmp1.get(),1,tmp4.get(),1);
            }
            else
            {
                Vmath::Smul(nqtot, gmat[3*dir  ][0],tmp1.get(),1,tmp2.get(), 1);
                Vmath::Smul(nqtot, gmat[3*dir+1][0],tmp1.get(),1,tmp3.get(), 1);
                Vmath::Smul(nqtot, gmat[3*dir+2][0],tmp1.get(),1,tmp4.get(), 1);
            }
            
            const int nq01 = nquad0*nquad1;
            const int nq12 = nquad1*nquad2;

            for(j = 0; j < nquad2; ++j)
            {
                for(i = 0; i < nquad1; ++i)
                {
                    Vmath::Fill(nquad0, 4.0/(1.0-z1[i])/(1.0-z2[j]),
                                &h0[0]+i*nquad0 + j*nq01,1);
                    Vmath::Fill(nquad0, 2.0/(1.0-z1[i])/(1.0-z2[j]),
                                &h1[0]+i*nquad0 + j*nq01,1);
                    Vmath::Fill(nquad0, 2.0/(1.0-z2[j]),
                                &h2[0]+i*nquad0 + j*nq01,1);
                    Vmath::Fill(nquad0, (1.0+z1[i])/(1.0-z2[j]),
                                &h3[0]+i*nquad0 + j*nq01,1);
                }
            }

            for(i = 0; i < nquad0; i++)
            {
                Blas::Dscal(nq12, 1+z0[i], &h1[0]+i, nquad0);
            }
            
            // Assemble terms for first IP.
            Vmath::Vvtvvtp(nqtot, &tmp2[0], 1, &h0[0], 1,
                                  &tmp3[0], 1, &h1[0], 1,
                                  &tmp5[0], 1);
            Vmath::Vvtvp  (nqtot, &tmp4[0], 1, &h1[0], 1,
                                  &tmp5[0], 1, &tmp5[0], 1);

            IProductWRTBase_SumFacKernel(m_base[0]->GetDbdata(),
                                         m_base[1]->GetBdata (),
                                         m_base[2]->GetBdata (),
                                         tmp5,outarray,wsp,
                                         true,true,true);

            // Assemble terms for second IP.
            Vmath::Vvtvvtp(nqtot, &tmp3[0], 1, &h2[0], 1,
                                  &tmp4[0], 1, &h3[0], 1,
                                  &tmp5[0], 1);
            
            IProductWRTBase_SumFacKernel(m_base[0]->GetBdata (),
                                         m_base[1]->GetDbdata(),
                                         m_base[2]->GetBdata (),
                                         tmp5,tmp6,wsp,
                                         true,true,true);
            Vmath::Vadd(m_ncoeffs, tmp6, 1, outarray, 1, outarray, 1);

            // Do third IP.
            IProductWRTBase_SumFacKernel(m_base[0]->GetBdata (),
                                         m_base[1]->GetBdata (),
                                         m_base[2]->GetDbdata(),
                                         tmp4,tmp6,wsp,
                                         true,true,true);

            // Sum contributions.
            Vmath::Vadd(m_ncoeffs, tmp6, 1, outarray, 1, outarray, 1);
        }


        //-----------------------------
        // Evaluation functions
        //-----------------------------

        /** 
         * Given the local cartesian coordinate \a Lcoord evaluate the
         * value of physvals at this point by calling through to the
         * StdExpansion method
         */
        NekDouble TetExp::v_StdPhysEvaluate(
                                            const Array<OneD, const NekDouble> &Lcoord,
                                            const Array<OneD, const NekDouble> &physvals)
        {
            // Evaluate point in local (eta) coordinates.
            return StdTetExp::v_PhysEvaluate(Lcoord,physvals);
        }



        /**
         * @param   coord       Physical space coordinate
         * @returns Evaluation of expansion at given coordinate.
         */
        NekDouble TetExp::v_PhysEvaluate(
                  const Array<OneD, const NekDouble> &coord)
        {
            return PhysEvaluate(coord,m_phys);
        }


        /**
         * @param   coord       Physical space coordinate
         * @returns Evaluation of expansion at given coordinate.
         */
        NekDouble TetExp::v_PhysEvaluate(
                  const Array<OneD, const NekDouble> &coord,
                  const Array<OneD, const NekDouble> & physvals)
        {
            ASSERTL0(m_geom,"m_geom not defined");

            Array<OneD,NekDouble> Lcoord = Array<OneD,NekDouble>(3);

            // Get the local (eta) coordinates of the point
            m_geom->GetLocCoords(coord,Lcoord);

            // Evaluate point in local (eta) coordinates.
            return StdTetExp::v_PhysEvaluate(Lcoord,physvals);
        }


        /** 
	 * \brief Get the x,y,z coordinates of each quadrature point.
	 */
        void TetExp::v_GetCoords(
                  Array<OneD,NekDouble> &coords_0,
                  Array<OneD,NekDouble> &coords_1,
                  Array<OneD,NekDouble> &coords_2)
        {
            LibUtilities::BasisSharedPtr CBasis0;
            LibUtilities::BasisSharedPtr CBasis1;
            LibUtilities::BasisSharedPtr CBasis2;
            Array<OneD,NekDouble>  x;

            ASSERTL0(m_geom, "m_geom not define");

            // get physical points defined in Geom
            m_geom->FillGeom();  //TODO: implement

            switch(m_geom->GetCoordim())
            {
            case 3:
                ASSERTL0(coords_2.num_elements(), "output coords_2 is not defined");
                CBasis0 = m_geom->GetBasis(2,0);
                CBasis1 = m_geom->GetBasis(2,1);
                CBasis2 = m_geom->GetBasis(2,2);

                if((m_base[0]->GetBasisKey().SamePoints(CBasis0->GetBasisKey()))&&
                   (m_base[1]->GetBasisKey().SamePoints(CBasis1->GetBasisKey()))&&
                   (m_base[2]->GetBasisKey().SamePoints(CBasis2->GetBasisKey())))
                {
                    x = m_geom->UpdatePhys(2);
                    Blas::Dcopy(m_base[0]->GetNumPoints()*m_base[1]->GetNumPoints()*m_base[2]->GetNumPoints(),
                                x, 1, coords_2, 1);
                }
                else // Interpolate to Expansion point distribution
                {
                    LibUtilities::Interp3D(CBasis0->GetPointsKey(), CBasis1->GetPointsKey(), CBasis2->GetPointsKey(), &(m_geom->UpdatePhys(2))[0],
                             m_base[0]->GetPointsKey(), m_base[1]->GetPointsKey(), m_base[2]->GetPointsKey(), &coords_2[0]);
                }
            case 2:
                ASSERTL0(coords_1.num_elements(), "output coords_1 is not defined");

                CBasis0 = m_geom->GetBasis(1,0);
                CBasis1 = m_geom->GetBasis(1,1);
                CBasis2 = m_geom->GetBasis(1,2);

                if((m_base[0]->GetBasisKey().SamePoints(CBasis0->GetBasisKey()))&&
                   (m_base[1]->GetBasisKey().SamePoints(CBasis1->GetBasisKey()))&&
                   (m_base[2]->GetBasisKey().SamePoints(CBasis2->GetBasisKey())))
                {
                    x = m_geom->UpdatePhys(1);
                    Blas::Dcopy(m_base[0]->GetNumPoints()*m_base[1]->GetNumPoints()*m_base[2]->GetNumPoints(),
                                x, 1, coords_1, 1);
                }
                else // Interpolate to Expansion point distribution
                {
                    LibUtilities::Interp3D(CBasis0->GetPointsKey(), CBasis1->GetPointsKey(), CBasis2->GetPointsKey(), &(m_geom->UpdatePhys(1))[0],
                             m_base[0]->GetPointsKey(), m_base[1]->GetPointsKey(), m_base[2]->GetPointsKey(), &coords_1[0]);
                }
            case 1:
                ASSERTL0(coords_0.num_elements(), "output coords_0 is not defined");

                CBasis0 = m_geom->GetBasis(0,0);
                CBasis1 = m_geom->GetBasis(0,1);
                CBasis2 = m_geom->GetBasis(0,2);

                if((m_base[0]->GetBasisKey().SamePoints(CBasis0->GetBasisKey()))&&
                   (m_base[1]->GetBasisKey().SamePoints(CBasis1->GetBasisKey()))&&
                   (m_base[2]->GetBasisKey().SamePoints(CBasis2->GetBasisKey())))
                {
                    x = m_geom->UpdatePhys(0);
                    Blas::Dcopy(m_base[0]->GetNumPoints()*m_base[1]->GetNumPoints()*m_base[2]->GetNumPoints(),
                                x, 1, coords_0, 1);
                }
                else // Interpolate to Expansion point distribution
                {
                    LibUtilities::Interp3D(CBasis0->GetPointsKey(), CBasis1->GetPointsKey(), CBasis2->GetPointsKey(), &(m_geom->UpdatePhys(0))[0],
                             m_base[0]->GetPointsKey(),m_base[1]->GetPointsKey(),m_base[2]->GetPointsKey(),&coords_0[0]);
                }
                break;
            default:
                ASSERTL0(false,"Number of dimensions are greater than 3");
                break;
            }
        }


        /**
	 * \brief Get the coordinates "coords" at the local coordinates "Lcoords"
	 */
        void TetExp::v_GetCoord(
                  const Array<OneD, const NekDouble> &Lcoords, 
                        Array<OneD,NekDouble> &coords)
        {
            int  i;

            ASSERTL1(Lcoords[0] <= -1.0 && Lcoords[0] >= 1.0 &&
                     Lcoords[1] <= -1.0 && Lcoords[1] >= 1.0 &&
                     Lcoords[2] <= -1.0 && Lcoords[2] >= 1.0,
                     "Local coordinates are not in region [-1,1]");

            // m_geom->FillGeom(); // TODO: implement FillGeom()

            for(i = 0; i < m_geom->GetCoordim(); ++i)
            {
                coords[i] = m_geom->GetCoord(i,Lcoords);
            }
        }


        //-----------------------------
        // Helper functions
        //-----------------------------
        void TetExp::v_WriteToFile(
                  std::ofstream &outfile, 
                  OutputFormat format, 
                  const bool dumpVar, 
                  std::string var)
        {
            int i,j;
            int nquad0 = m_base[0]->GetNumPoints();
            int nquad1 = m_base[1]->GetNumPoints();
            int nquad2 = m_base[2]->GetNumPoints();
            Array<OneD,NekDouble> coords[3];

            ASSERTL0(m_geom,"m_geom not defined");

            int     coordim  = m_geom->GetCoordim();

            coords[0] = Array<OneD,NekDouble>(nquad0*nquad1*nquad2);
            coords[1] = Array<OneD,NekDouble>(nquad0*nquad1*nquad2);
            coords[2] = Array<OneD,NekDouble>(nquad0*nquad1*nquad2);

            GetCoords(coords[0],coords[1],coords[2]);

            if(format==eTecplot)
            {
                if(dumpVar)
                {
                    outfile << "Variables = x";

                    if(coordim == 2)
                    {
                        outfile << ", y";
                    }
                    else if (coordim == 3)
                    {
                        outfile << ", y, z";
                    }
                    outfile << std::endl << std::endl;
                }

                outfile << "Zone, I=" << nquad0 << ", J=" << nquad1 << ", K=" << nquad2 << ", F=Point" << std::endl;

                for(i = 0; i < nquad0*nquad1*nquad2; ++i)
                {
                    for(j = 0; j < coordim; ++j)
                    {
                        outfile << coords[j][i] << " ";
                    }
                    outfile << std::endl;
                }
            }
            else if (format==eGnuplot)
            {
                for(int k = 0; k < nquad2; ++k)
                {
                    for(int j = 0; j < nquad1; ++j)
                    {
                        for(int i = 0; i < nquad0; ++i)
                        {
                            int n = (k*nquad1 + j)*nquad0 + i;
                            outfile <<  coords[0][n] <<  " " << coords[1][n] << " "
                                    << coords[2][n] << " "
                                    << m_phys[i + nquad0*(j + nquad1*k)] << endl;
                        }
                        outfile << endl;
                    }
                    outfile << endl;
                }
            }
            else
            {
                ASSERTL0(false, "Output routine not implemented for requested type of output");
            }
        }


       /**
        * \brief Return Shape of region, using  ShapeType enum list.
	*/
        LibUtilities::ShapeType TetExp::v_DetShapeType() const
        {
            return LibUtilities::eTetrahedron;
        }


        const SpatialDomains::GeomFactorsSharedPtr& TetExp::v_GetMetricInfo() const
        {
            return m_metricinfo;
        }


        const SpatialDomains::GeometrySharedPtr TetExp::v_GetGeom() const
        {
            return m_geom;
        }


        const SpatialDomains::Geometry3DSharedPtr& TetExp::v_GetGeom3D() const
        {
            return m_geom;
        }


        int TetExp::v_GetCoordim()
        {
            return m_geom->GetCoordim();
        }



        void TetExp::v_ExtractDataToCoeffs(const NekDouble *data,
                                           const std::vector<unsigned int > &nummodes,  
                                           const int mode_offset,   
                                           NekDouble * coeffs)
        {
            int data_order0 = nummodes[mode_offset];
            int fillorder0  = min(m_base[0]->GetNumModes(),data_order0);
            int data_order1 = nummodes[mode_offset+1];
            int order1      = m_base[1]->GetNumModes();
            int fillorder1  = min(order1,data_order1);
            int data_order2 = nummodes[mode_offset+2];
            int order2      = m_base[2]->GetNumModes();
            int fillorder2  = min(order2,data_order2);

            switch(m_base[0]->GetBasisType())
            {
            case LibUtilities::eModified_A:
                {
                    int i,j;
                    int cnt  = 0;
                    int cnt1 = 0;
                    
                    ASSERTL1(m_base[1]->GetBasisType() == LibUtilities::eModified_B,
                             "Extraction routine not set up for this basis");
                    ASSERTL1(m_base[2]->GetBasisType() == LibUtilities::eModified_C,
                             "Extraction routine not set up for this basis");

                    Vmath::Zero(m_ncoeffs,coeffs,1);
                    for(j = 0; j < fillorder0; ++j)
                    {
                        for(i = 0; i < fillorder1-j; ++i)
                        {
                            Vmath::Vcopy(fillorder2-j-i,&data[cnt],1,&coeffs[cnt1],1);
                            cnt  += data_order2-j-i;
                            cnt1 += order2-j-i;
                        }
                        
                        // count out data for j iteration
                        for(i = fillorder1-j; i < data_order1; ++i)
                        {
                            cnt += data_order2-j-i;
                        }
                        
                        for(i = fillorder1-j; i < order1; ++i)
                        {
                            cnt1 += order2-j-i;
                        }

                    }
                }
                break;
            default:
                ASSERTL0(false,"basis is either not set up or not hierarchicial");
            }
        }


        StdRegions::Orientation TetExp::v_GetFaceOrient(int face)
        {
            return m_geom->GetFaceOrient(face);
        }

      
        /**
         * \brief Returns the physical values at the quadrature points of a face
         * Wrapper function to v_GetFacePhysVals
         */
        void TetExp::v_GetTracePhysVals(
            const int                                face,
            const StdRegions::StdExpansionSharedPtr &FaceExp,
            const Array<OneD, const NekDouble>      &inarray,
                  Array<OneD,       NekDouble>      &outarray,
            StdRegions::Orientation                  orient)
        {
            v_GetFacePhysVals(face,FaceExp,inarray,outarray,orient);
        }

        /**
         * \brief Returns the physical values at the quadrature points of a face
         */
        void TetExp::v_GetFacePhysVals(
            const int                                face,
            const StdRegions::StdExpansionSharedPtr &FaceExp,
            const Array<OneD, const NekDouble>      &inarray,
                  Array<OneD,       NekDouble>      &outarray,
            StdRegions::Orientation                  orient)
        {
            int nquad0 = m_base[0]->GetNumPoints();
            int nquad1 = m_base[1]->GetNumPoints();
            int nquad2 = m_base[2]->GetNumPoints();

            Array<OneD,NekDouble> o_tmp (GetFaceNumPoints(face));
            Array<OneD,NekDouble> o_tmp2(FaceExp->GetTotPoints());
            Array<OneD,NekDouble> o_tmp3;
            
            if (orient == StdRegions::eNoOrientation)
            {
                orient = GetFaceOrient(face);
            }
            
            switch(face)
            {
                case 0:
                {
                    //Directions A and B positive
                    Vmath::Vcopy(nquad0*nquad1,inarray.get(),1,o_tmp.get(),1);
                    //interpolate
                    LibUtilities::Interp2D(m_base[0]->GetPointsKey(), m_base[1]->GetPointsKey(), o_tmp.get(),
                                           FaceExp->GetBasis(0)->GetPointsKey(),FaceExp->GetBasis(1)->GetPointsKey(),o_tmp2.get());
                    break;
                }
                case 1:
                {
                    //Direction A and B positive
                    for (int k=0; k<nquad2; k++)
                    {
                        Vmath::Vcopy(nquad0,inarray.get()+(nquad0*nquad1*k),1,o_tmp.get()+(k*nquad0),1);
                    }
                    //interpolate
                    LibUtilities::Interp2D(m_base[0]->GetPointsKey(), m_base[2]->GetPointsKey(), o_tmp.get(),
                                           FaceExp->GetBasis(0)->GetPointsKey(),FaceExp->GetBasis(1)->GetPointsKey(),o_tmp2.get());
                    break;
                }
                case 2:
                {
                    //Directions A and B positive
                    Vmath::Vcopy(nquad1*nquad2,inarray.get()+(nquad0-1),nquad0,o_tmp.get(),1);
                    //interpolate
                    LibUtilities::Interp2D(m_base[1]->GetPointsKey(), m_base[2]->GetPointsKey(), o_tmp.get(),
                                           FaceExp->GetBasis(0)->GetPointsKey(),FaceExp->GetBasis(1)->GetPointsKey(),o_tmp2.get());
                    break;
                }
                case 3:
                {
                    //Directions A and B positive
                    Vmath::Vcopy(nquad1*nquad2,inarray.get(),nquad0,o_tmp.get(),1);
                    //interpolate
                    LibUtilities::Interp2D(m_base[1]->GetPointsKey(), m_base[2]->GetPointsKey(), o_tmp.get(),
                                           FaceExp->GetBasis(0)->GetPointsKey(),FaceExp->GetBasis(1)->GetPointsKey(),o_tmp2.get());
                }
                break;
            default:
                ASSERTL0(false,"face value (> 3) is out of range");
                break;
            }

            int nq1 = FaceExp->GetNumPoints(0);
            int nq2 = FaceExp->GetNumPoints(1);
            
            if ((int)orient == 7)
            {
                for (int j = 0; j < nq2; ++j)
                {
                    Vmath::Vcopy(nq1, o_tmp2.get()+((j+1)*nq1-1), -1, outarray.get()+j*nq1, 1);
                }
            }
            else
            {
                Vmath::Vcopy(nq1*nq2, o_tmp2.get(), 1, outarray.get(), 1);
            }
        }


        /**
	 * \brief Compute the normal of a triangular face
	 */
        void TetExp::v_ComputeFaceNormal(const int face)
        {
            int i;
            const SpatialDomains::GeomFactorsSharedPtr &geomFactors = 
                GetGeom()->GetMetricInfo();
            SpatialDomains::GeomType            type = geomFactors->GetGtype();
            const Array<TwoD, const NekDouble> &gmat = geomFactors->GetGmat();
            const Array<OneD, const NekDouble> &jac  = geomFactors->GetJac();
            int nq= m_base[0]->GetNumPoints()*m_base[0]->GetNumPoints();
            int vCoordDim = GetCoordim();
            
            m_faceNormals[face] = Array<OneD, Array<OneD, NekDouble> >(vCoordDim);
            Array<OneD, Array<OneD, NekDouble> > &normal = m_faceNormals[face];
            for (i = 0; i < vCoordDim; ++i)
            {
                normal[i] = Array<OneD, NekDouble>(nq);
            }

            // Regular geometry case
            if (type == SpatialDomains::eRegular ||
                type == SpatialDomains::eMovingRegular)
            {
                NekDouble fac;
                
                // Set up normals
                switch (face)
                {
                    case 0:
                    {
                        for (i = 0; i < vCoordDim; ++i)
                        {
                            Vmath::Fill(nq,-gmat[3*i+2][0],normal[i],1);
                        }
                        
                        break;
                    }
                    case 1:
                    {
                        for (i = 0; i < vCoordDim; ++i)
                        {
                            Vmath::Fill(nq,-gmat[3*i+1][0],normal[i],1);
                        }
                        
                        break;
                    }
                    case 2:
                    {
                        for (i = 0; i < vCoordDim; ++i)
                        {
                            Vmath::Fill(nq,gmat[3*i][0]+gmat[3*i+1][0]+
                                        gmat[3*i+2][0],normal[i],1);
                        }
                        
                        break;
                    }
                    case 3:
                    {
                        for(i = 0; i < vCoordDim; ++i)
                        {
                            Vmath::Fill(nq,-gmat[3*i][0],normal[i],1);
                        }
                        break;
                    }
                    default:
                        ASSERTL0(false,"face is out of range (edge < 3)");
                }
                
                // normalise
                fac = 0.0;
                for (i = 0; i < vCoordDim; ++i)
                {
                    fac += normal[i][0]*normal[i][0];
                }
                fac = 1.0/sqrt(fac);
                for (i = 0; i < vCoordDim; ++i)
                {
                    Vmath::Smul(nq,fac,normal[i],1,normal[i],1);
                }
	    }
            else
            {
                // Set up deformed normals
                int j, k;

                int nq0 = geomFactors->GetPointsKey(0).GetNumPoints();
                int nq1 = geomFactors->GetPointsKey(1).GetNumPoints();
                int nq2 = geomFactors->GetPointsKey(2).GetNumPoints();
                int nqtot;
                int nq01 =nq0*nq1;

                if (face == 0)
                {
                    nqtot = nq01;
                }
                else if (face == 1)
                {
                    nqtot = nq0*nq2;
                }
                else
                {
                    nqtot = nq1*nq2;
                }

                LibUtilities::PointsKey points0;
                LibUtilities::PointsKey points1;

                Array<OneD,NekDouble> work   (nq,              0.0);
                Array<OneD,NekDouble> normals(vCoordDim*nqtot, 0.0);

                // Extract Jacobian along face and recover local derivates
                // (dx/dr) for polynomial interpolation by multiplying m_gmat by
                // jacobian
                switch (face)
	        {
                    case 0:
                    {
                        for(j = 0; j < nq01; ++j)
                        {
                            normals[j]         = -gmat[2][j]*jac[j];
                            normals[nqtot+j]   = -gmat[5][j]*jac[j];
                            normals[2*nqtot+j] = -gmat[8][j]*jac[j];
                        }

                        points0 = geomFactors->GetPointsKey(0);
                        points1 = geomFactors->GetPointsKey(1);
                        break;
                    }

                    case 1:
                    {
                        for (j = 0; j < nq0; ++j)
                        {
                            for(k = 0; k < nq2; ++k)
                            {
                                int tmp = j+nq01*k;
                                normals[j+k*nq0]          =
                                    -gmat[1][tmp]*jac[tmp];
                                normals[nqtot+j+k*nq0]    =
                                    -gmat[4][tmp]*jac[tmp];
                                normals[2*nqtot+j+k*nq0]  =
                                    -gmat[7][tmp]*jac[tmp];
                            } 
                        }

                        points0 = geomFactors->GetPointsKey(0);
                        points1 = geomFactors->GetPointsKey(2);
                        break;
                    }

                    case 2:
                    {
                        for (j = 0; j < nq1; ++j)
                        {
                            for(k = 0; k < nq2; ++k)
                            {
                                int tmp = nq0-1+nq0*j+nq01*k;
                                normals[j+k*nq1]         =
                                    (gmat[0][tmp]+gmat[1][tmp]+gmat[2][tmp])*
                                        jac[tmp];
                                normals[nqtot+j+k*nq1]   =
                                    (gmat[3][tmp]+gmat[4][tmp]+gmat[5][tmp])*
                                        jac[tmp];
                                normals[2*nqtot+j+k*nq1] =
                                    (gmat[6][tmp]+gmat[7][tmp]+gmat[8][tmp])*
                                        jac[tmp];
                            }
                        }

                        points0 = geomFactors->GetPointsKey(1);
                        points1 = geomFactors->GetPointsKey(2);
                        break;
                    }

                    case 3:
                    {
                        for (j = 0; j < nq1; ++j)
                        {
                            for(k = 0; k < nq2; ++k)
                            {
                                int tmp = j*nq0+nq01*k;
                                normals[j+k*nq1]         =
                                    -gmat[0][tmp]*jac[tmp];
                                normals[nqtot+j+k*nq1]   =
                                    -gmat[3][tmp]*jac[tmp];
                                normals[2*nqtot+j+k*nq1] =
                                    -gmat[6][tmp]*jac[tmp];
                            }
                        }

                        points0 = geomFactors->GetPointsKey(1);
                        points1 = geomFactors->GetPointsKey(2);
                        break;
                    }

                    default:
                        ASSERTL0(false,"face is out of range (face < 3)");
                }

                // Interpolate Jacobian and invert
                LibUtilities::Interp2D(points0, points1, jac,
                                       m_base[0]->GetPointsKey(),
                                       m_base[0]->GetPointsKey(),
                                       work);
                Vmath::Sdiv(nq, 1.0, &work[0], 1, &work[0], 1);

                // Interpolate normal and multiply by inverse Jacobian.
                for(i = 0; i < vCoordDim; ++i)
                {
                    LibUtilities::Interp2D(points0, points1,
                                           &normals[i*nqtot],
                                           m_base[0]->GetPointsKey(),
                                           m_base[0]->GetPointsKey(),
                                           &normal[i][0]);
                    Vmath::Vmul(nq,work,1,normal[i],1,normal[i],1);
                }

                // Normalise to obtain unit normals.
                Vmath::Zero(nq,work,1);
                for(i = 0; i < GetCoordim(); ++i)
                {
                    Vmath::Vvtvp(nq,normal[i],1,normal[i],1,work,1,work,1);
                }

                Vmath::Vsqrt(nq,work,1,work,1);
                Vmath::Sdiv (nq,1.0,work,1,work,1);

                for(i = 0; i < GetCoordim(); ++i)
                {
                    Vmath::Vmul(nq,normal[i],1,work,1,normal[i],1);
                }
            }
        }


        NekDouble TetExp::v_Linf(const Array<OneD, const NekDouble> &sol)
        {
            return Linf(sol);
        }


        NekDouble TetExp::v_Linf()
        {
            return Linf();
        }


        NekDouble TetExp::v_L2(const Array<OneD, const NekDouble> &sol)
        {
            return StdExpansion::L2(sol);
        }


        NekDouble TetExp::v_L2()
        {
            return StdExpansion::L2();
        }


        //-----------------------------
        // Operator creation functions
        //-----------------------------
        void TetExp::v_HelmholtzMatrixOp(
                  const Array<OneD, const NekDouble> &inarray,
                        Array<OneD,NekDouble> &outarray,
                  const StdRegions::StdMatrixKey &mkey)
        {
            TetExp::v_HelmholtzMatrixOp_MatFree(inarray,outarray,mkey);
        }


        /**
	 * \brief Evaluates the Helmholtz operator using a matrix-free approach.
	 *
         * To construct the Helmholtz operator in a physical tetrahedron
         * requires coordinate transforms from both the collapsed coordinate
         * system to the standard region and from the standard region to the
         * local region. This double application of the chain rule requires the
         * calculation of two sets of geometric factors:
         * @f[ h_{ij} = \frac{\partial \eta_i}{\partial \xi_j} @f]
         * and
         * @f[ g_{ij} = \frac{\partial \xi_i}{\partial x_j} @f]
         *
         * From the definition of the collapsed coordinates, the @f$h_{ij}@f$
         * terms are (Sherwin & Karniadakis, p152)
         * @f[
         *      \mathbf{H} = \left[\begin{array}{ccc}
         *          \frac{4}{(1-\eta_2)(1-\eta_3)} &
         *          \frac{2(1+\eta_1)}{(1-\eta_2)(1-\eta_3)} &
         *          \frac{2(1+\eta_1)}{(1-\eta_2)(1-\eta_3)} \\
         *          0 &
         *          \frac{2}{1-eta_3} &
         *          \frac{1+\eta_2}{1-\eta_3} \\
         *          0 &
         *          0 &
         *          1
         *      \end{array}\right]
         * @f]
         * This maps from the collapsed coordinate system to the standard
         * tetrahedral region. The mapping to the local region is then given
         * by the @f$g_{ij}@f$ computed in the GeomFactors3D class. The
         * cumulative factors for mapping the collapsed coordinate system to
         * the physical region are therefore given by
         * @f$\mathbf{F} = \mathbf{GH^{\top}}@f$, i.e.
         * @f[
         *      f_{ij} = \frac{\partial \eta_i}{\partial x_j}
         *              = \sum_k g_{ik} h_{kj}
         * @f]
         *
         * Finally, the evaluation of the Helmholtz matrix operator requires
         * the summation of these factors as follows. For the case of deformed
         * elements, these coefficients are vectors, whereas for regular
         * elements they are just scalars.
         * @f[
         *      \begin{array}{l}
         *      p_0 = \sum_k f_{1k}^2 \\
         *      p_1 = \sum_k f_{2k}^2 \\
         *      p_2 = \sum_k f_{3k}^2 \\
         *      p_3 = \sum_k f_{1k}f_{2k} \\
         *      p_4 = \sum_k f_{1k}f_{3k} \\
         *      p_5 = \sum_k f_{2k}f_{3k}
         *      \end{array}
         * @f]
         * to give the Helmholtz operator:
         * @f{align}
         *      \mathbf{L^e\hat{u}}
         *          = \mathbf{B^{\top}D_{\eta_1}^{\top}Wp_0D_{\eta_1}B\hat{u}}
         *          + \mathbf{B^{\top}D_{\eta_2}^{\top}Wp_1D_{\eta_2}B\hat{u}}
         *          + \mathbf{B^{\top}D_{\eta_3}^{\top}Wp_2D_{\eta_3}B\hat{u}}\\
         *          + \mathbf{B^{\top}D_{\eta_1}^{\top}Wp_3D_{\eta_2}B\hat{u}}
         *          + \mathbf{B^{\top}D_{\eta_1}^{\top}Wp_4D_{\eta_3}B\hat{u}}
         *          + \mathbf{B^{\top}D_{\eta_2}^{\top}Wp_5D_{\eta_3}B\hat{u}}
         * @f}
         * Therefore, we construct the operator as follows:
         * -# Apply the mass matrix for the @f$\lambda@f$ term
         *    @f$ \mathbf{B^{\top}WB\hat{u}} @f$.
         *    and compute the derivatives @f$ \mathbf{D_{\xi_i}B} @f$.
         * -# Compute the non-trivial @f$ \mathbf{H} @f$ matrix terms.
         * -# Compute the intermediate factors @f$ \mathbf{G} @f$ and
         *    @f$ f_{ij} @f$ and then compute the combined terms @f$ p_i @f$.
         * -# Apply quadrature weights and inner product with respect to the
         *    derivative bases.
         * -# Combine to produce the complete operator.
         */
        void TetExp::v_HelmholtzMatrixOp_MatFree(
                  const Array<OneD, const NekDouble> &inarray,
                        Array<OneD,NekDouble> &outarray,
                  const StdRegions::StdMatrixKey &mkey)
        {
            if(m_metricinfo->IsUsingLaplMetrics())
            {
                ASSERTL0(false,"Finish implementing TetExp Helmholtz for Lapl Metrics");
/*
                int       nquad0  = m_base[0]->GetNumPoints();
                int       nquad1  = m_base[1]->GetNumPoints();
                int       nqtot   = nquad0*nquad1;
                int       nmodes0 = m_base[0]->GetNumModes();
                int       nmodes1 = m_base[1]->GetNumModes();
                int       wspsize = max(max(max(nqtot,m_ncoeffs),nquad1*nmodes0),nquad0*nmodes1);
                NekDouble lambda  = mkey.GetConstant(0);

                const Array<OneD, const NekDouble>& base0  = m_base[0]->GetBdata();
                const Array<OneD, const NekDouble>& base1  = m_base[1]->GetBdata();
                const Array<OneD, const NekDouble>& dbase0 = m_base[0]->GetDbdata();
                const Array<OneD, const NekDouble>& dbase1 = m_base[1]->GetDbdata();
                const Array<TwoD, const NekDouble>& metric = m_metricinfo->GetLaplacianMetrics();

                // Allocate temporary storage
                Array<OneD,NekDouble> wsp0(4*wspsize);
                Array<OneD,NekDouble> wsp1(wsp0+wspsize);
                Array<OneD,NekDouble> wsp2(wsp0+2*wspsize);
                Array<OneD,NekDouble> wsp3(wsp0+3*wspsize);

                if(!(m_base[0]->Collocation() && m_base[1]->Collocation()))
                {
                    // MASS MATRIX OPERATION
                    // The following is being calculated:
                    // wsp0     = B   * u_hat = u
                    // wsp1     = W   * wsp0
                    // outarray = B^T * wsp1  = B^T * W * B * u_hat = M * u_hat
                    BwdTrans_SumFacKernel       (base0,base1,inarray,wsp0,    wsp1,true,true);
                    MultiplyByQuadratureMetric  (wsp0,wsp2);
                    IProductWRTBase_SumFacKernel(base0,base1,wsp2,   outarray,wsp1,true,true);

                    // LAPLACIAN MATRIX OPERATION
                    // wsp1 = du_dxi1 = D_xi1 * wsp0 = D_xi1 * u
                    // wsp2 = du_dxi2 = D_xi2 * wsp0 = D_xi2 * u
                    StdExpansion2D::PhysTensorDeriv(wsp0,wsp1,wsp2);
                }
                else
                {
                    // specialised implementation for the classical spectral element method
                    StdExpansion2D::PhysTensorDeriv(inarray,wsp1,wsp2);
                    MultiplyByQuadratureMetric(inarray,outarray);
                }

                // wsp0 = k = g0 * wsp1 + g1 * wsp2 = g0 * du_dxi1 + g1 * du_dxi2
                // wsp2 = l = g1 * wsp1 + g2 * wsp2 = g1 * du_dxi1 + g2 * du_dxi2
                // where g0, g1 and g2 are the metric terms set up in the GeomFactors class
                // especially for this purpose
                if(!m_metricinfo->LaplacianMetricIsZero(1))
                {
                    Vmath::Vvtvvtp(nqtot,&metric[0][0],1,&wsp1[0],1,&metric[1][0],1,&wsp2[0],1,&wsp0[0],1);
                    Vmath::Vvtvvtp(nqtot,&metric[1][0],1,&wsp1[0],1,&metric[2][0],1,&wsp2[0],1,&wsp2[0],1);
                }
                else
                {
                    // special implementation in case g1 = 0 (which should hold for undistorted quads)
                    // wsp0 = k = g0 * wsp1 = g0 * du_dxi1
                    // wsp2 = l = g2 * wsp2 = g2 * du_dxi2
                    Vmath::Vmul(nqtot,&metric[0][0],1,&wsp1[0],1,&wsp0[0],1);
                    Vmath::Vmul(nqtot,&metric[2][0],1,&wsp2[0],1,&wsp2[0],1);
                }

                // wsp1 = m = (D_xi1 * B)^T * k
                // wsp0 = n = (D_xi2 * B)^T * l
                IProductWRTBase_SumFacKernel(dbase0,base1,wsp0,wsp1,wsp3,false,true);
                IProductWRTBase_SumFacKernel(base0,dbase1,wsp2,wsp0,wsp3,true,false);

                // outarray = lambda * outarray + (wsp0 + wsp1)
                //          = (lambda * M + L ) * u_hat
                Vmath::Vstvpp(m_ncoeffs,lambda,&outarray[0],1,&wsp1[0],1,&wsp0[0],1,&outarray[0],1);
*/            }
            else
            {
                int nquad0  = m_base[0]->GetNumPoints();
                int nquad1  = m_base[1]->GetNumPoints();
                int nquad2  = m_base[2]->GetNumPoints();
                int nqtot   = nquad0*nquad1*nquad2;
                int nmodes0 = m_base[0]->GetNumModes();
                int nmodes1 = m_base[1]->GetNumModes();
                int nmodes2 = m_base[2]->GetNumModes();
                int wspsize = max(nquad0*nmodes2*(nmodes1+nquad1),
                                  nquad2*nmodes0*nmodes1*(nmodes1+1)/2+
                                  nquad2*nquad1*nmodes0);
                
                NekDouble lambda  = mkey.GetConstFactor(StdRegions::eFactorLambda);

                const Array<OneD, const NekDouble>& base0 = m_base[0]->GetBdata ();
                const Array<OneD, const NekDouble>& base1 = m_base[1]->GetBdata ();
                const Array<OneD, const NekDouble>& base2 = m_base[2]->GetBdata ();
                Array<OneD,NekDouble> wsp (wspsize);
                Array<OneD,NekDouble> wsp0(nqtot);
                Array<OneD,NekDouble> wsp1(nqtot);
                
                if(!(m_base[0]->Collocation() && m_base[1]->Collocation() &&
                     m_base[2]->Collocation()))
                {
                    // MASS MATRIX OPERATION
                    // The following is being calculated:
                    // wsp0     = B   * u_hat = u
                    // wsp1     = W   * wsp0
                    // outarray = B^T * wsp1  = B^T * W * B * u_hat = M * u_hat
                    BwdTrans_SumFacKernel           (base0,base1,base2,inarray,
                                                     wsp0,wsp,true,true,true);
                    MultiplyByQuadratureMetric      (wsp0,wsp1);
                    IProductWRTBase_SumFacKernel    (base0,base1,base2,wsp1,
                                                     outarray,wsp,true,true,true);
                    LaplacianMatrixOp_MatFree_Kernel(wsp0,wsp1,wsp);
                }
                else
                {
                    // specialised implementation for the classical spectral
                    // element method
                    MultiplyByQuadratureMetric      (inarray,outarray);
                    LaplacianMatrixOp_MatFree_Kernel(inarray,wsp1,wsp);
                }

                // outarray = lambda * outarray + wsp1
                //          = (lambda * M + L ) * u_hat
                Vmath::Svtvp(m_ncoeffs,lambda,&outarray[0],1,&wsp1[0],1,
                             &outarray[0],1); 
            }
        }


        void TetExp::v_LaplacianMatrixOp(
                  const Array<OneD, const NekDouble> &inarray,
                  Array<OneD,NekDouble> &outarray,
                  const StdRegions::StdMatrixKey &mkey)
        {
            TetExp::v_LaplacianMatrixOp_MatFree(inarray,outarray,mkey);
        }

        void TetExp::v_LaplacianMatrixOp(
                  const int k1, 
                  const int k2,
                  const Array<OneD, const NekDouble> &inarray,
                        Array<OneD,NekDouble> &outarray,
                  const StdRegions::StdMatrixKey &mkey)
        {
            StdExpansion::LaplacianMatrixOp_MatFree(k1,k2,inarray,outarray,
                                                        mkey);
        }

        void TetExp::v_LaplacianMatrixOp_MatFree(
                  const Array<OneD, const NekDouble> &inarray,
                        Array<OneD,NekDouble> &outarray,
                  const StdRegions::StdMatrixKey &mkey)
        {
            if(mkey.GetNVarCoeff() == 0 && !mkey.ConstFactorExists(StdRegions::eFactorSVVCutoffRatio))
            {
                // This implementation is only valid when there are no coefficients
                // associated to the Laplacian operator
                if(m_metricinfo->IsUsingLaplMetrics())
                {
                    ASSERTL0(false,"Finish implementing HexExp for Lap metrics");
                    // Get this from HexExp
                }
                else
                {
                    int nquad0  = m_base[0]->GetNumPoints();
                    int nquad1  = m_base[1]->GetNumPoints();
                    int nquad2  = m_base[2]->GetNumPoints();
                    int nqtot   = nquad0*nquad1*nquad2;
                    int nmodes0 = m_base[0]->GetNumModes();
                    int nmodes1 = m_base[1]->GetNumModes();
                    int nmodes2 = m_base[2]->GetNumModes();
                    int wspsize = max(nquad0*nmodes2*(nmodes1+nquad1),
                                      nquad2*nmodes0*nmodes1*(nmodes1+1)/2+
                                      nquad2*nquad1*nmodes0);
                    
                    const Array<OneD, const NekDouble>& base0 = m_base[0]->GetBdata ();
                    const Array<OneD, const NekDouble>& base1 = m_base[1]->GetBdata ();
                    const Array<OneD, const NekDouble>& base2 = m_base[2]->GetBdata ();

                    Array<OneD,NekDouble> wsp (wspsize);
                    Array<OneD,NekDouble> wsp1(nqtot);
                    
                    // Backwards transform to obtain u = B * u_hat.
                    if(!(m_base[0]->Collocation() && m_base[1]->Collocation() &&
                         m_base[2]->Collocation()))
                    {
                        BwdTrans_SumFacKernel           (base0,base1,base2,inarray,
                                                         wsp1,wsp,true,true,true);
                        LaplacianMatrixOp_MatFree_Kernel(wsp1, outarray, wsp);
                    }
                    else
                    {
                        LaplacianMatrixOp_MatFree_Kernel(wsp1, outarray, wsp);
                    }
                }
            }
            else
            {
                StdExpansion::LaplacianMatrixOp_MatFree_GenericImpl(inarray,outarray,mkey);
            }
        }


        //-----------------------------
        // Matrix creation functions
        //-----------------------------
        DNekMatSharedPtr TetExp::v_GenMatrix(
                 const StdRegions::StdMatrixKey &mkey)
        {
            DNekMatSharedPtr returnval;

            switch(mkey.GetMatrixType())
            {
            case StdRegions::eHybridDGHelmholtz:
            case StdRegions::eHybridDGLamToU:
            case StdRegions::eHybridDGLamToQ0:
            case StdRegions::eHybridDGLamToQ1:
            case StdRegions::eHybridDGLamToQ2:
            case StdRegions::eHybridDGHelmBndLam:
                returnval = Expansion3D::v_GenMatrix(mkey);
                break;
            default:
                returnval = StdTetExp::v_GenMatrix(mkey);
            }

            return returnval;
        }


        DNekScalMatSharedPtr TetExp::CreateMatrix(const MatrixKey &mkey)
        {
            DNekScalMatSharedPtr returnval;

            ASSERTL2(m_metricinfo->GetGtype() != SpatialDomains::eNoGeomType,"Geometric information is not set up");

            switch(mkey.GetMatrixType())
            {
            case StdRegions::eMass:
                {
                    if(m_metricinfo->GetGtype() == SpatialDomains::eDeformed ||
                            mkey.GetNVarCoeff())
                    {
                        NekDouble one = 1.0;
                        DNekMatSharedPtr mat = GenMatrix(mkey);
                        returnval = MemoryManager<DNekScalMat>::AllocateSharedPtr(one,mat);
                    }
                    else
                    {
                        NekDouble jac = (m_metricinfo->GetJac())[0];
                        DNekMatSharedPtr mat = GetStdMatrix(mkey);
                        returnval = MemoryManager<DNekScalMat>::AllocateSharedPtr(jac,mat);
                    }
                }
                break;
            case StdRegions::eInvMass:
                {
                    if(m_metricinfo->GetGtype() == SpatialDomains::eDeformed)
                    {
                        NekDouble one = 1.0;
                        StdRegions::StdMatrixKey masskey(StdRegions::eMass,DetShapeType(),
                                                         *this);
                        DNekMatSharedPtr mat = GenMatrix(masskey);
                        mat->Invert();
                        returnval = MemoryManager<DNekScalMat>::AllocateSharedPtr(one,mat);
                    }
                    else
                    {
                        NekDouble fac = 1.0/(m_metricinfo->GetJac())[0];
                        DNekMatSharedPtr mat = GetStdMatrix(mkey);
                        returnval = MemoryManager<DNekScalMat>::AllocateSharedPtr(fac,mat);
                    }
                }
                break;
            case StdRegions::eWeakDeriv0:
            case StdRegions::eWeakDeriv1:
            case StdRegions::eWeakDeriv2:
                {
                    if(m_metricinfo->GetGtype() == SpatialDomains::eDeformed ||
                            mkey.GetNVarCoeff())
                    {
                        NekDouble one = 1.0;
                        DNekMatSharedPtr mat = GenMatrix(mkey);

                        returnval = MemoryManager<DNekScalMat>
                                                ::AllocateSharedPtr(one,mat);
                    }
                    else
                    {
                        NekDouble jac = (m_metricinfo->GetJac())[0];
                        Array<TwoD, const NekDouble> gmat
                                                = m_metricinfo->GetGmat();
                        int dir;

                        switch(mkey.GetMatrixType())
                        {
                            case StdRegions::eWeakDeriv0:
                                dir = 0;
                                break;
                            case StdRegions::eWeakDeriv1:
                                dir = 1;
                                break;
                            case StdRegions::eWeakDeriv2:
                                dir = 2;
                                break;
                            default:
                                break;
                        }

                        MatrixKey deriv0key(StdRegions::eWeakDeriv0,
                                            mkey.GetShapeType(), *this);
                        MatrixKey deriv1key(StdRegions::eWeakDeriv1,
                                            mkey.GetShapeType(), *this);
                        MatrixKey deriv2key(StdRegions::eWeakDeriv2,
                                            mkey.GetShapeType(), *this);

                        DNekMat &deriv0 = *GetStdMatrix(deriv0key);
                        DNekMat &deriv1 = *GetStdMatrix(deriv1key);
                        DNekMat &deriv2 = *GetStdMatrix(deriv2key);

                        int rows = deriv0.GetRows();
                        int cols = deriv1.GetColumns();

                        DNekMatSharedPtr WeakDeriv = MemoryManager<DNekMat>
                                                ::AllocateSharedPtr(rows,cols);
                        (*WeakDeriv) = gmat[3*dir][0]*deriv0
                                                + gmat[3*dir+1][0]*deriv1
												+ gmat[3*dir+2][0]*deriv2;

                        returnval = MemoryManager<DNekScalMat>
                                            ::AllocateSharedPtr(jac,WeakDeriv);
                    }
                }
                break;
            case StdRegions::eLaplacian:
                {
                    if(m_metricinfo->GetGtype() == SpatialDomains::eDeformed ||
                       (mkey.GetNVarCoeff() > 0)||(mkey.ConstFactorExists(StdRegions::eFactorSVVCutoffRatio)))
                    {
                        NekDouble one = 1.0;
                        DNekMatSharedPtr mat = GenMatrix(mkey);
                        
                        returnval = MemoryManager<DNekScalMat>
                                                ::AllocateSharedPtr(one,mat);
                    }
                    else
                    {
                        MatrixKey lap00key(StdRegions::eLaplacian00,
                                           mkey.GetShapeType(), *this);
                        MatrixKey lap01key(StdRegions::eLaplacian01,
                                           mkey.GetShapeType(), *this);
                        MatrixKey lap02key(StdRegions::eLaplacian02,
                                           mkey.GetShapeType(), *this);
                        MatrixKey lap11key(StdRegions::eLaplacian11,
                                           mkey.GetShapeType(), *this);
                        MatrixKey lap12key(StdRegions::eLaplacian12,
                                           mkey.GetShapeType(), *this);
                        MatrixKey lap22key(StdRegions::eLaplacian22,
                                           mkey.GetShapeType(), *this);

                        DNekMat &lap00 = *GetStdMatrix(lap00key);
                        DNekMat &lap01 = *GetStdMatrix(lap01key);
                        DNekMat &lap02 = *GetStdMatrix(lap02key);
                        DNekMat &lap11 = *GetStdMatrix(lap11key);
                        DNekMat &lap12 = *GetStdMatrix(lap12key);
                        DNekMat &lap22 = *GetStdMatrix(lap22key);

                        NekDouble jac = (m_metricinfo->GetJac())[0];
                        Array<TwoD, const NekDouble> gmat
                                                    = m_metricinfo->GetGmat();

                        int rows = lap00.GetRows();
                        int cols = lap00.GetColumns();

                        DNekMatSharedPtr lap = MemoryManager<DNekMat>
                                                ::AllocateSharedPtr(rows,cols);

                        (*lap) = (gmat[0][0]*gmat[0][0] + gmat[3][0]*gmat[3][0]
                                        + gmat[6][0]*gmat[6][0])*lap00
                               + (gmat[1][0]*gmat[1][0] + gmat[4][0]*gmat[4][0]
                                        + gmat[7][0]*gmat[7][0])*lap11
                               + (gmat[2][0]*gmat[2][0] + gmat[5][0]*gmat[5][0]
                                        + gmat[8][0]*gmat[8][0])*lap22
                               + (gmat[0][0]*gmat[1][0] + gmat[3][0]*gmat[4][0]
                                        + gmat[6][0]*gmat[7][0])
                                 *(lap01 + Transpose(lap01))
                               + (gmat[0][0]*gmat[2][0] + gmat[3][0]*gmat[5][0]
                                        + gmat[6][0]*gmat[8][0])
                                 *(lap02 + Transpose(lap02))
                               + (gmat[1][0]*gmat[2][0] + gmat[4][0]*gmat[5][0]
                                        + gmat[7][0]*gmat[8][0])
                                 *(lap12 + Transpose(lap12));

                        returnval = MemoryManager<DNekScalMat>
                                                ::AllocateSharedPtr(jac,lap);
                    }
                }
                break;
            case StdRegions::eHelmholtz:
                {
                    NekDouble factor = mkey.GetConstFactor(StdRegions::eFactorLambda);
                    MatrixKey masskey(StdRegions::eMass, mkey.GetShapeType(), *this);
                    DNekScalMat &MassMat = *(this->m_matrixManager[masskey]);
                    MatrixKey lapkey(StdRegions::eLaplacian, mkey.GetShapeType(), *this, mkey.GetConstFactors(), mkey.GetVarCoeffs());
                    DNekScalMat &LapMat = *(this->m_matrixManager[lapkey]);

                    int rows = LapMat.GetRows();
                    int cols = LapMat.GetColumns();

                    DNekMatSharedPtr helm = MemoryManager<DNekMat>::AllocateSharedPtr(rows, cols);

                    NekDouble one = 1.0;
                    (*helm) = LapMat + factor*MassMat;

                    returnval = MemoryManager<DNekScalMat>::AllocateSharedPtr(one, helm);
                }
                break;
            case StdRegions::eIProductWRTBase:
                {
                    if(m_metricinfo->GetGtype() == SpatialDomains::eDeformed)
                    {
                        NekDouble one = 1.0;
                        DNekMatSharedPtr mat = GenMatrix(mkey);
                        returnval = MemoryManager<DNekScalMat>::AllocateSharedPtr(one,mat);
                    }
                    else
                    {
                        NekDouble jac = (m_metricinfo->GetJac())[0];
                        DNekMatSharedPtr mat = GetStdMatrix(mkey);
                        returnval = MemoryManager<DNekScalMat>::AllocateSharedPtr(jac,mat);
                    }
                }
                break;
            case StdRegions::eHybridDGHelmholtz:
            case StdRegions::eHybridDGLamToU:
            case StdRegions::eHybridDGLamToQ0:
            case StdRegions::eHybridDGLamToQ1:
            case StdRegions::eHybridDGHelmBndLam:
                {
                    NekDouble one    = 1.0;
                    
                    DNekMatSharedPtr mat = GenMatrix(mkey);
                    returnval = MemoryManager<DNekScalMat>::AllocateSharedPtr(one,mat);
                }
                break;
            case StdRegions::eInvHybridDGHelmholtz:
                {
                    NekDouble one = 1.0;
                    
                    MatrixKey hkey(StdRegions::eHybridDGHelmholtz, DetShapeType(), *this, mkey.GetConstFactors(), mkey.GetVarCoeffs());
                    DNekMatSharedPtr mat = GenMatrix(hkey);
                    
                    mat->Invert();
                    returnval = MemoryManager<DNekScalMat>::AllocateSharedPtr(one,mat);
                }
                break;
            case StdRegions::ePreconLinearSpace:
                {
                    NekDouble one = 1.0;
                    MatrixKey helmkey(StdRegions::eHelmholtz, mkey.GetShapeType(), *this, mkey.GetConstFactors(), mkey.GetVarCoeffs());
                    DNekScalBlkMatSharedPtr helmStatCond = GetLocStaticCondMatrix(helmkey);
                    DNekScalMatSharedPtr A =helmStatCond->GetBlock(0,0);
                    DNekMatSharedPtr R=BuildVertexMatrix(A);

                    returnval = MemoryManager<DNekScalMat>::AllocateSharedPtr(one,R);
                }
                break;
            case StdRegions::ePreconR:
                {
                    NekDouble one = 1.0;
                    MatrixKey helmkey(StdRegions::eHelmholtz, mkey.GetShapeType(), *this,mkey.GetConstFactors(), mkey.GetVarCoeffs());
                    DNekScalBlkMatSharedPtr helmStatCond = GetLocStaticCondMatrix(helmkey);
                    DNekScalMatSharedPtr A =helmStatCond->GetBlock(0,0);

                    DNekScalMatSharedPtr Atmp;
                    DNekMatSharedPtr R=BuildTransformationMatrix(A,mkey.GetMatrixType());

                    returnval = MemoryManager<DNekScalMat>::AllocateSharedPtr(one,R);
                }
                break;
            case StdRegions::ePreconRT:
                {
                    NekDouble one = 1.0;
                    MatrixKey helmkey(StdRegions::eHelmholtz, mkey.GetShapeType(), *this,mkey.GetConstFactors(), mkey.GetVarCoeffs());
                    DNekScalBlkMatSharedPtr helmStatCond = GetLocStaticCondMatrix(helmkey);
                    DNekScalMatSharedPtr A =helmStatCond->GetBlock(0,0);

                    DNekScalMatSharedPtr Atmp;
                    DNekMatSharedPtr RT=BuildTransformationMatrix(A,mkey.GetMatrixType());

                    returnval = MemoryManager<DNekScalMat>::AllocateSharedPtr(one,RT);
                }
                break;
            default:
                {
                    //ASSERTL0(false, "Missing definition for " + (*StdRegions::MatrixTypeMap[mkey.GetMatrixType()]));
                    NekDouble        one = 1.0;
                    DNekMatSharedPtr mat = GenMatrix(mkey);
                    
                    returnval = MemoryManager<DNekScalMat>::AllocateSharedPtr(one,mat);
                }
                break;
            }

            return returnval;
        }


        DNekScalBlkMatSharedPtr TetExp::CreateStaticCondMatrix(
                 const MatrixKey &mkey)
        {
            DNekScalBlkMatSharedPtr returnval;

            ASSERTL2(m_metricinfo->GetGtype() != SpatialDomains::eNoGeomType,"Geometric information is not set up");

            // set up block matrix system
            int nbdry = NumBndryCoeffs();
            int nint = m_ncoeffs - nbdry;

            unsigned int exp_size[] = {nbdry, nint};
            int nblks = 2;
            returnval = MemoryManager<DNekScalBlkMat>::AllocateSharedPtr(nblks, nblks, exp_size, exp_size);

            NekDouble factor = 1.0;
            MatrixStorage AMatStorage = eFULL;
            
            switch(mkey.GetMatrixType())
            {
            case StdRegions::eLaplacian:
            case StdRegions::eHelmholtz: // special case since Helmholtz not defined in StdRegions
                // use Deformed case for both regular and deformed geometries
                factor = 1.0;
                goto UseLocRegionsMatrix;
                break;
            default:
                if(m_metricinfo->GetGtype() == SpatialDomains::eDeformed ||
                        mkey.GetNVarCoeff())
                {
                    factor = 1.0;
                    goto UseLocRegionsMatrix;
                }
                else
                {
                    DNekScalMatSharedPtr mat = GetLocMatrix(mkey);
                    factor = mat->Scale();
                    goto UseStdRegionsMatrix;
                }
                break;
            UseStdRegionsMatrix:
                {
                    NekDouble            invfactor = 1.0/factor;
                    NekDouble            one = 1.0;
                    DNekBlkMatSharedPtr  mat = GetStdStaticCondMatrix(mkey);
                    DNekScalMatSharedPtr Atmp;
                    DNekMatSharedPtr     Asubmat;

                    //TODO: check below
                    returnval->SetBlock(0,0,Atmp = MemoryManager<DNekScalMat>::AllocateSharedPtr(factor,Asubmat = mat->GetBlock(0,0)));
                    returnval->SetBlock(0,1,Atmp = MemoryManager<DNekScalMat>::AllocateSharedPtr(one,Asubmat = mat->GetBlock(0,1)));
                    returnval->SetBlock(1,0,Atmp = MemoryManager<DNekScalMat>::AllocateSharedPtr(factor,Asubmat = mat->GetBlock(1,0)));
                    returnval->SetBlock(1,1,Atmp = MemoryManager<DNekScalMat>::AllocateSharedPtr(invfactor,Asubmat = mat->GetBlock(1,1)));
                }
                break;
            UseLocRegionsMatrix:
                {
                    int i,j;
                    NekDouble            invfactor = 1.0/factor;
                    NekDouble            one = 1.0;
                    DNekScalMat &mat = *GetLocMatrix(mkey);
                    DNekMatSharedPtr A = MemoryManager<DNekMat>::AllocateSharedPtr(nbdry,nbdry,AMatStorage);
                    DNekMatSharedPtr B = MemoryManager<DNekMat>::AllocateSharedPtr(nbdry,nint);
                    DNekMatSharedPtr C = MemoryManager<DNekMat>::AllocateSharedPtr(nint,nbdry);
                    DNekMatSharedPtr D = MemoryManager<DNekMat>::AllocateSharedPtr(nint,nint);

                    Array<OneD,unsigned int> bmap(nbdry);
                    Array<OneD,unsigned int> imap(nint);
                    GetBoundaryMap(bmap);
                    GetInteriorMap(imap);

                    for(i = 0; i < nbdry; ++i)
                    {
                        for(j = 0; j < nbdry; ++j)
                        {
                            (*A)(i,j) = mat(bmap[i],bmap[j]);
                        }

                        for(j = 0; j < nint; ++j)
                        {
                            (*B)(i,j) = mat(bmap[i],imap[j]);
                        }
                    }

                    for(i = 0; i < nint; ++i)
                    {
                        for(j = 0; j < nbdry; ++j)
                        {
                            (*C)(i,j) = mat(imap[i],bmap[j]);
                        }

                        for(j = 0; j < nint; ++j)
                        {
                            (*D)(i,j) = mat(imap[i],imap[j]);
                        }
                    }

                    // Calculate static condensed system
                    if(nint)
                    {
                        D->Invert();
                        (*B) = (*B)*(*D);
                        (*A) = (*A) - (*B)*(*C);
                    }

                    DNekScalMatSharedPtr     Atmp;

                    returnval->SetBlock(0,0,Atmp = MemoryManager<DNekScalMat>::AllocateSharedPtr(factor,A));
                    returnval->SetBlock(0,1,Atmp = MemoryManager<DNekScalMat>::AllocateSharedPtr(one,B));
                    returnval->SetBlock(1,0,Atmp = MemoryManager<DNekScalMat>::AllocateSharedPtr(factor,C));
                    returnval->SetBlock(1,1,Atmp = MemoryManager<DNekScalMat>::AllocateSharedPtr(invfactor,D));

                }
                break;
            }
            return returnval;
        }


        DNekMatSharedPtr TetExp::v_CreateStdMatrix(
                 const StdRegions::StdMatrixKey &mkey)
        {
            LibUtilities::BasisKey bkey0 = m_base[0]->GetBasisKey();
            LibUtilities::BasisKey bkey1 = m_base[1]->GetBasisKey();
            LibUtilities::BasisKey bkey2 = m_base[2]->GetBasisKey();
            StdRegions::StdTetExpSharedPtr tmp = MemoryManager<StdTetExp>::AllocateSharedPtr(bkey0, bkey1, bkey2);

            return tmp->GetStdMatrix(mkey);
        }

        DNekScalMatSharedPtr TetExp::v_GetLocMatrix(const MatrixKey &mkey)
        {
            return m_matrixManager[mkey];
        }

        DNekScalBlkMatSharedPtr TetExp::v_GetLocStaticCondMatrix(const MatrixKey &mkey)
        {
            return m_staticCondMatrixManager[mkey];
        }

        void TetExp::v_DropLocStaticCondMatrix(const MatrixKey &mkey)
        {
            m_staticCondMatrixManager.DeleteObject(mkey);
        }

        void TetExp::GeneralMatrixOp_MatOp(
                            const Array<OneD, const NekDouble> &inarray,
                            Array<OneD,NekDouble> &outarray,
                            const StdRegions::StdMatrixKey &mkey)
        {
            DNekScalMatSharedPtr   mat = GetLocMatrix(mkey);

            if(inarray.get() == outarray.get())
            {
                Array<OneD,NekDouble> tmp(m_ncoeffs);
                Vmath::Vcopy(m_ncoeffs,inarray.get(),1,tmp.get(),1);

                Blas::Dgemv('N',m_ncoeffs,m_ncoeffs,mat->Scale(),(mat->GetOwnedMatrix())->GetPtr().get(),
                            m_ncoeffs, tmp.get(), 1, 0.0, outarray.get(), 1);
            }
            else
            {
                Blas::Dgemv('N',m_ncoeffs,m_ncoeffs,mat->Scale(),(mat->GetOwnedMatrix())->GetPtr().get(),
                            m_ncoeffs, inarray.get(), 1, 0.0, outarray.get(), 1);
            }
        }

        /// @todo add functionality for IsUsingQuadMetrics
        void TetExp::MultiplyByQuadratureMetric(
                  const Array<OneD, const NekDouble>& inarray,
                        Array<OneD, NekDouble> &outarray)
        {
            if(m_metricinfo->IsUsingQuadMetrics())
            {
                const Array<OneD, const NekDouble> &metric 
                    = m_metricinfo->GetQuadratureMetrics();

                Vmath::Vmul(metric.num_elements(), metric, 1, inarray, 1,
                            outarray, 1);
            }
            else
            {
                const int nqtot = m_base[0]->GetNumPoints() *
                                  m_base[1]->GetNumPoints() *
                                  m_base[2]->GetNumPoints();
                const Array<OneD, const NekDouble> &jac 
                    = m_metricinfo->GetJac();
                
                if(m_metricinfo->GetGtype() == SpatialDomains::eDeformed)
                {
                    Vmath::Vmul(nqtot, jac, 1, inarray, 1, outarray, 1);
                }
                else
                {
                    Vmath::Smul(nqtot, jac[0], inarray, 1, outarray, 1);
                }

                StdTetExp::MultiplyByQuadratureMetric(outarray, outarray);
            }
        }
        
        void TetExp::LaplacianMatrixOp_MatFree_Kernel(
            const Array<OneD, const NekDouble> &inarray,
                  Array<OneD,       NekDouble> &outarray,
                  Array<OneD,       NekDouble> &wsp)
        {
            int nquad0  = m_base[0]->GetNumPoints();
            int nquad1  = m_base[1]->GetNumPoints();
            int nquad2  = m_base[2]->GetNumPoints();
            int nqtot   = nquad0*nquad1*nquad2;
            int i, j;

            // Allocate temporary storage
            Array<OneD,NekDouble> alloc(13*nqtot,0.0);
            Array<OneD,NekDouble> wsp1 (alloc         );// TensorDeriv 1
            Array<OneD,NekDouble> wsp2 (alloc+ 1*nqtot);// TensorDeriv 2
            Array<OneD,NekDouble> wsp3 (alloc+ 2*nqtot);// TensorDeriv 3
            Array<OneD,NekDouble> g0   (alloc+ 3*nqtot);// g0
            Array<OneD,NekDouble> g1   (alloc+ 4*nqtot);// g1
            Array<OneD,NekDouble> g2   (alloc+ 5*nqtot);// g2
            Array<OneD,NekDouble> g3   (alloc+ 6*nqtot);// g3
            Array<OneD,NekDouble> g4   (alloc+ 7*nqtot);// g4
            Array<OneD,NekDouble> g5   (alloc+ 8*nqtot);// g5
            Array<OneD,NekDouble> h0   (alloc+ 9*nqtot);// h0
            Array<OneD,NekDouble> h1   (alloc+10*nqtot);// h1
            Array<OneD,NekDouble> h2   (alloc+11*nqtot);// h2
            Array<OneD,NekDouble> h3   (alloc+12*nqtot);// h3
            // Reuse some of the storage as workspace
            Array<OneD,NekDouble> wsp4 (alloc+ 4*nqtot);// wsp4 == g1
            Array<OneD,NekDouble> wsp5 (alloc+ 5*nqtot);// wsp5 == g2
            Array<OneD,NekDouble> wsp6 (alloc+ 8*nqtot);// wsp6 == g5
            Array<OneD,NekDouble> wsp7 (alloc+ 9*nqtot);// wsp7 == h0
            Array<OneD,NekDouble> wsp8 (alloc+10*nqtot);// wsp8 == h1
            Array<OneD,NekDouble> wsp9 (alloc+11*nqtot);// wsp9 == h2
            
            const Array<OneD, const NekDouble>& base0  = m_base[0]->GetBdata();
            const Array<OneD, const NekDouble>& base1  = m_base[1]->GetBdata();
            const Array<OneD, const NekDouble>& base2  = m_base[2]->GetBdata();
            const Array<OneD, const NekDouble>& dbase0 = m_base[0]->GetDbdata();
            const Array<OneD, const NekDouble>& dbase1 = m_base[1]->GetDbdata();
            const Array<OneD, const NekDouble>& dbase2 = m_base[2]->GetDbdata();
            
            // LAPLACIAN MATRIX OPERATION
            // wsp1 = du_dxi1 = D_xi1 * inarray = D_xi1 * u
            // wsp2 = du_dxi2 = D_xi2 * inarray = D_xi2 * u
            // wsp2 = du_dxi3 = D_xi3 * inarray = D_xi3 * u
            StdExpansion3D::PhysTensorDeriv(inarray,wsp1,wsp2,wsp3);
            
            const Array<TwoD, const NekDouble>& gmat = m_metricinfo->GetGmat();
            const Array<OneD, const NekDouble>& z0   = m_base[0]->GetZ();
            const Array<OneD, const NekDouble>& z1   = m_base[1]->GetZ();
            const Array<OneD, const NekDouble>& z2   = m_base[2]->GetZ();
            
            // Step 2. Calculate the metric terms of the collapsed
            // coordinate transformation (Spencer's book P152)
            for(j = 0; j < nquad2; ++j)
            {
                for(i = 0; i < nquad1; ++i)
                {
                    Vmath::Fill(nquad0, 4.0/(1.0-z1[i])/(1.0-z2[j]), &h0[0]+i*nquad0 + j*nquad0*nquad1,1);
                    Vmath::Fill(nquad0, 2.0/(1.0-z1[i])/(1.0-z2[j]), &h1[0]+i*nquad0 + j*nquad0*nquad1,1);
                    Vmath::Fill(nquad0, 2.0/(1.0-z2[j]),             &h2[0]+i*nquad0 + j*nquad0*nquad1,1);
                    Vmath::Fill(nquad0, (1.0+z1[i])/(1.0-z2[j]),     &h3[0]+i*nquad0 + j*nquad0*nquad1,1);
                }
            }
            for(i = 0; i < nquad0; i++)
            {
                Blas::Dscal(nquad1*nquad2, 1+z0[i], &h1[0]+i, nquad0);
            }
            
            // Step 3. Construct combined metric terms for physical space to
            // collapsed coordinate system.
            // Order of construction optimised to minimise temporary storage
            if(m_metricinfo->GetGtype() == SpatialDomains::eDeformed)
            {
                // wsp4
                Vmath::Vadd(nqtot, &gmat[1][0], 1, &gmat[2][0], 1, &wsp4[0], 1);
                Vmath::Vvtvvtp(nqtot, &gmat[0][0], 1, &h0[0], 1, &wsp4[0], 1, &h1[0], 1, &wsp4[0], 1);
                // wsp5
                Vmath::Vadd(nqtot, &gmat[4][0], 1, &gmat[5][0], 1, &wsp5[0], 1);
                Vmath::Vvtvvtp(nqtot, &gmat[3][0], 1, &h0[0], 1, &wsp5[0], 1, &h1[0], 1, &wsp5[0], 1);
                // wsp6
                Vmath::Vadd(nqtot, &gmat[7][0], 1, &gmat[8][0], 1, &wsp6[0], 1);
                Vmath::Vvtvvtp(nqtot, &gmat[6][0], 1, &h0[0], 1, &wsp6[0], 1, &h1[0], 1, &wsp6[0], 1);
                
                // g0
                Vmath::Vvtvvtp(nqtot, &wsp4[0], 1, &wsp4[0], 1, &wsp5[0], 1, &wsp5[0], 1, &g0[0], 1);
                Vmath::Vvtvp  (nqtot, &wsp6[0], 1, &wsp6[0], 1, &g0[0],   1, &g0[0],   1);
                
                // g4
                Vmath::Vvtvvtp(nqtot, &gmat[2][0], 1, &wsp4[0], 1, &gmat[5][0], 1, &wsp5[0], 1, &g4[0], 1);
                Vmath::Vvtvp  (nqtot, &gmat[8][0], 1, &wsp6[0], 1, &g4[0], 1, &g4[0], 1);
                
                // overwrite h0, h1, h2
                // wsp7 (h2f1 + h3f2)
                Vmath::Vvtvvtp(nqtot, &gmat[1][0], 1, &h2[0], 1, &gmat[2][0], 1, &h3[0], 1, &wsp7[0], 1);
                // wsp8 (h2f4 + h3f5)
                Vmath::Vvtvvtp(nqtot, &gmat[4][0], 1, &h2[0], 1, &gmat[5][0], 1, &h3[0], 1, &wsp8[0], 1);
                // wsp9 (h2f7 + h3f8)
                Vmath::Vvtvvtp(nqtot, &gmat[7][0], 1, &h2[0], 1, &gmat[8][0], 1, &h3[0], 1, &wsp9[0], 1);
                
                // g3
                Vmath::Vvtvvtp(nqtot, &wsp4[0], 1, &wsp7[0], 1, &wsp5[0], 1, &wsp8[0], 1, &g3[0], 1);
                Vmath::Vvtvp  (nqtot, &wsp6[0], 1, &wsp9[0], 1, &g3[0],   1, &g3[0],   1);
                
                // overwrite wsp4, wsp5, wsp6
                // g1
                Vmath::Vvtvvtp(nqtot, &wsp7[0], 1, &wsp7[0], 1, &wsp8[0], 1, &wsp8[0], 1, &g1[0], 1);
                Vmath::Vvtvp  (nqtot, &wsp9[0], 1, &wsp9[0], 1, &g1[0],   1, &g1[0],   1);
                
                // g5
                Vmath::Vvtvvtp(nqtot, &gmat[2][0], 1, &wsp7[0], 1, &gmat[5][0], 1, &wsp8[0], 1, &g5[0], 1);
                Vmath::Vvtvp  (nqtot, &gmat[8][0], 1, &wsp9[0], 1, &g5[0], 1, &g5[0], 1);
                
                // g2
                Vmath::Vvtvvtp(nqtot, &gmat[2][0], 1, &gmat[2][0], 1, &gmat[5][0], 1, &gmat[5][0], 1, &g2[0], 1);
                Vmath::Vvtvp  (nqtot, &gmat[8][0], 1, &gmat[8][0], 1, &g2[0],      1, &g2[0],      1);
            }
            else
            {
                // wsp4
                Vmath::Svtsvtp(nqtot, gmat[0][0], &h0[0], 1, gmat[1][0] + gmat[2][0], &h1[0], 1, &wsp4[0], 1);
                // wsp5
                Vmath::Svtsvtp(nqtot, gmat[3][0], &h0[0], 1, gmat[4][0] + gmat[5][0], &h1[0], 1, &wsp5[0], 1);
                // wsp6
                Vmath::Svtsvtp(nqtot, gmat[6][0], &h0[0], 1, gmat[7][0] + gmat[8][0], &h1[0], 1, &wsp6[0], 1);
                
                // g0
                Vmath::Vvtvvtp(nqtot, &wsp4[0], 1, &wsp4[0], 1, &wsp5[0], 1, &wsp5[0], 1, &g0[0], 1);
                Vmath::Vvtvp  (nqtot, &wsp6[0], 1, &wsp6[0], 1, &g0[0],   1, &g0[0],   1);
                
                // g4
                Vmath::Svtsvtp(nqtot, gmat[2][0], &wsp4[0], 1, gmat[5][0], &wsp5[0], 1, &g4[0], 1);
                Vmath::Svtvp  (nqtot, gmat[8][0], &wsp6[0], 1, &g4[0], 1, &g4[0], 1);
                
                // overwrite h0, h1, h2
                // wsp7 (h2f1 + h3f2)
                Vmath::Svtsvtp(nqtot, gmat[1][0], &h2[0], 1, gmat[2][0], &h3[0], 1, &wsp7[0], 1);
                // wsp8 (h2f4 + h3f5)
                Vmath::Svtsvtp(nqtot, gmat[4][0], &h2[0], 1, gmat[5][0], &h3[0], 1, &wsp8[0], 1);
                // wsp9 (h2f7 + h3f8)
                Vmath::Svtsvtp(nqtot, gmat[7][0], &h2[0], 1, gmat[8][0], &h3[0], 1, &wsp9[0], 1);
                
                // g3
                Vmath::Vvtvvtp(nqtot, &wsp4[0], 1, &wsp7[0], 1, &wsp5[0], 1, &wsp8[0], 1, &g3[0], 1);
                Vmath::Vvtvp  (nqtot, &wsp6[0], 1, &wsp9[0], 1, &g3[0],   1, &g3[0],   1);
                
                // overwrite wsp4, wsp5, wsp6
                // g1
                Vmath::Vvtvvtp(nqtot, &wsp7[0], 1, &wsp7[0], 1, &wsp8[0], 1, &wsp8[0], 1, &g1[0], 1);
                Vmath::Vvtvp  (nqtot, &wsp9[0], 1, &wsp9[0], 1, &g1[0],   1, &g1[0],   1);
                
                // g5
                Vmath::Svtsvtp(nqtot, gmat[2][0], &wsp7[0], 1, gmat[5][0], &wsp8[0], 1, &g5[0], 1);
                Vmath::Svtvp  (nqtot, gmat[8][0], &wsp9[0], 1, &g5[0], 1, &g5[0], 1);
                
                // g2
                Vmath::Fill(nqtot, gmat[2][0]*gmat[2][0] + gmat[5][0]*gmat[5][0] + gmat[8][0]*gmat[8][0], &g2[0], 1);
            }
            
            // Compute component derivatives into wsp7, 8, 9
            Vmath::Vvtvvtp(nqtot,&g0[0],1,&wsp1[0],1,&g3[0],1,&wsp2[0],1,&wsp7[0],1);
            Vmath::Vvtvp  (nqtot,&g4[0],1,&wsp3[0],1,&wsp7[0],1,&wsp7[0],1);
            Vmath::Vvtvvtp(nqtot,&g1[0],1,&wsp2[0],1,&g3[0],1,&wsp1[0],1,&wsp8[0],1);
            Vmath::Vvtvp  (nqtot,&g5[0],1,&wsp3[0],1,&wsp8[0],1,&wsp8[0],1);
            Vmath::Vvtvvtp(nqtot,&g2[0],1,&wsp3[0],1,&g4[0],1,&wsp1[0],1,&wsp9[0],1);
            Vmath::Vvtvp  (nqtot,&g5[0],1,&wsp2[0],1,&wsp9[0],1,&wsp9[0],1);
            
            // Step 4.
            // Multiply by quadrature metric
            MultiplyByQuadratureMetric(wsp7,wsp7);
            MultiplyByQuadratureMetric(wsp8,wsp8);
            MultiplyByQuadratureMetric(wsp9,wsp9);
            
            IProductWRTBase_SumFacKernel(dbase0,base1,base2,wsp7,wsp1,    wsp,false,true,true);
            IProductWRTBase_SumFacKernel(base0,dbase1,base2,wsp8,wsp2,    wsp,true,false,true);
            IProductWRTBase_SumFacKernel(base0,base1,dbase2,wsp9,outarray,wsp,true,true,false);
            
            // Step 5.
            // Sum contributions from wsp1, wsp2 and outarray.
            Vmath::Vadd(m_ncoeffs,wsp1.get(),1,outarray.get(),1,outarray.get(),1);
            Vmath::Vadd(m_ncoeffs,wsp2.get(),1,outarray.get(),1,outarray.get(),1);
        }

    }//end of namespace
}//end of namespace<|MERGE_RESOLUTION|>--- conflicted
+++ resolved
@@ -157,17 +157,10 @@
          * @param   out_d2      Derivative in third coordinate direction.
          */
         void TetExp::v_PhysDeriv(
-<<<<<<< HEAD
-            const Array<OneD, const NekDouble> & inarray,
-            Array<OneD,NekDouble> &out_d0,
-            Array<OneD,NekDouble> &out_d1,
-            Array<OneD,NekDouble> &out_d2)
-=======
             const Array<OneD, const NekDouble> &inarray,
                   Array<OneD,       NekDouble> &out_d0,
                   Array<OneD,       NekDouble> &out_d1,
                   Array<OneD,       NekDouble> &out_d2)
->>>>>>> b26c62c3
         {
             int  TotPts = m_base[0]->GetNumPoints()*m_base[1]->GetNumPoints()*
                 m_base[2]->GetNumPoints();
@@ -905,7 +898,8 @@
             SpatialDomains::GeomType            type = geomFactors->GetGtype();
             const Array<TwoD, const NekDouble> &gmat = geomFactors->GetGmat();
             const Array<OneD, const NekDouble> &jac  = geomFactors->GetJac();
-            int nq= m_base[0]->GetNumPoints()*m_base[0]->GetNumPoints();
+
+            int nq = m_base[0]->GetNumPoints()*m_base[0]->GetNumPoints();
             int vCoordDim = GetCoordim();
             
             m_faceNormals[face] = Array<OneD, Array<OneD, NekDouble> >(vCoordDim);
