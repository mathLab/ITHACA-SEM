///////////////////////////////////////////////////////////////////////////////
//
// File: DiffusionLFR.cpp
//
// For more information, please see: http://www.nektar.info
//
// The MIT License
//
// Copyright (c) 2006 Division of Applied Mathematics, Brown University (USA),
// Department of Aeronautics, Imperial College London (UK), and Scientific
// Computing and Imaging Institute, University of Utah (USA).
//
// Permission is hereby granted, free of charge, to any person obtaining a
// copy of this software and associated documentation files (the "Software"),
// to deal in the Software without restriction, including without limitation
// the rights to use, copy, modify, merge, publish, distribute, sublicense,
// and/or sell copies of the Software, and to permit persons to whom the
// Software is furnished to do so, subject to the following conditions:
//
// The above copyright notice and this permission notice shall be included
// in all copies or substantial portions of the Software.
//
// THE SOFTWARE IS PROVIDED "AS IS", WITHOUT WARRANTY OF ANY KIND, EXPRESS
// OR IMPLIED, INCLUDING BUT NOT LIMITED TO THE WARRANTIES OF MERCHANTABILITY,
// FITNESS FOR A PARTICULAR PURPOSE AND NONINFRINGEMENT. IN NO EVENT SHALL
// THE AUTHORS OR COPYRIGHT HOLDERS BE LIABLE FOR ANY CLAIM, DAMAGES OR OTHER
// LIABILITY, WHETHER IN AN ACTION OF CONTRACT, TORT OR OTHERWISE, ARISING
// FROM, OUT OF OR IN CONNECTION WITH THE SOFTWARE OR THE USE OR OTHER
// DEALINGS IN THE SOFTWARE.
//
// Description: LFR diffusion class.
//
///////////////////////////////////////////////////////////////////////////////

#include <LocalRegions/Expansion1D.h>
#include <LocalRegions/Expansion2D.h>
#include <SolverUtils/Diffusion/DiffusionLFR.h>
#include <LibUtilities/Polylib/Polylib.h>
#include <MultiRegions/DisContField.h>
#include <boost/core/ignore_unused.hpp>
#include <boost/math/special_functions/gamma.hpp>
#include <iostream>
#include <iomanip>

using namespace std;

namespace Nektar
{
    namespace SolverUtils
    {
        std::string DiffusionLFR::type[] = {
            GetDiffusionFactory().RegisterCreatorFunction(
                                        "LFRDG", DiffusionLFR::create),
            GetDiffusionFactory().RegisterCreatorFunction(
                                        "LFRSD", DiffusionLFR::create),
            GetDiffusionFactory().RegisterCreatorFunction(
                                        "LFRHU", DiffusionLFR::create),
            GetDiffusionFactory().RegisterCreatorFunction(
                                        "LFRcmin", DiffusionLFR::create),
            GetDiffusionFactory().RegisterCreatorFunction(
                                        "LFRcinf", DiffusionLFR::create)};

        /**
         * @brief DiffusionLFR uses the Flux Reconstruction (FR) approach to
         * compute the diffusion term. The implementation is only for segments,
         * quadrilaterals and hexahedra at the moment.
         *
         * \todo Extension to triangles, tetrahedra and other shapes.
         * (Long term objective)
         */
        DiffusionLFR::DiffusionLFR(std::string diffType):m_diffType(diffType)
        {
        }

        /**
         * @brief Initiliase DiffusionLFR objects and store them before starting
         * the time-stepping.
         *
         * This routine calls the virtual functions #v_SetupMetrics and
         * #v_SetupCFunctions to initialise the objects needed by DiffusionLFR.
         *
         * @param pSession  Pointer to session reader.
         * @param pFields   Pointer to fields.
         */
        void DiffusionLFR::v_InitObject(
            LibUtilities::SessionReaderSharedPtr        pSession,
            Array<OneD, MultiRegions::ExpListSharedPtr> pFields)
        {
            m_session = pSession;
            v_SetupMetrics(pSession, pFields);
            v_SetupCFunctions(pSession, pFields);

            // Initialising arrays
            int i, j;
            int nConvectiveFields = pFields.num_elements();
            int nDim         = pFields[0]->GetCoordim(0);
            int nSolutionPts = pFields[0]->GetTotPoints();
            int nTracePts    = pFields[0]->GetTrace()->GetTotPoints();

            m_IF1 = Array<OneD, Array<OneD, Array<OneD, NekDouble> > > (
                                                            nConvectiveFields);
            m_DU1 = Array<OneD, Array<OneD, Array<OneD, NekDouble> > > (
                                                            nConvectiveFields);
            m_DFC1 = Array<OneD, Array<OneD, Array<OneD, NekDouble> > > (
                                                            nConvectiveFields);
            m_BD1 = Array<OneD, Array<OneD, Array<OneD, NekDouble> > > (
                                                            nConvectiveFields);
            m_D1 = Array<OneD, Array<OneD, Array<OneD, NekDouble> > > (
                                                            nConvectiveFields);
            m_DD1 = Array<OneD, Array<OneD, Array<OneD, NekDouble> > > (
                                                            nConvectiveFields);
            m_IF2 = Array<OneD, Array<OneD, NekDouble> >   (nConvectiveFields);
            m_DFC2 = Array<OneD, Array<OneD, Array<OneD, NekDouble> > > (
                                                            nConvectiveFields);
            m_divFD = Array<OneD, Array<OneD, NekDouble> > (nConvectiveFields);
            m_divFC = Array<OneD, Array<OneD, NekDouble> > (nConvectiveFields);

            m_tmp1 = Array<OneD, Array<OneD, Array<OneD, NekDouble> > > (
                                                            nConvectiveFields);
            m_tmp2 = Array<OneD, Array<OneD, Array<OneD, NekDouble> > > (
                                                            nConvectiveFields);



            for (i = 0; i < nConvectiveFields; ++i)
            {
                m_IF1[i]  = Array<OneD, Array<OneD, NekDouble> >(nDim);
                m_DU1[i]  = Array<OneD, Array<OneD, NekDouble> >(nDim);
                m_DFC1[i] = Array<OneD, Array<OneD, NekDouble> >(nDim);
                m_BD1[i]  = Array<OneD, Array<OneD, NekDouble> >(nDim);
                m_D1[i]   = Array<OneD, Array<OneD, NekDouble> >(nDim);
                m_DD1[i]  = Array<OneD, Array<OneD, NekDouble> >(nDim);
                m_IF2[i]  = Array<OneD, NekDouble>(nTracePts, 0.0);
                m_DFC2[i] = Array<OneD, Array<OneD, NekDouble> >(nDim);
                m_divFD[i]  = Array<OneD, NekDouble>(nSolutionPts, 0.0);
                m_divFC[i]  = Array<OneD, NekDouble>(nSolutionPts, 0.0);

                m_tmp1[i] = Array<OneD, Array<OneD, NekDouble> >(nDim);
                m_tmp2[i] = Array<OneD, Array<OneD, NekDouble> >(nDim);

                for (j = 0; j < nDim; ++j)
                {
                    m_IF1[i][j]  = Array<OneD, NekDouble>(nTracePts, 0.0);
                    m_DU1[i][j]  = Array<OneD, NekDouble>(nSolutionPts, 0.0);
                    m_DFC1[i][j] = Array<OneD, NekDouble>(nSolutionPts, 0.0);
                    m_BD1[i][j] = Array<OneD, NekDouble>(nSolutionPts, 0.0);
                    m_D1[i][j]   = Array<OneD, NekDouble>(nSolutionPts, 0.0);
                    m_DD1[i][j]  = Array<OneD, NekDouble>(nSolutionPts, 0.0);
                    m_DFC2[i][j] = Array<OneD, NekDouble>(nSolutionPts, 0.0);

                    m_tmp1[i][j]  = Array<OneD, NekDouble>(nSolutionPts, 0.0);
                    m_tmp2[i][j]  = Array<OneD, NekDouble>(nSolutionPts, 0.0);
                }
            }

        }

        /**
         * @brief Setup the metric terms to compute the contravariant
         * fluxes. (i.e. this special metric terms transform the fluxes
         * at the interfaces of each element from the physical space to
         * the standard space).
         *
         * This routine calls the function #GetEdgeQFactors to compute and
         * store the metric factors following an anticlockwise conventions
         * along the edges/faces of each element. Note: for 1D problem
         * the transformation is not needed.
         *
         * @param pSession  Pointer to session reader.
         * @param pFields   Pointer to fields.
         *
         * \todo Add the metric terms for 3D Hexahedra.
         */
        void DiffusionLFR::v_SetupMetrics(
            LibUtilities::SessionReaderSharedPtr        pSession,
            Array<OneD, MultiRegions::ExpListSharedPtr> pFields)
        {
            boost::ignore_unused(pSession);

            int i, n;
            int nquad0, nquad1;
            int phys_offset;
            int nLocalSolutionPts;
            int nElements    = pFields[0]->GetExpSize();
            int nDimensions  = pFields[0]->GetCoordim(0);
            int nSolutionPts = pFields[0]->GetTotPoints();
            int nTracePts    = pFields[0]->GetTrace()->GetTotPoints();

            m_traceNormals = Array<OneD, Array<OneD, NekDouble> >(nDimensions);
            for (i = 0; i < nDimensions; ++i)
            {
                m_traceNormals[i] = Array<OneD, NekDouble> (nTracePts);
            }
            pFields[0]->GetTrace()->GetNormals(m_traceNormals);

            Array<TwoD, const NekDouble> gmat;
            Array<OneD, const NekDouble> jac;

            m_jac  = Array<OneD, NekDouble>(nSolutionPts);

            Array<OneD, NekDouble> auxArray1;
            Array<OneD, LibUtilities::BasisSharedPtr> base;
            LibUtilities::PointsKeyVector ptsKeys;

            switch (nDimensions)
            {
                case 1:
                {
                    for (n = 0; n < nElements; ++n)
                    {
                        ptsKeys = pFields[0]->GetExp(n)->GetPointsKeys();
                        nLocalSolutionPts = pFields[0]->GetExp(n)->GetTotPoints();
                        phys_offset = pFields[0]->GetPhys_Offset(n);
                        jac = pFields[0]->GetExp(n)
                                ->as<LocalRegions::Expansion1D>()->GetGeom1D()
                                ->GetMetricInfo()->GetJac(ptsKeys);
                        for (i = 0; i < nLocalSolutionPts; ++i)
                        {
                            m_jac[i+phys_offset] = jac[0];
                        }
                    }
                    break;
                }
                case 2:
                {
                    m_gmat = Array<OneD, Array<OneD, NekDouble> >(4);
                    m_gmat[0] = Array<OneD, NekDouble>(nSolutionPts);
                    m_gmat[1] = Array<OneD, NekDouble>(nSolutionPts);
                    m_gmat[2] = Array<OneD, NekDouble>(nSolutionPts);
                    m_gmat[3] = Array<OneD, NekDouble>(nSolutionPts);

                    m_Q2D_e0 = Array<OneD, Array<OneD, NekDouble> >(nElements);
                    m_Q2D_e1 = Array<OneD, Array<OneD, NekDouble> >(nElements);
                    m_Q2D_e2 = Array<OneD, Array<OneD, NekDouble> >(nElements);
                    m_Q2D_e3 = Array<OneD, Array<OneD, NekDouble> >(nElements);

                    for (n = 0; n < nElements; ++n)
                    {
                        base        = pFields[0]->GetExp(n)->GetBase();
                        nquad0      = base[0]->GetNumPoints();
                        nquad1      = base[1]->GetNumPoints();

                        m_Q2D_e0[n] = Array<OneD, NekDouble>(nquad0);
                        m_Q2D_e1[n] = Array<OneD, NekDouble>(nquad1);
                        m_Q2D_e2[n] = Array<OneD, NekDouble>(nquad0);
                        m_Q2D_e3[n] = Array<OneD, NekDouble>(nquad1);

                        // Extract the Q factors at each edge point
                        pFields[0]->GetExp(n)->GetEdgeQFactors(
                            0, auxArray1 = m_Q2D_e0[n]);
                        pFields[0]->GetExp(n)->GetEdgeQFactors(
                            1, auxArray1 = m_Q2D_e1[n]);
                        pFields[0]->GetExp(n)->GetEdgeQFactors(
                            2, auxArray1 = m_Q2D_e2[n]);
                        pFields[0]->GetExp(n)->GetEdgeQFactors(
                            3, auxArray1 = m_Q2D_e3[n]);

                        ptsKeys = pFields[0]->GetExp(n)->GetPointsKeys();
                        nLocalSolutionPts = pFields[0]->GetExp(n)->GetTotPoints();
                        phys_offset = pFields[0]->GetPhys_Offset(n);

                        jac  = pFields[0]->GetExp(n)
                                ->as<LocalRegions::Expansion2D>()->GetGeom2D()
                                ->GetMetricInfo()->GetJac(ptsKeys);
                        gmat = pFields[0]->GetExp(n)
                                ->as<LocalRegions::Expansion2D>()->GetGeom2D()
                                ->GetMetricInfo()->GetDerivFactors(ptsKeys);

                        if (pFields[0]->GetExp(n)
                                ->as<LocalRegions::Expansion2D>()->GetGeom2D()
                                ->GetMetricInfo()->GetGtype()
                            == SpatialDomains::eDeformed)
                        {
                            for (i = 0; i < nLocalSolutionPts; ++i)
                            {
                                m_jac[i+phys_offset]     = jac[i];
                                m_gmat[0][i+phys_offset] = gmat[0][i];
                                m_gmat[1][i+phys_offset] = gmat[1][i];
                                m_gmat[2][i+phys_offset] = gmat[2][i];
                                m_gmat[3][i+phys_offset] = gmat[3][i];
                            }
                        }
                        else
                        {
                            for (i = 0; i < nLocalSolutionPts; ++i)
                            {
                                m_jac[i+phys_offset]     = jac[0];
                                m_gmat[0][i+phys_offset] = gmat[0][0];
                                m_gmat[1][i+phys_offset] = gmat[1][0];
                                m_gmat[2][i+phys_offset] = gmat[2][0];
                                m_gmat[3][i+phys_offset] = gmat[3][0];
                            }
                        }
                    }
                    break;
                }
                case 3:
                {
                    ASSERTL0(false,"3DFR Metric terms not implemented yet");
                    break;
                }
                default:
                {
                    ASSERTL0(false, "Expansion dimension not recognised");
                    break;
                }
            }
        }

        /**
         * @brief Setup the derivatives of the correction functions. For more
         * details see J Sci Comput (2011) 47: 50–72
         *
         * This routine calls 3 different bases:
         *      #eDG_DG_Left - #eDG_DG_Left which recovers a nodal DG scheme,
         *      #eDG_SD_Left - #eDG_SD_Left which recovers the SD scheme,
         *      #eDG_HU_Left - #eDG_HU_Left which recovers the Huynh scheme.
         * The values of the derivatives of the correction function are then
         * stored into global variables and reused into the virtual functions
         * #v_DivCFlux_1D, #v_DivCFlux_2D, #v_DivCFlux_3D to compute the
         * the divergence of the correction flux for 1D, 2D or 3D problems.
         *
         * @param pSession  Pointer to session reader.
         * @param pFields   Pointer to fields.
         */
        void DiffusionLFR::v_SetupCFunctions(
            LibUtilities::SessionReaderSharedPtr        pSession,
            Array<OneD, MultiRegions::ExpListSharedPtr> pFields)
        {
            boost::ignore_unused(pSession);

            int i, n;
            NekDouble c0 = 0.0;
            NekDouble c1 = 0.0;
            NekDouble c2 = 0.0;
            int nquad0, nquad1, nquad2;
            int nmodes0, nmodes1, nmodes2;
            Array<OneD, LibUtilities::BasisSharedPtr> base;

            int nElements = pFields[0]->GetExpSize();
            int nDim      = pFields[0]->GetCoordim(0);

            switch (nDim)
            {
                case 1:
                {
                    m_dGL_xi1 = Array<OneD, Array<OneD, NekDouble> >(nElements);
                    m_dGR_xi1 = Array<OneD, Array<OneD, NekDouble> >(nElements);

                    for (n = 0; n < nElements; ++n)
                    {
                        base    = pFields[0]->GetExp(n)->GetBase();
                        nquad0  = base[0]->GetNumPoints();
                        nmodes0 = base[0]->GetNumModes();
                        Array<OneD, const NekDouble> z0;
                        Array<OneD, const NekDouble> w0;

                        base[0]->GetZW(z0, w0);

                        m_dGL_xi1[n] = Array<OneD, NekDouble>(nquad0);
                        m_dGR_xi1[n] = Array<OneD, NekDouble>(nquad0);

                        // Auxiliary vectors to build up the auxiliary
                        // derivatives of the Legendre polynomials
                        Array<OneD,NekDouble> dLp0   (nquad0, 0.0);
                        Array<OneD,NekDouble> dLpp0  (nquad0, 0.0);
                        Array<OneD,NekDouble> dLpm0  (nquad0, 0.0);

                        // Degree of the correction functions
                        int p0 = nmodes0 - 1;

                        // Function sign to compute  left correction function
                        NekDouble sign0 = pow(-1.0, p0);

                        // Factorial factor to build the scheme
                        NekDouble ap0 = boost::math::tgamma(2 * p0 + 1)
                        / (pow(2.0, p0)
                           * boost::math::tgamma(p0 + 1)
                           * boost::math::tgamma(p0 + 1));

                        // Scalar parameter which recovers the FR schemes
                        if (m_diffType == "LFRDG")
                        {
                            c0 = 0.0;
                        }
                        else if (m_diffType == "LFRSD")
                        {
                            c0 = 2.0 * p0 / ((2.0 * p0 + 1.0) * (p0 + 1.0)
                                        * (ap0 * boost::math::tgamma(p0 + 1))
                                        * (ap0 * boost::math::tgamma(p0 + 1)));
                        }
                        else if (m_diffType == "LFRHU")
                        {
                            c0 = 2.0 * (p0 + 1.0) / ((2.0 * p0 + 1.0) * p0
                                        * (ap0 * boost::math::tgamma(p0 + 1))
                                        * (ap0 * boost::math::tgamma(p0 + 1)));
                        }
                        else if (m_diffType == "LFRcmin")
                        {
                            c0 = -2.0 / ((2.0 * p0 + 1.0)
                                        * (ap0 * boost::math::tgamma(p0 + 1))
                                        * (ap0 * boost::math::tgamma(p0 + 1)));
                        }
                        else if (m_diffType == "LFRinf")
                        {
                            c0 = 10000000000000000.0;
                        }

                        NekDouble etap0 = 0.5 * c0 * (2.0 * p0 + 1.0)
                        * (ap0 * boost::math::tgamma(p0 + 1))
                        * (ap0 * boost::math::tgamma(p0 + 1));

                        NekDouble overeta0 = 1.0 / (1.0 + etap0);

                        // Derivative of the Legendre polynomials
                        // dLp  = derivative of the Legendre polynomial of order p
                        // dLpp = derivative of the Legendre polynomial of order p+1
                        // dLpm = derivative of the Legendre polynomial of order p-1
                        Polylib::jacobd(nquad0, z0.data(), &(dLp0[0]),  p0,   0.0, 0.0);
                        Polylib::jacobd(nquad0, z0.data(), &(dLpp0[0]), p0+1, 0.0, 0.0);
                        Polylib::jacobd(nquad0, z0.data(), &(dLpm0[0]), p0-1, 0.0, 0.0);

                        // Building the DG_c_Left
                        for(i = 0; i < nquad0; ++i)
                        {
                            m_dGL_xi1[n][i]  = etap0 * dLpm0[i];
                            m_dGL_xi1[n][i] += dLpp0[i];
                            m_dGL_xi1[n][i] *= overeta0;
                            m_dGL_xi1[n][i]  = dLp0[i] - m_dGL_xi1[n][i];
                            m_dGL_xi1[n][i]  = 0.5 * sign0 * m_dGL_xi1[n][i];
                        }

                        // Building the DG_c_Right
                        for(i = 0; i < nquad0; ++i)
                        {
                            m_dGR_xi1[n][i]  = etap0 * dLpm0[i];
                            m_dGR_xi1[n][i] += dLpp0[i];
                            m_dGR_xi1[n][i] *= overeta0;
                            m_dGR_xi1[n][i] += dLp0[i];
                            m_dGR_xi1[n][i]  = 0.5 * m_dGR_xi1[n][i];
                        }
                    }
                    break;
                }
                case 2:
                {
                    LibUtilities::BasisSharedPtr BasisFR_Left0;
                    LibUtilities::BasisSharedPtr BasisFR_Right0;
                    LibUtilities::BasisSharedPtr BasisFR_Left1;
                    LibUtilities::BasisSharedPtr BasisFR_Right1;

                    m_dGL_xi1 = Array<OneD, Array<OneD, NekDouble> >(nElements);
                    m_dGR_xi1 = Array<OneD, Array<OneD, NekDouble> >(nElements);
                    m_dGL_xi2 = Array<OneD, Array<OneD, NekDouble> >(nElements);
                    m_dGR_xi2 = Array<OneD, Array<OneD, NekDouble> >(nElements);

                    for (n = 0; n < nElements; ++n)
                    {
                        base      = pFields[0]->GetExp(n)->GetBase();
                        nquad0    = base[0]->GetNumPoints();
                        nquad1    = base[1]->GetNumPoints();
                        nmodes0   = base[0]->GetNumModes();
                        nmodes1   = base[1]->GetNumModes();

                        Array<OneD, const NekDouble> z0;
                        Array<OneD, const NekDouble> w0;
                        Array<OneD, const NekDouble> z1;
                        Array<OneD, const NekDouble> w1;

                        base[0]->GetZW(z0, w0);
                        base[1]->GetZW(z1, w1);

                        m_dGL_xi1[n] = Array<OneD, NekDouble>(nquad0);
                        m_dGR_xi1[n] = Array<OneD, NekDouble>(nquad0);
                        m_dGL_xi2[n] = Array<OneD, NekDouble>(nquad1);
                        m_dGR_xi2[n] = Array<OneD, NekDouble>(nquad1);

                        // Auxiliary vectors to build up the auxiliary
                        // derivatives of the Legendre polynomials
                        Array<OneD,NekDouble> dLp0   (nquad0, 0.0);
                        Array<OneD,NekDouble> dLpp0  (nquad0, 0.0);
                        Array<OneD,NekDouble> dLpm0  (nquad0, 0.0);
                        Array<OneD,NekDouble> dLp1   (nquad1, 0.0);
                        Array<OneD,NekDouble> dLpp1  (nquad1, 0.0);
                        Array<OneD,NekDouble> dLpm1  (nquad1, 0.0);

                        // Degree of the correction functions
                        int p0 = nmodes0 - 1;
                        int p1 = nmodes1 - 1;

                        // Function sign to compute  left correction function
                        NekDouble sign0 = pow(-1.0, p0);
                        NekDouble sign1 = pow(-1.0, p1);

                        // Factorial factor to build the scheme
                        NekDouble ap0 = boost::math::tgamma(2 * p0 + 1)
                        / (pow(2.0, p0)
                           * boost::math::tgamma(p0 + 1)
                           * boost::math::tgamma(p0 + 1));

                        NekDouble ap1 = boost::math::tgamma(2 * p1 + 1)
                        / (pow(2.0, p1)
                           * boost::math::tgamma(p1 + 1)
                           * boost::math::tgamma(p1 + 1));

                        // Scalar parameter which recovers the FR schemes
                        if (m_diffType == "LFRDG")
                        {
                            c0 = 0.0;
                            c1 = 0.0;
                        }
                        else if (m_diffType == "LFRSD")
                        {
                            c0 = 2.0 * p0 / ((2.0 * p0 + 1.0) * (p0 + 1.0)
                                        * (ap0 * boost::math::tgamma(p0 + 1))
                                        * (ap0 * boost::math::tgamma(p0 + 1)));

                            c1 = 2.0 * p1 / ((2.0 * p1 + 1.0) * (p1 + 1.0)
                                        * (ap1 * boost::math::tgamma(p1 + 1))
                                        * (ap1 * boost::math::tgamma(p1 + 1)));
                        }
                        else if (m_diffType == "LFRHU")
                        {
                            c0 = 2.0 * (p0 + 1.0) / ((2.0 * p0 + 1.0) * p0
                                        * (ap0 * boost::math::tgamma(p0 + 1))
                                        * (ap0 * boost::math::tgamma(p0 + 1)));

                            c1 = 2.0 * (p1 + 1.0) / ((2.0 * p1 + 1.0) * p1
                                        * (ap1 * boost::math::tgamma(p1 + 1))
                                        * (ap1 * boost::math::tgamma(p1 + 1)));
                        }
                        else if (m_diffType == "LFRcmin")
                        {
                            c0 = -2.0 / ((2.0 * p0 + 1.0)
                                        * (ap0 * boost::math::tgamma(p0 + 1))
                                        * (ap0 * boost::math::tgamma(p0 + 1)));

                            c1 = -2.0 / ((2.0 * p1 + 1.0)
                                        * (ap1 * boost::math::tgamma(p1 + 1))
                                        * (ap1 * boost::math::tgamma(p1 + 1)));
                        }
                        else if (m_diffType == "LFRinf")
                        {
                            c0 = 10000000000000000.0;
                            c1 = 10000000000000000.0;
                        }

                        NekDouble etap0 = 0.5 * c0 * (2.0 * p0 + 1.0)
                        * (ap0 * boost::math::tgamma(p0 + 1))
                        * (ap0 * boost::math::tgamma(p0 + 1));

                        NekDouble etap1 = 0.5 * c1 * (2.0 * p1 + 1.0)
                        * (ap1 * boost::math::tgamma(p1 + 1))
                        * (ap1 * boost::math::tgamma(p1 + 1));

                        NekDouble overeta0 = 1.0 / (1.0 + etap0);
                        NekDouble overeta1 = 1.0 / (1.0 + etap1);

                        // Derivative of the Legendre polynomials
                        // dLp  = derivative of the Legendre polynomial of order p
                        // dLpp = derivative of the Legendre polynomial of order p+1
                        // dLpm = derivative of the Legendre polynomial of order p-1
                        Polylib::jacobd(nquad0, z0.data(), &(dLp0[0]),  p0,   0.0, 0.0);
                        Polylib::jacobd(nquad0, z0.data(), &(dLpp0[0]), p0+1, 0.0, 0.0);
                        Polylib::jacobd(nquad0, z0.data(), &(dLpm0[0]), p0-1, 0.0, 0.0);

                        Polylib::jacobd(nquad1, z1.data(), &(dLp1[0]),  p1,   0.0, 0.0);
                        Polylib::jacobd(nquad1, z1.data(), &(dLpp1[0]), p1+1, 0.0, 0.0);
                        Polylib::jacobd(nquad1, z1.data(), &(dLpm1[0]), p1-1, 0.0, 0.0);

                        // Building the DG_c_Left
                        for(i = 0; i < nquad0; ++i)
                        {
                            m_dGL_xi1[n][i]  = etap0 * dLpm0[i];
                            m_dGL_xi1[n][i] += dLpp0[i];
                            m_dGL_xi1[n][i] *= overeta0;
                            m_dGL_xi1[n][i]  = dLp0[i] - m_dGL_xi1[n][i];
                            m_dGL_xi1[n][i]  = 0.5 * sign0 * m_dGL_xi1[n][i];
                        }

                        // Building the DG_c_Left
                        for(i = 0; i < nquad1; ++i)
                        {
                            m_dGL_xi2[n][i]  = etap1 * dLpm1[i];
                            m_dGL_xi2[n][i] += dLpp1[i];
                            m_dGL_xi2[n][i] *= overeta1;
                            m_dGL_xi2[n][i]  = dLp1[i] - m_dGL_xi2[n][i];
                            m_dGL_xi2[n][i]  = 0.5 * sign1 * m_dGL_xi2[n][i];
                        }

                        // Building the DG_c_Right
                        for(i = 0; i < nquad0; ++i)
                        {
                            m_dGR_xi1[n][i]  = etap0 * dLpm0[i];
                            m_dGR_xi1[n][i] += dLpp0[i];
                            m_dGR_xi1[n][i] *= overeta0;
                            m_dGR_xi1[n][i] += dLp0[i];
                            m_dGR_xi1[n][i]  = 0.5 * m_dGR_xi1[n][i];
                        }

                        // Building the DG_c_Right
                        for(i = 0; i < nquad1; ++i)
                        {
                            m_dGR_xi2[n][i]  = etap1 * dLpm1[i];
                            m_dGR_xi2[n][i] += dLpp1[i];
                            m_dGR_xi2[n][i] *= overeta1;
                            m_dGR_xi2[n][i] += dLp1[i];
                            m_dGR_xi2[n][i]  = 0.5 * m_dGR_xi2[n][i];
                        }
                    }
                    break;
                }
                case 3:
                {
                    m_dGL_xi1 = Array<OneD, Array<OneD, NekDouble> >(nElements);
                    m_dGR_xi1 = Array<OneD, Array<OneD, NekDouble> >(nElements);
                    m_dGL_xi2 = Array<OneD, Array<OneD, NekDouble> >(nElements);
                    m_dGR_xi2 = Array<OneD, Array<OneD, NekDouble> >(nElements);
                    m_dGL_xi3 = Array<OneD, Array<OneD, NekDouble> >(nElements);
                    m_dGR_xi3 = Array<OneD, Array<OneD, NekDouble> >(nElements);

                    for (n = 0; n < nElements; ++n)
                    {
                        base      = pFields[0]->GetExp(n)->GetBase();
                        nquad0    = base[0]->GetNumPoints();
                        nquad1    = base[1]->GetNumPoints();
                        nquad2    = base[2]->GetNumPoints();
                        nmodes0   = base[0]->GetNumModes();
                        nmodes1   = base[1]->GetNumModes();
                        nmodes2   = base[2]->GetNumModes();

                        Array<OneD, const NekDouble> z0;
                        Array<OneD, const NekDouble> w0;
                        Array<OneD, const NekDouble> z1;
                        Array<OneD, const NekDouble> w1;
                        Array<OneD, const NekDouble> z2;
                        Array<OneD, const NekDouble> w2;

                        base[0]->GetZW(z0, w0);
                        base[1]->GetZW(z1, w1);
                        base[1]->GetZW(z2, w2);

                        m_dGL_xi1[n] = Array<OneD, NekDouble>(nquad0);
                        m_dGR_xi1[n] = Array<OneD, NekDouble>(nquad0);
                        m_dGL_xi2[n] = Array<OneD, NekDouble>(nquad1);
                        m_dGR_xi2[n] = Array<OneD, NekDouble>(nquad1);
                        m_dGL_xi3[n] = Array<OneD, NekDouble>(nquad2);
                        m_dGR_xi3[n] = Array<OneD, NekDouble>(nquad2);

                        // Auxiliary vectors to build up the auxiliary
                        // derivatives of the Legendre polynomials
                        Array<OneD,NekDouble> dLp0   (nquad0, 0.0);
                        Array<OneD,NekDouble> dLpp0  (nquad0, 0.0);
                        Array<OneD,NekDouble> dLpm0  (nquad0, 0.0);
                        Array<OneD,NekDouble> dLp1   (nquad1, 0.0);
                        Array<OneD,NekDouble> dLpp1  (nquad1, 0.0);
                        Array<OneD,NekDouble> dLpm1  (nquad1, 0.0);
                        Array<OneD,NekDouble> dLp2   (nquad2, 0.0);
                        Array<OneD,NekDouble> dLpp2  (nquad2, 0.0);
                        Array<OneD,NekDouble> dLpm2  (nquad2, 0.0);

                        // Degree of the correction functions
                        int p0 = nmodes0 - 1;
                        int p1 = nmodes1 - 1;
                        int p2 = nmodes2 - 1;

                        // Function sign to compute  left correction function
                        NekDouble sign0 = pow(-1.0, p0);
                        NekDouble sign1 = pow(-1.0, p1);
                        NekDouble sign2 = pow(-1.0, p2);

                        // Factorial factor to build the scheme
                        NekDouble ap0 = boost::math::tgamma(2 * p0 + 1)
                        / (pow(2.0, p0)
                           * boost::math::tgamma(p0 + 1)
                           * boost::math::tgamma(p0 + 1));

                        // Factorial factor to build the scheme
                        NekDouble ap1 = boost::math::tgamma(2 * p1 + 1)
                        / (pow(2.0, p1)
                           * boost::math::tgamma(p1 + 1)
                           * boost::math::tgamma(p1 + 1));

                        // Factorial factor to build the scheme
                        NekDouble ap2 = boost::math::tgamma(2 * p2 + 1)
                        / (pow(2.0, p2)
                           * boost::math::tgamma(p2 + 1)
                           * boost::math::tgamma(p2 + 1));

                        // Scalar parameter which recovers the FR schemes
                        if (m_diffType == "LFRDG")
                        {
                            c0 = 0.0;
                            c1 = 0.0;
                            c2 = 0.0;
                        }
                        else if (m_diffType == "LFRSD")
                        {
                            c0 = 2.0 * p0 / ((2.0 * p0 + 1.0) * (p0 + 1.0)
                                        * (ap0 * boost::math::tgamma(p0 + 1))
                                        * (ap0 * boost::math::tgamma(p0 + 1)));

                            c1 = 2.0 * p1 / ((2.0 * p1 + 1.0) * (p1 + 1.0)
                                        * (ap1 * boost::math::tgamma(p1 + 1))
                                        * (ap1 * boost::math::tgamma(p1 + 1)));

                            c2 = 2.0 * p2 / ((2.0 * p2 + 1.0) * (p2 + 1.0)
                                        * (ap2 * boost::math::tgamma(p2 + 1))
                                        * (ap2 * boost::math::tgamma(p2 + 1)));
                        }
                        else if (m_diffType == "LFRHU")
                        {
                            c0 = 2.0 * (p0 + 1.0) / ((2.0 * p0 + 1.0) * p0
                                        * (ap0 * boost::math::tgamma(p0 + 1))
                                        * (ap0 * boost::math::tgamma(p0 + 1)));

                            c1 = 2.0 * (p1 + 1.0) / ((2.0 * p1 + 1.0) * p1
                                        * (ap1 * boost::math::tgamma(p1 + 1))
                                        * (ap1 * boost::math::tgamma(p1 + 1)));

                            c2 = 2.0 * (p2 + 1.0) / ((2.0 * p2 + 1.0) * p2
                                        * (ap2 * boost::math::tgamma(p2 + 1))
                                        * (ap2 * boost::math::tgamma(p2 + 1)));
                        }
                        else if (m_diffType == "LFRcmin")
                        {
                            c0 = -2.0 / ((2.0 * p0 + 1.0)
                                        * (ap0 * boost::math::tgamma(p0 + 1))
                                        * (ap0 * boost::math::tgamma(p0 + 1)));

                            c1 = -2.0 / ((2.0 * p1 + 1.0)
                                        * (ap1 * boost::math::tgamma(p1 + 1))
                                        * (ap1 * boost::math::tgamma(p1 + 1)));

                            c2 = -2.0 / ((2.0 * p2 + 1.0)
                                        * (ap2 * boost::math::tgamma(p2 + 1))
                                        * (ap2 * boost::math::tgamma(p2 + 1)));
                        }
                        else if (m_diffType == "LFRinf")
                        {
                            c0 = 10000000000000000.0;
                            c1 = 10000000000000000.0;
                            c2 = 10000000000000000.0;
                        }

                        NekDouble etap0 = 0.5 * c0 * (2.0 * p0 + 1.0)
                        * (ap0 * boost::math::tgamma(p0 + 1))
                        * (ap0 * boost::math::tgamma(p0 + 1));

                        NekDouble etap1 = 0.5 * c1 * (2.0 * p1 + 1.0)
                        * (ap1 * boost::math::tgamma(p1 + 1))
                        * (ap1 * boost::math::tgamma(p1 + 1));

                        NekDouble etap2 = 0.5 * c2 * (2.0 * p2 + 1.0)
                        * (ap2 * boost::math::tgamma(p2 + 1))
                        * (ap2 * boost::math::tgamma(p2 + 1));

                        NekDouble overeta0 = 1.0 / (1.0 + etap0);
                        NekDouble overeta1 = 1.0 / (1.0 + etap1);
                        NekDouble overeta2 = 1.0 / (1.0 + etap2);

                        // Derivative of the Legendre polynomials
                        // dLp  = derivative of the Legendre polynomial of order p
                        // dLpp = derivative of the Legendre polynomial of order p+1
                        // dLpm = derivative of the Legendre polynomial of order p-1
                        Polylib::jacobd(nquad0, z0.data(), &(dLp0[0]),  p0,   0.0, 0.0);
                        Polylib::jacobd(nquad0, z0.data(), &(dLpp0[0]), p0+1, 0.0, 0.0);
                        Polylib::jacobd(nquad0, z0.data(), &(dLpm0[0]), p0-1, 0.0, 0.0);

                        Polylib::jacobd(nquad1, z1.data(), &(dLp1[0]),  p1,   0.0, 0.0);
                        Polylib::jacobd(nquad1, z1.data(), &(dLpp1[0]), p1+1, 0.0, 0.0);
                        Polylib::jacobd(nquad1, z1.data(), &(dLpm1[0]), p1-1, 0.0, 0.0);

                        Polylib::jacobd(nquad2, z2.data(), &(dLp2[0]),  p2,   0.0, 0.0);
                        Polylib::jacobd(nquad2, z2.data(), &(dLpp2[0]), p2+1, 0.0, 0.0);
                        Polylib::jacobd(nquad2, z2.data(), &(dLpm2[0]), p2-1, 0.0, 0.0);

                        // Building the DG_c_Left
                        for(i = 0; i < nquad0; ++i)
                        {
                            m_dGL_xi1[n][i]  = etap0 * dLpm0[i];
                            m_dGL_xi1[n][i] += dLpp0[i];
                            m_dGL_xi1[n][i] *= overeta0;
                            m_dGL_xi1[n][i]  = dLp0[i] - m_dGL_xi1[n][i];
                            m_dGL_xi1[n][i]  = 0.5 * sign0 * m_dGL_xi1[n][i];
                        }

                        // Building the DG_c_Left
                        for(i = 0; i < nquad1; ++i)
                        {
                            m_dGL_xi2[n][i]  = etap1 * dLpm1[i];
                            m_dGL_xi2[n][i] += dLpp1[i];
                            m_dGL_xi2[n][i] *= overeta1;
                            m_dGL_xi2[n][i]  = dLp1[i] - m_dGL_xi2[n][i];
                            m_dGL_xi2[n][i]  = 0.5 * sign1 * m_dGL_xi2[n][i];
                        }

                        // Building the DG_c_Left
                        for(i = 0; i < nquad2; ++i)
                        {
                            m_dGL_xi3[n][i]  = etap2 * dLpm2[i];
                            m_dGL_xi3[n][i] += dLpp2[i];
                            m_dGL_xi3[n][i] *= overeta2;
                            m_dGL_xi3[n][i]  = dLp2[i] - m_dGL_xi3[n][i];
                            m_dGL_xi3[n][i]  = 0.5 * sign2 * m_dGL_xi3[n][i];
                        }

                        // Building the DG_c_Right
                        for(i = 0; i < nquad0; ++i)
                        {
                            m_dGR_xi1[n][i]  = etap0 * dLpm0[i];
                            m_dGR_xi1[n][i] += dLpp0[i];
                            m_dGR_xi1[n][i] *= overeta0;
                            m_dGR_xi1[n][i] += dLp0[i];
                            m_dGR_xi1[n][i]  = 0.5 * m_dGR_xi1[n][i];
                        }

                        // Building the DG_c_Right
                        for(i = 0; i < nquad1; ++i)
                        {
                            m_dGR_xi2[n][i]  = etap1 * dLpm1[i];
                            m_dGR_xi2[n][i] += dLpp1[i];
                            m_dGR_xi2[n][i] *= overeta1;
                            m_dGR_xi2[n][i] += dLp1[i];
                            m_dGR_xi2[n][i]  = 0.5 * m_dGR_xi2[n][i];
                        }

                        // Building the DG_c_Right
                        for(i = 0; i < nquad2; ++i)
                        {
                            m_dGR_xi3[n][i]  = etap2 * dLpm2[i];
                            m_dGR_xi3[n][i] += dLpp2[i];
                            m_dGR_xi3[n][i] *= overeta2;
                            m_dGR_xi3[n][i] += dLp2[i];
                            m_dGR_xi3[n][i]  = 0.5 * m_dGR_xi3[n][i];
                        }
                    }
                    break;
                }
                default:
                {
                    ASSERTL0(false,"Expansion dimension not recognised");
                    break;
                }
            }
        }

        /**
         * @brief Calculate FR Diffusion for the linear problems
         * using an LDG interface flux.
         *
         */
        void DiffusionLFR::v_Diffuse(
            const std::size_t                                 nConvectiveFields,
            const Array<OneD, MultiRegions::ExpListSharedPtr> &fields,
            const Array<OneD, Array<OneD, NekDouble> >        &inarray,
                  Array<OneD, Array<OneD, NekDouble> >        &outarray,
            const Array<OneD, Array<OneD, NekDouble> >        &pFwd,
            const Array<OneD, Array<OneD, NekDouble> >        &pBwd)
        {
            boost::ignore_unused(pFwd, pBwd);

            int i, j, n;
            int phys_offset;
            //Array<TwoD, const NekDouble> gmat;
            //Array<OneD, const NekDouble> jac;
            Array<OneD,       NekDouble> auxArray1, auxArray2;

            Array<OneD, LibUtilities::BasisSharedPtr> Basis;
            Basis = fields[0]->GetExp(0)->GetBase();

            int nElements    = fields[0]->GetExpSize();
            int nDim         = fields[0]->GetCoordim(0);
            int nSolutionPts = fields[0]->GetTotPoints();
            int nCoeffs      = fields[0]->GetNcoeffs();

            Array<OneD, Array<OneD, NekDouble> > outarrayCoeff(nConvectiveFields);
            for (i = 0; i < nConvectiveFields; ++i)
            {
                outarrayCoeff[i]  = Array<OneD, NekDouble>(nCoeffs);
            }

            // Compute interface numerical fluxes for inarray in physical space
            v_NumFluxforScalar(fields, inarray, m_IF1);

            switch(nDim)
            {
                // 1D problems
                case 1:
                {
                    for (i = 0; i < nConvectiveFields; ++i)
                    {
                        // Computing the physical first-order discountinuous
                        // derivative
                        for (n = 0; n < nElements; n++)
                        {
                            phys_offset = fields[0]->GetPhys_Offset(n);

                            fields[i]->GetExp(n)->PhysDeriv(0,
                                auxArray1 = inarray[i] + phys_offset,
                                auxArray2 = m_DU1[i][0] + phys_offset);
                        }

                        // Computing the standard first-order correction
                        // derivative
                        v_DerCFlux_1D(nConvectiveFields, fields, inarray[i],
                                      m_IF1[i][0], m_DFC1[i][0]);

                        // Back to the physical space using global operations
                        Vmath::Vdiv(nSolutionPts, &m_DFC1[i][0][0], 1,
                                    &m_jac[0], 1, &m_DFC1[i][0][0], 1);
                        Vmath::Vdiv(nSolutionPts, &m_DFC1[i][0][0], 1,
                                    &m_jac[0], 1, &m_DFC1[i][0][0], 1);

                        // Computing total first order derivatives
                        Vmath::Vadd(nSolutionPts, &m_DFC1[i][0][0], 1,
                                    &m_DU1[i][0][0], 1, &m_D1[i][0][0], 1);

                        Vmath::Vcopy(nSolutionPts, &m_D1[i][0][0], 1,
                                     &m_tmp1[i][0][0], 1);
                    }

                    // Computing interface numerical fluxes for m_D1
                    // in physical space
                    v_NumFluxforVector(fields, inarray, m_tmp1, m_IF2);

                    for (i = 0; i < nConvectiveFields; ++i)
                    {
                        // Computing the physical second-order discountinuous
                        // derivative
                        for (n = 0; n < nElements; n++)
                        {
                            phys_offset = fields[0]->GetPhys_Offset(n);

                            fields[i]->GetExp(n)->PhysDeriv(0,
                                auxArray1 = m_D1[i][0] + phys_offset,
                                auxArray2 = m_DD1[i][0] + phys_offset);
                        }

                        // Computing the standard second-order correction
                        // derivative
                        v_DerCFlux_1D(nConvectiveFields, fields, m_D1[i][0],
                                      m_IF2[i], m_DFC2[i][0]);

                        // Back to the physical space using global operations
                        Vmath::Vdiv(nSolutionPts, &m_DFC2[i][0][0], 1,
                                    &m_jac[0], 1, &m_DFC2[i][0][0], 1);
                        Vmath::Vdiv(nSolutionPts, &m_DFC2[i][0][0], 1,
                                    &m_jac[0], 1, &m_DFC2[i][0][0], 1);

                        // Adding the total divergence to outarray (RHS)
                        Vmath::Vadd(nSolutionPts, &m_DFC2[i][0][0], 1,
                                    &m_DD1[i][0][0], 1, &outarray[i][0], 1);

                        // Primitive Dealiasing 1D
                        if (!(Basis[0]->Collocation()))
                        {
                            fields[i]->FwdTrans(outarray[i], outarrayCoeff[i]);
                            fields[i]->BwdTrans(outarrayCoeff[i], outarray[i]);
                        }
                    }
                    break;
                }
                // 2D problems
                case 2:
                {
                    for(i = 0; i < nConvectiveFields; ++i)
                    {
                        for (j = 0; j < nDim; ++j)
                        {
                            // Temporary vectors
                            Array<OneD, NekDouble> u1_hat(nSolutionPts, 0.0);
                            Array<OneD, NekDouble> u2_hat(nSolutionPts, 0.0);

                            if (j == 0)
                            {
                                Vmath::Vmul(nSolutionPts, &inarray[i][0], 1,
                                            &m_gmat[0][0], 1, &u1_hat[0], 1);

                                Vmath::Vmul(nSolutionPts, &u1_hat[0], 1,
                                            &m_jac[0], 1, &u1_hat[0], 1);

                                Vmath::Vmul(nSolutionPts, &inarray[i][0], 1,
                                            &m_gmat[1][0], 1, &u2_hat[0], 1);

                                Vmath::Vmul(nSolutionPts, &u2_hat[0], 1,
                                            &m_jac[0], 1, &u2_hat[0], 1);
                            }
                            else if (j == 1)
                            {
                                Vmath::Vmul(nSolutionPts, &inarray[i][0], 1,
                                            &m_gmat[2][0], 1, &u1_hat[0], 1);

                                Vmath::Vmul(nSolutionPts, &u1_hat[0], 1,
                                            &m_jac[0], 1, &u1_hat[0], 1);

                                Vmath::Vmul(nSolutionPts, &inarray[i][0], 1,
                                            &m_gmat[3][0], 1, &u2_hat[0], 1);

                                Vmath::Vmul(nSolutionPts, &u2_hat[0], 1,
                                            &m_jac[0], 1, &u2_hat[0], 1);
                            }

                            for (n = 0; n < nElements; n++)
                            {
                                phys_offset = fields[0]->GetPhys_Offset(n);

                                fields[i]->GetExp(n)->StdPhysDeriv(0,
                                    auxArray1 = u1_hat + phys_offset,
                                    auxArray2 = m_tmp1[i][j] + phys_offset);

                                fields[i]->GetExp(n)->StdPhysDeriv(1,
                                    auxArray1 = u2_hat + phys_offset,
                                    auxArray2 = m_tmp2[i][j] + phys_offset);
                            }

                            Vmath::Vadd(nSolutionPts, &m_tmp1[i][j][0], 1,
                                        &m_tmp2[i][j][0], 1,
                                        &m_DU1[i][j][0], 1);

                            // Divide by the metric jacobian
                            Vmath::Vdiv(nSolutionPts, &m_DU1[i][j][0], 1,
                                        &m_jac[0], 1, &m_DU1[i][j][0], 1);

                            // Computing the standard first-order correction
                            // derivatives
                            v_DerCFlux_2D(nConvectiveFields, j, fields,
                                          inarray[i], m_IF1[i][j],
                                          m_DFC1[i][j]);
                        }

                        // Multiplying derivatives by B matrix to get auxiliary
                        // variables
                        for (j = 0; j < nSolutionPts; ++j)
                        {
                            // std(q1)
                            m_BD1[i][0][j] =
                            (m_gmat[0][j]*m_gmat[0][j] +
                             m_gmat[2][j]*m_gmat[2][j]) *
                            m_DFC1[i][0][j] +
                            (m_gmat[1][j]*m_gmat[0][j] +
                             m_gmat[3][j]*m_gmat[2][j]) *
                            m_DFC1[i][1][j];

                            // std(q2)
                            m_BD1[i][1][j] =
                            (m_gmat[1][j]*m_gmat[0][j] +
                             m_gmat[3][j]*m_gmat[2][j]) *
                            m_DFC1[i][0][j] +
                            (m_gmat[1][j]*m_gmat[1][j] +
                             m_gmat[3][j]*m_gmat[3][j]) *
                            m_DFC1[i][1][j];
                        }

                        // Multiplying derivatives by A^(-1) to get back
                        // into the physical space
                        for (j = 0; j < nSolutionPts; j++)
                        {
                            // q1 = A11^(-1)*std(q1) + A12^(-1)*std(q2)
                            m_DFC1[i][0][j] =
                            m_gmat[3][j] * m_BD1[i][0][j] -
                            m_gmat[2][j] * m_BD1[i][1][j];

                            // q2 = A21^(-1)*std(q1) + A22^(-1)*std(q2)
                            m_DFC1[i][1][j] =
                            m_gmat[0][j] * m_BD1[i][1][j] -
                            m_gmat[1][j] * m_BD1[i][0][j];
                        }

                        // Computing the physical first-order derivatives
                        for (j = 0; j < nDim; ++j)
                        {
                            Vmath::Vadd(nSolutionPts, &m_DU1[i][j][0], 1,
                                        &m_DFC1[i][j][0], 1,
                                        &m_D1[i][j][0], 1);
                        }
                    }

                    // Computing interface numerical fluxes for m_D1
                    // in physical space
                    v_NumFluxforVector(fields, inarray, m_D1, m_IF2);

                    // Computing the standard second-order discontinuous
                    // derivatives
                    for (i = 0; i < nConvectiveFields; ++i)
                    {
                        Array<OneD, NekDouble> f_hat(nSolutionPts, 0.0);
                        Array<OneD, NekDouble> g_hat(nSolutionPts, 0.0);

                        for (j = 0; j < nSolutionPts; j++)
                        {
                            f_hat[j] = (m_D1[i][0][j] * m_gmat[0][j] +
                            m_D1[i][1][j] * m_gmat[2][j])*m_jac[j];

                            g_hat[j] = (m_D1[i][0][j] * m_gmat[1][j] +
                            m_D1[i][1][j] * m_gmat[3][j])*m_jac[j];
                        }

                        for (n = 0; n < nElements; n++)
                        {
                            phys_offset = fields[0]->GetPhys_Offset(n);

                            fields[0]->GetExp(n)->StdPhysDeriv(0,
                            auxArray1 = f_hat + phys_offset,
                            auxArray2 = m_DD1[i][0] + phys_offset);

                            fields[0]->GetExp(n)->StdPhysDeriv(1,
                            auxArray1 = g_hat + phys_offset,
                            auxArray2 = m_DD1[i][1] + phys_offset);
                        }

                        // Divergence of the standard discontinuous flux
                        Vmath::Vadd(nSolutionPts,
                                    &m_DD1[i][0][0], 1,
                                    &m_DD1[i][1][0], 1,
                                    &m_divFD[i][0], 1);

                        // Divergence of the standard correction flux
                        if (Basis[0]->GetPointsType() ==
                            LibUtilities::eGaussGaussLegendre &&
                            Basis[1]->GetPointsType() ==
                            LibUtilities::eGaussGaussLegendre)
                        {
                            v_DivCFlux_2D_Gauss(nConvectiveFields, fields,
                                                f_hat, g_hat,
                                                m_IF2[i], m_divFC[i]);
                        }
                        else
                        {
                            v_DivCFlux_2D(nConvectiveFields, fields,
                                          m_D1[i][0], m_D1[i][1],
                                          m_IF2[i], m_divFC[i]);
                        }

                        // Divergence of the standard final flux
                        Vmath::Vadd(nSolutionPts, &m_divFD[i][0], 1,
                                    &m_divFC[i][0], 1, &outarray[i][0], 1);

                        // Dividing by the jacobian to get back into
                        // physical space
                        Vmath::Vdiv(nSolutionPts, &outarray[i][0], 1,
                                    &m_jac[0], 1, &outarray[i][0], 1);

                        // Primitive Dealiasing 2D
                        if (!(Basis[0]->Collocation()))
                        {
                            fields[i]->FwdTrans(outarray[i], outarrayCoeff[i]);
                            fields[i]->BwdTrans(outarrayCoeff[i], outarray[i]);
                        }
                    }//Close loop on nConvectiveFields
                    break;
                }
                // 3D problems
                case 3:
                {
                    ASSERTL0(false, "3D FRDG case not implemented yet");
                    break;
                }
            }
        }

        /**
         * @brief Builds the numerical flux for the 1st order derivatives
         *
         */
        void DiffusionLFR::v_NumFluxforScalar(
            const Array<OneD, MultiRegions::ExpListSharedPtr>        &fields,
            const Array<OneD, Array<OneD, NekDouble> >               &ufield,
                  Array<OneD, Array<OneD, Array<OneD, NekDouble> > > &uflux)
        {
            int i, j;
            int nTracePts  = fields[0]->GetTrace()->GetTotPoints();
            int nvariables = fields.num_elements();
            int nDim       = fields[0]->GetCoordim(0);

            Array<OneD, NekDouble > Fwd     (nTracePts);
            Array<OneD, NekDouble > Bwd     (nTracePts);
            Array<OneD, NekDouble > Vn      (nTracePts, 0.0);
            Array<OneD, NekDouble > fluxtemp(nTracePts, 0.0);

            // Get the normal velocity Vn
            for (i = 0; i < nDim; ++i)
            {
                Vmath::Svtvp(nTracePts, 1.0, m_traceNormals[i], 1,
                             Vn, 1, Vn, 1);
            }

            // Get the sign of (v \cdot n), v = an arbitrary vector
            // Evaluate upwind flux:
            // uflux = \hat{u} \phi \cdot u = u^{(+,-)} n
            for (j = 0; j < nDim; ++j)
            {
                for (i = 0; i < nvariables ; ++i)
                {
                    // Compute Fwd and Bwd value of ufield of i direction
                    fields[i]->GetFwdBwdTracePhys(ufield[i], Fwd, Bwd);

                    // if Vn >= 0, flux = uFwd, i.e.,
                    // edge::eForward, if V*n>=0 <=> V*n_F>=0, pick uflux = uFwd
                    // edge::eBackward, if V*n>=0 <=> V*n_B<0, pick uflux = uFwd

                    // else if Vn < 0, flux = uBwd, i.e.,
                    // edge::eForward, if V*n<0 <=> V*n_F<0, pick uflux = uBwd
                    // edge::eBackward, if V*n<0 <=> V*n_B>=0, pick uflux = uBwd

                    fields[i]->GetTrace()->Upwind(Vn, Fwd, Bwd, fluxtemp);

                    // Imposing weak boundary condition with flux
                    // if Vn >= 0, uflux = uBwd at Neumann, i.e.,
                    // edge::eForward, if V*n>=0 <=> V*n_F>=0, pick uflux = uBwd
                    // edge::eBackward, if V*n>=0 <=> V*n_B<0, pick uflux = uBwd

                    // if Vn >= 0, uflux = uFwd at Neumann, i.e.,
                    // edge::eForward, if V*n<0 <=> V*n_F<0, pick uflux = uFwd
                    // edge::eBackward, if V*n<0 <=> V*n_B>=0, pick uflux = uFwd

                    if(fields[0]->GetBndCondExpansions().num_elements())
                    {
                        v_WeakPenaltyforScalar(fields, i, ufield[i], fluxtemp);
                    }

                    // if Vn >= 0, flux = uFwd*(tan_{\xi}^- \cdot \vec{n}),
                    // i.e,
                    // edge::eForward, uFwd \(\tan_{\xi}^Fwd \cdot \vec{n})
                    // edge::eBackward, uFwd \(\tan_{\xi}^Bwd \cdot \vec{n})

                    // else if Vn < 0, flux = uBwd*(tan_{\xi}^- \cdot \vec{n}),
                    // i.e,
                    // edge::eForward, uBwd \(\tan_{\xi}^Fwd \cdot \vec{n})
                    // edge::eBackward, uBwd \(\tan_{\xi}^Bwd \cdot \vec{n})

                    Vmath::Vcopy(nTracePts, fluxtemp, 1, uflux[i][j], 1);
                }
            }
        }

        /**
         * @brief Imposes appropriate bcs for the 1st order derivatives
         *
         */
        void DiffusionLFR::v_WeakPenaltyforScalar(
            const Array<OneD, MultiRegions::ExpListSharedPtr> &fields,
            const int                                          var,
            const Array<OneD, const NekDouble>                &ufield,
                  Array<OneD,       NekDouble>                &penaltyflux)
        {
            // Variable initialisation
            int i, e, id1, id2;
            int nBndEdgePts, nBndEdges;
            int cnt         = 0;
            int nBndRegions = fields[var]->GetBndCondExpansions().num_elements();
            int nTracePts   = fields[0]->GetTrace()->GetTotPoints();

            // Extract physical values of the fields at the trace space
            Array<OneD, NekDouble > uplus(nTracePts);
            fields[var]->ExtractTracePhys(ufield, uplus);

            // Impose boundary conditions
            for (i = 0; i < nBndRegions; ++i)
            {
                // Number of boundary edges related to bcRegion 'i'
                nBndEdges = fields[var]->
                GetBndCondExpansions()[i]->GetExpSize();

                // Weakly impose boundary conditions by modifying flux values
                for (e = 0; e < nBndEdges ; ++e)
                {
                    // Number of points on the expansion
                    nBndEdgePts = fields[var]->
                    GetBndCondExpansions()[i]->GetExp(e)->GetTotPoints();

                    // Offset of the boundary expansion
                    id1 = fields[var]->
                    GetBndCondExpansions()[i]->GetPhys_Offset(e);

                    // Offset of the trace space related to boundary expansion
                    id2 = fields[0]->GetTrace()->
                    GetPhys_Offset(fields[0]->GetTraceMap()->
                                   GetBndCondIDToGlobalTraceID(cnt++));
<<<<<<< HEAD
                    
=======

>>>>>>> 483ce017
                    // Dirichlet bcs ==> uflux = gD
                    if (fields[var]->GetBndConditions()[i]->
                    GetBoundaryConditionType() == SpatialDomains::eDirichlet)
                    {
                        Vmath::Vcopy(nBndEdgePts,
                                     &(fields[var]->
                                       GetBndCondExpansions()[i]->
                                       GetPhys())[id1], 1,
                                     &penaltyflux[id2], 1);
                    }
                    // Neumann bcs ==> uflux = u+
                    else if ((fields[var]->GetBndConditions()[i])->
                    GetBoundaryConditionType() == SpatialDomains::eNeumann)
                    {
                        Vmath::Vcopy(nBndEdgePts,
                                     &uplus[id2], 1,
                                     &penaltyflux[id2], 1);
                    }
                }
            }
        }

        /**
         * @brief Build the numerical flux for the 2nd order derivatives
         *
         */
        void DiffusionLFR::v_NumFluxforVector(
            const Array<OneD, MultiRegions::ExpListSharedPtr>        &fields,
            const Array<OneD, Array<OneD, NekDouble> >               &ufield,
                  Array<OneD, Array<OneD, Array<OneD, NekDouble> > > &qfield,
                  Array<OneD, Array<OneD, NekDouble> >               &qflux)
        {
            boost::ignore_unused(ufield);

            int i, j;
            int nTracePts  = fields[0]->GetTrace()->GetTotPoints();
            int nvariables = fields.num_elements();
            int nDim       = fields[0]->GetCoordim(0);

            NekDouble C11 = 0.0;
            Array<OneD, NekDouble > Fwd(nTracePts);
            Array<OneD, NekDouble > Bwd(nTracePts);
            Array<OneD, NekDouble > Vn (nTracePts, 0.0);

            Array<OneD, NekDouble > qFwd     (nTracePts);
            Array<OneD, NekDouble > qBwd     (nTracePts);
            Array<OneD, NekDouble > qfluxtemp(nTracePts, 0.0);
            Array<OneD, NekDouble > uterm(nTracePts);

            // Get the normal velocity Vn
            for(i = 0; i < nDim; ++i)
            {
                Vmath::Svtvp(nTracePts, 1.0, m_traceNormals[i], 1,
                             Vn, 1, Vn, 1);
            }

            // Evaulate upwind flux:
            // qflux = \hat{q} \cdot u = q \cdot n - C_(11)*(u^+ - u^-)
            for (i = 0; i < nvariables; ++i)
            {
                qflux[i] = Array<OneD, NekDouble> (nTracePts, 0.0);
                for (j = 0; j < nDim; ++j)
                {
                    //  Compute Fwd and Bwd value of ufield of jth direction
                    fields[i]->GetFwdBwdTracePhys(qfield[i][j], qFwd, qBwd);

                    // if Vn >= 0, flux = uFwd, i.e.,
                    // edge::eForward, if V*n>=0 <=> V*n_F>=0, pick
                    // qflux = qBwd = q+
                    // edge::eBackward, if V*n>=0 <=> V*n_B<0, pick
                    // qflux = qBwd = q-

                    // else if Vn < 0, flux = uBwd, i.e.,
                    // edge::eForward, if V*n<0 <=> V*n_F<0, pick
                    // qflux = qFwd = q-
                    // edge::eBackward, if V*n<0 <=> V*n_B>=0, pick
                    // qflux = qFwd = q+

                    fields[i]->GetTrace()->Upwind(Vn, qBwd, qFwd, qfluxtemp);

                    Vmath::Vmul(nTracePts, m_traceNormals[j], 1, qfluxtemp, 1,
                                qfluxtemp, 1);

                    /*
                    // Generate Stability term = - C11 ( u- - u+ )
                    fields[i]->GetFwdBwdTracePhys(ufield[i], Fwd, Bwd);

                    Vmath::Vsub(nTracePts,
                                Fwd, 1, Bwd, 1,
                                uterm, 1);

                    Vmath::Smul(nTracePts,
                                -1.0 * C11, uterm, 1,
                                uterm, 1);

                    // Flux = {Fwd, Bwd} * (nx, ny, nz) + uterm * (nx, ny)
                    Vmath::Vadd(nTracePts,
                                uterm, 1,
                                qfluxtemp, 1,
                                qfluxtemp, 1);
                    */

                    // Imposing weak boundary condition with flux
                    if (fields[0]->GetBndCondExpansions().num_elements())
                    {
                        v_WeakPenaltyforVector(fields, i, j, qfield[i][j],
                                               qfluxtemp, C11);
                    }

                    // q_hat \cdot n = (q_xi \cdot n_xi) or (q_eta \cdot n_eta)
                    // n_xi = n_x * tan_xi_x + n_y * tan_xi_y + n_z * tan_xi_z
                    // n_xi = n_x * tan_eta_x + n_y * tan_eta_y + n_z*tan_eta_z
                    Vmath::Vadd(nTracePts, qfluxtemp, 1, qflux[i], 1,
                                qflux[i], 1);
                }
            }
        }



        /**
         * @brief Imposes appropriate bcs for the 2nd order derivatives
         *
         */
        void DiffusionLFR::v_WeakPenaltyforVector(
            const Array<OneD, MultiRegions::ExpListSharedPtr> &fields,
            const int                                          var,
            const int                                          dir,
            const Array<OneD, const NekDouble>                &qfield,
                  Array<OneD,       NekDouble>                &penaltyflux,
            NekDouble                                          C11)
        {
            boost::ignore_unused(C11);

            int i, e, id1, id2;
            int nBndEdges, nBndEdgePts;
            int nBndRegions = fields[var]->GetBndCondExpansions().num_elements();
            int nTracePts   = fields[0]->GetTrace()->GetTotPoints();

            Array<OneD, NekDouble > uterm(nTracePts);
            Array<OneD, NekDouble > qtemp(nTracePts);
            int cnt = 0;

            fields[var]->ExtractTracePhys(qfield, qtemp);

            for (i = 0; i < nBndRegions; ++i)
            {
                nBndEdges = fields[var]->
                GetBndCondExpansions()[i]->GetExpSize();

                // Weakly impose boundary conditions by modifying flux values
                for (e = 0; e < nBndEdges ; ++e)
                {
                    nBndEdgePts = fields[var]->
                    GetBndCondExpansions()[i]->GetExp(e)->GetTotPoints();

                    id1 = fields[var]->
                    GetBndCondExpansions()[i]->GetPhys_Offset(e);

                    id2 = fields[0]->GetTrace()->
                    GetPhys_Offset(fields[0]->GetTraceMap()->
                                   GetBndCondIDToGlobalTraceID(cnt++));
                    
                    // For Dirichlet boundary condition: 
                    //qflux = q+ - C_11 (u+ -    g_D) (nx, ny)
                    if (fields[var]->GetBndConditions()[i]->
                       GetBoundaryConditionType() == SpatialDomains::eDirichlet)
                    {
                        Vmath::Vmul(nBndEdgePts, &m_traceNormals[dir][id2], 1,
                                    &qtemp[id2], 1, &penaltyflux[id2], 1);
                    }
                    // For Neumann boundary condition: qflux = g_N
                    else if ((fields[var]->GetBndConditions()[i])->
                        GetBoundaryConditionType() == SpatialDomains::eNeumann)
                    {
                        Vmath::Vmul(nBndEdgePts, &m_traceNormals[dir][id2], 1,
                                    &(fields[var]->GetBndCondExpansions()[i]->
                                      GetPhys())[id1], 1, &penaltyflux[id2], 1);
                    }
                }
            }
        }

        /**
         * @brief Compute the derivative of the corrective flux for 1D problems.
         *
         * @param nConvectiveFields Number of fields.
         * @param fields            Pointer to fields.
         * @param flux              Volumetric flux in the physical space.
         * @param iFlux             Numerical interface flux in physical space.
         * @param derCFlux          Derivative of the corrective flux.
         *
         */
        void DiffusionLFR::v_DerCFlux_1D(
            const int                                         nConvectiveFields,
            const Array<OneD, MultiRegions::ExpListSharedPtr> &fields,
            const Array<OneD, const NekDouble>                &flux,
            const Array<OneD, const NekDouble>                &iFlux,
                  Array<OneD,       NekDouble>                &derCFlux)
        {
            boost::ignore_unused(nConvectiveFields);

            int n;
            int nLocalSolutionPts, phys_offset, t_offset;

            Array<OneD,       NekDouble> auxArray1, auxArray2;
            Array<TwoD, const NekDouble> gmat;
            Array<OneD, const NekDouble> jac;

            LibUtilities::PointsKeyVector ptsKeys;
            LibUtilities::BasisSharedPtr Basis;
            Basis = fields[0]->GetExp(0)->GetBasis(0);

            int nElements    = fields[0]->GetExpSize();
            int nSolutionPts = fields[0]->GetTotPoints();

            vector<bool> negatedFluxNormal =
                std::static_pointer_cast<MultiRegions::DisContField>(
                    fields[0])->GetNegatedFluxNormal();

            // Arrays to store the derivatives of the correction flux
            Array<OneD, NekDouble> DCL(nSolutionPts/nElements, 0.0);
            Array<OneD, NekDouble> DCR(nSolutionPts/nElements, 0.0);

            // Arrays to store the intercell numerical flux jumps
            Array<OneD, NekDouble>  JumpL(nElements);
            Array<OneD, NekDouble>  JumpR(nElements);

            Array<OneD, Array<OneD, LocalRegions::ExpansionSharedPtr> >
                &elmtToTrace = fields[0]->GetTraceMap()->GetElmtToTrace();

            for (n = 0; n < nElements; ++n)
            {
                nLocalSolutionPts = fields[0]->GetExp(n)->GetTotPoints();
                phys_offset = fields[0]->GetPhys_Offset(n);

                Array<OneD, NekDouble> tmparrayX1(nLocalSolutionPts, 0.0);
                NekDouble tmpFluxVertex = 0;
                Vmath::Vcopy(nLocalSolutionPts,
                             &flux[phys_offset], 1,
                             &tmparrayX1[0], 1);

                fields[0]->GetExp(n)->GetVertexPhysVals(0, tmparrayX1,
                                                        tmpFluxVertex);

                t_offset = fields[0]->GetTrace()
                    ->GetPhys_Offset(elmtToTrace[n][0]->GetElmtId());

                if(negatedFluxNormal[2*n])
                {
                    JumpL[n] =  iFlux[t_offset] - tmpFluxVertex;
                }
                else
                {
                    JumpL[n] =  -iFlux[t_offset] - tmpFluxVertex;
                }

                t_offset = fields[0]->GetTrace()
                    ->GetPhys_Offset(elmtToTrace[n][1]->GetElmtId());

                fields[0]->GetExp(n)->GetVertexPhysVals(1, tmparrayX1,
                                                        tmpFluxVertex);
                if(negatedFluxNormal[2*n+1])
                {
                    JumpR[n] =  -iFlux[t_offset] - tmpFluxVertex;
                }
                else
                {
                    JumpR[n] =  iFlux[t_offset] - tmpFluxVertex;
                }
            }

            for (n = 0; n < nElements; ++n)
            {
                ptsKeys = fields[0]->GetExp(n)->GetPointsKeys();
                nLocalSolutionPts = fields[0]->GetExp(n)->GetTotPoints();
                phys_offset       = fields[0]->GetPhys_Offset(n);
                jac               = fields[0]->GetExp(n)
                                ->as<LocalRegions::Expansion1D>()->GetGeom1D()
                                ->GetMetricInfo()->GetJac(ptsKeys);

                JumpL[n] = JumpL[n] * jac[0];
                JumpR[n] = JumpR[n] * jac[0];

                // Left jump multiplied by left derivative of C function
                Vmath::Smul(nLocalSolutionPts, JumpL[n],
                            &m_dGL_xi1[n][0], 1, &DCL[0], 1);

                // Right jump multiplied by right derivative of C function
                Vmath::Smul(nLocalSolutionPts, JumpR[n],
                            &m_dGR_xi1[n][0], 1, &DCR[0], 1);

                // Assembling derivative of the correction flux
                Vmath::Vadd(nLocalSolutionPts, &DCL[0], 1, &DCR[0], 1,
                            &derCFlux[phys_offset], 1);
            }
        }

        /**
         * @brief Compute the derivative of the corrective flux wrt a given
         * coordinate for 2D problems.
         *
         * There could be a bug for deformed elements since first derivatives
         * are not exactly the same results of DiffusionLDG as expected
         *
         * @param nConvectiveFields Number of fields.
         * @param fields            Pointer to fields.
         * @param flux              Volumetric flux in the physical space.
         * @param numericalFlux     Numerical interface flux in physical space.
         * @param derCFlux          Derivative of the corrective flux.
         *
         * \todo: Switch on shapes eventually here.
         */
        void DiffusionLFR::v_DerCFlux_2D(
            const int                                         nConvectiveFields,
            const int                                         direction,
            const Array<OneD, MultiRegions::ExpListSharedPtr> &fields,
            const Array<OneD, const NekDouble>                &flux,
            const Array<OneD,       NekDouble>                &iFlux,
                  Array<OneD,       NekDouble>                &derCFlux)
        {
            boost::ignore_unused(nConvectiveFields);

            int n, e, i, j, cnt;

            Array<TwoD, const NekDouble> gmat;
            Array<OneD, const NekDouble> jac;

            int nElements = fields[0]->GetExpSize();

            int trace_offset, phys_offset;
            int nLocalSolutionPts;
            int nquad0, nquad1;
            int nEdgePts;

            LibUtilities::PointsKeyVector ptsKeys;
            Array<OneD, NekDouble> auxArray1, auxArray2;
            Array<OneD, LibUtilities::BasisSharedPtr> base;
            Array<OneD, Array<OneD, LocalRegions::ExpansionSharedPtr> >
            &elmtToTrace = fields[0]->GetTraceMap()->GetElmtToTrace();

            // Loop on the elements
            for (n = 0; n < nElements; ++n)
            {
                // Offset of the element on the global vector
                phys_offset = fields[0]->GetPhys_Offset(n);
                nLocalSolutionPts = fields[0]->GetExp(n)->GetTotPoints();
                ptsKeys = fields[0]->GetExp(n)->GetPointsKeys();

                jac  = fields[0]->GetExp(n)->as<LocalRegions::Expansion2D>()
                                ->GetGeom2D()->GetMetricInfo()->GetJac(ptsKeys);

                base = fields[0]->GetExp(n)->GetBase();
                nquad0 = base[0]->GetNumPoints();
                nquad1 = base[1]->GetNumPoints();

                Array<OneD, NekDouble> divCFluxE0(nLocalSolutionPts, 0.0);
                Array<OneD, NekDouble> divCFluxE1(nLocalSolutionPts, 0.0);
                Array<OneD, NekDouble> divCFluxE2(nLocalSolutionPts, 0.0);
                Array<OneD, NekDouble> divCFluxE3(nLocalSolutionPts, 0.0);

                // Loop on the edges
                for (e = 0; e < fields[0]->GetExp(n)->GetNedges(); ++e)
                {
                    // Number of edge points of edge 'e'
                    nEdgePts = fields[0]->GetExp(n)->GetEdgeNumPoints(e);

                    // Array for storing volumetric fluxes on each edge
                    Array<OneD, NekDouble> tmparray(nEdgePts, 0.0);

                    // Offset of the trace space correspondent to edge 'e'
                    trace_offset = fields[0]->GetTrace()->GetPhys_Offset(
                                                elmtToTrace[n][e]->GetElmtId());

                    // Get the normals of edge 'e'
<<<<<<< HEAD
                    //const Array<OneD, const Array<OneD, NekDouble> > &normals = 
                    //fields[0]->GetExp(n)->GetTraceNormal(e);
                    
                    // Extract the edge values of the volumetric fluxes 
                    // on edge 'e' and order them accordingly to the order 
                    // of the trace space 
=======
                    //const Array<OneD, const Array<OneD, NekDouble> > &normals =
                    //fields[0]->GetExp(n)->GetEdgeNormal(e);

                    // Extract the edge values of the volumetric fluxes
                    // on edge 'e' and order them accordingly to the order
                    // of the trace space
>>>>>>> 483ce017
                    fields[0]->GetExp(n)->GetEdgePhysVals(e, elmtToTrace[n][e],
                                                          flux + phys_offset,
                                                          auxArray1 = tmparray);

                    // Compute the fluxJumps per each edge 'e' and each
                    // flux point
                    Array<OneD, NekDouble> fluxJumps(nEdgePts, 0.0);
                    Vmath::Vsub(nEdgePts, &iFlux[trace_offset], 1,
                                &tmparray[0], 1, &fluxJumps[0], 1);

                    // Check the ordering of the fluxJumps and reverse
                    // it in case of backward definition of edge 'e'
                    if (fields[0]->GetExp(n)->GetEorient(e) ==
                        StdRegions::eBackwards)
                    {
                        Vmath::Reverse(nEdgePts,
                                       &fluxJumps[0], 1,
                                       &fluxJumps[0], 1);
                    }

                    // Deformed elements
                    if (fields[0]->GetExp(n)->as<LocalRegions::Expansion2D>()
                                 ->GetGeom2D()->GetMetricInfo()->GetGtype()
                        == SpatialDomains::eDeformed)
                    {
                        // Extract the Jacobians along edge 'e'
                        Array<OneD, NekDouble> jacEdge(nEdgePts, 0.0);

                        fields[0]->GetExp(n)->GetEdgePhysVals(
                                                    e, elmtToTrace[n][e],
                                                    jac, auxArray1 = jacEdge);

                        // Check the ordering of the fluxJumps and reverse
                        // it in case of backward definition of edge 'e'
                        if (fields[0]->GetExp(n)->GetEorient(e) ==
                            StdRegions::eBackwards)
                        {
                            Vmath::Reverse(nEdgePts,
                                           &jacEdge[0], 1,
                                           &jacEdge[0], 1);
                        }

                        // Multiply the fluxJumps by the edge 'e' Jacobians
                        // to bring the fluxJumps into the standard space
                        for (j = 0; j < nEdgePts; j++)
                        {
                            fluxJumps[j] = fluxJumps[j] * jacEdge[j];
                        }
                    }
                    // Non-deformed elements
                    else
                    {
                        // Multiply the fluxJumps by the edge 'e' Jacobians
                        // to bring the fluxJumps into the standard space
                        Vmath::Smul(nEdgePts, jac[0], fluxJumps, 1,
                                    fluxJumps, 1);
                    }

                    // Multiply jumps by derivatives of the correction functions
                    // All the quntities at this level should be defined into
                    // the standard space
                    switch (e)
                    {
                        case 0:
                            for (i = 0; i < nquad0; ++i)
                            {
                                // Multiply fluxJumps by Q factors
                                //fluxJumps[i] = -(m_Q2D_e0[n][i]) * fluxJumps[i];

                                for (j = 0; j < nquad1; ++j)
                                {
                                    cnt = i + j*nquad0;
                                    divCFluxE0[cnt] = fluxJumps[i] * m_dGL_xi2[n][j];
                                }
                            }
                            break;
                        case 1:
                            for (i = 0; i < nquad1; ++i)
                            {
                                // Multiply fluxJumps by Q factors
                                //fluxJumps[i] = (m_Q2D_e1[n][i]) * fluxJumps[i];

                                for (j = 0; j < nquad0; ++j)
                                {
                                    cnt = (nquad0)*i + j;
                                    divCFluxE1[cnt] = fluxJumps[i] * m_dGR_xi1[n][j];
                                }
                            }
                            break;
                        case 2:
                            for (i = 0; i < nquad0; ++i)
                            {
                                // Multiply fluxJumps by Q factors
                                //fluxJumps[i] = (m_Q2D_e2[n][i]) * fluxJumps[i];

                                for (j = 0; j < nquad1; ++j)
                                {
                                    cnt = j*nquad0 + i;
                                    divCFluxE2[cnt] = fluxJumps[i] * m_dGR_xi2[n][j];
                                }
                            }
                            break;
                        case 3:
                            for (i = 0; i < nquad1; ++i)
                            {
                                // Multiply fluxJumps by Q factors
                                //fluxJumps[i] = -(m_Q2D_e3[n][i]) * fluxJumps[i];
                                for (j = 0; j < nquad0; ++j)
                                {
                                    cnt = j + i*nquad0;
                                    divCFluxE3[cnt] = fluxJumps[i] * m_dGL_xi1[n][j];
                                }
                            }
                            break;

                        default:
                            ASSERTL0(false, "edge value (< 3) is out of range");
                            break;
                    }
                }

                // Summing the component of the flux for calculating the
                // derivatives per each direction
                if (direction == 0)
                {
                    Vmath::Vadd(nLocalSolutionPts, &divCFluxE1[0], 1,
                                &divCFluxE3[0], 1, &derCFlux[phys_offset], 1);
                }
                else if (direction == 1)
                {
                    Vmath::Vadd(nLocalSolutionPts, &divCFluxE0[0], 1,
                                &divCFluxE2[0], 1, &derCFlux[phys_offset], 1);
                }
            }
        }

        /**
         * @brief Compute the divergence of the corrective flux for 2D problems.
         *
         * @param nConvectiveFields   Number of fields.
         * @param fields              Pointer to fields.
         * @param fluxX1              X1 - volumetric flux in physical space.
         * @param fluxX2              X2 - volumetric flux in physical space.
         * @param numericalFlux       Interface flux in physical space.
         * @param divCFlux            Divergence of the corrective flux for
         *                            2D problems.
         *
         * \todo: Switch on shapes eventually here.
         */
        void DiffusionLFR::v_DivCFlux_2D(
            const int                                         nConvectiveFields,
            const Array<OneD, MultiRegions::ExpListSharedPtr> &fields,
            const Array<OneD, const NekDouble>                &fluxX1,
            const Array<OneD, const NekDouble>                &fluxX2,
            const Array<OneD, const NekDouble>                &numericalFlux,
                  Array<OneD,       NekDouble>                &divCFlux)
        {
            boost::ignore_unused(nConvectiveFields);

            int n, e, i, j, cnt;

            int nElements = fields[0]->GetExpSize();

            int nLocalSolutionPts;
            int nEdgePts;
            int trace_offset;
            int phys_offset;
            int nquad0;
            int nquad1;

            Array<OneD, NekDouble> auxArray1, auxArray2;
            Array<OneD, LibUtilities::BasisSharedPtr> base;

            Array<OneD, Array<OneD, LocalRegions::ExpansionSharedPtr> >
            &elmtToTrace = fields[0]->GetTraceMap()->GetElmtToTrace();

            // Loop on the elements
            for(n = 0; n < nElements; ++n)
            {
                // Offset of the element on the global vector
                phys_offset = fields[0]->GetPhys_Offset(n);
                nLocalSolutionPts = fields[0]->GetExp(n)->GetTotPoints();

                base   = fields[0]->GetExp(n)->GetBase();
                nquad0 = base[0]->GetNumPoints();
                nquad1 = base[1]->GetNumPoints();

                Array<OneD, NekDouble> divCFluxE0(nLocalSolutionPts, 0.0);
                Array<OneD, NekDouble> divCFluxE1(nLocalSolutionPts, 0.0);
                Array<OneD, NekDouble> divCFluxE2(nLocalSolutionPts, 0.0);
                Array<OneD, NekDouble> divCFluxE3(nLocalSolutionPts, 0.0);

                // Loop on the edges
                for(e = 0; e < fields[0]->GetExp(n)->GetNedges(); ++e)
                {
                    // Number of edge points of edge e
                    nEdgePts = fields[0]->GetExp(n)->GetEdgeNumPoints(e);

                    Array<OneD, NekDouble> tmparrayX1(nEdgePts, 0.0);
                    Array<OneD, NekDouble> tmparrayX2(nEdgePts, 0.0);
                    Array<OneD, NekDouble> fluxN    (nEdgePts, 0.0);
                    Array<OneD, NekDouble> fluxT    (nEdgePts, 0.0);
                    Array<OneD, NekDouble> fluxJumps(nEdgePts, 0.0);

                    // Offset of the trace space correspondent to edge e
                    trace_offset  = fields[0]->GetTrace()->GetPhys_Offset(
                                                elmtToTrace[n][e]->GetElmtId());

                    // Get the normals of edge e
<<<<<<< HEAD
                    const Array<OneD, const Array<OneD, NekDouble> > &normals = 
                    fields[0]->GetExp(n)->GetTraceNormal(e);
                    
                    // Extract the edge values of flux-x on edge e and order 
                    // them accordingly to the order of the trace space 
=======
                    const Array<OneD, const Array<OneD, NekDouble> > &normals =
                    fields[0]->GetExp(n)->GetEdgeNormal(e);

                    // Extract the edge values of flux-x on edge e and order
                    // them accordingly to the order of the trace space
>>>>>>> 483ce017
                    fields[0]->GetExp(n)->GetEdgePhysVals(
                                                    e, elmtToTrace[n][e],
                                                    fluxX1 + phys_offset,
                                                    auxArray1 = tmparrayX1);

                    // Extract the edge values of flux-y on edge e and order
                    // them accordingly to the order of the trace space
                    fields[0]->GetExp(n)->GetEdgePhysVals(
                                                    e, elmtToTrace[n][e],
                                                    fluxX2 + phys_offset,
                                                    auxArray1 = tmparrayX2);

                    // Multiply the edge components of the flux by the normal
                    for (i = 0; i < nEdgePts; ++i)
                    {
                        fluxN[i] =
                        tmparrayX1[i]*m_traceNormals[0][trace_offset+i] +
                        tmparrayX2[i]*m_traceNormals[1][trace_offset+i];
                    }

                    // Subtract to the Riemann flux the discontinuous flux
                    Vmath::Vsub(nEdgePts,
                                &numericalFlux[trace_offset], 1,
                                &fluxN[0], 1, &fluxJumps[0], 1);

                    // Check the ordering of the jump vectors
                    if (fields[0]->GetExp(n)->GetEorient(e) ==
                        StdRegions::eBackwards)
                    {
                        Vmath::Reverse(nEdgePts,
                                       auxArray1 = fluxJumps, 1,
                                       auxArray2 = fluxJumps, 1);
                    }

                    NekDouble fac = fields[0]->GetExp(n)->TraceNormalNegated(e) ?
                    -1.0 : 1.0;

                    for (i = 0; i < nEdgePts; ++i)
                    {
                        if (m_traceNormals[0][trace_offset+i] != fac*normals[0][i]
                        || m_traceNormals[1][trace_offset+i] != fac*normals[1][i])
                        {
                            fluxJumps[i] = -fluxJumps[i];
                        }
                    }

                    // Multiply jumps by derivatives of the correction functions
                    switch (e)
                    {
                        case 0:
                            for (i = 0; i < nquad0; ++i)
                            {
                                // Multiply fluxJumps by Q factors
                                fluxJumps[i] = -(m_Q2D_e0[n][i]) * fluxJumps[i];

                                for (j = 0; j < nquad1; ++j)
                                {
                                    cnt = i + j*nquad0;
                                    divCFluxE0[cnt] = fluxJumps[i] * m_dGL_xi2[n][j];
                                }
                            }
                            break;
                        case 1:
                            for (i = 0; i < nquad1; ++i)
                            {
                                // Multiply fluxJumps by Q factors
                                fluxJumps[i] = (m_Q2D_e1[n][i]) * fluxJumps[i];

                                for (j = 0; j < nquad0; ++j)
                                {
                                    cnt = (nquad0)*i + j;
                                    divCFluxE1[cnt] = fluxJumps[i] * m_dGR_xi1[n][j];
                                }
                            }
                            break;
                        case 2:
                            for (i = 0; i < nquad0; ++i)
                            {
                                // Multiply fluxJumps by Q factors
                                fluxJumps[i] = (m_Q2D_e2[n][i]) * fluxJumps[i];

                                for (j = 0; j < nquad1; ++j)
                                {
                                    cnt = j*nquad0 + i;
                                    divCFluxE2[cnt] = fluxJumps[i] * m_dGR_xi2[n][j];
                                }
                            }
                            break;
                        case 3:
                            for (i = 0; i < nquad1; ++i)
                            {
                                // Multiply fluxJumps by Q factors
                                fluxJumps[i] = -(m_Q2D_e3[n][i]) * fluxJumps[i];
                                for (j = 0; j < nquad0; ++j)
                                {
                                    cnt = j + i*nquad0;
                                    divCFluxE3[cnt] = fluxJumps[i] * m_dGL_xi1[n][j];
                                }
                            }
                            break;

                        default:
                            ASSERTL0(false,"edge value (< 3) is out of range");
                            break;
                    }
                }

                // Sum each edge contribution
                Vmath::Vadd(nLocalSolutionPts, &divCFluxE0[0], 1,
                            &divCFluxE1[0], 1, &divCFlux[phys_offset], 1);

                Vmath::Vadd(nLocalSolutionPts, &divCFlux[phys_offset], 1,
                            &divCFluxE2[0], 1, &divCFlux[phys_offset], 1);

                Vmath::Vadd(nLocalSolutionPts, &divCFlux[phys_offset], 1,
                            &divCFluxE3[0], 1, &divCFlux[phys_offset], 1);
            }
        }

        /**
         * @brief Compute the divergence of the corrective flux for 2D problems
         *        where POINTSTYPE="GaussGaussLegendre"
         *
         * @param nConvectiveFields   Number of fields.
         * @param fields              Pointer to fields.
         * @param fluxX1              X1-volumetric flux in physical space.
         * @param fluxX2              X2-volumetric flux in physical space.
         * @param numericalFlux       Interface flux in physical space.
         * @param divCFlux            Divergence of the corrective flux.
         *
         * \todo: Switch on shapes eventually here.
         */

        void DiffusionLFR::v_DivCFlux_2D_Gauss(
            const int nConvectiveFields,
            const Array<OneD, MultiRegions::ExpListSharedPtr> &fields,
            const Array<OneD, const NekDouble> &fluxX1,
            const Array<OneD, const NekDouble> &fluxX2,
            const Array<OneD, const NekDouble> &numericalFlux,
                  Array<OneD,       NekDouble> &divCFlux)
        {
            boost::ignore_unused(nConvectiveFields);

            int n, e, i, j, cnt;

            int nElements   = fields[0]->GetExpSize();
            int nLocalSolutionPts;
            int nEdgePts;
            int trace_offset;
            int phys_offset;
            int nquad0;
            int nquad1;

            Array<OneD, NekDouble> auxArray1, auxArray2;
            Array<OneD, LibUtilities::BasisSharedPtr> base;

            Array<OneD, Array<OneD, LocalRegions::ExpansionSharedPtr> >
            &elmtToTrace = fields[0]->GetTraceMap()->GetElmtToTrace();

            // Loop on the elements
            for(n = 0; n < nElements; ++n)
            {
                // Offset of the element on the global vector
                phys_offset = fields[0]->GetPhys_Offset(n);
                nLocalSolutionPts = fields[0]->GetExp(n)->GetTotPoints();

                base = fields[0]->GetExp(n)->GetBase();
                nquad0 = base[0]->GetNumPoints();
                nquad1 = base[1]->GetNumPoints();

                Array<OneD, NekDouble> divCFluxE0(nLocalSolutionPts, 0.0);
                Array<OneD, NekDouble> divCFluxE1(nLocalSolutionPts, 0.0);
                Array<OneD, NekDouble> divCFluxE2(nLocalSolutionPts, 0.0);
                Array<OneD, NekDouble> divCFluxE3(nLocalSolutionPts, 0.0);

                // Loop on the edges
                for(e = 0; e < fields[0]->GetExp(n)->GetNedges(); ++e)
                {
                    // Number of edge points of edge e
                    nEdgePts = fields[0]->GetExp(n)->GetEdgeNumPoints(e);

                    Array<OneD, NekDouble> fluxN     (nEdgePts, 0.0);
                    Array<OneD, NekDouble> fluxT     (nEdgePts, 0.0);
                    Array<OneD, NekDouble> fluxN_R   (nEdgePts, 0.0);
                    Array<OneD, NekDouble> fluxN_D   (nEdgePts, 0.0);
                    Array<OneD, NekDouble> fluxJumps (nEdgePts, 0.0);

                    // Offset of the trace space correspondent to edge e
                    trace_offset = fields[0]->GetTrace()->GetPhys_Offset(
                                                elmtToTrace[n][e]->GetElmtId());

                    // Get the normals of edge e
                    const Array<OneD, const Array<OneD, NekDouble> > &normals =
<<<<<<< HEAD
                    fields[0]->GetExp(n)->GetTraceNormal(e);
                    
=======
                    fields[0]->GetExp(n)->GetEdgeNormal(e);

>>>>>>> 483ce017
                    // Extract the trasformed normal flux at each edge
                    switch (e)
                    {
                        case 0:
                            // Extract the edge values of transformed flux-y on
                            // edge e and order them accordingly to the order of
                            // the trace space
                            fields[0]->GetExp(n)->GetEdgePhysVals(
                                                        e, elmtToTrace[n][e],
                                                        fluxX2 + phys_offset,
                                                        auxArray1 = fluxN_D);

                            Vmath::Neg   (nEdgePts, fluxN_D, 1);

                            // Extract the physical Rieamann flux at each edge
                            Vmath::Vcopy(nEdgePts,
                                         &numericalFlux[trace_offset], 1,
                                         &fluxN[0], 1);

                            // Check the ordering of vectors
                            if (fields[0]->GetExp(n)->GetEorient(e) ==
                                StdRegions::eBackwards)
                            {
                                Vmath::Reverse(nEdgePts,
                                               auxArray1 = fluxN, 1,
                                               auxArray2 = fluxN, 1);

                                Vmath::Reverse(nEdgePts,
                                               auxArray1 = fluxN_D, 1,
                                               auxArray2 = fluxN_D, 1);
                            }

                            // Transform Riemann Fluxes in the standard element
                            for (i = 0; i < nquad0; ++i)
                            {
                                // Multiply Riemann Flux by Q factors
                                fluxN_R[i] = (m_Q2D_e0[n][i]) * fluxN[i];
                            }

                            for (i = 0; i < nEdgePts; ++i)
                            {
                                if (m_traceNormals[0][trace_offset+i] !=
                                    normals[0][i] ||
                                    m_traceNormals[1][trace_offset+i] !=
                                    normals[1][i])
                                {
                                    fluxN_R[i] = -fluxN_R[i];
                                }
                            }

                            // Subtract to the Riemann flux the discontinuous
                            // flux
                            Vmath::Vsub(nEdgePts,
                                        &fluxN_R[0], 1,
                                        &fluxN_D[0], 1, &fluxJumps[0], 1);

                            // Multiplicate the flux jumps for the correction
                            // function
                            for (i = 0; i < nquad0; ++i)
                            {
                                for (j = 0; j < nquad1; ++j)
                                {
                                    cnt = i + j*nquad0;
                                    divCFluxE0[cnt] =
                                    -fluxJumps[i] * m_dGL_xi2[n][j];
                                }
                            }
                            break;
                        case 1:
                            // Extract the edge values of transformed flux-x on
                            // edge e and order them accordingly to the order of
                            // the trace space
                            fields[0]->GetExp(n)->GetEdgePhysVals(
                                                        e, elmtToTrace[n][e],
                                                        fluxX1 + phys_offset,
                                                        auxArray1 = fluxN_D);

                            // Extract the physical Rieamann flux at each edge
                            Vmath::Vcopy(nEdgePts,
                                         &numericalFlux[trace_offset], 1,
                                         &fluxN[0], 1);

                            // Check the ordering of vectors
                            if (fields[0]->GetExp(n)->GetEorient(e) ==
                                StdRegions::eBackwards)
                            {
                                Vmath::Reverse(nEdgePts,
                                               auxArray1 = fluxN, 1,
                                               auxArray2 = fluxN, 1);

                                Vmath::Reverse(nEdgePts,
                                               auxArray1 = fluxN_D, 1,
                                               auxArray2 = fluxN_D, 1);
                            }

                            // Transform Riemann Fluxes in the standard element
                            for (i = 0; i < nquad1; ++i)
                            {
                                // Multiply Riemann Flux by Q factors
                                fluxN_R[i] = (m_Q2D_e1[n][i]) * fluxN[i];
                            }

                            for (i = 0; i < nEdgePts; ++i)
                            {
                                if (m_traceNormals[0][trace_offset+i] !=
                                    normals[0][i] ||
                                    m_traceNormals[1][trace_offset+i] !=
                                    normals[1][i])
                                {
                                    fluxN_R[i] = -fluxN_R[i];
                                }
                            }

                            // Subtract to the Riemann flux the discontinuous
                            // flux
                            Vmath::Vsub(nEdgePts,
                                        &fluxN_R[0], 1,
                                        &fluxN_D[0], 1, &fluxJumps[0], 1);

                            // Multiplicate the flux jumps for the correction
                            // function
                            for (i = 0; i < nquad1; ++i)
                            {
                                for (j = 0; j < nquad0; ++j)
                                {
                                    cnt = (nquad0)*i + j;
                                    divCFluxE1[cnt] =
                                    fluxJumps[i] * m_dGR_xi1[n][j];
                                }
                            }
                            break;
                        case 2:

                            // Extract the edge values of transformed flux-y on
                            // edge e and order them accordingly to the order of
                            // the trace space

                            fields[0]->GetExp(n)->GetEdgePhysVals(
                                                        e, elmtToTrace[n][e],
                                                        fluxX2 + phys_offset,
                                                        auxArray1 = fluxN_D);

                            // Extract the physical Rieamann flux at each edge
                            Vmath::Vcopy(nEdgePts,
                                         &numericalFlux[trace_offset], 1,
                                         &fluxN[0], 1);

                            // Check the ordering of vectors
                            if (fields[0]->GetExp(n)->GetEorient(e) ==
                                StdRegions::eBackwards)
                            {
                                Vmath::Reverse(nEdgePts,
                                               auxArray1 = fluxN, 1,
                                               auxArray2 = fluxN, 1);

                                Vmath::Reverse(nEdgePts,
                                               auxArray1 = fluxN_D, 1,
                                               auxArray2 = fluxN_D, 1);
                            }

                            // Transform Riemann Fluxes in the standard element
                            for (i = 0; i < nquad0; ++i)
                            {
                                // Multiply Riemann Flux by Q factors
                                fluxN_R[i] = (m_Q2D_e2[n][i]) * fluxN[i];
                            }

                            for (i = 0; i < nEdgePts; ++i)
                            {
                                if (m_traceNormals[0][trace_offset+i] !=
                                    normals[0][i] ||
                                    m_traceNormals[1][trace_offset+i] !=
                                    normals[1][i])
                                {
                                    fluxN_R[i] = -fluxN_R[i];
                                }
                            }

                            // Subtract to the Riemann flux the discontinuous
                            // flux

                            Vmath::Vsub(nEdgePts,
                                        &fluxN_R[0], 1,
                                        &fluxN_D[0], 1, &fluxJumps[0], 1);

                            // Multiplicate the flux jumps for the correction
                            // function
                            for (i = 0; i < nquad0; ++i)
                            {
                                for (j = 0; j < nquad1; ++j)
                                {
                                    cnt = j*nquad0 + i;
                                    divCFluxE2[cnt] =
                                    fluxJumps[i] * m_dGR_xi2[n][j];
                                }
                            }
                            break;
                        case 3:
                            // Extract the edge values of transformed flux-x on
                            // edge e and order them accordingly to the order of
                            // the trace space

                            fields[0]->GetExp(n)->GetEdgePhysVals(
                                                        e, elmtToTrace[n][e],
                                                        fluxX1 + phys_offset,
                                                        auxArray1 = fluxN_D);
                            Vmath::Neg   (nEdgePts, fluxN_D, 1);

                            // Extract the physical Rieamann flux at each edge
                            Vmath::Vcopy(nEdgePts,
                                         &numericalFlux[trace_offset], 1,
                                         &fluxN[0], 1);

                            // Check the ordering of vectors
                            if (fields[0]->GetExp(n)->GetEorient(e) ==
                                StdRegions::eBackwards)
                            {
                                Vmath::Reverse(nEdgePts,
                                               auxArray1 = fluxN, 1,
                                               auxArray2 = fluxN, 1);

                                Vmath::Reverse(nEdgePts,
                                               auxArray1 = fluxN_D, 1,
                                               auxArray2 = fluxN_D, 1);
                            }

                            // Transform Riemann Fluxes in the standard element
                            for (i = 0; i < nquad1; ++i)
                            {
                                // Multiply Riemann Flux by Q factors
                                fluxN_R[i] = (m_Q2D_e3[n][i]) * fluxN[i];
                            }

                            for (i = 0; i < nEdgePts; ++i)
                            {
                                if (m_traceNormals[0][trace_offset+i] !=
                                    normals[0][i] ||
                                    m_traceNormals[1][trace_offset+i] !=
                                    normals[1][i])
                                {
                                    fluxN_R[i] = -fluxN_R[i];
                                }
                            }

                            // Subtract to the Riemann flux the discontinuous
                            // flux

                            Vmath::Vsub(nEdgePts,
                                        &fluxN_R[0], 1,
                                        &fluxN_D[0], 1, &fluxJumps[0], 1);

                            // Multiplicate the flux jumps for the correction
                            // function
                            for (i = 0; i < nquad1; ++i)
                            {
                                for (j = 0; j < nquad0; ++j)
                                {
                                    cnt = j + i*nquad0;
                                    divCFluxE3[cnt] =
                                    -fluxJumps[i] * m_dGL_xi1[n][j];
                                }
                            }
                            break;
                        default:
                            ASSERTL0(false,"edge value (< 3) is out of range");
                            break;
                    }
                }


                // Sum each edge contribution
                Vmath::Vadd(nLocalSolutionPts, &divCFluxE0[0], 1,
                            &divCFluxE1[0], 1, &divCFlux[phys_offset], 1);

                Vmath::Vadd(nLocalSolutionPts, &divCFlux[phys_offset], 1,
                            &divCFluxE2[0], 1, &divCFlux[phys_offset], 1);

                Vmath::Vadd(nLocalSolutionPts, &divCFlux[phys_offset], 1,
                            &divCFluxE3[0], 1, &divCFlux[phys_offset], 1);
            }
        }

    }// close namespace SolverUtils
}// close namespace nektar++<|MERGE_RESOLUTION|>--- conflicted
+++ resolved
@@ -1277,11 +1277,7 @@
                     id2 = fields[0]->GetTrace()->
                     GetPhys_Offset(fields[0]->GetTraceMap()->
                                    GetBndCondIDToGlobalTraceID(cnt++));
-<<<<<<< HEAD
-                    
-=======
-
->>>>>>> 483ce017
+
                     // Dirichlet bcs ==> uflux = gD
                     if (fields[var]->GetBndConditions()[i]->
                     GetBoundaryConditionType() == SpatialDomains::eDirichlet)
@@ -1657,21 +1653,12 @@
                                                 elmtToTrace[n][e]->GetElmtId());
 
                     // Get the normals of edge 'e'
-<<<<<<< HEAD
                     //const Array<OneD, const Array<OneD, NekDouble> > &normals = 
                     //fields[0]->GetExp(n)->GetTraceNormal(e);
                     
                     // Extract the edge values of the volumetric fluxes 
                     // on edge 'e' and order them accordingly to the order 
                     // of the trace space 
-=======
-                    //const Array<OneD, const Array<OneD, NekDouble> > &normals =
-                    //fields[0]->GetExp(n)->GetEdgeNormal(e);
-
-                    // Extract the edge values of the volumetric fluxes
-                    // on edge 'e' and order them accordingly to the order
-                    // of the trace space
->>>>>>> 483ce017
                     fields[0]->GetExp(n)->GetEdgePhysVals(e, elmtToTrace[n][e],
                                                           flux + phys_offset,
                                                           auxArray1 = tmparray);
@@ -1881,19 +1868,11 @@
                                                 elmtToTrace[n][e]->GetElmtId());
 
                     // Get the normals of edge e
-<<<<<<< HEAD
                     const Array<OneD, const Array<OneD, NekDouble> > &normals = 
                     fields[0]->GetExp(n)->GetTraceNormal(e);
                     
                     // Extract the edge values of flux-x on edge e and order 
                     // them accordingly to the order of the trace space 
-=======
-                    const Array<OneD, const Array<OneD, NekDouble> > &normals =
-                    fields[0]->GetExp(n)->GetEdgeNormal(e);
-
-                    // Extract the edge values of flux-x on edge e and order
-                    // them accordingly to the order of the trace space
->>>>>>> 483ce017
                     fields[0]->GetExp(n)->GetEdgePhysVals(
                                                     e, elmtToTrace[n][e],
                                                     fluxX1 + phys_offset,
@@ -2087,13 +2066,8 @@
 
                     // Get the normals of edge e
                     const Array<OneD, const Array<OneD, NekDouble> > &normals =
-<<<<<<< HEAD
                     fields[0]->GetExp(n)->GetTraceNormal(e);
                     
-=======
-                    fields[0]->GetExp(n)->GetEdgeNormal(e);
-
->>>>>>> 483ce017
                     // Extract the trasformed normal flux at each edge
                     switch (e)
                     {
