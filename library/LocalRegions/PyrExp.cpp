///////////////////////////////////////////////////////////////////////////////
//
// File PyrExp.cpp
//
// For more information, please see: http://www.nektar.info
//
// The MIT License
//
// Copyright (c) 2006 Division of Applied Mathematics, Brown University (USA),
// Department of Aeronautics, Imperial College London (UK), and Scientific
// Computing and Imaging Institute, University of Utah (USA).
//
// License for the specific language governing rights and limitations under
// Permission is hereby granted, free of charge, to any person obtaining a
// copy of this software and associated documentation files (the "Software"),
// to deal in the Software without restriction, including without limitation
// the rights to use, copy, modify, merge, publish, distribute, sublicense,
// and/or sell copies of the Software, and to permit persons to whom the
// Software is furnished to do so, subject to the following conditions:
//
// The above copyright notice and this permission notice shall be included
// in all copies or substantial portions of the Software.
//
// THE SOFTWARE IS PROVIDED "AS IS", WITHOUT WARRANTY OF ANY KIND, EXPRESS
// OR IMPLIED, INCLUDING BUT NOT LIMITED TO THE WARRANTIES OF MERCHANTABILITY,
// FITNESS FOR A PARTICULAR PURPOSE AND NONINFRINGEMENT. IN NO EVENT SHALL
// THE AUTHORS OR COPYRIGHT HOLDERS BE LIABLE FOR ANY CLAIM, DAMAGES OR OTHER
// LIABILITY, WHETHER IN AN ACTION OF CONTRACT, TORT OR OTHERWISE, ARISING
// FROM, OUT OF OR IN CONNECTION WITH THE SOFTWARE OR THE USE OR OTHER
// DEALINGS IN THE SOFTWARE.
//
// Description:  PyrExp routines
//
///////////////////////////////////////////////////////////////////////////////

#include <LocalRegions/PyrExp.h>
#include <LibUtilities/Foundations/Interp.h>

namespace Nektar 
{
    namespace LocalRegions 
    {

	PyrExp::PyrExp(const LibUtilities::BasisKey &Ba,
                       const LibUtilities::BasisKey &Bb,
                       const LibUtilities::BasisKey &Bc,
                       const SpatialDomains::PyrGeomSharedPtr &geom):
            StdExpansion  (LibUtilities::StdPyrData::getNumberOfCoefficients(
                               Ba.GetNumModes(),
                               Bb.GetNumModes(),
                               Bc.GetNumModes()),
                           3, Ba, Bb, Bc),
            StdExpansion3D(LibUtilities::StdPyrData::getNumberOfCoefficients(
                               Ba.GetNumModes(),
                               Bb.GetNumModes(),
                               Bc.GetNumModes()),
                           Ba, Bb, Bc),
            StdPyrExp     (Ba,Bb,Bc),
            Expansion     (geom),
            Expansion3D   (geom),
            m_matrixManager(
                    boost::bind(&PyrExp::CreateMatrix, this, _1),
                    std::string("PyrExpMatrix")),
            m_staticCondMatrixManager(
                    boost::bind(&PyrExp::CreateStaticCondMatrix, this, _1),
                    std::string("PyrExpStaticCondMatrix"))
        {
        }

        PyrExp::PyrExp(const PyrExp &T):
            StdExpansion  (T),
            StdExpansion3D(T),
            StdPyrExp     (T),
            Expansion     (T),
            Expansion3D   (T),
            m_matrixManager(T.m_matrixManager),
            m_staticCondMatrixManager(T.m_staticCondMatrixManager)
        {
        } 

        PyrExp::~PyrExp()
        {
        }


        //----------------------------
        // Integration Methods
        //----------------------------

        /** 
         * \brief Integrate the physical point list \a inarray over pyramidic
         * region and return the value.
         * 
         * Inputs:\n 
         * 
         * - \a inarray: definition of function to be returned at quadrature
         * point of expansion.
         *
         * Outputs:\n
         *
         * - returns \f$\int^1_{-1}\int^1_{-1}\int^1_{-1} u(\bar \eta_1,
         * \eta_2, \eta_3) J[i,j,k] d \bar \eta_1 d \eta_2 d \eta_3\f$ \n \f$=
         * \sum_{i=0}^{Q_1 - 1} \sum_{j=0}^{Q_2 - 1} \sum_{k=0}^{Q_3 - 1}
         * u(\bar \eta_{1i}^{0,0}, \eta_{2j}^{0,0},\eta_{3k}^{2,0})w_{i}^{0,0}
         * w_{j}^{0,0} \hat w_{k}^{2,0} \f$ \n where \f$inarray[i,j, k] =
         * u(\bar \eta_{1i},\eta_{2j}, \eta_{3k}) \f$, \n \f$\hat w_{k}^{2,0}
         * = \frac {w^{2,0}} {2} \f$ \n and \f$ J[i,j,k] \f$ is the Jacobian
         * evaluated at the quadrature point.
         */
        NekDouble PyrExp::v_Integral(const Array<OneD, const NekDouble> &inarray)
        {
            int nquad0 = m_base[0]->GetNumPoints();
            int nquad1 = m_base[1]->GetNumPoints();
            int nquad2 = m_base[2]->GetNumPoints();
            Array<OneD, const NekDouble> jac = m_metricinfo->GetJac(GetPointsKeys());
            Array<OneD,       NekDouble> tmp(nquad0*nquad1*nquad2);

            // multiply inarray with Jacobian
            if(m_metricinfo->GetGtype() == SpatialDomains::eDeformed)
            {
                Vmath::Vmul(nquad0*nquad1*nquad2,&jac[0],1,(NekDouble*)&inarray[0],1, &tmp[0],1);
            }
            else
            {
                Vmath::Smul(nquad0*nquad1*nquad2,(NekDouble) jac[0], (NekDouble*)&inarray[0],1,&tmp[0],1);
            }

            // call StdPyrExp version;
            return StdPyrExp::v_Integral(tmp);
        }

        
        //----------------------------
        // Differentiation Methods
        //----------------------------

        void PyrExp::v_PhysDeriv(const Array<OneD, const NekDouble>& inarray,
                                       Array<OneD,       NekDouble>& out_d0,
                                       Array<OneD,       NekDouble>& out_d1,
                                       Array<OneD,       NekDouble>& out_d2)
        {
            int    nquad0 = m_base[0]->GetNumPoints();
            int    nquad1 = m_base[1]->GetNumPoints();
            int    nquad2 = m_base[2]->GetNumPoints();
            Array<TwoD, const NekDouble> gmat =
                                m_metricinfo->GetDerivFactors(GetPointsKeys());
            Array<OneD,NekDouble> diff0(nquad0*nquad1*nquad2);
            Array<OneD,NekDouble> diff1(nquad0*nquad1*nquad2);
            Array<OneD,NekDouble> diff2(nquad0*nquad1*nquad2);

            StdPyrExp::v_PhysDeriv(inarray, diff0, diff1, diff2);

            if(m_metricinfo->GetGtype() == SpatialDomains::eDeformed)
            {
                if(out_d0.num_elements())
                {
                    Vmath::Vmul  (nquad0*nquad1*nquad2,&gmat[0][0],1,&diff0[0],1, &out_d0[0], 1);
                    Vmath::Vvtvp (nquad0*nquad1*nquad2,&gmat[1][0],1,&diff1[0],1, &out_d0[0], 1,&out_d0[0],1);
                    Vmath::Vvtvp (nquad0*nquad1*nquad2,&gmat[2][0],1,&diff2[0],1, &out_d0[0], 1,&out_d0[0],1);
                }
                
                if(out_d1.num_elements())
                {
                    Vmath::Vmul  (nquad0*nquad1*nquad2,&gmat[3][0],1,&diff0[0],1, &out_d1[0], 1);
                    Vmath::Vvtvp (nquad0*nquad1*nquad2,&gmat[4][0],1,&diff1[0],1, &out_d1[0], 1,&out_d1[0],1);
                    Vmath::Vvtvp (nquad0*nquad1*nquad2,&gmat[5][0],1,&diff2[0],1, &out_d1[0], 1,&out_d1[0],1);
                }
                
                if(out_d2.num_elements())
                {
                    Vmath::Vmul  (nquad0*nquad1*nquad2,&gmat[6][0],1,&diff0[0],1, &out_d2[0], 1);
                    Vmath::Vvtvp (nquad0*nquad1*nquad2,&gmat[7][0],1,&diff1[0],1, &out_d2[0], 1, &out_d2[0],1);
                    Vmath::Vvtvp (nquad0*nquad1*nquad2,&gmat[8][0],1,&diff2[0],1, &out_d2[0], 1, &out_d2[0],1);
                }
            }
            else // regular geometry
            {
                if(out_d0.num_elements())
                {
                    Vmath::Smul  (nquad0*nquad1*nquad2,gmat[0][0],&diff0[0],1, &out_d0[0], 1);
                    Blas::Daxpy (nquad0*nquad1*nquad2,gmat[1][0],&diff1[0],1, &out_d0[0], 1);
                    Blas::Daxpy (nquad0*nquad1*nquad2,gmat[2][0],&diff2[0],1, &out_d0[0], 1);
                }
                
                if(out_d1.num_elements())
                {
                    Vmath::Smul  (nquad0*nquad1*nquad2,gmat[3][0],&diff0[0],1, &out_d1[0], 1);
                    Blas::Daxpy (nquad0*nquad1*nquad2,gmat[4][0],&diff1[0],1, &out_d1[0], 1);
                    Blas::Daxpy (nquad0*nquad1*nquad2,gmat[5][0],&diff2[0],1, &out_d1[0], 1);
                }
                
                if(out_d2.num_elements())
                {
                    Vmath::Smul  (nquad0*nquad1*nquad2,gmat[6][0],&diff0[0],1, &out_d2[0], 1);
                    Blas::Daxpy (nquad0*nquad1*nquad2,gmat[7][0],&diff1[0],1, &out_d2[0], 1);
                    Blas::Daxpy (nquad0*nquad1*nquad2,gmat[8][0],&diff2[0],1, &out_d2[0], 1);
                }
            }
        }

        
        //---------------------------------------
        // Transforms
        //---------------------------------------
        
        /**
         * \brief Forward transform from physical quadrature space stored in
         * \a inarray and evaluate the expansion coefficients and store in \a
         * (this)->m_coeffs
         *
         * Inputs:\n
         *
         * - \a inarray: array of physical quadrature points to be transformed
         *
         * Outputs:\n
         *
         * - (this)->_coeffs: updated array of expansion coefficients.
         */
        void PyrExp::v_FwdTrans(const Array<OneD, const NekDouble>& inarray,
                                      Array<OneD,       NekDouble>& outarray)
        {
            if(m_base[0]->Collocation() && 
               m_base[1]->Collocation() && 
               m_base[2]->Collocation())
            {
                Vmath::Vcopy(GetNcoeffs(),&inarray[0],1,&outarray[0],1);
            }
            else
            {
                v_IProductWRTBase(inarray,outarray);

                // get Mass matrix inverse
                MatrixKey             masskey(StdRegions::eInvMass,
                                              DetShapeType(),*this);
                DNekScalMatSharedPtr  matsys = m_matrixManager[masskey];

                // copy inarray in case inarray == outarray
                DNekVec in (m_ncoeffs,outarray);
                DNekVec out(m_ncoeffs,outarray,eWrapper);

                out = (*matsys)*in;
            }
        }
        

        //---------------------------------------
        // Inner product functions
        //---------------------------------------

        /**
         * \brief Calculate the inner product of inarray with respect to the
         * basis B=base0*base1*base2 and put into outarray:
         *
         * \f$ \begin{array}{rcl} I_{pqr} = (\phi_{pqr}, u)_{\delta} & = &
         * \sum_{i=0}^{nq_0} \sum_{j=0}^{nq_1} \sum_{k=0}^{nq_2} \psi_{p}^{a}
         * (\bar \eta_{1i}) \psi_{q}^{a} (\eta_{2j}) \psi_{pqr}^{c}
         * (\eta_{3k}) w_i w_j w_k u(\bar \eta_{1,i} \eta_{2,j} \eta_{3,k})
         * J_{i,j,k}\\ & = & \sum_{i=0}^{nq_0} \psi_p^a(\bar \eta_{1,i})
         * \sum_{j=0}^{nq_1} \psi_{q}^a(\eta_{2,j}) \sum_{k=0}^{nq_2}
         * \psi_{pqr}^c u(\bar \eta_{1i},\eta_{2j},\eta_{3k}) J_{i,j,k}
         * \end{array} \f$ \n
         * 
         * where
         *
         * \f$\phi_{pqr} (\xi_1 , \xi_2 , \xi_3) = \psi_p^a (\bar \eta_1)
         * \psi_{q}^a (\eta_2) \psi_{pqr}^c (\eta_3) \f$ \n
         * 
         * which can be implemented as \n \f$f_{pqr} (\xi_{3k}) =
         * \sum_{k=0}^{nq_3} \psi_{pqr}^c u(\bar
         * \eta_{1i},\eta_{2j},\eta_{3k}) J_{i,j,k} = {\bf B_3 U} \f$ \n \f$
         * g_{pq} (\xi_{3k}) = \sum_{j=0}^{nq_1} \psi_{q}^a (\xi_{2j}) f_{pqr}
         * (\xi_{3k}) = {\bf B_2 F} \f$ \n \f$ (\phi_{pqr}, u)_{\delta} =
         * \sum_{k=0}^{nq_0} \psi_{p}^a (\xi_{3k}) g_{pq} (\xi_{3k}) = {\bf
         * B_1 G} \f$
         */
        void PyrExp::v_IProductWRTBase(
            const Array<OneD, const NekDouble> &inarray, 
                  Array<OneD,       NekDouble> &outarray)
        {
            int nquad0 = m_base[0]->GetNumPoints();
            int nquad1 = m_base[1]->GetNumPoints();
            int nquad2 = m_base[2]->GetNumPoints();
            Array<OneD, const NekDouble> jac = m_metricinfo->GetJac(GetPointsKeys());
            Array<OneD,       NekDouble> tmp(nquad0*nquad1*nquad2);
            
            // multiply inarray with Jacobian
            if(m_metricinfo->GetGtype() == SpatialDomains::eDeformed)
            {
                Vmath::Vmul(nquad0*nquad1*nquad2,&jac[0],1,(NekDouble*)&inarray[0],1,&tmp[0],1);
            }
            else
            {
                Vmath::Smul(nquad0*nquad1*nquad2,jac[0],(NekDouble*)&inarray[0],1,&tmp[0],1);
            }
            
            StdPyrExp::v_IProductWRTBase(tmp,outarray);
        }
        

        //---------------------------------------
        // Evaluation functions
        //---------------------------------------
        
        /*
         * @brief Get the coordinates #coords at the local coordinates
         * #Lcoords
         */
        void PyrExp::v_GetCoord(const Array<OneD, const NekDouble>& Lcoords, 
                                      Array<OneD,       NekDouble>& coords)
        {
            int  i;
            
            ASSERTL1(Lcoords[0] <= -1.0 && Lcoords[0] >= 1.0 && 
                     Lcoords[1] <= -1.0 && Lcoords[1] >= 1.0 &&
                     Lcoords[2] <= -1.0 && Lcoords[2] >= 1.0,
                     "Local coordinates are not in region [-1,1]");
            
            // m_geom->FillGeom(); // TODO: implement FillGeom()
            
            for(i = 0; i < m_geom->GetCoordim(); ++i) 
            {
                coords[i] = m_geom->GetCoord(i,Lcoords);
            }
        }

        void PyrExp::v_GetCoords(
            Array<OneD, NekDouble> &coords_1,
            Array<OneD, NekDouble> &coords_2,
            Array<OneD, NekDouble> &coords_3)
        {
            Expansion::v_GetCoords(coords_1, coords_2, coords_3);
        }

        NekDouble PyrExp::v_PhysEvaluate(const Array<OneD, const NekDouble>& coord,
                                         const Array<OneD, const NekDouble>& physvals)
        {
            Array<OneD,NekDouble> Lcoord(3);

            ASSERTL0(m_geom,"m_geom not defined");
	
            //TODO: check GetLocCoords()
            m_geom->GetLocCoords(coord, Lcoord);
            
            return StdPyrExp::v_PhysEvaluate(Lcoord, physvals);
        }

        
        //---------------------------------------
        // Helper functions
        //---------------------------------------
        
        int PyrExp::v_GetCoordim()
        {
            return m_geom->GetCoordim();
        }

        StdRegions::Orientation PyrExp::v_GetFaceOrient(int face)
        {
            return GetGeom3D()->GetFaceOrient(face);
        }

<<<<<<< HEAD
        ///Returns the physical values at the quadrature points of a face
        void PyrExp::v_GetTracePhysVals(
            const int                                face,
            const StdRegions::StdExpansionSharedPtr &FaceExp,
            const Array<OneD, const NekDouble>      &inarray,
                  Array<OneD,       NekDouble>      &outarray,
            StdRegions::Orientation                  orient)
        {
            v_GetFacePhysVals(face,FaceExp,inarray,outarray,orient);
        }
#if 0 
        void PyrExp::v_GetFacePhysVals(
            const int                                face,
            const StdRegions::StdExpansionSharedPtr &FaceExp,
            const Array<OneD, const NekDouble>      &inarray,
                  Array<OneD,       NekDouble>      &outarray,
            StdRegions::Orientation                  orient)
=======
        void PyrExp::v_GetFacePhysMap(const int               face,
                                      Array<OneD, int>        &outarray)
>>>>>>> ee5b0022
        {
            int nquad0 = m_base[0]->GetNumPoints();
            int nquad1 = m_base[1]->GetNumPoints();
            int nquad2 = m_base[2]->GetNumPoints();
            
            int nq0 = 0; 
            int nq1 = 0; 

            switch(face)
            {
            case 0:
                nq0 = nquad0;
                nq1 = nquad1;
                if(outarray.num_elements()!=nq0*nq1)
                {
                    outarray = Array<OneD, int>(nq0*nq1);
                }
                
                //Directions A and B positive
                for(int i = 0; i < nquad0*nquad1; ++i)
                {
                    outarray[i] = i;
                }

                break;
                case 1:
                    nq0 = nquad0;
                    nq1 = nquad2;
                    if(outarray.num_elements()!=nq0*nq1)
                    {
                        outarray = Array<OneD, int>(nq0*nq1);
                    }
                    
                    //Direction A and B positive
                    for (int k=0; k<nquad2; k++)
                    {
                        for(int i = 0; i < nquad0; ++i)
                        {
                            outarray[k*nquad0+i] = (nquad0*nquad1*k)+i;
                        }
                    }

                    break; 
                case 2:
                    nq0 = nquad1;
                    nq1 = nquad2;
                    if(outarray.num_elements()!=nq0*nq1)
                    {
                        outarray = Array<OneD, int>(nq0*nq1);
                    }
                    
                    //Directions A and B positive
                    for(int j = 0; j < nquad1*nquad2; ++j)
                    {
                        outarray[j] = nquad0-1 + j*nquad0;
                        
                    }
                    break;
                case 3:
                
                    nq0 = nquad0;
                    nq1 = nquad2;
                    if(outarray.num_elements()!=nq0*nq1)
                    {
                        outarray = Array<OneD, int>(nq0*nq1);
                    }
                    
                    //Direction A and B positive
                    for (int k=0; k<nquad2; k++)
                    {
                        for(int i = 0; i < nquad0; ++i)
                        {
                            outarray[k*nquad0+i] = nquad0*(nquad1-1) + (nquad0*nquad1*k)+i;
                        }
                    }
                    
                case 4:
                    nq0 = nquad1;
                    nq1 = nquad2;

                    if(outarray.num_elements()!=nq0*nq1)
                    {
                        outarray = Array<OneD, int>(nq0*nq1);
                    }
                    
                    //Directions A and B positive
                    for(int j = 0; j < nquad1*nquad2; ++j)
                    {
                        outarray[j] = j*nquad0;
                        
                    }
                    break;
                default:
                    ASSERTL0(false,"face value (> 4) is out of range");
                    break;
            }
        }
#endif

        void PyrExp::v_GetFacePhysMap(const int               face,
                                      Array<OneD, int>        &outarray)
        {
            int nquad0 = m_base[0]->GetNumPoints();
            int nquad1 = m_base[1]->GetNumPoints();
            int nquad2 = m_base[2]->GetNumPoints();
            
            int nq0 = 0; 
            int nq1 = 0; 

            switch(face)
            {
            case 0:
                nq0 = nquad0;
                nq1 = nquad1;
                if(outarray.num_elements()!=nq0*nq1)
                {
                    outarray = Array<OneD, int>(nq0*nq1);
                }
                
                //Directions A and B positive
                for(int i = 0; i < nquad0*nquad1; ++i)
                {
                    outarray[i] = i;
                }

                break;
                case 1:
                    nq0 = nquad0;
                    nq1 = nquad2;
                    if(outarray.num_elements()!=nq0*nq1)
                    {
                        outarray = Array<OneD, int>(nq0*nq1);
                    }
                    
                    //Direction A and B positive
                    for (int k=0; k<nquad2; k++)
                    {
                        for(int i = 0; i < nquad0; ++i)
                        {
                            outarray[k*nquad0+i] = (nquad0*nquad1*k)+i;
                        }
                    }

                    break; 
                case 2:
                    nq0 = nquad1;
                    nq1 = nquad2;
                    if(outarray.num_elements()!=nq0*nq1)
                    {
                        outarray = Array<OneD, int>(nq0*nq1);
                    }
                    
                    //Directions A and B positive
                    for(int j = 0; j < nquad1*nquad2; ++j)
                    {
                        outarray[j] = nquad0-1 + j*nquad0;
                        
                    }
                    break;
                case 3:
                
                    nq0 = nquad0;
                    nq1 = nquad2;
                    if(outarray.num_elements()!=nq0*nq1)
                    {
                        outarray = Array<OneD, int>(nq0*nq1);
                    }
                    
                    //Direction A and B positive
                    for (int k=0; k<nquad2; k++)
                    {
                        for(int i = 0; i < nquad0; ++i)
                        {
                            outarray[k*nquad0+i] = nquad0*(nquad1-1) + (nquad0*nquad1*k)+i;
                        }
                    }
                    
                case 4:
                    nq0 = nquad1;
                    nq1 = nquad2;

                    if(outarray.num_elements()!=nq0*nq1)
                    {
                        outarray = Array<OneD, int>(nq0*nq1);
                    }
                    
                    //Directions A and B positive
                    for(int j = 0; j < nquad1*nquad2; ++j)
                    {
                        outarray[j] = j*nquad0;
                        
                    }
                    break;
                default:
                    ASSERTL0(false,"face value (> 4) is out of range");
                    break;
            }
        }

        void PyrExp::v_ComputeFaceNormal(const int face)
        {
            const SpatialDomains::GeomFactorsSharedPtr &geomFactors =
                GetGeom()->GetMetricInfo();
            LibUtilities::PointsKeyVector ptsKeys = GetPointsKeys();
            SpatialDomains::GeomType type            = geomFactors->GetGtype();
            const Array<TwoD, const NekDouble> &df   = geomFactors->GetDerivFactors(ptsKeys);
            const Array<OneD, const NekDouble> &jac  = geomFactors->GetJac(ptsKeys);

            // Number of quadrature points in face expansion.
            int nq        = m_base[0]->GetNumPoints()*m_base[0]->GetNumPoints();
            int vCoordDim = GetCoordim();
            int i;

            m_faceNormals[face] = Array<OneD, Array<OneD, NekDouble> >(vCoordDim);
            Array<OneD, Array<OneD, NekDouble> > &normal = m_faceNormals[face];
            for (i = 0; i < vCoordDim; ++i)
            {
                normal[i] = Array<OneD, NekDouble>(nq);
            }

            // Regular geometry case
            if (type == SpatialDomains::eRegular      ||
                type == SpatialDomains::eMovingRegular)
            {
                NekDouble fac;
                // Set up normals
                switch(face)
                {
                    case 0:
                    {
                        for(i = 0; i < vCoordDim; ++i)
                        {
                            Vmath::Fill(nq,-df[3*i+2][0],normal[i],1);
                        }
                        break;
                    }
                    case 1:
                    {
                        for(i = 0; i < vCoordDim; ++i)
                        {
                            Vmath::Fill(nq,-df[3*i+1][0],normal[i],1);
                        }
                        break;
                    }
                    case 2:
                    {
                        for(i = 0; i < vCoordDim; ++i)
                        {
                            Vmath::Fill(nq,df[3*i][0]+df[3*i+2][0],normal[i],1);
                        }
                        break;
                    }
                    case 3:
                    {
                        for(i = 0; i < vCoordDim; ++i)
                        {
                            Vmath::Fill(nq,df[3*i+1][0]+df[3*i+2][0],normal[i],1);
                        }
                        break;
                    }
                    case 4:
                    {
                        for(i = 0; i < vCoordDim; ++i)
                        {
                            Vmath::Fill(nq,-df[3*i][0],normal[i],1);
                        }
                        break;
                    }
                    default:
                        ASSERTL0(false,"face is out of range (face < 4)");
                }

                // Normalise resulting vector.
                fac = 0.0;
                for(i = 0; i < vCoordDim; ++i)
                {
                    fac += normal[i][0]*normal[i][0];
                }
                fac = 1.0/sqrt(fac);
                for (i = 0; i < vCoordDim; ++i)
                {
                    Vmath::Smul(nq,fac,normal[i],1,normal[i],1);
                }
            }
            else
            {
                // Set up deformed normals.
                int j, k;

                int nq0  = ptsKeys[0].GetNumPoints();
                int nq1  = ptsKeys[1].GetNumPoints();
                int nq2  = ptsKeys[2].GetNumPoints();
                int nq01 = nq0*nq1;
                int nqtot;

                // Determine number of quadrature points on the face.
                if (face == 0)
                {
                    nqtot = nq0*nq1;
                }
                else if (face == 1 || face == 3)
                {
                    nqtot = nq0*nq2;
                }
                else
                {
                    nqtot = nq1*nq2;
                }

                LibUtilities::PointsKey points0;
                LibUtilities::PointsKey points1;

                Array<OneD, NekDouble> work   (nq,             0.0);
                Array<OneD, NekDouble> normals(vCoordDim*nqtot,0.0);

                // Extract Jacobian along face and recover local derivatives
                // (dx/dr) for polynomial interpolation by multiplying m_gmat by
                // jacobian
                switch(face)
                {
                    case 0:
                    {
                        for(j = 0; j < nq01; ++j)
                        {
                            normals[j]         = -df[2][j]*jac[j];
                            normals[nqtot+j]   = -df[5][j]*jac[j];
                            normals[2*nqtot+j] = -df[8][j]*jac[j];
                        }

                        points0 = ptsKeys[0];
                        points1 = ptsKeys[1];
                        break;
                    }

                    case 1:
                    {
                        for (j = 0; j < nq0; ++j)
                        {
                            for(k = 0; k < nq2; ++k)
                            {
                                int tmp = j+nq01*k;
                                normals[j+k*nq0]          =
                                    -df[1][tmp]*jac[tmp];
                                normals[nqtot+j+k*nq0]    =
                                    -df[4][tmp]*jac[tmp];
                                normals[2*nqtot+j+k*nq0]  =
                                    -df[7][tmp]*jac[tmp];
                            }
                        }

                        points0 = ptsKeys[0];
                        points1 = ptsKeys[2];
                        break;
                    }

                    case 2:
                    {
                        for (j = 0; j < nq1; ++j)
                        {
                            for(k = 0; k < nq2; ++k)
                            {
                                int tmp = nq0-1+nq0*j+nq01*k;
                                normals[j+k*nq1]         =
                                    (df[0][tmp]+df[2][tmp])*jac[tmp];
                                normals[nqtot+j+k*nq1]   =
                                    (df[3][tmp]+df[5][tmp])*jac[tmp];
                                normals[2*nqtot+j+k*nq1] =
                                    (df[6][tmp]+df[8][tmp])*jac[tmp];
                            }
                        }

                        points0 = ptsKeys[1];
                        points1 = ptsKeys[2];
                        break;
                    }

                    case 3:
                    {
                        for (j = 0; j < nq0; ++j)
                        {
                            for(k = 0; k < nq2; ++k)
                            {
                                int tmp = nq0*(nq1-1) + j + nq01*k;
                                normals[j+k*nq0]         =
                                    (df[1][tmp]+df[2][tmp])*jac[tmp];
                                normals[nqtot+j+k*nq0]   =
                                    (df[4][tmp]+df[5][tmp])*jac[tmp];
                                normals[2*nqtot+j+k*nq0] =
                                    (df[7][tmp]+df[8][tmp])*jac[tmp];
                            }
                        }

                        points0 = ptsKeys[0];
                        points1 = ptsKeys[2];
                        break;
                    }

                    case 4:
                    {
                        for (j = 0; j < nq1; ++j)
                        {
                            for(k = 0; k < nq2; ++k)
                            {
                                int tmp = j*nq0+nq01*k;
                                normals[j+k*nq1]         =
                                    -df[0][tmp]*jac[tmp];
                                normals[nqtot+j+k*nq1]   =
                                    -df[3][tmp]*jac[tmp];
                                normals[2*nqtot+j+k*nq1] =
                                    -df[6][tmp]*jac[tmp];
                            }
                        }

                        points0 = ptsKeys[1];
                        points1 = ptsKeys[2];
                        break;
                    }

                    default:
                        ASSERTL0(false,"face is out of range (face < 4)");
                }

                // Interpolate Jacobian and invert
                LibUtilities::Interp2D(points0, points1, jac,
                                       m_base[0]->GetPointsKey(),
                                       m_base[0]->GetPointsKey(),
                                       work);
                Vmath::Sdiv(nq, 1.0, &work[0], 1, &work[0], 1);

                // Interpolate normal and multiply by inverse Jacobian.
                for(i = 0; i < vCoordDim; ++i)
                {
                    LibUtilities::Interp2D(points0, points1,
                                           &normals[i*nqtot],
                                           m_base[0]->GetPointsKey(),
                                           m_base[0]->GetPointsKey(),
                                           &normal[i][0]);
                    Vmath::Vmul(nq,work,1,normal[i],1,normal[i],1);
                }

                // Normalise to obtain unit normals.
                Vmath::Zero(nq,work,1);
                for(i = 0; i < GetCoordim(); ++i)
                {
                    Vmath::Vvtvp(nq,normal[i],1,normal[i],1,work,1,work,1);
                }

                Vmath::Vsqrt(nq,work,1,work,1);
                Vmath::Sdiv (nq,1.0,work,1,work,1);

                for(i = 0; i < GetCoordim(); ++i)
                {
                    Vmath::Vmul(nq,normal[i],1,work,1,normal[i],1);
                }
            }
        }

        //---------------------------------------
        // Matrix creation functions
        //---------------------------------------
        
        DNekMatSharedPtr PyrExp::v_GenMatrix(const StdRegions::StdMatrixKey &mkey)
        {
            DNekMatSharedPtr returnval;

            switch(mkey.GetMatrixType())
            {
            case StdRegions::eHybridDGHelmholtz:
            case StdRegions::eHybridDGLamToU:
            case StdRegions::eHybridDGLamToQ0:
            case StdRegions::eHybridDGLamToQ1:
            case StdRegions::eHybridDGLamToQ2:
            case StdRegions::eHybridDGHelmBndLam:
                returnval = Expansion3D::v_GenMatrix(mkey);
                break;
            default:
                returnval = StdPyrExp::v_GenMatrix(mkey);
            }
            
            return returnval;            
        }

        DNekMatSharedPtr PyrExp::v_CreateStdMatrix(const StdRegions::StdMatrixKey &mkey)
        {
            LibUtilities::BasisKey bkey0 = m_base[0]->GetBasisKey();
            LibUtilities::BasisKey bkey1 = m_base[1]->GetBasisKey();
            LibUtilities::BasisKey bkey2 = m_base[2]->GetBasisKey();
            StdRegions::StdPyrExpSharedPtr tmp = 
                MemoryManager<StdPyrExp>::AllocateSharedPtr(bkey0, bkey1, bkey2);

            return tmp->GetStdMatrix(mkey);
        }

        DNekScalMatSharedPtr PyrExp::v_GetLocMatrix(const MatrixKey &mkey)
        {
            return m_matrixManager[mkey];
        }

        DNekScalBlkMatSharedPtr PyrExp::v_GetLocStaticCondMatrix(const MatrixKey &mkey)
        {
            return m_staticCondMatrixManager[mkey];
        }

        void PyrExp::v_DropLocStaticCondMatrix(const MatrixKey &mkey)
        {
            m_staticCondMatrixManager.DeleteObject(mkey);
        }

        DNekScalMatSharedPtr PyrExp::CreateMatrix(const MatrixKey &mkey)
        {
            DNekScalMatSharedPtr returnval;
            LibUtilities::PointsKeyVector ptsKeys = GetPointsKeys();

            ASSERTL2(m_metricinfo->GetGtype() != SpatialDomains::eNoGeomType,"Geometric information is not set up");

            switch(mkey.GetMatrixType())
            {
            case StdRegions::eMass:
                {
                    if(m_metricinfo->GetGtype() == SpatialDomains::eDeformed)
                    {
                        NekDouble one = 1.0;
                        DNekMatSharedPtr mat = GenMatrix(mkey);
                        returnval = MemoryManager<DNekScalMat>::AllocateSharedPtr(one,mat);
                    }
                    else
                    {
                        NekDouble jac = (m_metricinfo->GetJac(ptsKeys))[0];
                        DNekMatSharedPtr mat = GetStdMatrix(mkey);
                        returnval = MemoryManager<DNekScalMat>::AllocateSharedPtr(jac,mat);
                    }
                }
                break;
            case StdRegions::eInvMass:
                {
                    if(m_metricinfo->GetGtype() == SpatialDomains::eDeformed)
                    {
                        NekDouble one = 1.0;
                        StdRegions::StdMatrixKey masskey(StdRegions::eMass,DetShapeType(),
                                                         *this);
                        DNekMatSharedPtr mat = GenMatrix(masskey);
                        mat->Invert();
                        returnval = MemoryManager<DNekScalMat>::AllocateSharedPtr(one,mat);
                    }
                    else
                    {
                        NekDouble fac = 1.0/(m_metricinfo->GetJac(ptsKeys))[0];
                        DNekMatSharedPtr mat = GetStdMatrix(mkey);
                        returnval = MemoryManager<DNekScalMat>::AllocateSharedPtr(fac,mat);
                    }
                }
                break;
            case StdRegions::eLaplacian:
                {
                    if (m_metricinfo->GetGtype() == SpatialDomains::eDeformed ||
                        mkey.GetNVarCoeff() > 0 ||
                        mkey.ConstFactorExists(
                                StdRegions::eFactorSVVCutoffRatio))
                    {
                        NekDouble one = 1.0;
                        DNekMatSharedPtr mat = GenMatrix(mkey);

                        returnval = MemoryManager<DNekScalMat>::AllocateSharedPtr(one,mat);
                    }
                    else
                    {
                        MatrixKey lap00key(StdRegions::eLaplacian00,
                                           mkey.GetShapeType(), *this);
                        MatrixKey lap01key(StdRegions::eLaplacian01,
                                           mkey.GetShapeType(), *this);
                        MatrixKey lap02key(StdRegions::eLaplacian02,
                                           mkey.GetShapeType(), *this);
                        MatrixKey lap11key(StdRegions::eLaplacian11,
                                           mkey.GetShapeType(), *this);
                        MatrixKey lap12key(StdRegions::eLaplacian12,
                                           mkey.GetShapeType(), *this);
                        MatrixKey lap22key(StdRegions::eLaplacian22,
                                           mkey.GetShapeType(), *this);

                        DNekMat &lap00 = *GetStdMatrix(lap00key);
                        DNekMat &lap01 = *GetStdMatrix(lap01key);
                        DNekMat &lap02 = *GetStdMatrix(lap02key);
                        DNekMat &lap11 = *GetStdMatrix(lap11key);
                        DNekMat &lap12 = *GetStdMatrix(lap12key);
                        DNekMat &lap22 = *GetStdMatrix(lap22key);

                        NekDouble jac = (m_metricinfo->GetJac(ptsKeys))[0];
                        Array<TwoD, const NekDouble> gmat =
                                            m_metricinfo->GetGmat(ptsKeys);

                        int rows = lap00.GetRows();
                        int cols = lap00.GetColumns();

                        DNekMatSharedPtr lap = MemoryManager<DNekMat>
                                                ::AllocateSharedPtr(rows,cols);

                        (*lap)  = gmat[0][0]*lap00
                                + gmat[4][0]*lap11
                                + gmat[8][0]*lap22
                                + gmat[3][0]*(lap01 + Transpose(lap01))
                                + gmat[6][0]*(lap02 + Transpose(lap02))
                                + gmat[7][0]*(lap12 + Transpose(lap12));

                        returnval = MemoryManager<DNekScalMat>
                                                ::AllocateSharedPtr(jac, lap);
                    }
                }
                break;
            case StdRegions::eHelmholtz:
                {
                    NekDouble factor = mkey.GetConstFactor(StdRegions::eFactorLambda);
                    MatrixKey masskey(StdRegions::eMass, mkey.GetShapeType(), *this);
                    DNekScalMat &MassMat = *(this->m_matrixManager[masskey]);
                    MatrixKey lapkey(StdRegions::eLaplacian, mkey.GetShapeType(), *this, mkey.GetConstFactors(), mkey.GetVarCoeffs());
                    DNekScalMat &LapMat = *(this->m_matrixManager[lapkey]);

                    int rows = LapMat.GetRows();
                    int cols = LapMat.GetColumns();

                    DNekMatSharedPtr helm = MemoryManager<DNekMat>::AllocateSharedPtr(rows, cols);

                    (*helm) = LapMat + factor*MassMat;

                    returnval = MemoryManager<DNekScalMat>::AllocateSharedPtr(1.0, helm);
                }
                break;
            default:
                NEKERROR(ErrorUtil::efatal, "Matrix creation not defined");
                break;
            }

            return returnval;
        }

        DNekScalBlkMatSharedPtr PyrExp::CreateStaticCondMatrix(const MatrixKey &mkey)
        {
            DNekScalBlkMatSharedPtr returnval;

            ASSERTL2(m_metricinfo->GetGtype() != SpatialDomains::eNoGeomType,"Geometric information is not set up");

            // set up block matrix system
            unsigned int nbdry = NumBndryCoeffs();
            unsigned int nint = (unsigned int)(m_ncoeffs - nbdry);
            unsigned int exp_size[] = {nbdry, nint};
            unsigned int nblks = 2;
            returnval = MemoryManager<DNekScalBlkMat>::AllocateSharedPtr(nblks, nblks, exp_size, exp_size); //Really need a constructor which takes Arrays
            NekDouble factor = 1.0;

            switch(mkey.GetMatrixType())
            {
            case StdRegions::eLaplacian: 
            case StdRegions::eHelmholtz: // special case since Helmholtz not defined in StdRegions

                // use Deformed case for both regular and deformed geometries
                factor = 1.0;
                goto UseLocRegionsMatrix;
                break;
            default:
                if(m_metricinfo->GetGtype() == SpatialDomains::eDeformed)
                {
                    factor = 1.0;
                    goto UseLocRegionsMatrix;
                }
                else
                {
                    DNekScalMatSharedPtr mat = GetLocMatrix(mkey);
                    factor = mat->Scale();
                    goto UseStdRegionsMatrix;
                }
                break;
            UseStdRegionsMatrix:
                {
                    NekDouble            invfactor = 1.0/factor;
                    NekDouble            one = 1.0;
                    DNekBlkMatSharedPtr  mat = GetStdStaticCondMatrix(mkey);
                    DNekScalMatSharedPtr Atmp;
                    DNekMatSharedPtr     Asubmat;

                    //TODO: check below
                    returnval->SetBlock(0,0,Atmp = MemoryManager<DNekScalMat>::AllocateSharedPtr(factor,Asubmat = mat->GetBlock(0,0)));
                    returnval->SetBlock(0,1,Atmp = MemoryManager<DNekScalMat>::AllocateSharedPtr(one,Asubmat = mat->GetBlock(0,1)));
                    returnval->SetBlock(1,0,Atmp = MemoryManager<DNekScalMat>::AllocateSharedPtr(factor,Asubmat = mat->GetBlock(1,0)));
                    returnval->SetBlock(1,1,Atmp = MemoryManager<DNekScalMat>::AllocateSharedPtr(invfactor,Asubmat = mat->GetBlock(1,1)));
                }
                break;
            UseLocRegionsMatrix:
                {
                    int i,j;
                    NekDouble            invfactor = 1.0/factor;
                    NekDouble            one = 1.0;
                    DNekScalMat &mat = *GetLocMatrix(mkey);
                    DNekMatSharedPtr A = MemoryManager<DNekMat>::AllocateSharedPtr(nbdry,nbdry);
                    DNekMatSharedPtr B = MemoryManager<DNekMat>::AllocateSharedPtr(nbdry,nint);
                    DNekMatSharedPtr C = MemoryManager<DNekMat>::AllocateSharedPtr(nint,nbdry);
                    DNekMatSharedPtr D = MemoryManager<DNekMat>::AllocateSharedPtr(nint,nint);

                    Array<OneD,unsigned int> bmap(nbdry);
                    Array<OneD,unsigned int> imap(nint);
                    GetBoundaryMap(bmap);
                    GetInteriorMap(imap);

                    for(i = 0; i < nbdry; ++i)
                    {
                        for(j = 0; j < nbdry; ++j)
                        {
                            (*A)(i,j) = mat(bmap[i],bmap[j]);
                        }

                        for(j = 0; j < nint; ++j)
                        {
                            (*B)(i,j) = mat(bmap[i],imap[j]);
                        }
                    }

                    for(i = 0; i < nint; ++i)
                    {
                        for(j = 0; j < nbdry; ++j)
                        {
                            (*C)(i,j) = mat(imap[i],bmap[j]);
                        }

                        for(j = 0; j < nint; ++j)
                        {
                            (*D)(i,j) = mat(imap[i],imap[j]);
                        }
                    }

                    // Calculate static condensed system
                    if(nint)
                    {
                        D->Invert();
                        (*B) = (*B)*(*D);
                        (*A) = (*A) - (*B)*(*C);
                    }

                    DNekScalMatSharedPtr     Atmp;

                    returnval->SetBlock(0,0,Atmp = MemoryManager<DNekScalMat>::AllocateSharedPtr(factor,A));
                    returnval->SetBlock(0,1,Atmp = MemoryManager<DNekScalMat>::AllocateSharedPtr(one,B));
                    returnval->SetBlock(1,0,Atmp = MemoryManager<DNekScalMat>::AllocateSharedPtr(factor,C));
                    returnval->SetBlock(1,1,Atmp = MemoryManager<DNekScalMat>::AllocateSharedPtr(invfactor,D));

                }
            }
            return returnval;
        }

        void PyrExp::v_ComputeLaplacianMetric()
        {
            if (m_metrics.count(eMetricQuadrature) == 0)
            {
                ComputeQuadratureMetric();
            }

            int i, j;
            const unsigned int nqtot = GetTotPoints();
            const unsigned int dim = 3;
            const MetricType m[3][3] = {
                { eMetricLaplacian00, eMetricLaplacian01, eMetricLaplacian02 },
                { eMetricLaplacian01, eMetricLaplacian11, eMetricLaplacian12 },
                { eMetricLaplacian02, eMetricLaplacian12, eMetricLaplacian22 }
            };

            for (unsigned int i = 0; i < dim; ++i)
            {
                for (unsigned int j = i; j < dim; ++j)
                {
                    m_metrics[m[i][j]] = Array<OneD, NekDouble>(nqtot);
                }
            }

            // Define shorthand synonyms for m_metrics storage
            Array<OneD,NekDouble> g0   (m_metrics[m[0][0]]);
            Array<OneD,NekDouble> g1   (m_metrics[m[1][1]]);
            Array<OneD,NekDouble> g2   (m_metrics[m[2][2]]);
            Array<OneD,NekDouble> g3   (m_metrics[m[0][1]]);
            Array<OneD,NekDouble> g4   (m_metrics[m[0][2]]);
            Array<OneD,NekDouble> g5   (m_metrics[m[1][2]]);

            // Allocate temporary storage
            Array<OneD,NekDouble> alloc(9*nqtot,0.0);
            Array<OneD,NekDouble> h0   (nqtot, alloc);
            Array<OneD,NekDouble> h1   (nqtot, alloc+ 1*nqtot);
            Array<OneD,NekDouble> h2   (nqtot, alloc+ 2*nqtot);
            Array<OneD,NekDouble> wsp1 (nqtot, alloc+ 3*nqtot);
            Array<OneD,NekDouble> wsp2 (nqtot, alloc+ 4*nqtot);
            Array<OneD,NekDouble> wsp3 (nqtot, alloc+ 5*nqtot);
            Array<OneD,NekDouble> wsp4 (nqtot, alloc+ 6*nqtot);
            Array<OneD,NekDouble> wsp5 (nqtot, alloc+ 7*nqtot);
            Array<OneD,NekDouble> wsp6 (nqtot, alloc+ 8*nqtot);

            const Array<TwoD, const NekDouble>& df =
                                m_metricinfo->GetDerivFactors(GetPointsKeys());
            const Array<OneD, const NekDouble>& z0 = m_base[0]->GetZ();
            const Array<OneD, const NekDouble>& z1 = m_base[1]->GetZ();
            const Array<OneD, const NekDouble>& z2 = m_base[2]->GetZ();
            const unsigned int nquad0 = m_base[0]->GetNumPoints();
            const unsigned int nquad1 = m_base[1]->GetNumPoints();
            const unsigned int nquad2 = m_base[2]->GetNumPoints();

            // Populate collapsed coordinate arrays h0, h1 and h2.
            for(j = 0; j < nquad2; ++j)
            {
                for(i = 0; i < nquad1; ++i)
                {
                    Vmath::Fill(nquad0, 2.0/(1.0-z2[j]),         &h0[0]+i*nquad0 + j*nquad0*nquad1,1);
                    Vmath::Fill(nquad0, 1.0/(1.0-z2[j]),         &h1[0]+i*nquad0 + j*nquad0*nquad1,1);
                    Vmath::Fill(nquad0, (1.0+z1[i])/(1.0-z2[j]), &h2[0]+i*nquad0 + j*nquad0*nquad1,1);
                }
            }
            for(i = 0; i < nquad0; i++)
            {
                Blas::Dscal(nquad1*nquad2, 1+z0[i], &h1[0]+i, nquad0);
            }

            // Step 3. Construct combined metric terms for physical space to
            // collapsed coordinate system.
            // Order of construction optimised to minimise temporary storage
            if(m_metricinfo->GetGtype() == SpatialDomains::eDeformed)
            {
                // f_{1k}
                Vmath::Vvtvvtp(nqtot, &df[0][0], 1, &h0[0], 1, &df[2][0], 1, &h1[0], 1, &wsp1[0], 1);
                Vmath::Vvtvvtp(nqtot, &df[3][0], 1, &h0[0], 1, &df[5][0], 1, &h1[0], 1, &wsp2[0], 1);
                Vmath::Vvtvvtp(nqtot, &df[6][0], 1, &h0[0], 1, &df[8][0], 1, &h1[0], 1, &wsp3[0], 1);

                // g0
                Vmath::Vvtvvtp(nqtot, &wsp1[0], 1, &wsp1[0], 1, &wsp2[0], 1, &wsp2[0], 1, &g0[0], 1);
                Vmath::Vvtvp  (nqtot, &wsp3[0], 1, &wsp3[0], 1, &g0[0],   1, &g0[0],   1);

                // g4
                Vmath::Vvtvvtp(nqtot, &df[2][0], 1, &wsp1[0], 1, &df[5][0], 1, &wsp2[0], 1, &g4[0], 1);
                Vmath::Vvtvp  (nqtot, &df[8][0], 1, &wsp3[0], 1, &g4[0], 1, &g4[0], 1);

                // f_{2k}
                Vmath::Vvtvvtp(nqtot, &df[1][0], 1, &h0[0], 1, &df[2][0], 1, &h2[0], 1, &wsp4[0], 1);
                Vmath::Vvtvvtp(nqtot, &df[4][0], 1, &h0[0], 1, &df[5][0], 1, &h2[0], 1, &wsp5[0], 1);
                Vmath::Vvtvvtp(nqtot, &df[7][0], 1, &h0[0], 1, &df[8][0], 1, &h2[0], 1, &wsp6[0], 1);

                // g1
                Vmath::Vvtvvtp(nqtot, &wsp4[0], 1, &wsp4[0], 1, &wsp5[0], 1, &wsp5[0], 1, &g1[0], 1);
                Vmath::Vvtvp  (nqtot, &wsp6[0], 1, &wsp6[0], 1, &g1[0],   1, &g1[0],   1);

                // g3
                Vmath::Vvtvvtp(nqtot, &wsp1[0], 1, &wsp4[0], 1, &wsp2[0], 1, &wsp5[0], 1, &g3[0], 1);
                Vmath::Vvtvp  (nqtot, &wsp3[0], 1, &wsp6[0], 1, &g3[0],   1, &g3[0],   1);

                // g5
                Vmath::Vvtvvtp(nqtot, &df[2][0], 1, &wsp4[0], 1, &df[5][0], 1, &wsp5[0], 1, &g5[0], 1);
                Vmath::Vvtvp  (nqtot, &df[8][0], 1, &wsp6[0], 1, &g5[0], 1, &g5[0], 1);

                // g2
                Vmath::Vvtvvtp(nqtot, &df[2][0], 1, &df[2][0], 1, &df[5][0], 1, &df[5][0], 1, &g2[0], 1);
                Vmath::Vvtvp  (nqtot, &df[8][0], 1, &df[8][0], 1, &g2[0], 1, &g2[0], 1);
            }
            else
            {
                // f_{1k}
                Vmath::Svtsvtp(nqtot, df[0][0], &h0[0], 1, df[2][0], &h1[0], 1, &wsp1[0], 1);
                Vmath::Svtsvtp(nqtot, df[3][0], &h0[0], 1, df[5][0], &h1[0], 1, &wsp2[0], 1);
                Vmath::Svtsvtp(nqtot, df[6][0], &h0[0], 1, df[8][0], &h1[0], 1, &wsp3[0], 1);

                // g0
                Vmath::Vvtvvtp(nqtot, &wsp1[0], 1, &wsp1[0], 1, &wsp2[0], 1, &wsp2[0], 1, &g0[0], 1);
                Vmath::Vvtvp  (nqtot, &wsp3[0], 1, &wsp3[0], 1, &g0[0],   1, &g0[0],   1);

                // g4
                Vmath::Svtsvtp(nqtot, df[2][0], &wsp1[0], 1, df[5][0], &wsp2[0], 1, &g4[0], 1);
                Vmath::Svtvp  (nqtot, df[8][0], &wsp3[0], 1, &g4[0], 1, &g4[0], 1);

                // f_{2k}
                Vmath::Svtsvtp(nqtot, df[1][0], &h0[0], 1, df[2][0], &h2[0], 1, &wsp4[0], 1);
                Vmath::Svtsvtp(nqtot, df[4][0], &h0[0], 1, df[5][0], &h2[0], 1, &wsp5[0], 1);
                Vmath::Svtsvtp(nqtot, df[7][0], &h0[0], 1, df[8][0], &h2[0], 1, &wsp6[0], 1);

                // g1
                Vmath::Vvtvvtp(nqtot, &wsp4[0], 1, &wsp4[0], 1, &wsp5[0], 1, &wsp5[0], 1, &g1[0], 1);
                Vmath::Vvtvp  (nqtot, &wsp6[0], 1, &wsp6[0], 1, &g1[0],   1, &g1[0],   1);

                // g3
                Vmath::Vvtvvtp(nqtot, &wsp1[0], 1, &wsp4[0], 1, &wsp2[0], 1, &wsp5[0], 1, &g3[0], 1);
                Vmath::Vvtvp  (nqtot, &wsp3[0], 1, &wsp6[0], 1, &g3[0],   1, &g3[0],   1);

                // g5
                Vmath::Svtsvtp(nqtot, df[2][0], &wsp4[0], 1, df[5][0], &wsp5[0], 1, &g5[0], 1);
                Vmath::Svtvp  (nqtot, df[8][0], &wsp6[0], 1, &g5[0], 1, &g5[0], 1);

                // g2
                Vmath::Fill(nqtot, df[2][0]*df[2][0] + df[5][0]*df[5][0] + df[8][0]*df[8][0], &g2[0], 1);
            }

            for (unsigned int i = 0; i < dim; ++i)
            {
                for (unsigned int j = i; j < dim; ++j)
                {
                    MultiplyByQuadratureMetric(m_metrics[m[i][j]],
                                               m_metrics[m[i][j]]);

                }
            }
        }

        void PyrExp::v_LaplacianMatrixOp_MatFree_Kernel(
            const Array<OneD, const NekDouble> &inarray,
                  Array<OneD,       NekDouble> &outarray,
                  Array<OneD,       NekDouble> &wsp)
        {
            // This implementation is only valid when there are no coefficients
            // associated to the Laplacian operator
            if (m_metrics.count(eMetricLaplacian00) == 0)
            {
                ComputeLaplacianMetric();
            }

            int nquad0  = m_base[0]->GetNumPoints();
            int nquad1  = m_base[1]->GetNumPoints();
            int nq2  = m_base[2]->GetNumPoints();
            int nqtot   = nquad0*nquad1*nq2;

            ASSERTL1(wsp.num_elements() >= 6*nqtot,
                     "Insufficient workspace size.");
            ASSERTL1(m_ncoeffs <= nqtot,
                     "Workspace not set up for ncoeffs > nqtot");

            const Array<OneD, const NekDouble>& base0  = m_base[0]->GetBdata();
            const Array<OneD, const NekDouble>& base1  = m_base[1]->GetBdata();
            const Array<OneD, const NekDouble>& base2  = m_base[2]->GetBdata();
            const Array<OneD, const NekDouble>& dbase0 = m_base[0]->GetDbdata();
            const Array<OneD, const NekDouble>& dbase1 = m_base[1]->GetDbdata();
            const Array<OneD, const NekDouble>& dbase2 = m_base[2]->GetDbdata();
            const Array<OneD, const NekDouble>& metric00 = m_metrics[eMetricLaplacian00];
            const Array<OneD, const NekDouble>& metric01 = m_metrics[eMetricLaplacian01];
            const Array<OneD, const NekDouble>& metric02 = m_metrics[eMetricLaplacian02];
            const Array<OneD, const NekDouble>& metric11 = m_metrics[eMetricLaplacian11];
            const Array<OneD, const NekDouble>& metric12 = m_metrics[eMetricLaplacian12];
            const Array<OneD, const NekDouble>& metric22 = m_metrics[eMetricLaplacian22];

            // Allocate temporary storage
            Array<OneD,NekDouble> wsp0 (2*nqtot, wsp);
            Array<OneD,NekDouble> wsp1 (  nqtot, wsp+1*nqtot);
            Array<OneD,NekDouble> wsp2 (  nqtot, wsp+2*nqtot);
            Array<OneD,NekDouble> wsp3 (  nqtot, wsp+3*nqtot);
            Array<OneD,NekDouble> wsp4 (  nqtot, wsp+4*nqtot);
            Array<OneD,NekDouble> wsp5 (  nqtot, wsp+5*nqtot);

            // LAPLACIAN MATRIX OPERATION
            // wsp1 = du_dxi1 = D_xi1 * inarray = D_xi1 * u
            // wsp2 = du_dxi2 = D_xi2 * inarray = D_xi2 * u
            // wsp2 = du_dxi3 = D_xi3 * inarray = D_xi3 * u
            StdExpansion3D::PhysTensorDeriv(inarray,wsp0,wsp1,wsp2);

            // wsp0 = k = g0 * wsp1 + g1 * wsp2 = g0 * du_dxi1 + g1 * du_dxi2
            // wsp2 = l = g1 * wsp1 + g2 * wsp2 = g0 * du_dxi1 + g1 * du_dxi2
            // where g0, g1 and g2 are the metric terms set up in the GeomFactors class
            // especially for this purpose
            Vmath::Vvtvvtp(nqtot,&metric00[0],1,&wsp0[0],1,&metric01[0],1,&wsp1[0],1,&wsp3[0],1);
            Vmath::Vvtvp  (nqtot,&metric02[0],1,&wsp2[0],1,&wsp3[0],1,&wsp3[0],1);
            Vmath::Vvtvvtp(nqtot,&metric01[0],1,&wsp0[0],1,&metric11[0],1,&wsp1[0],1,&wsp4[0],1);
            Vmath::Vvtvp  (nqtot,&metric12[0],1,&wsp2[0],1,&wsp4[0],1,&wsp4[0],1);
            Vmath::Vvtvvtp(nqtot,&metric02[0],1,&wsp0[0],1,&metric12[0],1,&wsp1[0],1,&wsp5[0],1);
            Vmath::Vvtvp  (nqtot,&metric22[0],1,&wsp2[0],1,&wsp5[0],1,&wsp5[0],1);

            // outarray = m = (D_xi1 * B)^T * k
            // wsp1     = n = (D_xi2 * B)^T * l
            IProductWRTBase_SumFacKernel(dbase0,base1,base2,wsp3,outarray,wsp0,false,true,true);
            IProductWRTBase_SumFacKernel(base0,dbase1,base2,wsp4,wsp2,    wsp0,true,false,true);
            Vmath::Vadd(m_ncoeffs,wsp2.get(),1,outarray.get(),1,outarray.get(),1);
            IProductWRTBase_SumFacKernel(base0,base1,dbase2,wsp5,wsp2,    wsp0,true,true,false);
            Vmath::Vadd(m_ncoeffs,wsp2.get(),1,outarray.get(),1,outarray.get(),1);
        }
    }//end of namespace
}//end of namespace<|MERGE_RESOLUTION|>--- conflicted
+++ resolved
@@ -359,127 +359,6 @@
             return GetGeom3D()->GetFaceOrient(face);
         }
 
-<<<<<<< HEAD
-        ///Returns the physical values at the quadrature points of a face
-        void PyrExp::v_GetTracePhysVals(
-            const int                                face,
-            const StdRegions::StdExpansionSharedPtr &FaceExp,
-            const Array<OneD, const NekDouble>      &inarray,
-                  Array<OneD,       NekDouble>      &outarray,
-            StdRegions::Orientation                  orient)
-        {
-            v_GetFacePhysVals(face,FaceExp,inarray,outarray,orient);
-        }
-#if 0 
-        void PyrExp::v_GetFacePhysVals(
-            const int                                face,
-            const StdRegions::StdExpansionSharedPtr &FaceExp,
-            const Array<OneD, const NekDouble>      &inarray,
-                  Array<OneD,       NekDouble>      &outarray,
-            StdRegions::Orientation                  orient)
-=======
-        void PyrExp::v_GetFacePhysMap(const int               face,
-                                      Array<OneD, int>        &outarray)
->>>>>>> ee5b0022
-        {
-            int nquad0 = m_base[0]->GetNumPoints();
-            int nquad1 = m_base[1]->GetNumPoints();
-            int nquad2 = m_base[2]->GetNumPoints();
-            
-            int nq0 = 0; 
-            int nq1 = 0; 
-
-            switch(face)
-            {
-            case 0:
-                nq0 = nquad0;
-                nq1 = nquad1;
-                if(outarray.num_elements()!=nq0*nq1)
-                {
-                    outarray = Array<OneD, int>(nq0*nq1);
-                }
-                
-                //Directions A and B positive
-                for(int i = 0; i < nquad0*nquad1; ++i)
-                {
-                    outarray[i] = i;
-                }
-
-                break;
-                case 1:
-                    nq0 = nquad0;
-                    nq1 = nquad2;
-                    if(outarray.num_elements()!=nq0*nq1)
-                    {
-                        outarray = Array<OneD, int>(nq0*nq1);
-                    }
-                    
-                    //Direction A and B positive
-                    for (int k=0; k<nquad2; k++)
-                    {
-                        for(int i = 0; i < nquad0; ++i)
-                        {
-                            outarray[k*nquad0+i] = (nquad0*nquad1*k)+i;
-                        }
-                    }
-
-                    break; 
-                case 2:
-                    nq0 = nquad1;
-                    nq1 = nquad2;
-                    if(outarray.num_elements()!=nq0*nq1)
-                    {
-                        outarray = Array<OneD, int>(nq0*nq1);
-                    }
-                    
-                    //Directions A and B positive
-                    for(int j = 0; j < nquad1*nquad2; ++j)
-                    {
-                        outarray[j] = nquad0-1 + j*nquad0;
-                        
-                    }
-                    break;
-                case 3:
-                
-                    nq0 = nquad0;
-                    nq1 = nquad2;
-                    if(outarray.num_elements()!=nq0*nq1)
-                    {
-                        outarray = Array<OneD, int>(nq0*nq1);
-                    }
-                    
-                    //Direction A and B positive
-                    for (int k=0; k<nquad2; k++)
-                    {
-                        for(int i = 0; i < nquad0; ++i)
-                        {
-                            outarray[k*nquad0+i] = nquad0*(nquad1-1) + (nquad0*nquad1*k)+i;
-                        }
-                    }
-                    
-                case 4:
-                    nq0 = nquad1;
-                    nq1 = nquad2;
-
-                    if(outarray.num_elements()!=nq0*nq1)
-                    {
-                        outarray = Array<OneD, int>(nq0*nq1);
-                    }
-                    
-                    //Directions A and B positive
-                    for(int j = 0; j < nquad1*nquad2; ++j)
-                    {
-                        outarray[j] = j*nquad0;
-                        
-                    }
-                    break;
-                default:
-                    ASSERTL0(false,"face value (> 4) is out of range");
-                    break;
-            }
-        }
-#endif
-
         void PyrExp::v_GetFacePhysMap(const int               face,
                                       Array<OneD, int>        &outarray)
         {
