--- conflicted
+++ resolved
@@ -253,20 +253,13 @@
                 grad2 = Array<OneD, NekDouble> (fields[0]->GetNpoints());
                 for(int n = 0; n < nConvectiveFields; ++n)
                 {
-<<<<<<< HEAD
-                    if (fields[0]->GetExpType() == MultiRegions::e3DH1D)
-=======
-                    if(fields[0]->GetWaveSpace() == true)
->>>>>>> 6b52a85e
+                    if (fields[0]->GetWaveSpace() == true &&
+                        fields[0]->GetExpType() == MultiRegions::e3DH1D)
                     {
                         if (n < ndim)
                         {
                             // take d/dx, d/dy  gradients in physical Fourier space
-<<<<<<< HEAD
-                            fields[0]->PhysDeriv(advVel[n],grad0,grad1);
-=======
                             fields[0]->PhysDeriv(velocity[n],grad0,grad1);
->>>>>>> 6b52a85e
                         }
                         else
                         {
@@ -274,18 +267,18 @@
                             fields[0]->PhysDeriv(wkSp,grad0,grad1);
                         }
                         // Take d/dz derivative using wave space field
-<<<<<<< HEAD
                         fields[0]->PhysDeriv(MultiRegions::DirCartesianMap[2],
                                               inarray[n],
                                               outarray[n]);
                         fields[0]->HomogeneousBwdTrans(outarray[n],grad2);
                     }
-                    else if (fields[0]->GetExpType() == MultiRegions::e3DH2D)
+                    else if (fields[0]->GetWaveSpace() == true &&
+                             fields[0]->GetExpType() == MultiRegions::e3DH2D)
                     {
                         if (n < ndim)
                         {
                             // take d/dx,  gradients in physical Fourier space
-                            fields[0]->PhysDeriv(advVel[n],grad0);
+                            fields[0]->PhysDeriv(velocity[n],grad0);
                         }
                         else
                         {
@@ -297,22 +290,14 @@
                                               outarray[n]);
                         fields[0]->HomogeneousBwdTrans(outarray[n],grad1);
                         // Take d/dz derivative using wave space field
-=======
->>>>>>> 6b52a85e
                         fields[0]->PhysDeriv(MultiRegions::DirCartesianMap[2],inarray[n],
                                               outarray[n]);
                         fields[0]->HomogeneousBwdTrans(outarray[n],grad2);
                     }
                     else
                     {
-<<<<<<< HEAD
-                        ASSERTL0( false, "Unsupported dimension.");
-                    }
-=======
                         fields[0]->PhysDeriv(inarray[n],grad0,grad1,grad2);
                     }
-
->>>>>>> 6b52a85e
                     if(m_specHP_dealiasing) //interpolate spectral/hp gradient field
                     {
                         Array<OneD, NekDouble> Outarray(nPointsTot);
