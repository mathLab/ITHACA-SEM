--- conflicted
+++ resolved
@@ -723,21 +723,16 @@
 
             std::string coeffStr = fval->FirstChild()->ToText()->ValueStr();
             vector<NekDouble> coeffvals;
-<<<<<<< HEAD
-            bool parseGood = ParseUtils::GenerateUnOrderedVector(coeffStr.c_str(),
-                                                               coeffvals);
+
+            bool parseGood = ParseUtils::GenerateVector(coeffStr,
+                                                        coeffvals);
             ASSERTL0(parseGood,
                     (std::string("Problem reading value of fourier coefficient, ID=") +
                     boost::lexical_cast<string>(indx)).c_str());
             ASSERTL1(coeffvals.size() == 2,
                     (std::string("Have not read two entries of Fourier coefficicent from ID="+
                     boost::lexical_cast<string>(indx)).c_str()));
-=======
-            bool parseGood = ParseUtils::GenerateVector(coeffStr,
-                                                        coeffvals);
-            ASSERTL0(parseGood,(std::string("Problem reading value of fourier coefficient, ID=") + boost::lexical_cast<string>(indx)).c_str());
-            ASSERTL1(coeffvals.size() == 2,(std::string("Have not read two entries of Fourier coefficicent from ID="+ boost::lexical_cast<string>(indx)).c_str()));
->>>>>>> 16c5ee72
+
             m_womersleyParams[bndid]->m_wom_vel_r.push_back(coeffvals[0]);
             m_womersleyParams[bndid]->m_wom_vel_i.push_back(coeffvals[1]);
 
