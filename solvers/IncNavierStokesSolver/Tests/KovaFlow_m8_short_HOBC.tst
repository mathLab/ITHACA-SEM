<?xml version="1.0" encoding="utf-8"?>
<test>
    <description>Kovasznay Flow P=8</description>
    <executable>IncNavierStokesSolver</executable>
    <parameters>KovaFlow_m8_short_HOBC.xml</parameters>
    <files>
        <file description="Session File">KovaFlow_m8_short_HOBC.xml</file>
    </files>
    <metrics>
        <metric type="L2" id="1">
            <value variable="u" tolerance="1e-11">2.51953e-08</value>
            <value variable="v" tolerance="1e-11">9.56014e-09</value>
	    <value variable="p" tolerance="1e-11">1.10694e-08</value>
        </metric>
        <metric type="Linf" id="2">
            <value variable="u" tolerance="1e-11">9.47464e-08</value>
            <value variable="v" tolerance="1e-11">5.59175e-08</value>
<<<<<<< HEAD
	    <value variable="p" tolerance="1e-11">2.93074e-07</value>
=======
	    <value variable="p" tolerance="1e-10">2.93065e-07</value>
>>>>>>> 02b7e778
        </metric>
    </metrics>
</test><|MERGE_RESOLUTION|>--- conflicted
+++ resolved
@@ -15,11 +15,7 @@
         <metric type="Linf" id="2">
             <value variable="u" tolerance="1e-11">9.47464e-08</value>
             <value variable="v" tolerance="1e-11">5.59175e-08</value>
-<<<<<<< HEAD
-	    <value variable="p" tolerance="1e-11">2.93074e-07</value>
-=======
 	    <value variable="p" tolerance="1e-10">2.93065e-07</value>
->>>>>>> 02b7e778
         </metric>
     </metrics>
 </test>