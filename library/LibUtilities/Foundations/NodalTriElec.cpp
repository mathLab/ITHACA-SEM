///////////////////////////////////////////////////////////////////////////////
//
// File NodalTriElec.cpp
//
// For more information, please see: http://www.nektar.info
//
// The MIT License
//
// Copyright (c) 2006 Division of Applied Mathematics, Brown University (USA),
// Department of Aeronautics, Imperial College London (UK), and Scientific
// Computing and Imaging Institute, University of Utah (USA).
//
// License for the specific language governing rights and limitations under
// Permission is hereby granted, free of charge, to any person obtaining a
// copy of this software and associated documentation files (the "Software"),
// to deal in the Software without restriction, including without limitation
// the rights to use, copy, modify, merge, publish, distribute, sublicense,
// and/or sell copies of the Software, and to permit persons to whom the
// Software is furnished to do so, subject to the following conditions:
//
// The above copyright notice and this permission notice shall be included
// in all copies or substantial portions of the Software.
//
// THE SOFTWARE IS PROVIDED "AS IS", WITHOUT WARRANTY OF ANY KIND, EXPRESS
// OR IMPLIED, INCLUDING BUT NOT LIMITED TO THE WARRANTIES OF MERCHANTABILITY,
// FITNESS FOR A PARTICULAR PURPOSE AND NONINFRINGEMENT. IN NO EVENT SHALL
// THE AUTHORS OR COPYRIGHT HOLDERS BE LIABLE FOR ANY CLAIM, DAMAGES OR OTHER
// LIABILITY, WHETHER IN AN ACTION OF CONTRACT, TORT OR OTHERWISE, ARISING
// FROM, OUT OF OR IN CONNECTION WITH THE SOFTWARE OR THE USE OR OTHER
// DEALINGS IN THE SOFTWARE.
//
// Description: 2D Nodal Triangle Fekete Point Definitions
//
///////////////////////////////////////////////////////////////////////////////

#include <LibUtilities/Foundations/NodalTriElec.h>
#include <LibUtilities/Foundations/Points.h>
#include <LibUtilities/BasicUtils/ErrorUtil.hpp>
#include <LibUtilities/BasicConst/NektarUnivConsts.hpp>
#include <LibUtilities/Foundations/NodalTriElecData.h>
#include <LibUtilities/BasicUtils/SharedArray.hpp>
#include <LibUtilities/Foundations/NodalUtil.h>

namespace Nektar
{
    namespace LibUtilities
    {
        void NodalTriElec::CalculatePoints()
        {
            // Allocate the storage for points
            PointsBaseType::CalculatePoints();

            int index=0,isum=0;
            const int offset = 3; //offset to match Datafile
            NekDouble b,c;
            unsigned int numPoints = GetNumPoints();

            // initialize values
            for(unsigned int i=0; i < numPoints-2; ++i)
            {
                index += NodalTriElecNPTS[i];
            }

            for(unsigned int i=0; i < NodalTriElecNPTS[numPoints-2]; ++i, ++index)
            {
                if(int(NodalTriElecData[index][0]))
                {
                    b = NodalTriElecData[index][4];
                    c = NodalTriElecData[index][5];

                    m_points[0][isum] = 2.0*b - 1.0;
                    m_points[1][isum] = 2.0*c - 1.0;
                    isum++;
                    continue;
                }//end symmetry1


                if(int(NodalTriElecData[index][1]) == 1)
                {
                    for(unsigned int j=0; j < 3; ++j)
                    {
                        b = NodalTriElecData[index][offset+perm3A_2d[j][1]];
                        c = NodalTriElecData[index][offset+perm3A_2d[j][2]];
                        m_points[0][isum] = 2.0*b - 1.0;
                        m_points[1][isum] = 2.0*c - 1.0;
                        isum++;
                    }//end j
                    continue;
                }//end symmetry3a

                if(int(NodalTriElecData[index][1]) == 2)
                {
                    for(unsigned int j=0; j < 3; ++j)
                    {
                        b = NodalTriElecData[index][offset+perm3B_2d[j][1]];
                        c = NodalTriElecData[index][offset+perm3B_2d[j][2]];
                        m_points[0][isum] = 2.0*b - 1.0;
                        m_points[1][isum] = 2.0*c - 1.0;
                        isum++;
                    }//end j
                    continue;
                }//end symmetry3b


                if(int(NodalTriElecData[index][2]))
                {
                    for(unsigned int j=0; j < 6; ++j)
                    {
                        b = NodalTriElecData[index][offset+perm6_2d[j][1]];
                        c = NodalTriElecData[index][offset+perm6_2d[j][2]];
                        m_points[0][isum] = 2.0*b - 1.0;
                        m_points[1][isum] = 2.0*c - 1.0;
                        isum++;
                    }//end j
                    continue;
                }//end symmetry6
            }//end npts

        //    std::cout << "(x y) = (" << ToVector(m_points[0]) << ", " << ToVector(m_points[1]) <<  ")" << std::endl;
        //    cout << "numPoints = " << numPoints << endl;
        //    cout << "NodalTriElecNPTS[numPoints-2] = " << NodalTriElecNPTS[numPoints-2] << endl;
        //    cout << "isum = " << isum << endl;
        //    for( int i = 0; i <= numPoints-2; ++i ) {
        //        cout << "NodalTriElecNPTS[" << i << "] = " << NodalTriElecNPTS[i] << endl;
        //    }
            NodalPointReorder2d();

            ASSERTL1((static_cast<unsigned int>(isum)==m_pointsKey.GetTotNumPoints()),"sum not equal to npts");

            m_util = MemoryManager<NodalUtilTriangle>::AllocateSharedPtr(
                numPoints - 1, m_points[0], m_points[1]);

           //exit(0);
        }

        void NodalTriElec::CalculateWeights()
        {
            // Allocate the storage for points
            PointsBaseType::CalculateWeights();

            typedef DataType T;

            // Solve the Vandermonde system of integrals for the weight vector
<<<<<<< HEAD
            NekVector<T> w = m_util->GetWeights();
            
=======
            NekVector<T> w = MakeQuadratureWeights(NekVector<T>(m_points[0]), NekVector<T>(m_points[1]));

>>>>>>> 11916dea
            m_weights = Array<OneD,T>( w.GetRows(), w.GetPtr() );
        }

        void NodalTriElec::CalculateDerivMatrix()
        {
             // Allocate the derivative matrix.
            PointsBaseType::CalculateDerivMatrix();

<<<<<<< HEAD
            m_derivmatrix[0] = m_util->GetDerivMatrix(0);
            m_derivmatrix[1] = m_util->GetDerivMatrix(1);
=======
            NekVector<NekDouble> x( m_points[0] );
            NekVector<NekDouble> y( m_points[1] );
            NekVector<NekDouble> xi = x;
            NekVector<NekDouble> yi = y;

            m_derivmatrix[0] = GetXDerivativeMatrix(x,y,xi,yi);
            m_derivmatrix[1] = GetYDerivativeMatrix(x,y,xi,yi);

>>>>>>> 11916dea
        }

           // ////////////////////////////////////////
        //        CalculateInterpMatrix()
        void NodalTriElec::CalculateInterpMatrix(const Array<OneD, const NekDouble>& xia, const Array<OneD, const NekDouble>& yia,
                                                       Array<OneD, NekDouble>& interp)
        {
             Array<OneD, Array<OneD, NekDouble> > xi(2);
             xi[0] = xia;
             xi[1] = yia;

             boost::shared_ptr<NekMatrix<NekDouble> > mat =
                 m_util->GetInterpolationMatrix(xi);
             Vmath::Vcopy(mat->GetRows() * mat->GetColumns(), mat->GetRawPtr(),
                          1, &interp[0], 1);
         }


        boost::shared_ptr<PointsBaseType> NodalTriElec::Create(const PointsKey &key)
        {
            boost::shared_ptr<PointsBaseType> returnval(MemoryManager<NodalTriElec>::AllocateSharedPtr(key));
            returnval->Initialize();
            return returnval;
        }

        void NodalTriElec::NodalPointReorder2d()
        {
            int i,j;
            int cnt;
            int istart,iend;

            const int nVerts = 3;
            const int nEdgeInteriorPoints = GetNumPoints()-2;
            const int nBoundaryPoints = 3*nEdgeInteriorPoints + 3;

            if(nEdgeInteriorPoints==0)
            {
                return;
            }

            // group the points of edge 1 together;
            istart = nVerts;
            for(i = cnt = istart; i < nBoundaryPoints; i++)
            {
                if( fabs(m_points[1][i] + 1.0) < NekConstants::kNekZeroTol)
                {
                    std::swap(m_points[0][cnt], m_points[0][i]);
                    std::swap(m_points[1][cnt], m_points[1][i]);
                    cnt++;
                }
            }

            // bubble sort edge 1 (counterclockwise numbering)
            iend = istart + nEdgeInteriorPoints;
            for(i = istart; i < iend; i++)
            {
                for(j = istart+1; j < iend; j++)
                {
                    if(m_points[0][j] < m_points[0][j-1])
                    {
                        std::swap(m_points[0][j], m_points[0][j-1]);
                        std::swap(m_points[1][j], m_points[1][j-1]);
                    }
                }
            }

            // group the points of edge 2 together;
            istart = iend;
            for(i = cnt = istart; i < nBoundaryPoints; i++)
            {
                if( fabs(m_points[1][i]+m_points[0][i]) < NekConstants::kNekZeroTol)
                {
                    std::swap(m_points[0][cnt], m_points[0][i]);
                    std::swap(m_points[1][cnt], m_points[1][i]);
                    cnt++;
                }
            }

            // bubble sort edge 2 (counterclockwise numbering)
            iend = istart + nEdgeInteriorPoints;
            for(i = istart; i < iend; i++)
            {
                for(j = istart+1; j < iend; j++)
                {
                    if(m_points[1][j] < m_points[1][j-1])
                    {
                        std::swap(m_points[0][j], m_points[0][j-1]);
                        std::swap(m_points[1][j], m_points[1][j-1]);
                    }
                }
            }

            // group the points of edge 3 together;
            istart = iend;
            for(i = cnt = istart; i < nBoundaryPoints; i++)
            {
                if( fabs(m_points[0][i]+1.0) < NekConstants::kNekZeroTol)
                {
                    std::swap(m_points[0][cnt], m_points[0][i]);
                    std::swap(m_points[1][cnt], m_points[1][i]);
                    cnt++;
                }
            }
            // bubble sort edge 3 (counterclockwise numbering)
            iend = istart + nEdgeInteriorPoints;
            for(i = istart; i < iend; i++)
            {
                for(j = istart+1; j < iend; j++)
                {
                    if(m_points[1][j] > m_points[1][j-1])
                    {
                        std::swap(m_points[0][j], m_points[0][j-1]);
                        std::swap(m_points[1][j], m_points[1][j-1]);
                    }
                }
            }

            if(GetNumPoints() < 5)
            {
                //at numpoints = 4 there is only one interior point so doesnt
                //need sorting
                return;
            }

            //someone forgot to finish this piece of code and tell anyone
            //that they didnt
            //face interior nodes needs to be considered
            //make a copy of the unsorted nodes
            //bubble sort by smallest y
            //which will put them into sets of ever decreasing size
            //which can be bubble sorted by x to obtain the distrobution

            Array<OneD, NekDouble> xc(m_points[0].num_elements() - iend);
            Array<OneD, NekDouble> yc(m_points[0].num_elements() - iend);
            int ct = 0;
            for(i = iend; i < m_points[0].num_elements(); i++, ct++)
            {
                xc[ct] = m_points[0][i];
                yc[ct] = m_points[1][i];
            }

            //sort smallest first
            bool repeat = true;
            while(repeat)
            {
                repeat = false;
                for(i = 0; i < xc.num_elements() - 1; i++)
                {
                    if(yc[i] > yc[i+1])
                    {
                        std::swap(xc[i],xc[i+1]);
                        std::swap(yc[i],yc[i+1]);
                        repeat = true;
                    }
                }
            }

            int offset = 0;
            int npl = GetNumPoints() - 3;
            while(npl > 1)
            {
                repeat = true;
                while(repeat)
                {
                    repeat = false;
                    for(i = offset; i < offset + npl - 1; i++)
                    {
                        if(xc[i] > xc[i+1])
                        {
                            std::swap(xc[i],xc[i+1]);
                            std::swap(yc[i],yc[i+1]);
                            repeat = true;
                        }
                    }
                }
                offset += npl;
                npl--;
            }

            //copy back in
            ct = 0;
            for(i = iend; i < m_points[0].num_elements(); i++, ct++)
            {
                m_points[0][i] = xc[ct];
                m_points[1][i] = yc[ct];
            }
            return;
        }
    } // end of namespace stdregion
} // end of namespace stdregion

<|MERGE_RESOLUTION|>--- conflicted
+++ resolved
@@ -141,13 +141,7 @@
             typedef DataType T;
 
             // Solve the Vandermonde system of integrals for the weight vector
-<<<<<<< HEAD
             NekVector<T> w = m_util->GetWeights();
-            
-=======
-            NekVector<T> w = MakeQuadratureWeights(NekVector<T>(m_points[0]), NekVector<T>(m_points[1]));
-
->>>>>>> 11916dea
             m_weights = Array<OneD,T>( w.GetRows(), w.GetPtr() );
         }
 
@@ -156,19 +150,8 @@
              // Allocate the derivative matrix.
             PointsBaseType::CalculateDerivMatrix();
 
-<<<<<<< HEAD
             m_derivmatrix[0] = m_util->GetDerivMatrix(0);
             m_derivmatrix[1] = m_util->GetDerivMatrix(1);
-=======
-            NekVector<NekDouble> x( m_points[0] );
-            NekVector<NekDouble> y( m_points[1] );
-            NekVector<NekDouble> xi = x;
-            NekVector<NekDouble> yi = y;
-
-            m_derivmatrix[0] = GetXDerivativeMatrix(x,y,xi,yi);
-            m_derivmatrix[1] = GetYDerivativeMatrix(x,y,xi,yi);
-
->>>>>>> 11916dea
         }
 
            // ////////////////////////////////////////
