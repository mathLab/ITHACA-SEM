///////////////////////////////////////////////////////////////////////////////
//
// File TimeIntegrationScheme.cpp
//
// For more information, please see: http://www.nektar.info
//
// The MIT License
//
// Copyright (c) 2006 Division of Applied Mathematics, Brown University (USA),
// Department of Aeronautics, Imperial College London (UK), and Scientific
// Computing and Imaging Institute, University of Utah (USA).
//
// Permission is hereby granted, free of charge, to any person obtaining a
// copy of this software and associated documentation files (the "Software"),
// to deal in the Software without restriction, including without limitation
// the rights to use, copy, modify, merge, publish, distribute, sublicense,
// and/or sell copies of the Software, and to permit persons to whom the
// Software is furnished to do so, subject to the following conditions:
//
// The above copyright notice and this permission notice shall be included
// in all copies or substantial portions of the Software.
//
// THE SOFTWARE IS PROVIDED "AS IS", WITHOUT WARRANTY OF ANY KIND, EXPRESS
// OR IMPLIED, INCLUDING BUT NOT LIMITED TO THE WARRANTIES OF MERCHANTABILITY,
// FITNESS FOR A PARTICULAR PURPOSE AND NONINFRINGEMENT. IN NO EVENT SHALL
// THE AUTHORS OR COPYRIGHT HOLDERS BE LIABLE FOR ANY CLAIM, DAMAGES OR OTHER
// LIABILITY, WHETHER IN AN ACTION OF CONTRACT, TORT OR OTHERWISE, ARISING
// FROM, OUT OF OR IN CONNECTION WITH THE SOFTWARE OR THE USE OR OTHER
// DEALINGS IN THE SOFTWARE.
//
// Description: implementation of time integration key class
//
///////////////////////////////////////////////////////////////////////////////

#include <iostream>

#include <LibUtilities/TimeIntegration/TimeIntegrationSolution.h>
#include <LibUtilities/TimeIntegration/TimeIntegrationSchemeOperators.h>
#include <LibUtilities/TimeIntegration/TimeIntegrationScheme.h>
#include <LibUtilities/TimeIntegration/TimeIntegrationSchemeData.h>

namespace Nektar
{
<<<<<<< HEAD
    namespace LibUtilities 
    {  
        TimeIntegrationSchemeManagerT &TimeIntegrationSchemeManager(void)
        {
            static TimeIntegrationSchemeManagerT instance;
            instance.RegisterGlobalCreator(TimeIntegrationScheme::Create);
            return instance;
        }
        

        bool operator==(const TimeIntegrationSchemeKey &lhs, const TimeIntegrationSchemeKey &rhs)
        {
            return (lhs.m_method == rhs.m_method);
        }
        
        bool operator<(const TimeIntegrationSchemeKey &lhs, const TimeIntegrationSchemeKey &rhs)
        {
            return (lhs.m_method < rhs.m_method);
        }
        
        bool TimeIntegrationSchemeKey::opLess::operator()(const TimeIntegrationSchemeKey &lhs, const TimeIntegrationSchemeKey &rhs) const
        {
            return (lhs.m_method < rhs.m_method);
        }

        std::ostream& operator<<(std::ostream& os, const TimeIntegrationSchemeKey& rhs)
        {
            os << "Time Integration Scheme: " << TimeIntegrationMethodMap[rhs.GetIntegrationMethod()] << endl;

            return os;
        }

        TimeIntegrationSolution::TimeIntegrationSolution(const TimeIntegrationSchemeKey &key, 
                                                         const DoubleArray& y, 
                                                         const NekDouble time, 
                                                         const NekDouble timestep):
            m_scheme(TimeIntegrationSchemeManager()[key]),
            m_solVector(m_scheme->GetNsteps()),
            m_t(m_scheme->GetNsteps())
        {
            m_solVector[0] = y;
            m_t[0] = time;

            int nsteps         = m_scheme->GetNsteps();
            int nvar           = y.num_elements();
            int npoints        = y[0].num_elements();
            int nMultiStepVals = m_scheme->GetNmultiStepValues();
            const Array<OneD, const unsigned int>& timeLevels = GetTimeLevelOffset(); 
            for(int i = 1; i < nsteps; i++)
            {
                m_solVector[i] = Array<OneD, Array<OneD, NekDouble> >(nvar);
                for(int j = 0; j < nvar; j++)
                {
                    m_solVector[i][j] = Array<OneD,NekDouble>(npoints,0.0);
                }
                if(i < nMultiStepVals)
                {
                    m_t[i] = time - i*timestep*timeLevels[i];
                }
                else
                {
                    m_t[i] = timestep;
                }
            }
        }

        TimeIntegrationSolution::TimeIntegrationSolution(const TimeIntegrationSchemeKey &key, 
                                                         const TripleArray& y, 
                                                         const Array<OneD, NekDouble>& t):
            m_scheme(TimeIntegrationSchemeManager()[key]),
            m_solVector(y),
            m_t(t)
        {
            ASSERTL1(y.num_elements()==m_scheme->GetNsteps(),"Amount of Entries does not match number of (multi-) steps");
        }

        TimeIntegrationSolution::TimeIntegrationSolution(const TimeIntegrationSchemeKey &key, 
                                                         unsigned int nvar,
                                                         unsigned int npoints):
            m_scheme(TimeIntegrationSchemeManager()[key]),
            m_solVector(m_scheme->GetNsteps()),
            m_t(m_scheme->GetNsteps())
        {
            for(int i = 0; i < m_scheme->GetNsteps(); i++)
            {
                m_solVector[i] = Array<OneD, Array<OneD, NekDouble> >(nvar);
                for(int j = 0; j < nvar; j++)
                {
                    m_solVector[i][j] = Array<OneD,NekDouble>(npoints);
                }
            }         
        }

        TimeIntegrationSolution::TimeIntegrationSolution(const TimeIntegrationSchemeKey &key):
            m_scheme(TimeIntegrationSchemeManager()[key]),
            m_solVector(m_scheme->GetNsteps()),
            m_t(m_scheme->GetNsteps())
        {      
        }
        
        TimeIntegrationSchemeSharedPtr TimeIntegrationScheme::Create(const TimeIntegrationSchemeKey &key)
        {
            TimeIntegrationSchemeSharedPtr returnval(
                MemoryManager<TimeIntegrationScheme>::AllocateSharedPtr(key));
            return returnval;
        }

        TimeIntegrationScheme::TimeIntegrationScheme(const TimeIntegrationSchemeKey &key):
            m_schemeKey(key),
            m_initialised(false)
        {
            switch(key.GetIntegrationMethod())
            {
            case eForwardEuler:
            case eAdamsBashforthOrder1:
                {
                    m_numsteps = 1;
                    m_numstages = 1;

                    m_A = Array<OneD, Array<TwoD,NekDouble> >(1);
                    m_B = Array<OneD, Array<TwoD,NekDouble> >(1);

                    m_A[0] = Array<TwoD,NekDouble>(m_numstages,m_numstages,0.0);
                    m_B[0] = Array<TwoD,NekDouble>(m_numsteps ,m_numstages,1.0);
                    m_U    = Array<TwoD,NekDouble>(m_numstages,m_numsteps, 1.0);
                    m_V    = Array<TwoD,NekDouble>(m_numsteps ,m_numsteps, 1.0);

                    m_schemeType = eExplicit;
                    m_numMultiStepValues = 1;
                    m_numMultiStepDerivs = 0;
                    m_timeLevelOffset = Array<OneD,unsigned int>(m_numsteps);
                    m_timeLevelOffset[0] = 0;
                }
                break;
            case eAdamsBashforthOrder2:
                {
                    m_numsteps = 2;
                    m_numstages = 1;

                    m_A = Array<OneD, Array<TwoD,NekDouble> >(1);
                    m_B = Array<OneD, Array<TwoD,NekDouble> >(1);

                    m_A[0] = Array<TwoD,NekDouble>(m_numstages,m_numstages,0.0);
                    m_B[0] = Array<TwoD,NekDouble>(m_numsteps ,m_numstages);
                    m_U    = Array<TwoD,NekDouble>(m_numstages,m_numsteps,0.0);
                    m_V    = Array<TwoD,NekDouble>(m_numsteps ,m_numsteps,0.0);

                    m_B[0][0][0] = 3.0/2.0;
                    m_B[0][1][0] = 1.0;

                    m_U[0][0] = 1.0;

                    m_V[0][0] = 1.0;
                    m_V[0][1] = -0.5;

                    m_schemeType = eExplicit;
                    m_numMultiStepValues = 1;
                    m_numMultiStepDerivs = 1;
                    m_timeLevelOffset = Array<OneD,unsigned int>(m_numsteps);
                    m_timeLevelOffset[0] = 0;
                    m_timeLevelOffset[1] = 1;
                }
                break;
            case eAdamsBashforthOrder3:
                {
                    m_numsteps = 4;
                    m_numstages = 1;

                    m_A = Array<OneD, Array<TwoD,NekDouble> >(1);
                    m_B = Array<OneD, Array<TwoD,NekDouble> >(1);

                    m_A[0] = Array<TwoD,NekDouble>(m_numstages,m_numstages,0.0);
                    m_B[0] = Array<TwoD,NekDouble>(m_numsteps ,m_numstages,0.0);
                    m_U    = Array<TwoD,NekDouble>(m_numstages,m_numsteps,0.0);
                    m_V    = Array<TwoD,NekDouble>(m_numsteps ,m_numsteps,0.0);

                    m_B[0][1][0] = 1.0;

                    m_U[0][0] = 1.0;
                    m_U[0][1] = 23.0/12.0;
                    m_U[0][2] = -4.0/3.0;
                    m_U[0][3] = 5.0/12.0;

                    m_V[0][0] = 1.0;
                    m_V[0][1] = 23.0/12.0;
                    m_V[0][2] = -4.0/3.0;
                    m_V[0][3] = 5.0/12.0;
                    m_V[2][1] = 1.0;
                    m_V[3][2] = 1.0;

                    m_schemeType = eExplicit;
                    m_numMultiStepValues = 1;
                    m_numMultiStepDerivs = 3;
                    m_timeLevelOffset = Array<OneD,unsigned int>(m_numsteps);
                    m_timeLevelOffset[0] = 0;
                    m_timeLevelOffset[1] = 1;
                    m_timeLevelOffset[2] = 2;
                    m_timeLevelOffset[3] = 3;
                }
                break;
            case eBackwardEuler:
            case eBDFImplicitOrder1:
            case eAdamsMoultonOrder1:
                {
                    m_numsteps = 1;
                    m_numstages = 1;

                    m_A = Array<OneD, Array<TwoD,NekDouble> >(1);
                    m_B = Array<OneD, Array<TwoD,NekDouble> >(1);

                    m_A[0] = Array<TwoD,NekDouble>(m_numstages,m_numstages,1.0);
                    m_B[0] = Array<TwoD,NekDouble>(m_numsteps ,m_numstages,1.0);
                    m_U    = Array<TwoD,NekDouble>(m_numstages,m_numsteps, 1.0);
                    m_V    = Array<TwoD,NekDouble>(m_numsteps ,m_numsteps, 1.0);

                    m_schemeType = eDiagonallyImplicit;
                    m_numMultiStepValues = 1;
                    m_numMultiStepDerivs = 0;
                    m_timeLevelOffset = Array<OneD,unsigned int>(m_numsteps);
                    m_timeLevelOffset[0] = 0; // SJS: Not sure whether this is correct
                }
                break;
            case eIMEXOrder1:
                {
                    m_numsteps  = 2;
                    m_numstages = 1;

                    m_A = Array<OneD, Array<TwoD,NekDouble> >(2);
                    m_B = Array<OneD, Array<TwoD,NekDouble> >(2);

                    m_A[0] = Array<TwoD,NekDouble>(m_numstages,m_numstages,1.0);
                    m_B[0] = Array<TwoD,NekDouble>(m_numsteps ,m_numstages,1.0);
                    m_A[1] = Array<TwoD,NekDouble>(m_numstages,m_numstages,0.0);
                    m_B[1] = Array<TwoD,NekDouble>(m_numsteps ,m_numstages,1.0);
                    m_U    = Array<TwoD,NekDouble>(m_numstages,m_numsteps, 1.0);
                    m_V    = Array<TwoD,NekDouble>(m_numsteps ,m_numsteps, 0.0);
                    
                    m_B[0][1][0] = 0.0;
                    m_B[1][0][0] = 0.0;
                    m_V[0][0] = 1.0;
                    m_V[0][1] = 1.0;

                    m_schemeType = eIMEX;
                    m_numMultiStepValues = 1;
                    m_numMultiStepDerivs = 1;
                    m_timeLevelOffset = Array<OneD,unsigned int>(m_numsteps);
                    m_timeLevelOffset[0] = 0;
                    m_timeLevelOffset[1] = 0;
                }
                break;
            case eIMEXOrder2:
                {
                    NekDouble third = 1.0/3.0;
                    m_numsteps  = 4;
                    m_numstages = 1;

                    m_A = Array<OneD, Array<TwoD,NekDouble> >(2);
                    m_B = Array<OneD, Array<TwoD,NekDouble> >(2);

                    m_A[0] = Array<TwoD,NekDouble>(m_numstages,m_numstages,2*third);
                    m_B[0] = Array<TwoD,NekDouble>(m_numsteps ,m_numstages,0.0);
                    m_A[1] = Array<TwoD,NekDouble>(m_numstages,m_numstages,0.0);
                    m_B[1] = Array<TwoD,NekDouble>(m_numsteps ,m_numstages,0.0);
                    m_U    = Array<TwoD,NekDouble>(m_numstages,m_numsteps, 4*third);
                    m_V    = Array<TwoD,NekDouble>(m_numsteps ,m_numsteps, 0.0);
                    
                    m_B[0][0][0] = 2*third;
                    m_B[1][2][0] = 1.0;
                    m_U[0][1] = -third;
                    m_U[0][3] = -2*third;

                    m_V[0][0] =  4*third;
                    m_V[0][1] = -third;
                    m_V[0][2] =  4*third;
                    m_V[0][3] = -2*third;
                    m_V[1][0] =  1.0;
                    m_V[3][2] =  1.0;

                    m_schemeType = eIMEX;
                    m_numMultiStepValues = 2;
                    m_numMultiStepDerivs = 2;
                    m_timeLevelOffset = Array<OneD,unsigned int>(m_numsteps);
                    m_timeLevelOffset[0] = 0;
                    m_timeLevelOffset[1] = 1;
                    m_timeLevelOffset[2] = 0;
                    m_timeLevelOffset[3] = 1;
                }
                break;
            case eIMEXOrder3:
                {
                    NekDouble eleventh = 1.0/11.0;
                    m_numsteps  = 6;
                    m_numstages = 1;

                    m_A = Array<OneD, Array<TwoD,NekDouble> >(2);
                    m_B = Array<OneD, Array<TwoD,NekDouble> >(2);

                    m_A[0] = Array<TwoD,NekDouble>(m_numstages,m_numstages,6*eleventh);
                    m_B[0] = Array<TwoD,NekDouble>(m_numsteps ,m_numstages,0.0);
                    m_A[1] = Array<TwoD,NekDouble>(m_numstages,m_numstages,0.0);
                    m_B[1] = Array<TwoD,NekDouble>(m_numsteps ,m_numstages,0.0);
                    m_U    = Array<TwoD,NekDouble>(m_numstages,m_numsteps, 18*eleventh);
                    m_V    = Array<TwoD,NekDouble>(m_numsteps ,m_numsteps, 0.0);
                    
                    m_B[0][0][0] = 6*eleventh;
                    m_B[1][3][0] = 1.0;
                    m_U[0][1] = -9*eleventh;
                    m_U[0][2] =  2*eleventh;
                    m_U[0][4] = -18*eleventh;
                    m_U[0][5] =  6*eleventh;

                    m_V[0][0] =  18*eleventh;
                    m_V[0][1] = -9*eleventh;
                    m_V[0][2] =  2*eleventh;
                    m_V[0][3] =  18*eleventh;
                    m_V[0][4] = -18*eleventh;
                    m_V[0][5] =  6*eleventh;
                    m_V[1][0] =  1.0;
                    m_V[2][1] =  1.0;
                    m_V[4][3] =  1.0;
                    m_V[5][4] =  1.0;

                    m_schemeType = eIMEX;
                    m_numMultiStepValues = 3;
                    m_numMultiStepDerivs = 3;
                    m_timeLevelOffset = Array<OneD,unsigned int>(m_numsteps);
                    m_timeLevelOffset[0] = 0;
                    m_timeLevelOffset[1] = 1;
                    m_timeLevelOffset[2] = 2;
                    m_timeLevelOffset[3] = 0;
                    m_timeLevelOffset[4] = 1;
                    m_timeLevelOffset[5] = 2;
                }
                break;
            case eAdamsMoultonOrder2:
                {
                    m_numsteps  = 2;
                    m_numstages = 1;

                    m_A = Array<OneD, Array<TwoD,NekDouble> >(1);
                    m_B = Array<OneD, Array<TwoD,NekDouble> >(1);

                    m_A[0] = Array<TwoD,NekDouble>(m_numstages,m_numstages,0.5);
                    m_B[0] = Array<TwoD,NekDouble>(m_numsteps, m_numstages,0.0);
                    m_U    = Array<TwoD,NekDouble>(m_numstages,m_numsteps, 0.0);
                    m_V    = Array<TwoD,NekDouble>(m_numsteps, m_numsteps, 0.0);

                    m_B[0][0][0] = 0.5;
                    m_B[0][1][0] = 1.0;

                    m_U[0][0] = 1.0;
                    m_U[0][1] = 0.5;

                    m_V[0][0] = 1.0;
                    m_V[0][1] = 0.5;


                    m_schemeType = eDiagonallyImplicit;
                    m_numMultiStepValues = 1;
                    m_numMultiStepDerivs = 1;
                    m_timeLevelOffset = Array<OneD,unsigned int>(m_numsteps);
                    m_timeLevelOffset[0] = 0;
                    m_timeLevelOffset[1] = 0;
                }
                break;
            case eBDFImplicitOrder2:
                {
                    NekDouble third = 1.0/3.0;
                    m_numsteps  = 2;
                    m_numstages = 1;
                    
                    m_A = Array<OneD, Array<TwoD,NekDouble> >(1);
                    m_B = Array<OneD, Array<TwoD,NekDouble> >(1);
                    
                    m_A[0] = Array<TwoD,NekDouble>(m_numstages,m_numstages,2*third);
                    m_B[0] = Array<TwoD,NekDouble>(m_numsteps, m_numstages,0.0);
                    m_U    = Array<TwoD,NekDouble>(m_numstages,m_numsteps, 0.0);
                    m_V    = Array<TwoD,NekDouble>(m_numsteps, m_numsteps, 0.0);
                    
                    m_B[0][0][0] = 2*third;
                    m_B[0][1][0] = 0.0;
                    
                    m_U[0][0] = 4*third;
                    m_U[0][1] = -third;
                    
                    m_V[0][0] = 4*third;
                    m_V[0][1] = -third;
                    m_V[1][0] = 1.0;
                    
                    m_schemeType = eDiagonallyImplicit;
                    m_numMultiStepValues = 2;
                    m_numMultiStepDerivs = 0;
                    m_timeLevelOffset = Array<OneD,unsigned int>(m_numsteps);
                    m_timeLevelOffset[0] = 0;
                    m_timeLevelOffset[1] = 1;
                }
                break;
            case eMidpoint:
            case eRungeKutta2:
                {
                    m_numsteps = 1;
                    m_numstages = 2;

                    m_A = Array<OneD, Array<TwoD,NekDouble> >(1);
                    m_B = Array<OneD, Array<TwoD,NekDouble> >(1);

                    m_A[0] = Array<TwoD,NekDouble>(m_numstages,m_numstages,0.0);
                    m_B[0] = Array<TwoD,NekDouble>(m_numsteps, m_numstages,0.0);
                    m_U    = Array<TwoD,NekDouble>(m_numstages,m_numsteps, 1.0);
                    m_V    = Array<TwoD,NekDouble>(m_numsteps, m_numsteps, 1.0);

                    m_A[0][1][0] = 0.5;
                    m_B[0][0][1] = 1.0;

                    m_schemeType = eExplicit;
                    m_numMultiStepValues = 1; 
                    m_numMultiStepDerivs = 0;
                    m_timeLevelOffset = Array<OneD,unsigned int>(m_numsteps);
                    m_timeLevelOffset[0] = 0;
                }
                break;
            case eRungeKutta2_ImprovedEuler:
            case eRungeKutta2_SSP:
                {
                    m_numsteps = 1;
                    m_numstages = 2;
                    
                    m_A = Array<OneD, Array<TwoD,NekDouble> >(1);
                    m_B = Array<OneD, Array<TwoD,NekDouble> >(1);
                    
                    m_A[0] = Array<TwoD,NekDouble>(m_numstages,m_numstages,0.0);
                    m_B[0] = Array<TwoD,NekDouble>(m_numsteps, m_numstages,0.0);
                    m_U    = Array<TwoD,NekDouble>(m_numstages,m_numsteps, 1.0);
                    m_V    = Array<TwoD,NekDouble>(m_numsteps, m_numsteps, 1.0);
                    
                    m_A[0][1][0] = 1.0;
                    
                    m_B[0][0][0] = 0.5;
                    m_B[0][0][1] = 0.5;
                    
                    m_schemeType = eExplicit;
                    m_numMultiStepValues = 1;
                    m_numMultiStepDerivs = 0;
                    m_timeLevelOffset = Array<OneD,unsigned int>(m_numsteps);
                    m_timeLevelOffset[0] = 0;
                }
                break;
            case eRungeKutta3_SSP:
                {
                    m_numsteps = 1;
                    m_numstages = 3;
                    
                    m_A = Array<OneD, Array<TwoD,NekDouble> >(1);
                    m_B = Array<OneD, Array<TwoD,NekDouble> >(1);
                    
                    m_A[0] = Array<TwoD,NekDouble>(m_numstages,m_numstages,0.0);
                    m_B[0] = Array<TwoD,NekDouble>(m_numsteps, m_numstages,0.0);
                    m_U    = Array<TwoD,NekDouble>(m_numstages,m_numsteps, 1.0);
                    m_V    = Array<TwoD,NekDouble>(m_numsteps, m_numsteps, 1.0);
                    
                    m_A[0][1][0] = 1.0;
                    m_A[0][2][0] = 0.25;
                    m_A[0][2][1] = 0.25;
                    
                    m_B[0][0][0] = 1.0/6.0;
                    m_B[0][0][1] = 1.0/6.0;
                    m_B[0][0][2] = 2.0/3.0;
                    
                    m_schemeType = eExplicit;
                    m_numMultiStepValues = 1;
                    m_numMultiStepDerivs = 0;
                    m_timeLevelOffset = Array<OneD,unsigned int>(m_numsteps);
                    m_timeLevelOffset[0] = 0;
                }
                break;
            case eClassicalRungeKutta4:
            case eRungeKutta4:
                {
                    m_numsteps = 1;
                    m_numstages = 4;

                    m_A = Array<OneD, Array<TwoD,NekDouble> >(1);
                    m_B = Array<OneD, Array<TwoD,NekDouble> >(1);

                    m_A[0] = Array<TwoD,NekDouble>(m_numstages,m_numstages,0.0);
                    m_B[0] = Array<TwoD,NekDouble>(m_numsteps, m_numstages,0.0);
                    m_U    = Array<TwoD,NekDouble>(m_numstages,m_numsteps, 1.0);
                    m_V    = Array<TwoD,NekDouble>(m_numsteps, m_numsteps, 1.0);

                    m_A[0][1][0] = 0.5;
                    m_A[0][2][1] = 0.5;
                    m_A[0][3][2] = 1.0;

                    m_B[0][0][0] = 1.0/6.0;
                    m_B[0][0][1] = 1.0/3.0;
                    m_B[0][0][2] = 1.0/3.0;
                    m_B[0][0][3] = 1.0/6.0;

                    m_schemeType = eExplicit;
                    m_numMultiStepValues = 1;
                    m_numMultiStepDerivs = 0;
                    m_timeLevelOffset = Array<OneD,unsigned int>(m_numsteps);
                    m_timeLevelOffset[0] = 0;
                }
                break;
            case eDIRKOrder2:
                {
                    m_numsteps = 1;
                    m_numstages = 2;

                    m_A = Array<OneD, Array<TwoD,NekDouble> >(1);
                    m_B = Array<OneD, Array<TwoD,NekDouble> >(1);

                    m_A[0] = Array<TwoD,NekDouble>(m_numstages,m_numstages,0.0);
                    m_B[0] = Array<TwoD,NekDouble>(m_numsteps, m_numstages,0.0);
                    m_U    = Array<TwoD,NekDouble>(m_numstages,m_numsteps, 1.0);
                    m_V    = Array<TwoD,NekDouble>(m_numsteps, m_numsteps, 1.0);

                    NekDouble lambda = (2.0-sqrt(2.0))/2.0;

                    m_A[0][0][0] = lambda;
                    m_A[0][1][0] = 1.0 - lambda;
                    m_A[0][1][1] = lambda;

                    m_B[0][0][0] = 1.0 - lambda;
                    m_B[0][0][1] = lambda;

                    m_schemeType = eDiagonallyImplicit;
                    m_numMultiStepValues = 1;
                    m_numMultiStepDerivs = 0;
                    m_timeLevelOffset = Array<OneD,unsigned int>(m_numsteps);
                    m_timeLevelOffset[0] = 0;
                }
                break;
            case eDIRKOrder3:
                {
                    m_numsteps = 1;
                    m_numstages = 3;

                    m_A = Array<OneD, Array<TwoD,NekDouble> >(1);
                    m_B = Array<OneD, Array<TwoD,NekDouble> >(1);

                    m_A[0] = Array<TwoD,NekDouble>(m_numstages,m_numstages,0.0);
                    m_B[0] = Array<TwoD,NekDouble>(m_numsteps, m_numstages,0.0);
                    m_U    = Array<TwoD,NekDouble>(m_numstages,m_numsteps, 1.0);
                    m_V    = Array<TwoD,NekDouble>(m_numsteps, m_numsteps, 1.0);

                    NekDouble lambda = 0.4358665215;

                    m_A[0][0][0] = lambda;
                    m_A[0][1][0] = 0.5  * (1.0 - lambda);
                    m_A[0][2][0] = 0.25 * (-6.0*lambda*lambda + 16.0*lambda - 1.0);
                    m_A[0][1][1] = lambda;
                    m_A[0][2][1] = 0.25 * ( 6.0*lambda*lambda - 20.0*lambda + 5.0);
                    m_A[0][2][2] = lambda;

                    m_B[0][0][0] = 0.25 * (-6.0*lambda*lambda + 16.0*lambda - 1.0);
                    m_B[0][0][1] = 0.25 * ( 6.0*lambda*lambda - 20.0*lambda + 5.0);
                    m_B[0][0][2] = lambda;

                    m_schemeType = eDiagonallyImplicit;
                    m_numMultiStepValues = 1;
                    m_numMultiStepDerivs = 0;
                    m_timeLevelOffset = Array<OneD,unsigned int>(m_numsteps);
                    m_timeLevelOffset[0] = 0;
                }
                break;
            case eDIRKOrder3Stage5:
                {
                    // See Kennedey&Carpenter 2016, Table 16
                    m_numsteps = 1;
                    m_numstages = 5;

                    m_A = Array<OneD, Array<TwoD,NekDouble> >(1);
                    m_B = Array<OneD, Array<TwoD,NekDouble> >(1);

                    m_A[0] = Array<TwoD,NekDouble>(m_numstages,m_numstages,0.0);
                    m_B[0] = Array<TwoD,NekDouble>(m_numsteps, m_numstages,0.0);
                    m_U    = Array<TwoD,NekDouble>(m_numstages,m_numsteps, 1.0);
                    m_V    = Array<TwoD,NekDouble>(m_numsteps, m_numsteps, 1.0);

                    NekDouble lambda = 9.0/40.0;
                    const NekDouble ConstSqrt2  = sqrt(2.0);

                    m_A[0][0][0] = 0.0;
                    m_A[0][1][0] = lambda;
                    m_A[0][2][0] = 9.0*(1.0+ConstSqrt2)/80.0;
                    m_A[0][3][0] = (22.0+15.0*ConstSqrt2)/(80.0*(1+ConstSqrt2));
                    m_A[0][4][0] = (2398.0+1205.0*ConstSqrt2)/(2835.0*(4+3.0*ConstSqrt2));

                    m_A[0][1][1] = m_A[0][1][0];
                    m_A[0][2][1] = m_A[0][2][0];
                    m_A[0][3][1] = m_A[0][3][0];
                    m_A[0][4][1] = m_A[0][4][0];

                    m_A[0][2][2] = lambda;
                    m_A[0][3][2] = -7.0/(40.0*(1.0+ConstSqrt2));
                    m_A[0][4][2] = -2374*(2.0+ConstSqrt2)/(2835.0*(4.0+3.0*ConstSqrt2));

                    m_A[0][3][3] = lambda;
                    m_A[0][4][3] = 5827.0/7560.0;

                    m_A[0][4][4] = lambda;

                    m_B[0][0][0] = m_A[0][4][0];
                    m_B[0][0][1] = m_A[0][4][1];
                    m_B[0][0][2] = m_A[0][4][2];
                    m_B[0][0][3] = m_A[0][4][3];
                    m_B[0][0][4] = m_A[0][4][4];

                    m_schemeType = eDiagonallyImplicit;
                    m_numMultiStepValues = 1;
                    m_numMultiStepDerivs = 0;
                    m_timeLevelOffset = Array<OneD,unsigned int>(m_numsteps);
                    m_timeLevelOffset[0] = 0;
                }
                break;
            case eDIRKOrder4Stage6:
                {
                    // See Kennedey&Carpenter 2016, Table 16
                    m_numsteps = 1;
                    m_numstages = 6;

                    m_A = Array<OneD, Array<TwoD,NekDouble> >(1);
                    m_B = Array<OneD, Array<TwoD,NekDouble> >(1);

                    m_A[0] = Array<TwoD,NekDouble>(m_numstages,m_numstages,0.0);
                    m_B[0] = Array<TwoD,NekDouble>(m_numsteps, m_numstages,0.0);
                    m_U    = Array<TwoD,NekDouble>(m_numstages,m_numsteps, 1.0);
                    m_V    = Array<TwoD,NekDouble>(m_numsteps, m_numsteps, 1.0);

                    NekDouble lambda = 1.0/4.0;
                    const NekDouble ConstSqrt2  = sqrt(2.0);

                    m_A[0][0][0] = 0.0;
                    m_A[0][1][0] = lambda;
                    m_A[0][2][0] = (1.0-ConstSqrt2)/8.0;
                    m_A[0][3][0] = (5.0-7.0*ConstSqrt2)/64.0;
                    m_A[0][4][0] = (-13796.0-54539*ConstSqrt2)/125000.0;
                    m_A[0][5][0] = (1181.0-987.0*ConstSqrt2)/ 13782.0;

                    m_A[0][1][1] = m_A[0][1][0];
                    m_A[0][2][1] = m_A[0][2][0];
                    m_A[0][3][1] = m_A[0][3][0];
                    m_A[0][4][1] = m_A[0][4][0];
                    m_A[0][5][1] = m_A[0][5][0];

                    m_A[0][2][2] = lambda;
                    m_A[0][3][2] = 7.0*(1.0+ConstSqrt2)/32.0;
                    m_A[0][4][2] = (506605.0+132109.0*ConstSqrt2)/437500.0;
                    m_A[0][5][2] = 47.0*(-267.0+1783.0*ConstSqrt2)/273343.0;

                    m_A[0][3][3] = lambda;
                    m_A[0][4][3] = 166.0*(-97.0+376.0*ConstSqrt2)/109375.0;
                    m_A[0][5][3] = -16.0*(-22922.0+3525.0*ConstSqrt2)/571953.0;

                    m_A[0][4][4] = lambda;
                    m_A[0][5][4] = -15625.0*(97.0+376.0*ConstSqrt2)/90749876.0;

                    m_A[0][5][5] = lambda;

                    m_B[0][0][0] = m_A[0][5][0];
                    m_B[0][0][1] = m_A[0][5][1];
                    m_B[0][0][2] = m_A[0][5][2];
                    m_B[0][0][3] = m_A[0][5][3];
                    m_B[0][0][4] = m_A[0][5][4];
                    m_B[0][0][5] = m_A[0][5][5];

                    m_schemeType = eDiagonallyImplicit;
                    m_numMultiStepValues = 1;
                    m_numMultiStepDerivs = 0;
                    m_timeLevelOffset = Array<OneD,unsigned int>(m_numsteps);
                    m_timeLevelOffset[0] = 0;
                }
                break;
            case eIMEXdirk_2_3_2:
                {
                    m_numsteps  = 1;
                    m_numstages = 3;

                    m_A = Array<OneD, Array<TwoD,NekDouble> >(2);
                    m_B = Array<OneD, Array<TwoD,NekDouble> >(2);

                    m_A[0] = Array<TwoD,NekDouble>(m_numstages,m_numstages,0.0);
                    m_B[0] = Array<TwoD,NekDouble>(m_numsteps, m_numstages,0.0);
                    m_A[1] = Array<TwoD,NekDouble>(m_numstages,m_numstages,0.0);
                    m_B[1] = Array<TwoD,NekDouble>(m_numsteps, m_numstages,0.0);
                    m_U    = Array<TwoD,NekDouble>(m_numstages,m_numsteps, 1.0);
                    m_V    = Array<TwoD,NekDouble>(m_numsteps, m_numsteps, 1.0);

                    NekDouble lambda = (2.0-sqrt(2.0))/2.0;
                    NekDouble delta = -2.0*sqrt(2.0)/3.0;

                    m_A[0][1][1] = lambda;
                    m_A[0][2][1] = 1.0 - lambda;
                    m_A[0][2][2] = lambda;

                    m_B[0][0][1] = 1.0 - lambda;
                    m_B[0][0][2] = lambda;

                    m_A[1][1][0] = lambda;
                    m_A[1][2][0] = delta;
                    m_A[1][2][1] = 1.0 - delta;

                    m_B[1][0][1] = 1.0 - lambda;
                    m_B[1][0][2] = lambda;

                    m_schemeType = eIMEX;
                    m_numMultiStepValues = 1;
                    m_numMultiStepDerivs = 0;
                    m_timeLevelOffset = Array<OneD,unsigned int>(m_numsteps);
                    m_timeLevelOffset[0] = 0;
                }
                break;
            case eIMEXdirk_3_4_3:
                {
                    m_numsteps  = 1;
                    m_numstages = 4;

                    m_A = Array<OneD, Array<TwoD,NekDouble> >(2);
                    m_B = Array<OneD, Array<TwoD,NekDouble> >(2);

                    m_A[0] = Array<TwoD,NekDouble>(m_numstages,m_numstages,0.0);
                    m_B[0] = Array<TwoD,NekDouble>(m_numsteps, m_numstages,0.0);
                    m_A[1] = Array<TwoD,NekDouble>(m_numstages,m_numstages,0.0);
                    m_B[1] = Array<TwoD,NekDouble>(m_numsteps, m_numstages,0.0);
                    m_U    = Array<TwoD,NekDouble>(m_numstages,m_numsteps, 1.0);
                    m_V    = Array<TwoD,NekDouble>(m_numsteps, m_numsteps, 1.0);

                    NekDouble lambda = 0.4358665215;

                    m_A[0][1][1] = lambda;
                    m_A[0][2][1] = 0.5  * (1.0 - lambda);
                    m_A[0][3][1] = 0.25 * (-6.0*lambda*lambda + 16.0*lambda - 1.0);
                    m_A[0][2][2] = lambda;
                    m_A[0][3][2] = 0.25 * ( 6.0*lambda*lambda - 20.0*lambda + 5.0);
                    m_A[0][3][3] = lambda;

                    m_B[0][0][1] = 0.25 * (-6.0*lambda*lambda + 16.0*lambda - 1.0);
                    m_B[0][0][2] = 0.25 * ( 6.0*lambda*lambda - 20.0*lambda + 5.0);
                    m_B[0][0][3] = lambda;

                    m_A[1][1][0] = 0.4358665215;
                    m_A[1][2][0] = 0.3212788860;
                    m_A[1][2][1] = 0.3966543747;
                    m_A[1][3][0] =-0.105858296;
                    m_A[1][3][1] = 0.5529291479;
                    m_A[1][3][2] = 0.5529291479;

                    m_B[1][0][1] = 0.25 * (-6.0*lambda*lambda + 16.0*lambda - 1.0);
                    m_B[1][0][2] = 0.25 * ( 6.0*lambda*lambda - 20.0*lambda + 5.0);
                    m_B[1][0][3] = lambda;

                    m_schemeType = eIMEX;
                    m_numMultiStepValues = 1;
                    m_numMultiStepDerivs = 0;
                    m_timeLevelOffset = Array<OneD,unsigned int>(m_numsteps);
                    m_timeLevelOffset[0] = 0;
                }
                break;
            case eCNAB:
                {
                    NekDouble secondth = 1.0/2.0;
                    m_numsteps  = 4;
                    m_numstages = 1;

                    m_A = Array<OneD, Array<TwoD,NekDouble> >(2);
                    m_B = Array<OneD, Array<TwoD,NekDouble> >(2);

                    m_A[0] = Array<TwoD,NekDouble>(m_numstages,m_numstages,secondth);
                    m_B[0] = Array<TwoD,NekDouble>(m_numsteps ,m_numstages,0.0);
                    m_A[1] = Array<TwoD,NekDouble>(m_numstages,m_numstages,0.0);
                    m_B[1] = Array<TwoD,NekDouble>(m_numsteps ,m_numstages,0.0);
                    m_U    = Array<TwoD,NekDouble>(m_numstages,m_numsteps,secondth);
                    m_V    = Array<TwoD,NekDouble>(m_numsteps ,m_numsteps, 0.0);

                    m_B[0][0][0] = secondth;
                    m_B[0][1][0] = 1.0;
                    m_B[1][2][0] = 1.0;
                    m_U[0][0] = 2*secondth;
                    m_U[0][2] = 3*secondth;
                    m_U[0][3] = -1*secondth;

                    m_V[0][0] = 2*secondth;
                    m_V[0][1] = secondth;
                    m_V[0][2] = 3*secondth;
                    m_V[0][3] = -1*secondth;
                    m_V[3][2] =  1.0;

                    m_schemeType = eIMEX;
                    m_numMultiStepValues = 1;
                    m_numMultiStepDerivs = 3;
                    m_timeLevelOffset = Array<OneD,unsigned int>(m_numsteps);
                    m_timeLevelOffset[0] = 0;
                    m_timeLevelOffset[1] = 0;
                    m_timeLevelOffset[2] = 0;
                    m_timeLevelOffset[3] = 1;
                }
                break;
            case eIMEXGear:
                {
                    NekDouble twothirdth = 2.0/3.0;
		    		m_numsteps  = 2;
                    m_numstages = 1;

                    m_A = Array<OneD, Array<TwoD,NekDouble> >(2);
                    m_B = Array<OneD, Array<TwoD,NekDouble> >(2);

                    m_A[0] = Array<TwoD,NekDouble>(m_numstages,m_numstages,twothirdth);
                    m_B[0] = Array<TwoD,NekDouble>(m_numsteps ,m_numstages,0.0);
                    m_A[1] = Array<TwoD,NekDouble>(m_numstages,m_numstages,0.0);
                    m_B[1] = Array<TwoD,NekDouble>(m_numsteps ,m_numstages,0.0);
                    m_U    = Array<TwoD,NekDouble>(m_numstages,m_numsteps,twothirdth);
                    m_V    = Array<TwoD,NekDouble>(m_numsteps ,m_numsteps, 0.0);

                    m_B[0][0][0] = twothirdth;
                    m_B[1][0][0] = twothirdth;
                    m_U[0][0] = 2*twothirdth;
                    m_U[0][1] = -0.5*twothirdth;

                    m_V[0][0] = 2*twothirdth;
                    m_V[0][1] = -0.5*twothirdth;
                    m_V[1][0] = 1.0;

                    m_schemeType = eIMEX;
                    m_numMultiStepValues = 2;
                    m_numMultiStepDerivs = 0;
                    m_timeLevelOffset = Array<OneD,unsigned int>(m_numsteps);
                    m_timeLevelOffset[0] = 0;
                    m_timeLevelOffset[1] = 1;
                }
                break;
            case eMCNAB:
                {
                    NekDouble sixthx = 9.0/16.0;
                    m_numsteps  = 5;
                    m_numstages = 1;

                    m_A = Array<OneD, Array<TwoD,NekDouble> >(2);
                    m_B = Array<OneD, Array<TwoD,NekDouble> >(2);

                    m_A[0] = Array<TwoD,NekDouble>(m_numstages,m_numstages,sixthx);
                    m_B[0] = Array<TwoD,NekDouble>(m_numsteps ,m_numstages,0.0);
                    m_A[1] = Array<TwoD,NekDouble>(m_numstages,m_numstages,0.0);
                    m_B[1] = Array<TwoD,NekDouble>(m_numsteps ,m_numstages,0.0);
                    m_U    = Array<TwoD,NekDouble>(m_numstages,m_numsteps, 0.0);
                    m_V    = Array<TwoD,NekDouble>(m_numsteps ,m_numsteps, 0.0);

                    m_B[0][0][0] = sixthx;
                    m_B[0][1][0] = 1.0;
                    m_B[1][3][0] = 1.0;
                    m_U[0][0] = 1.0;
                    m_U[0][1] = 6.0/16.0;
                    m_U[0][2] = 1.0/16.0;
                    m_U[0][3] = 1.5;
                    m_U[0][4] = -0.5;

                    m_V[0][0] = 1.0;
                    m_V[0][1] = 6.0/16.0;
                    m_V[0][2] = 1.0/16.0;
                    m_V[0][3] = 1.5;
                    m_V[0][4] = -0.5;
                    m_V[2][1] = 1.0;
                    m_V[4][3] = 1.0;

                    m_schemeType = eIMEX;
                    m_numMultiStepValues = 1;
                    m_numMultiStepDerivs = 4;
                    m_timeLevelOffset = Array<OneD,unsigned int>(m_numsteps);
                    m_timeLevelOffset[0] = 0;
                    m_timeLevelOffset[1] = 0;
                    m_timeLevelOffset[2] = 1;
                    m_timeLevelOffset[3] = 0;
                    m_timeLevelOffset[4] = 1;
                }
                break;
            case eIMEXdirk_2_2_2:
                {
                    m_numsteps  = 1;
                    m_numstages = 3;

                    m_A = Array<OneD, Array<TwoD,NekDouble> >(2);
                    m_B = Array<OneD, Array<TwoD,NekDouble> >(2);

                    m_A[0] = Array<TwoD,NekDouble>(m_numstages,m_numstages,0.0);
                    m_B[0] = Array<TwoD,NekDouble>(m_numsteps, m_numstages,0.0);
                    m_A[1] = Array<TwoD,NekDouble>(m_numstages,m_numstages,0.0);
                    m_B[1] = Array<TwoD,NekDouble>(m_numsteps, m_numstages,0.0);
                    m_U    = Array<TwoD,NekDouble>(m_numstages,m_numsteps, 1.0);
                    m_V    = Array<TwoD,NekDouble>(m_numsteps, m_numsteps, 1.0);

                    NekDouble glambda =  0.788675134594813;
                    NekDouble gdelta =  0.366025403784439;

                    m_A[0][1][1] = glambda;
                    m_A[0][2][1] = 1.0 - glambda;
                    m_A[0][2][2] = glambda;

                    m_B[0][0][1] = 1.0 - glambda;
                    m_B[0][0][2] = glambda;

                    m_A[1][1][0] = glambda;
                    m_A[1][2][0] = gdelta;
                    m_A[1][2][1] = 1.0 - gdelta;

                    m_B[1][0][0] = gdelta;
                    m_B[1][0][1] = 1.0 - gdelta;

                    m_schemeType = eIMEX;
                    m_numMultiStepValues = 1;
                    m_numMultiStepDerivs = 0;
                    m_timeLevelOffset = Array<OneD,unsigned int>(m_numsteps);
                    m_timeLevelOffset[0] = 0;
                }
                break;
            case eIMEXdirk_2_3_3:
                {
                    m_numsteps  = 1;
                    m_numstages = 3;

                    m_A = Array<OneD, Array<TwoD,NekDouble> >(2);
                    m_B = Array<OneD, Array<TwoD,NekDouble> >(2);

                    m_A[0] = Array<TwoD,NekDouble>(m_numstages,m_numstages,0.0);
                    m_B[0] = Array<TwoD,NekDouble>(m_numsteps, m_numstages,0.0);
                    m_A[1] = Array<TwoD,NekDouble>(m_numstages,m_numstages,0.0);
                    m_B[1] = Array<TwoD,NekDouble>(m_numsteps, m_numstages,0.0);
                    m_U    = Array<TwoD,NekDouble>(m_numstages,m_numsteps, 1.0);
                    m_V    = Array<TwoD,NekDouble>(m_numsteps, m_numsteps, 1.0);

                    NekDouble glambda =  0.788675134594813;

                    m_A[0][1][1] = glambda;
                    m_A[0][2][1] = 1.0 - 2.0*glambda;
                    m_A[0][2][2] = glambda;

                    m_B[0][0][1] = 0.5;
                    m_B[0][0][2] = 0.5;

                    m_A[1][1][0] = glambda;
                    m_A[1][2][0] = glambda - 1.0;
                    m_A[1][2][1] = 2.0*(1-glambda);

                    m_B[1][0][1] = 0.5;
                    m_B[1][0][2] = 0.5;

                    m_schemeType = eIMEX;
                    m_numMultiStepValues = 1;
                    m_numMultiStepDerivs = 0;
                    m_timeLevelOffset = Array<OneD,unsigned int>(m_numsteps);
                    m_timeLevelOffset[0] = 0;
                }
                break;
            case eIMEXdirk_1_1_1:
                {
                    m_numsteps  = 1;
                    m_numstages = 2;

                    m_A = Array<OneD, Array<TwoD,NekDouble> >(2);
                    m_B = Array<OneD, Array<TwoD,NekDouble> >(2);

                    m_A[0] = Array<TwoD,NekDouble>(m_numstages,m_numstages,0.0);
                    m_B[0] = Array<TwoD,NekDouble>(m_numsteps, m_numstages,0.0);
                    m_A[1] = Array<TwoD,NekDouble>(m_numstages,m_numstages,0.0);
                    m_B[1] = Array<TwoD,NekDouble>(m_numsteps, m_numstages,0.0);
                    m_U    = Array<TwoD,NekDouble>(m_numstages,m_numsteps, 1.0);
                    m_V    = Array<TwoD,NekDouble>(m_numsteps, m_numsteps, 1.0);

                    m_A[0][1][1] = 1.0;

                    m_B[0][0][1] = 1.0;

                    m_A[1][1][0] = 1.0;

                    m_B[1][0][0] = 1.0;

                    m_schemeType = eIMEX;
                    m_numMultiStepValues = 1;
                    m_numMultiStepDerivs = 0;
                    m_timeLevelOffset = Array<OneD,unsigned int>(m_numsteps);
                    m_timeLevelOffset[0] = 0;
                }
                break;
            case eIMEXdirk_1_2_1:
                {
                    m_numsteps  = 1;
                    m_numstages = 2;

                    m_A = Array<OneD, Array<TwoD,NekDouble> >(2);
                    m_B = Array<OneD, Array<TwoD,NekDouble> >(2);

                    m_A[0] = Array<TwoD,NekDouble>(m_numstages,m_numstages,0.0);
                    m_B[0] = Array<TwoD,NekDouble>(m_numsteps, m_numstages,0.0);
                    m_A[1] = Array<TwoD,NekDouble>(m_numstages,m_numstages,0.0);
                    m_B[1] = Array<TwoD,NekDouble>(m_numsteps, m_numstages,0.0);
                    m_U    = Array<TwoD,NekDouble>(m_numstages,m_numsteps, 1.0);
                    m_V    = Array<TwoD,NekDouble>(m_numsteps, m_numsteps, 1.0);


                    m_A[0][1][1] = 1.0;

                    m_B[0][0][1] = 1.0;

                    m_A[1][1][0] = 1.0;

                    m_B[1][0][1] = 1.0;

                    m_schemeType = eIMEX;
                    m_numMultiStepValues = 1;
                    m_numMultiStepDerivs = 0;
                    m_timeLevelOffset = Array<OneD,unsigned int>(m_numsteps);
                    m_timeLevelOffset[0] = 0;
                }
                break;
            case eIMEXdirk_1_2_2:
                {
                    m_numsteps  = 1;
                    m_numstages = 2;

                    m_A = Array<OneD, Array<TwoD,NekDouble> >(2);
                    m_B = Array<OneD, Array<TwoD,NekDouble> >(2);

                    m_A[0] = Array<TwoD,NekDouble>(m_numstages,m_numstages,0.0);
                    m_B[0] = Array<TwoD,NekDouble>(m_numsteps, m_numstages,0.0);
                    m_A[1] = Array<TwoD,NekDouble>(m_numstages,m_numstages,0.0);
                    m_B[1] = Array<TwoD,NekDouble>(m_numsteps, m_numstages,0.0);
                    m_U    = Array<TwoD,NekDouble>(m_numstages,m_numsteps, 1.0);
                    m_V    = Array<TwoD,NekDouble>(m_numsteps, m_numsteps, 1.0);

                    m_A[0][1][1] = 1.0/2.0;

                    m_B[0][0][1] = 1.0;

                    m_A[1][1][0] = 1.0/2.0;

                    m_B[1][0][1] = 1.0;

                    m_schemeType = eIMEX;
                    m_numMultiStepValues = 1;
                    m_numMultiStepDerivs = 0;
                    m_timeLevelOffset = Array<OneD,unsigned int>(m_numsteps);
                    m_timeLevelOffset[0] = 0;
                }
                break;
            case eIMEXdirk_4_4_3:
                {
                    m_numsteps  = 1;
                    m_numstages = 5;

                    m_A = Array<OneD, Array<TwoD,NekDouble> >(2);
                    m_B = Array<OneD, Array<TwoD,NekDouble> >(2);

                    m_A[0] = Array<TwoD,NekDouble>(m_numstages,m_numstages,0.0);
                    m_B[0] = Array<TwoD,NekDouble>(m_numsteps, m_numstages,0.0);
                    m_A[1] = Array<TwoD,NekDouble>(m_numstages,m_numstages,0.0);
                    m_B[1] = Array<TwoD,NekDouble>(m_numsteps, m_numstages,0.0);
                    m_U    = Array<TwoD,NekDouble>(m_numstages,m_numsteps, 1.0);
                    m_V    = Array<TwoD,NekDouble>(m_numsteps, m_numsteps, 1.0);

                    m_A[0][1][1] = 1.0/2.0;
                    m_A[0][2][1] = 1.0/6.0;
                    m_A[0][2][2] = 1.0/2.0;
                    m_A[0][3][1] = -1.0/2.0;
                    m_A[0][3][2] = 1.0/2.0;
                    m_A[0][3][3] = 1.0/2.0;
                    m_A[0][4][1] = 3.0/2.0;
                    m_A[0][4][2] = -3.0/2.0;
                    m_A[0][4][3] = 1.0/2.0;
                    m_A[0][4][4] = 1.0/2.0;

                    m_B[0][0][1] = 3.0/2.0;
                    m_B[0][0][2] = -3.0/2.0;
                    m_B[0][0][3] = 1.0/2.0;
                    m_B[0][0][4] = 1.0/2.0;

                    m_A[1][1][0] = 1.0/2.0;
                    m_A[1][2][0] = 11.0/18.0;
                    m_A[1][2][1] = 1.0/18.0;
                    m_A[1][3][0] = 5.0/6.0;
                    m_A[1][3][1] = -5.0/6.0;
                    m_A[1][3][2] = 1.0/2.0;
                    m_A[1][4][0] = 1.0/4.0;
                    m_A[1][4][1] = 7.0/4.0;
                    m_A[1][4][2] = 3.0/4.0;
                    m_A[1][4][3] = -7.0/4.0;

                    m_B[1][0][0] = 1.0/4.0;
                    m_B[1][0][1] = 7.0/4.0;
                    m_B[1][0][2] = 3.0/4.0;
                    m_B[1][0][3] = -7.0/4.0;

                    m_schemeType = eIMEX;
                    m_numMultiStepValues = 1;
                    m_numMultiStepDerivs = 0;
                    m_timeLevelOffset = Array<OneD,unsigned int>(m_numsteps);
                    m_timeLevelOffset[0] = 0;
                }
                break;
            default:
                {
                    NEKERROR(ErrorUtil::efatal,"Invalid Time Integration Scheme");
                }
            }

            m_firstStageEqualsOldSolution = CheckIfFirstStageEqualsOldSolution(m_A,m_B,m_U,m_V);
            m_lastStageEqualsNewSolution  = CheckIfLastStageEqualsNewSolution(m_A,m_B,m_U,m_V);

            ASSERTL1(VerifyIntegrationSchemeType(m_schemeType,m_A,m_B,m_U,m_V),
                     "Time integration scheme coefficients do not match its type");
        }


        bool TimeIntegrationScheme::
        VerifyIntegrationSchemeType(TimeIntegrationSchemeType type,
                                    const Array<OneD, const Array<TwoD, NekDouble> >& A,
                                    const Array<OneD, const Array<TwoD, NekDouble> >& B,
                                    const Array<TwoD, const NekDouble>& U,
                                    const Array<TwoD, const NekDouble>& V) const
        {
            int i;
            int j;
            int m;
            int  IMEXdim = A.num_elements();
            int  dim     = A[0].GetRows();

            Array<OneD, TimeIntegrationSchemeType> vertype(IMEXdim,eExplicit);

            for(m = 0; m < IMEXdim; m++)
            {
                for(i = 0; i < dim; i++)
                {
                    if( fabs(A[m][i][i]) > NekConstants::kNekZeroTol )
                    {
                        vertype[m] = eDiagonallyImplicit;
                    }
                }
                
                for(i = 0; i < dim; i++)
                {
                    for(j = i+1; j < dim; j++)
                    {
                        if( fabs(A[m][i][j]) > NekConstants::kNekZeroTol )
                        {
                            vertype[m] = eImplicit;
                            ASSERTL1(false,"Fully Implicit schemes cannnot be handled by the TimeIntegrationScheme class");
                        }
                    }
                }
            }

            if(IMEXdim == 2)
            {
                ASSERTL1(B.num_elements()==2,"Coefficient Matrix B should have an implicit and explicit part for IMEX schemes");
                if((vertype[0] == eDiagonallyImplicit) &&
                   (vertype[1] == eExplicit))
                {
                    vertype[0] = eIMEX;
                }
                else
                {
                    ASSERTL1(false,"This is not a proper IMEX scheme");
                }
            }

            return (vertype[0] == type);
        }

        TimeIntegrationSolutionSharedPtr 
        TimeIntegrationScheme::InitializeScheme(const NekDouble   timestep,
                                                ConstDoubleArray  &y_0    ,
                                                const NekDouble   time    ,
                                                const TimeIntegrationSchemeOperators &op)
        {
            // create a TimeIntegrationSolution object based upon the
            // initial value. Initialise all other multi-step values
            // and derivatives to zero
            TimeIntegrationSolutionSharedPtr y_out = 
                MemoryManager<TimeIntegrationSolution>::AllocateSharedPtr(m_schemeKey,y_0,time,timestep); 

            if( GetIntegrationSchemeType() == eExplicit)
            {
                // ensure initial solution is in correct space
                op.DoProjection(y_0,y_out->UpdateSolution(),time);
            }

            // calculate the initial derivative, if is part of the
            // solution vector of the current scheme
            if(m_numMultiStepDerivs)
            {
                if(m_timeLevelOffset[m_numMultiStepValues] == 0)
                {
                    int i;
                    int nvar    = y_0.num_elements();
                    int npoints = y_0[0].num_elements();
                    DoubleArray f_y_0(nvar);
                    for(i = 0; i < nvar; i++)
                    {
                        f_y_0[i] = Array<OneD,NekDouble>(npoints);
                    }
                    // calculate the derivative of the initial value
                    op.DoOdeRhs(y_0,f_y_0,time);
                    
                    // multiply by the step size
                    for(i = 0; i < nvar; i++)
                    {
                        Blas::Dscal(npoints,timestep,f_y_0[i].get(),1);
                    }
                    y_out->SetDerivative(0,f_y_0,timestep);
                }
            }
           
            return y_out;
        }
        
        TimeIntegrationScheme::ConstDoubleArray& 
        TimeIntegrationScheme::TimeIntegrate(const NekDouble    timestep, 
                                             TimeIntegrationSolutionSharedPtr &solvector,
                                             const TimeIntegrationSchemeOperators   &op)
        {
            ASSERTL1(!(GetIntegrationSchemeType() == eImplicit),
                     "Fully Implicit integration scheme cannot be handled by this routine.");
            
            int nvar    = solvector->GetFirstDim ();
            int npoints = solvector->GetSecondDim();

            if( (solvector->GetIntegrationScheme()).get() != this )
            {
                // This branch will be taken when the solution vector
                // (solvector) is set up for a different scheme than
                // the object this method is called from.  (typically
                // needed to calculate the first time-levels of a
                // multi-step scheme)

                // To do this kind of 'non-matching' integration, we
                // perform the following three steps:
                //
                // 1: copy the required input information from the
                //    solution vector of the master scheme to the
                //    input solution vector of the current scheme
                //
                // 2: time-integrate for one step using the current
                //    scheme
                //
                // 3: copy the information contained in the output
                //    vector of the current scheme to the solution
                //    vector of the master scheme

                // STEP 1: copy the required input information from
                //          the solution vector of the master scheme
                //          to the input solution vector of the
                //          current scheme

                // 1.1 Determine which information is required for the
                // current scheme
                int n;
                DoubleArray  y_n;
                NekDouble    t_n = 0;
                DoubleArray  dtFy_n;
                unsigned int nCurSchemeVals  = m_numMultiStepValues; // number of required values of the current scheme
                unsigned int nCurSchemeDers  = m_numMultiStepDerivs; // number of required derivs of the current scheme
                unsigned int nCurSchemeSteps = m_numsteps;  // number of steps in the current scheme
                unsigned int nMasterSchemeVals  = solvector->GetNvalues(); // number of values of the master scheme
                unsigned int nMasterSchemeDers  = solvector->GetNderivs(); // number of derivs of the master scheme
                // The arrays below contains information to which
                // time-level the values and derivatives of the
                // schemes belong
                const Array<OneD, const unsigned int>& curTimeLevels = m_timeLevelOffset; 
                const Array<OneD, const unsigned int>& masterTimeLevels = solvector->GetTimeLevelOffset(); 

                // 1.2 Copy the required information from the master
                //     solution vector to the input solution vector of
                //     the current scheme
                TimeIntegrationSolutionSharedPtr solvector_in = MemoryManager<TimeIntegrationSolution>::
                    AllocateSharedPtr(GetIntegrationSchemeKey()); // input solution vector of the current scheme

                for(n = 0; n < nCurSchemeVals; n++)
                {
                    // Get the required value out of the master solution vector
                    //DoubleArray& y_n = solvector->GetValue    ( curTimeLevels[n] );
                    //NekDouble    t_n = solvector->GetValueTime( curTimeLevels[n] );

                    y_n = solvector->GetValue    ( curTimeLevels[n] );
                    t_n = solvector->GetValueTime( curTimeLevels[n] );

                    // Set the required value in the input solution
                    // vector of the current scheme
                    solvector_in->SetValue(curTimeLevels[n],y_n,t_n);
                }
                for(n = nCurSchemeVals; n < nCurSchemeSteps; n++)
                {
                    // Get the required derivative out of the master
                    // solution vector
                    //DoubleArray& dtFy_n = solvector->GetDerivative    ( curTimeLevels[n] );
                    dtFy_n = solvector->GetDerivative    ( curTimeLevels[n] );

                    // Set the required derivative in the input
                    // solution vector of the current scheme
                    solvector_in->SetDerivative(curTimeLevels[n],dtFy_n,timestep);
                }

                // STEP 2: time-integrate for one step using the
                // current scheme
                TimeIntegrationSolutionSharedPtr solvector_out = MemoryManager<TimeIntegrationSolution>:: AllocateSharedPtr(GetIntegrationSchemeKey(),nvar,npoints);  // output solution vector of the current scheme

                // integrate
                TimeIntegrate(timestep, solvector_in->GetSolutionVector(),
                              solvector_in->GetTimeVector(),  
                              solvector_out->UpdateSolutionVector(),
                              solvector_out->UpdateTimeVector(),op);


                // STEP 3: copy the information contained in the
                //         output vector of the current scheme to the
                //         solution vector of the master scheme

                // 3.1 Check whether the current time scheme updates
                //     the most recent derivative that should be
                //     updated in the master scheme.  If not,
                //     calculate the derivative. This can be done
                //     based upon the corresponding value and the
                //     DoOdeRhs operator.
                int j;
                bool CalcNewDeriv = false; // flag inidicating whether the new derivative is availble in the output of
                                           // of the current scheme or whether it should be calculated
                if( nMasterSchemeDers > 0 )
                {
                    if(nCurSchemeDers == 0)
                    {
                        CalcNewDeriv = true;
                    }
                    else 
                    {
                        if( masterTimeLevels[nMasterSchemeVals] < curTimeLevels[nCurSchemeVals] )
                        {
                            CalcNewDeriv = true;
                        }
                    }
                }

                if(CalcNewDeriv)
                {
                    int newDerivTimeLevel = masterTimeLevels[nMasterSchemeVals]; // contains the time level at which
                                                                                 // we want to know the derivative of the
                                                                                 // master scheme
                    //DoubleArray  y_n;
                    //NekDouble    t_n;
                    // if the  time level correspond to 0, calculate the derivative based upon the solution value
                    // at the new time-level
                    if (newDerivTimeLevel == 0)
                    {
                        y_n = solvector_out->GetValue(0);
                        t_n = solvector_out->GetValueTime(0);
                    }
                    // if the  time level correspond to 1, calculate the derivative based upon the solution value
                    // at the new old-level
                    else if( newDerivTimeLevel == 1 ) 
                    {
                        y_n = solvector->GetValue(0);
                        t_n = solvector->GetValueTime(0);
                    }
                    else
                    {
                        ASSERTL1(false,"Problems with initialising scheme");
                    }
                    
                    DoubleArray  f_n(nvar);        
                    for(j = 0; j < nvar; j++)
                    {
                        f_n[j]   = Array<OneD, NekDouble>(npoints);
                    }
                    
                    // calculate the derivative
                    op.DoOdeRhs(y_n, f_n, t_n);
                    
                    // multiply by dt (as required by the General Linear Method framework)
                    for(j = 0; j < nvar; j++)
                    {
                        Vmath::Smul(npoints,timestep,f_n[j],1,
                                    f_n[j],1);
                    }
                    
                    // Rotate the solution vector 
                    // (i.e. updating without calculating/inserting new values)
                    solvector->RotateSolutionVector();
                    // Set the calculated derivative in the master solution vector
                    solvector->SetDerivative(newDerivTimeLevel,f_n,timestep);
                }
                else
                {
                    // Rotate the solution vector (i.e. updating
                    // without calculating/inserting new values)
                    solvector->RotateSolutionVector();
                }


                // 1.2 Copy the information calculated using the
                //     current scheme from the output solution vector
                //     to the master solution vector
                for(n = 0; n < nCurSchemeVals; n++)
                {
                    // Get the calculated value out of the output
                    // solution vector of the current scheme
                    //DoubleArray& y_n = solvector_out->GetValue    ( curTimeLevels[n] );
                    //NekDouble    t_n = solvector_out->GetValueTime( curTimeLevels[n] );
                    y_n = solvector_out->GetValue    ( curTimeLevels[n] );
                    t_n = solvector_out->GetValueTime( curTimeLevels[n] );

                    // Set the calculated value in the master solution vector
                    solvector->SetValue(curTimeLevels[n],y_n,t_n);
                }

                for(n = nCurSchemeVals; n < nCurSchemeSteps; n++)
                {
                    // Get the calculated derivative out of the output
                    // solution vector of the current scheme
                    // DoubleArray& dtFy_n =
                    // solvector_out->GetDerivative (curTimeLevels[n]);
                    dtFy_n = solvector_out->GetDerivative    ( curTimeLevels[n] );
=======
namespace LibUtilities
{
>>>>>>> 244f4842

TimeIntegrationSchemeFactory &GetTimeIntegrationSchemeFactory()
{
    static TimeIntegrationSchemeFactory instance;
    return instance;
}

std::ostream &operator<<(std::ostream &os,
                         const TimeIntegrationSchemeSharedPtr &rhs)
{
    os << *rhs.get();
    return os;
}

std::ostream &operator<<(std::ostream &os, const TimeIntegrationScheme &rhs)
{

    os << "Time Integration Scheme: " << rhs.GetFullName() << ".\n"
       << "        Has " << rhs.m_integration_phases.size() << " phases.\n";

    for (int i = 0; i < rhs.m_integration_phases.size(); i++)
    {
        os << "            - "
           << rhs.m_integration_phases[i]->m_parent->GetFullName()
           << "\n";
    }
    return os;
}

// Access Methods
std::string TimeIntegrationScheme::GetFullName () const
{
    return GetName() + GetVariant() + "Order" + std::to_string(GetOrder());
}

std::string TimeIntegrationScheme::GetVariant() const
{
    ASSERTL0(!m_integration_phases.empty(), "No scheme")

    return m_integration_phases[m_integration_phases.size() - 1]->m_variant;
}

unsigned int TimeIntegrationScheme::GetOrder() const
{
    ASSERTL0(!m_integration_phases.empty(), "No scheme")

    return m_integration_phases[m_integration_phases.size() - 1]->m_order;
}

std::vector< NekDouble > TimeIntegrationScheme::GetFreeParams() const
{
    ASSERTL0(!m_integration_phases.empty(), "No scheme")

    return m_integration_phases[m_integration_phases.size() - 1]->m_freeParams;
}

TimeIntegrationSchemeType TimeIntegrationScheme::GetIntegrationSchemeType()
    const
{
    ASSERTL0(!m_integration_phases.empty(), "No scheme")

    return m_integration_phases[m_integration_phases.size() - 1]->m_schemeType;
}

unsigned int TimeIntegrationScheme::GetNumIntegrationPhases() const
{
    return m_integration_phases.size();
}

// The worker methods
TimeIntegrationScheme::TimeIntegrationSolutionSharedPtr TimeIntegrationScheme::
    InitializeScheme(const NekDouble deltaT,
                     TimeIntegrationScheme::ConstDoubleArray &y_0,
                     const NekDouble time,
                     const TimeIntegrationSchemeOperators &op)
{
    return m_integration_phases.back()->InitializeData(deltaT, y_0, time, op);
}

TimeIntegrationScheme::ConstDoubleArray &TimeIntegrationScheme::TimeIntegrate(
    const int timestep,
    const NekDouble delta_t,
    TimeIntegrationSolutionSharedPtr &solvector,
    const TimeIntegrationSchemeOperators &op)
{
    int nPhases = m_integration_phases.size();

    TimeIntegrationSchemeDataSharedPtr &data =
        m_integration_phases[std::min(timestep, nPhases - 1)];

    return data->TimeIntegrate(delta_t, solvector, op);
}

// Methods specific to exponential integration schemes.
void TimeIntegrationScheme::SetExponentialCoefficients(
    Array<OneD, std::complex<NekDouble>> &Lambda)
{
    ASSERTL0(!m_integration_phases.empty(), "No scheme")

    // Assumption: the one-dimensional Lambda matrix is a diagonal
    // matrix thus values are non zero if and only i=j. As such, the
    // diagonal Lambda values are stored an array of complex numbers.

    // Assume that each phase is an exponential integrator.
    for (int i = 0; i < m_integration_phases.size(); i++)
    {
        m_integration_phases[i]->m_L = Lambda;

        // Anytime the coefficents are updated reset the nVars to be
        // assured that the exponential matrices are recalculated
        // (e.g. the number of variables may remain the same but the
        // coefficients have changed).
        m_integration_phases[i]->m_lastNVars = 0;
    }
}

void TimeIntegrationScheme::SetupSchemeExponentialData(TimeIntegrationSchemeData *phase, NekDouble deltaT) const
{
    boost::ignore_unused(phase, deltaT);

    ASSERTL0(false, "No SetupSchemeExponentialData method for scheme " +
             GetFullName());
}

inline NekDouble TimeIntegrationScheme::factorial(unsigned int n) const
{
  return (n == 1 || n == 0) ? 1 : n * factorial(n - 1);
}

std::complex<NekDouble>
TimeIntegrationScheme::phi_function(const unsigned int order,
                                    const std::complex<NekDouble> z) const
{
    // Central to the implementation of exponential integrators is the
    // evaluation of exponential-like functions, commonly denoted by φ
    // functions. It is convenient to define φ0(z) = e^z, in which case the
    // functions obey the recurrence relation.

    // 0: exp(z);
    // 1: (exp(z)     - 1.0) / (z);
    // 2: (exp(z) - z - 1.0) / (z * z);

    if( z == 0.0 )
    {
        return 1.0 / factorial( order );
    }

    if( order == 0 )
    {
        return exp( z );
    }
    else
    {
        return (phi_function( order-1, z) -
                1.0 / factorial( order-1 ) ) / z;
    }


    return 0;
}

} // end namespace LibUtilities
} // end namespace NekTar<|MERGE_RESOLUTION|>--- conflicted
+++ resolved
@@ -41,1429 +41,8 @@
 
 namespace Nektar
 {
-<<<<<<< HEAD
-    namespace LibUtilities 
-    {  
-        TimeIntegrationSchemeManagerT &TimeIntegrationSchemeManager(void)
-        {
-            static TimeIntegrationSchemeManagerT instance;
-            instance.RegisterGlobalCreator(TimeIntegrationScheme::Create);
-            return instance;
-        }
-        
-
-        bool operator==(const TimeIntegrationSchemeKey &lhs, const TimeIntegrationSchemeKey &rhs)
-        {
-            return (lhs.m_method == rhs.m_method);
-        }
-        
-        bool operator<(const TimeIntegrationSchemeKey &lhs, const TimeIntegrationSchemeKey &rhs)
-        {
-            return (lhs.m_method < rhs.m_method);
-        }
-        
-        bool TimeIntegrationSchemeKey::opLess::operator()(const TimeIntegrationSchemeKey &lhs, const TimeIntegrationSchemeKey &rhs) const
-        {
-            return (lhs.m_method < rhs.m_method);
-        }
-
-        std::ostream& operator<<(std::ostream& os, const TimeIntegrationSchemeKey& rhs)
-        {
-            os << "Time Integration Scheme: " << TimeIntegrationMethodMap[rhs.GetIntegrationMethod()] << endl;
-
-            return os;
-        }
-
-        TimeIntegrationSolution::TimeIntegrationSolution(const TimeIntegrationSchemeKey &key, 
-                                                         const DoubleArray& y, 
-                                                         const NekDouble time, 
-                                                         const NekDouble timestep):
-            m_scheme(TimeIntegrationSchemeManager()[key]),
-            m_solVector(m_scheme->GetNsteps()),
-            m_t(m_scheme->GetNsteps())
-        {
-            m_solVector[0] = y;
-            m_t[0] = time;
-
-            int nsteps         = m_scheme->GetNsteps();
-            int nvar           = y.num_elements();
-            int npoints        = y[0].num_elements();
-            int nMultiStepVals = m_scheme->GetNmultiStepValues();
-            const Array<OneD, const unsigned int>& timeLevels = GetTimeLevelOffset(); 
-            for(int i = 1; i < nsteps; i++)
-            {
-                m_solVector[i] = Array<OneD, Array<OneD, NekDouble> >(nvar);
-                for(int j = 0; j < nvar; j++)
-                {
-                    m_solVector[i][j] = Array<OneD,NekDouble>(npoints,0.0);
-                }
-                if(i < nMultiStepVals)
-                {
-                    m_t[i] = time - i*timestep*timeLevels[i];
-                }
-                else
-                {
-                    m_t[i] = timestep;
-                }
-            }
-        }
-
-        TimeIntegrationSolution::TimeIntegrationSolution(const TimeIntegrationSchemeKey &key, 
-                                                         const TripleArray& y, 
-                                                         const Array<OneD, NekDouble>& t):
-            m_scheme(TimeIntegrationSchemeManager()[key]),
-            m_solVector(y),
-            m_t(t)
-        {
-            ASSERTL1(y.num_elements()==m_scheme->GetNsteps(),"Amount of Entries does not match number of (multi-) steps");
-        }
-
-        TimeIntegrationSolution::TimeIntegrationSolution(const TimeIntegrationSchemeKey &key, 
-                                                         unsigned int nvar,
-                                                         unsigned int npoints):
-            m_scheme(TimeIntegrationSchemeManager()[key]),
-            m_solVector(m_scheme->GetNsteps()),
-            m_t(m_scheme->GetNsteps())
-        {
-            for(int i = 0; i < m_scheme->GetNsteps(); i++)
-            {
-                m_solVector[i] = Array<OneD, Array<OneD, NekDouble> >(nvar);
-                for(int j = 0; j < nvar; j++)
-                {
-                    m_solVector[i][j] = Array<OneD,NekDouble>(npoints);
-                }
-            }         
-        }
-
-        TimeIntegrationSolution::TimeIntegrationSolution(const TimeIntegrationSchemeKey &key):
-            m_scheme(TimeIntegrationSchemeManager()[key]),
-            m_solVector(m_scheme->GetNsteps()),
-            m_t(m_scheme->GetNsteps())
-        {      
-        }
-        
-        TimeIntegrationSchemeSharedPtr TimeIntegrationScheme::Create(const TimeIntegrationSchemeKey &key)
-        {
-            TimeIntegrationSchemeSharedPtr returnval(
-                MemoryManager<TimeIntegrationScheme>::AllocateSharedPtr(key));
-            return returnval;
-        }
-
-        TimeIntegrationScheme::TimeIntegrationScheme(const TimeIntegrationSchemeKey &key):
-            m_schemeKey(key),
-            m_initialised(false)
-        {
-            switch(key.GetIntegrationMethod())
-            {
-            case eForwardEuler:
-            case eAdamsBashforthOrder1:
-                {
-                    m_numsteps = 1;
-                    m_numstages = 1;
-
-                    m_A = Array<OneD, Array<TwoD,NekDouble> >(1);
-                    m_B = Array<OneD, Array<TwoD,NekDouble> >(1);
-
-                    m_A[0] = Array<TwoD,NekDouble>(m_numstages,m_numstages,0.0);
-                    m_B[0] = Array<TwoD,NekDouble>(m_numsteps ,m_numstages,1.0);
-                    m_U    = Array<TwoD,NekDouble>(m_numstages,m_numsteps, 1.0);
-                    m_V    = Array<TwoD,NekDouble>(m_numsteps ,m_numsteps, 1.0);
-
-                    m_schemeType = eExplicit;
-                    m_numMultiStepValues = 1;
-                    m_numMultiStepDerivs = 0;
-                    m_timeLevelOffset = Array<OneD,unsigned int>(m_numsteps);
-                    m_timeLevelOffset[0] = 0;
-                }
-                break;
-            case eAdamsBashforthOrder2:
-                {
-                    m_numsteps = 2;
-                    m_numstages = 1;
-
-                    m_A = Array<OneD, Array<TwoD,NekDouble> >(1);
-                    m_B = Array<OneD, Array<TwoD,NekDouble> >(1);
-
-                    m_A[0] = Array<TwoD,NekDouble>(m_numstages,m_numstages,0.0);
-                    m_B[0] = Array<TwoD,NekDouble>(m_numsteps ,m_numstages);
-                    m_U    = Array<TwoD,NekDouble>(m_numstages,m_numsteps,0.0);
-                    m_V    = Array<TwoD,NekDouble>(m_numsteps ,m_numsteps,0.0);
-
-                    m_B[0][0][0] = 3.0/2.0;
-                    m_B[0][1][0] = 1.0;
-
-                    m_U[0][0] = 1.0;
-
-                    m_V[0][0] = 1.0;
-                    m_V[0][1] = -0.5;
-
-                    m_schemeType = eExplicit;
-                    m_numMultiStepValues = 1;
-                    m_numMultiStepDerivs = 1;
-                    m_timeLevelOffset = Array<OneD,unsigned int>(m_numsteps);
-                    m_timeLevelOffset[0] = 0;
-                    m_timeLevelOffset[1] = 1;
-                }
-                break;
-            case eAdamsBashforthOrder3:
-                {
-                    m_numsteps = 4;
-                    m_numstages = 1;
-
-                    m_A = Array<OneD, Array<TwoD,NekDouble> >(1);
-                    m_B = Array<OneD, Array<TwoD,NekDouble> >(1);
-
-                    m_A[0] = Array<TwoD,NekDouble>(m_numstages,m_numstages,0.0);
-                    m_B[0] = Array<TwoD,NekDouble>(m_numsteps ,m_numstages,0.0);
-                    m_U    = Array<TwoD,NekDouble>(m_numstages,m_numsteps,0.0);
-                    m_V    = Array<TwoD,NekDouble>(m_numsteps ,m_numsteps,0.0);
-
-                    m_B[0][1][0] = 1.0;
-
-                    m_U[0][0] = 1.0;
-                    m_U[0][1] = 23.0/12.0;
-                    m_U[0][2] = -4.0/3.0;
-                    m_U[0][3] = 5.0/12.0;
-
-                    m_V[0][0] = 1.0;
-                    m_V[0][1] = 23.0/12.0;
-                    m_V[0][2] = -4.0/3.0;
-                    m_V[0][3] = 5.0/12.0;
-                    m_V[2][1] = 1.0;
-                    m_V[3][2] = 1.0;
-
-                    m_schemeType = eExplicit;
-                    m_numMultiStepValues = 1;
-                    m_numMultiStepDerivs = 3;
-                    m_timeLevelOffset = Array<OneD,unsigned int>(m_numsteps);
-                    m_timeLevelOffset[0] = 0;
-                    m_timeLevelOffset[1] = 1;
-                    m_timeLevelOffset[2] = 2;
-                    m_timeLevelOffset[3] = 3;
-                }
-                break;
-            case eBackwardEuler:
-            case eBDFImplicitOrder1:
-            case eAdamsMoultonOrder1:
-                {
-                    m_numsteps = 1;
-                    m_numstages = 1;
-
-                    m_A = Array<OneD, Array<TwoD,NekDouble> >(1);
-                    m_B = Array<OneD, Array<TwoD,NekDouble> >(1);
-
-                    m_A[0] = Array<TwoD,NekDouble>(m_numstages,m_numstages,1.0);
-                    m_B[0] = Array<TwoD,NekDouble>(m_numsteps ,m_numstages,1.0);
-                    m_U    = Array<TwoD,NekDouble>(m_numstages,m_numsteps, 1.0);
-                    m_V    = Array<TwoD,NekDouble>(m_numsteps ,m_numsteps, 1.0);
-
-                    m_schemeType = eDiagonallyImplicit;
-                    m_numMultiStepValues = 1;
-                    m_numMultiStepDerivs = 0;
-                    m_timeLevelOffset = Array<OneD,unsigned int>(m_numsteps);
-                    m_timeLevelOffset[0] = 0; // SJS: Not sure whether this is correct
-                }
-                break;
-            case eIMEXOrder1:
-                {
-                    m_numsteps  = 2;
-                    m_numstages = 1;
-
-                    m_A = Array<OneD, Array<TwoD,NekDouble> >(2);
-                    m_B = Array<OneD, Array<TwoD,NekDouble> >(2);
-
-                    m_A[0] = Array<TwoD,NekDouble>(m_numstages,m_numstages,1.0);
-                    m_B[0] = Array<TwoD,NekDouble>(m_numsteps ,m_numstages,1.0);
-                    m_A[1] = Array<TwoD,NekDouble>(m_numstages,m_numstages,0.0);
-                    m_B[1] = Array<TwoD,NekDouble>(m_numsteps ,m_numstages,1.0);
-                    m_U    = Array<TwoD,NekDouble>(m_numstages,m_numsteps, 1.0);
-                    m_V    = Array<TwoD,NekDouble>(m_numsteps ,m_numsteps, 0.0);
-                    
-                    m_B[0][1][0] = 0.0;
-                    m_B[1][0][0] = 0.0;
-                    m_V[0][0] = 1.0;
-                    m_V[0][1] = 1.0;
-
-                    m_schemeType = eIMEX;
-                    m_numMultiStepValues = 1;
-                    m_numMultiStepDerivs = 1;
-                    m_timeLevelOffset = Array<OneD,unsigned int>(m_numsteps);
-                    m_timeLevelOffset[0] = 0;
-                    m_timeLevelOffset[1] = 0;
-                }
-                break;
-            case eIMEXOrder2:
-                {
-                    NekDouble third = 1.0/3.0;
-                    m_numsteps  = 4;
-                    m_numstages = 1;
-
-                    m_A = Array<OneD, Array<TwoD,NekDouble> >(2);
-                    m_B = Array<OneD, Array<TwoD,NekDouble> >(2);
-
-                    m_A[0] = Array<TwoD,NekDouble>(m_numstages,m_numstages,2*third);
-                    m_B[0] = Array<TwoD,NekDouble>(m_numsteps ,m_numstages,0.0);
-                    m_A[1] = Array<TwoD,NekDouble>(m_numstages,m_numstages,0.0);
-                    m_B[1] = Array<TwoD,NekDouble>(m_numsteps ,m_numstages,0.0);
-                    m_U    = Array<TwoD,NekDouble>(m_numstages,m_numsteps, 4*third);
-                    m_V    = Array<TwoD,NekDouble>(m_numsteps ,m_numsteps, 0.0);
-                    
-                    m_B[0][0][0] = 2*third;
-                    m_B[1][2][0] = 1.0;
-                    m_U[0][1] = -third;
-                    m_U[0][3] = -2*third;
-
-                    m_V[0][0] =  4*third;
-                    m_V[0][1] = -third;
-                    m_V[0][2] =  4*third;
-                    m_V[0][3] = -2*third;
-                    m_V[1][0] =  1.0;
-                    m_V[3][2] =  1.0;
-
-                    m_schemeType = eIMEX;
-                    m_numMultiStepValues = 2;
-                    m_numMultiStepDerivs = 2;
-                    m_timeLevelOffset = Array<OneD,unsigned int>(m_numsteps);
-                    m_timeLevelOffset[0] = 0;
-                    m_timeLevelOffset[1] = 1;
-                    m_timeLevelOffset[2] = 0;
-                    m_timeLevelOffset[3] = 1;
-                }
-                break;
-            case eIMEXOrder3:
-                {
-                    NekDouble eleventh = 1.0/11.0;
-                    m_numsteps  = 6;
-                    m_numstages = 1;
-
-                    m_A = Array<OneD, Array<TwoD,NekDouble> >(2);
-                    m_B = Array<OneD, Array<TwoD,NekDouble> >(2);
-
-                    m_A[0] = Array<TwoD,NekDouble>(m_numstages,m_numstages,6*eleventh);
-                    m_B[0] = Array<TwoD,NekDouble>(m_numsteps ,m_numstages,0.0);
-                    m_A[1] = Array<TwoD,NekDouble>(m_numstages,m_numstages,0.0);
-                    m_B[1] = Array<TwoD,NekDouble>(m_numsteps ,m_numstages,0.0);
-                    m_U    = Array<TwoD,NekDouble>(m_numstages,m_numsteps, 18*eleventh);
-                    m_V    = Array<TwoD,NekDouble>(m_numsteps ,m_numsteps, 0.0);
-                    
-                    m_B[0][0][0] = 6*eleventh;
-                    m_B[1][3][0] = 1.0;
-                    m_U[0][1] = -9*eleventh;
-                    m_U[0][2] =  2*eleventh;
-                    m_U[0][4] = -18*eleventh;
-                    m_U[0][5] =  6*eleventh;
-
-                    m_V[0][0] =  18*eleventh;
-                    m_V[0][1] = -9*eleventh;
-                    m_V[0][2] =  2*eleventh;
-                    m_V[0][3] =  18*eleventh;
-                    m_V[0][4] = -18*eleventh;
-                    m_V[0][5] =  6*eleventh;
-                    m_V[1][0] =  1.0;
-                    m_V[2][1] =  1.0;
-                    m_V[4][3] =  1.0;
-                    m_V[5][4] =  1.0;
-
-                    m_schemeType = eIMEX;
-                    m_numMultiStepValues = 3;
-                    m_numMultiStepDerivs = 3;
-                    m_timeLevelOffset = Array<OneD,unsigned int>(m_numsteps);
-                    m_timeLevelOffset[0] = 0;
-                    m_timeLevelOffset[1] = 1;
-                    m_timeLevelOffset[2] = 2;
-                    m_timeLevelOffset[3] = 0;
-                    m_timeLevelOffset[4] = 1;
-                    m_timeLevelOffset[5] = 2;
-                }
-                break;
-            case eAdamsMoultonOrder2:
-                {
-                    m_numsteps  = 2;
-                    m_numstages = 1;
-
-                    m_A = Array<OneD, Array<TwoD,NekDouble> >(1);
-                    m_B = Array<OneD, Array<TwoD,NekDouble> >(1);
-
-                    m_A[0] = Array<TwoD,NekDouble>(m_numstages,m_numstages,0.5);
-                    m_B[0] = Array<TwoD,NekDouble>(m_numsteps, m_numstages,0.0);
-                    m_U    = Array<TwoD,NekDouble>(m_numstages,m_numsteps, 0.0);
-                    m_V    = Array<TwoD,NekDouble>(m_numsteps, m_numsteps, 0.0);
-
-                    m_B[0][0][0] = 0.5;
-                    m_B[0][1][0] = 1.0;
-
-                    m_U[0][0] = 1.0;
-                    m_U[0][1] = 0.5;
-
-                    m_V[0][0] = 1.0;
-                    m_V[0][1] = 0.5;
-
-
-                    m_schemeType = eDiagonallyImplicit;
-                    m_numMultiStepValues = 1;
-                    m_numMultiStepDerivs = 1;
-                    m_timeLevelOffset = Array<OneD,unsigned int>(m_numsteps);
-                    m_timeLevelOffset[0] = 0;
-                    m_timeLevelOffset[1] = 0;
-                }
-                break;
-            case eBDFImplicitOrder2:
-                {
-                    NekDouble third = 1.0/3.0;
-                    m_numsteps  = 2;
-                    m_numstages = 1;
-                    
-                    m_A = Array<OneD, Array<TwoD,NekDouble> >(1);
-                    m_B = Array<OneD, Array<TwoD,NekDouble> >(1);
-                    
-                    m_A[0] = Array<TwoD,NekDouble>(m_numstages,m_numstages,2*third);
-                    m_B[0] = Array<TwoD,NekDouble>(m_numsteps, m_numstages,0.0);
-                    m_U    = Array<TwoD,NekDouble>(m_numstages,m_numsteps, 0.0);
-                    m_V    = Array<TwoD,NekDouble>(m_numsteps, m_numsteps, 0.0);
-                    
-                    m_B[0][0][0] = 2*third;
-                    m_B[0][1][0] = 0.0;
-                    
-                    m_U[0][0] = 4*third;
-                    m_U[0][1] = -third;
-                    
-                    m_V[0][0] = 4*third;
-                    m_V[0][1] = -third;
-                    m_V[1][0] = 1.0;
-                    
-                    m_schemeType = eDiagonallyImplicit;
-                    m_numMultiStepValues = 2;
-                    m_numMultiStepDerivs = 0;
-                    m_timeLevelOffset = Array<OneD,unsigned int>(m_numsteps);
-                    m_timeLevelOffset[0] = 0;
-                    m_timeLevelOffset[1] = 1;
-                }
-                break;
-            case eMidpoint:
-            case eRungeKutta2:
-                {
-                    m_numsteps = 1;
-                    m_numstages = 2;
-
-                    m_A = Array<OneD, Array<TwoD,NekDouble> >(1);
-                    m_B = Array<OneD, Array<TwoD,NekDouble> >(1);
-
-                    m_A[0] = Array<TwoD,NekDouble>(m_numstages,m_numstages,0.0);
-                    m_B[0] = Array<TwoD,NekDouble>(m_numsteps, m_numstages,0.0);
-                    m_U    = Array<TwoD,NekDouble>(m_numstages,m_numsteps, 1.0);
-                    m_V    = Array<TwoD,NekDouble>(m_numsteps, m_numsteps, 1.0);
-
-                    m_A[0][1][0] = 0.5;
-                    m_B[0][0][1] = 1.0;
-
-                    m_schemeType = eExplicit;
-                    m_numMultiStepValues = 1; 
-                    m_numMultiStepDerivs = 0;
-                    m_timeLevelOffset = Array<OneD,unsigned int>(m_numsteps);
-                    m_timeLevelOffset[0] = 0;
-                }
-                break;
-            case eRungeKutta2_ImprovedEuler:
-            case eRungeKutta2_SSP:
-                {
-                    m_numsteps = 1;
-                    m_numstages = 2;
-                    
-                    m_A = Array<OneD, Array<TwoD,NekDouble> >(1);
-                    m_B = Array<OneD, Array<TwoD,NekDouble> >(1);
-                    
-                    m_A[0] = Array<TwoD,NekDouble>(m_numstages,m_numstages,0.0);
-                    m_B[0] = Array<TwoD,NekDouble>(m_numsteps, m_numstages,0.0);
-                    m_U    = Array<TwoD,NekDouble>(m_numstages,m_numsteps, 1.0);
-                    m_V    = Array<TwoD,NekDouble>(m_numsteps, m_numsteps, 1.0);
-                    
-                    m_A[0][1][0] = 1.0;
-                    
-                    m_B[0][0][0] = 0.5;
-                    m_B[0][0][1] = 0.5;
-                    
-                    m_schemeType = eExplicit;
-                    m_numMultiStepValues = 1;
-                    m_numMultiStepDerivs = 0;
-                    m_timeLevelOffset = Array<OneD,unsigned int>(m_numsteps);
-                    m_timeLevelOffset[0] = 0;
-                }
-                break;
-            case eRungeKutta3_SSP:
-                {
-                    m_numsteps = 1;
-                    m_numstages = 3;
-                    
-                    m_A = Array<OneD, Array<TwoD,NekDouble> >(1);
-                    m_B = Array<OneD, Array<TwoD,NekDouble> >(1);
-                    
-                    m_A[0] = Array<TwoD,NekDouble>(m_numstages,m_numstages,0.0);
-                    m_B[0] = Array<TwoD,NekDouble>(m_numsteps, m_numstages,0.0);
-                    m_U    = Array<TwoD,NekDouble>(m_numstages,m_numsteps, 1.0);
-                    m_V    = Array<TwoD,NekDouble>(m_numsteps, m_numsteps, 1.0);
-                    
-                    m_A[0][1][0] = 1.0;
-                    m_A[0][2][0] = 0.25;
-                    m_A[0][2][1] = 0.25;
-                    
-                    m_B[0][0][0] = 1.0/6.0;
-                    m_B[0][0][1] = 1.0/6.0;
-                    m_B[0][0][2] = 2.0/3.0;
-                    
-                    m_schemeType = eExplicit;
-                    m_numMultiStepValues = 1;
-                    m_numMultiStepDerivs = 0;
-                    m_timeLevelOffset = Array<OneD,unsigned int>(m_numsteps);
-                    m_timeLevelOffset[0] = 0;
-                }
-                break;
-            case eClassicalRungeKutta4:
-            case eRungeKutta4:
-                {
-                    m_numsteps = 1;
-                    m_numstages = 4;
-
-                    m_A = Array<OneD, Array<TwoD,NekDouble> >(1);
-                    m_B = Array<OneD, Array<TwoD,NekDouble> >(1);
-
-                    m_A[0] = Array<TwoD,NekDouble>(m_numstages,m_numstages,0.0);
-                    m_B[0] = Array<TwoD,NekDouble>(m_numsteps, m_numstages,0.0);
-                    m_U    = Array<TwoD,NekDouble>(m_numstages,m_numsteps, 1.0);
-                    m_V    = Array<TwoD,NekDouble>(m_numsteps, m_numsteps, 1.0);
-
-                    m_A[0][1][0] = 0.5;
-                    m_A[0][2][1] = 0.5;
-                    m_A[0][3][2] = 1.0;
-
-                    m_B[0][0][0] = 1.0/6.0;
-                    m_B[0][0][1] = 1.0/3.0;
-                    m_B[0][0][2] = 1.0/3.0;
-                    m_B[0][0][3] = 1.0/6.0;
-
-                    m_schemeType = eExplicit;
-                    m_numMultiStepValues = 1;
-                    m_numMultiStepDerivs = 0;
-                    m_timeLevelOffset = Array<OneD,unsigned int>(m_numsteps);
-                    m_timeLevelOffset[0] = 0;
-                }
-                break;
-            case eDIRKOrder2:
-                {
-                    m_numsteps = 1;
-                    m_numstages = 2;
-
-                    m_A = Array<OneD, Array<TwoD,NekDouble> >(1);
-                    m_B = Array<OneD, Array<TwoD,NekDouble> >(1);
-
-                    m_A[0] = Array<TwoD,NekDouble>(m_numstages,m_numstages,0.0);
-                    m_B[0] = Array<TwoD,NekDouble>(m_numsteps, m_numstages,0.0);
-                    m_U    = Array<TwoD,NekDouble>(m_numstages,m_numsteps, 1.0);
-                    m_V    = Array<TwoD,NekDouble>(m_numsteps, m_numsteps, 1.0);
-
-                    NekDouble lambda = (2.0-sqrt(2.0))/2.0;
-
-                    m_A[0][0][0] = lambda;
-                    m_A[0][1][0] = 1.0 - lambda;
-                    m_A[0][1][1] = lambda;
-
-                    m_B[0][0][0] = 1.0 - lambda;
-                    m_B[0][0][1] = lambda;
-
-                    m_schemeType = eDiagonallyImplicit;
-                    m_numMultiStepValues = 1;
-                    m_numMultiStepDerivs = 0;
-                    m_timeLevelOffset = Array<OneD,unsigned int>(m_numsteps);
-                    m_timeLevelOffset[0] = 0;
-                }
-                break;
-            case eDIRKOrder3:
-                {
-                    m_numsteps = 1;
-                    m_numstages = 3;
-
-                    m_A = Array<OneD, Array<TwoD,NekDouble> >(1);
-                    m_B = Array<OneD, Array<TwoD,NekDouble> >(1);
-
-                    m_A[0] = Array<TwoD,NekDouble>(m_numstages,m_numstages,0.0);
-                    m_B[0] = Array<TwoD,NekDouble>(m_numsteps, m_numstages,0.0);
-                    m_U    = Array<TwoD,NekDouble>(m_numstages,m_numsteps, 1.0);
-                    m_V    = Array<TwoD,NekDouble>(m_numsteps, m_numsteps, 1.0);
-
-                    NekDouble lambda = 0.4358665215;
-
-                    m_A[0][0][0] = lambda;
-                    m_A[0][1][0] = 0.5  * (1.0 - lambda);
-                    m_A[0][2][0] = 0.25 * (-6.0*lambda*lambda + 16.0*lambda - 1.0);
-                    m_A[0][1][1] = lambda;
-                    m_A[0][2][1] = 0.25 * ( 6.0*lambda*lambda - 20.0*lambda + 5.0);
-                    m_A[0][2][2] = lambda;
-
-                    m_B[0][0][0] = 0.25 * (-6.0*lambda*lambda + 16.0*lambda - 1.0);
-                    m_B[0][0][1] = 0.25 * ( 6.0*lambda*lambda - 20.0*lambda + 5.0);
-                    m_B[0][0][2] = lambda;
-
-                    m_schemeType = eDiagonallyImplicit;
-                    m_numMultiStepValues = 1;
-                    m_numMultiStepDerivs = 0;
-                    m_timeLevelOffset = Array<OneD,unsigned int>(m_numsteps);
-                    m_timeLevelOffset[0] = 0;
-                }
-                break;
-            case eDIRKOrder3Stage5:
-                {
-                    // See Kennedey&Carpenter 2016, Table 16
-                    m_numsteps = 1;
-                    m_numstages = 5;
-
-                    m_A = Array<OneD, Array<TwoD,NekDouble> >(1);
-                    m_B = Array<OneD, Array<TwoD,NekDouble> >(1);
-
-                    m_A[0] = Array<TwoD,NekDouble>(m_numstages,m_numstages,0.0);
-                    m_B[0] = Array<TwoD,NekDouble>(m_numsteps, m_numstages,0.0);
-                    m_U    = Array<TwoD,NekDouble>(m_numstages,m_numsteps, 1.0);
-                    m_V    = Array<TwoD,NekDouble>(m_numsteps, m_numsteps, 1.0);
-
-                    NekDouble lambda = 9.0/40.0;
-                    const NekDouble ConstSqrt2  = sqrt(2.0);
-
-                    m_A[0][0][0] = 0.0;
-                    m_A[0][1][0] = lambda;
-                    m_A[0][2][0] = 9.0*(1.0+ConstSqrt2)/80.0;
-                    m_A[0][3][0] = (22.0+15.0*ConstSqrt2)/(80.0*(1+ConstSqrt2));
-                    m_A[0][4][0] = (2398.0+1205.0*ConstSqrt2)/(2835.0*(4+3.0*ConstSqrt2));
-
-                    m_A[0][1][1] = m_A[0][1][0];
-                    m_A[0][2][1] = m_A[0][2][0];
-                    m_A[0][3][1] = m_A[0][3][0];
-                    m_A[0][4][1] = m_A[0][4][0];
-
-                    m_A[0][2][2] = lambda;
-                    m_A[0][3][2] = -7.0/(40.0*(1.0+ConstSqrt2));
-                    m_A[0][4][2] = -2374*(2.0+ConstSqrt2)/(2835.0*(4.0+3.0*ConstSqrt2));
-
-                    m_A[0][3][3] = lambda;
-                    m_A[0][4][3] = 5827.0/7560.0;
-
-                    m_A[0][4][4] = lambda;
-
-                    m_B[0][0][0] = m_A[0][4][0];
-                    m_B[0][0][1] = m_A[0][4][1];
-                    m_B[0][0][2] = m_A[0][4][2];
-                    m_B[0][0][3] = m_A[0][4][3];
-                    m_B[0][0][4] = m_A[0][4][4];
-
-                    m_schemeType = eDiagonallyImplicit;
-                    m_numMultiStepValues = 1;
-                    m_numMultiStepDerivs = 0;
-                    m_timeLevelOffset = Array<OneD,unsigned int>(m_numsteps);
-                    m_timeLevelOffset[0] = 0;
-                }
-                break;
-            case eDIRKOrder4Stage6:
-                {
-                    // See Kennedey&Carpenter 2016, Table 16
-                    m_numsteps = 1;
-                    m_numstages = 6;
-
-                    m_A = Array<OneD, Array<TwoD,NekDouble> >(1);
-                    m_B = Array<OneD, Array<TwoD,NekDouble> >(1);
-
-                    m_A[0] = Array<TwoD,NekDouble>(m_numstages,m_numstages,0.0);
-                    m_B[0] = Array<TwoD,NekDouble>(m_numsteps, m_numstages,0.0);
-                    m_U    = Array<TwoD,NekDouble>(m_numstages,m_numsteps, 1.0);
-                    m_V    = Array<TwoD,NekDouble>(m_numsteps, m_numsteps, 1.0);
-
-                    NekDouble lambda = 1.0/4.0;
-                    const NekDouble ConstSqrt2  = sqrt(2.0);
-
-                    m_A[0][0][0] = 0.0;
-                    m_A[0][1][0] = lambda;
-                    m_A[0][2][0] = (1.0-ConstSqrt2)/8.0;
-                    m_A[0][3][0] = (5.0-7.0*ConstSqrt2)/64.0;
-                    m_A[0][4][0] = (-13796.0-54539*ConstSqrt2)/125000.0;
-                    m_A[0][5][0] = (1181.0-987.0*ConstSqrt2)/ 13782.0;
-
-                    m_A[0][1][1] = m_A[0][1][0];
-                    m_A[0][2][1] = m_A[0][2][0];
-                    m_A[0][3][1] = m_A[0][3][0];
-                    m_A[0][4][1] = m_A[0][4][0];
-                    m_A[0][5][1] = m_A[0][5][0];
-
-                    m_A[0][2][2] = lambda;
-                    m_A[0][3][2] = 7.0*(1.0+ConstSqrt2)/32.0;
-                    m_A[0][4][2] = (506605.0+132109.0*ConstSqrt2)/437500.0;
-                    m_A[0][5][2] = 47.0*(-267.0+1783.0*ConstSqrt2)/273343.0;
-
-                    m_A[0][3][3] = lambda;
-                    m_A[0][4][3] = 166.0*(-97.0+376.0*ConstSqrt2)/109375.0;
-                    m_A[0][5][3] = -16.0*(-22922.0+3525.0*ConstSqrt2)/571953.0;
-
-                    m_A[0][4][4] = lambda;
-                    m_A[0][5][4] = -15625.0*(97.0+376.0*ConstSqrt2)/90749876.0;
-
-                    m_A[0][5][5] = lambda;
-
-                    m_B[0][0][0] = m_A[0][5][0];
-                    m_B[0][0][1] = m_A[0][5][1];
-                    m_B[0][0][2] = m_A[0][5][2];
-                    m_B[0][0][3] = m_A[0][5][3];
-                    m_B[0][0][4] = m_A[0][5][4];
-                    m_B[0][0][5] = m_A[0][5][5];
-
-                    m_schemeType = eDiagonallyImplicit;
-                    m_numMultiStepValues = 1;
-                    m_numMultiStepDerivs = 0;
-                    m_timeLevelOffset = Array<OneD,unsigned int>(m_numsteps);
-                    m_timeLevelOffset[0] = 0;
-                }
-                break;
-            case eIMEXdirk_2_3_2:
-                {
-                    m_numsteps  = 1;
-                    m_numstages = 3;
-
-                    m_A = Array<OneD, Array<TwoD,NekDouble> >(2);
-                    m_B = Array<OneD, Array<TwoD,NekDouble> >(2);
-
-                    m_A[0] = Array<TwoD,NekDouble>(m_numstages,m_numstages,0.0);
-                    m_B[0] = Array<TwoD,NekDouble>(m_numsteps, m_numstages,0.0);
-                    m_A[1] = Array<TwoD,NekDouble>(m_numstages,m_numstages,0.0);
-                    m_B[1] = Array<TwoD,NekDouble>(m_numsteps, m_numstages,0.0);
-                    m_U    = Array<TwoD,NekDouble>(m_numstages,m_numsteps, 1.0);
-                    m_V    = Array<TwoD,NekDouble>(m_numsteps, m_numsteps, 1.0);
-
-                    NekDouble lambda = (2.0-sqrt(2.0))/2.0;
-                    NekDouble delta = -2.0*sqrt(2.0)/3.0;
-
-                    m_A[0][1][1] = lambda;
-                    m_A[0][2][1] = 1.0 - lambda;
-                    m_A[0][2][2] = lambda;
-
-                    m_B[0][0][1] = 1.0 - lambda;
-                    m_B[0][0][2] = lambda;
-
-                    m_A[1][1][0] = lambda;
-                    m_A[1][2][0] = delta;
-                    m_A[1][2][1] = 1.0 - delta;
-
-                    m_B[1][0][1] = 1.0 - lambda;
-                    m_B[1][0][2] = lambda;
-
-                    m_schemeType = eIMEX;
-                    m_numMultiStepValues = 1;
-                    m_numMultiStepDerivs = 0;
-                    m_timeLevelOffset = Array<OneD,unsigned int>(m_numsteps);
-                    m_timeLevelOffset[0] = 0;
-                }
-                break;
-            case eIMEXdirk_3_4_3:
-                {
-                    m_numsteps  = 1;
-                    m_numstages = 4;
-
-                    m_A = Array<OneD, Array<TwoD,NekDouble> >(2);
-                    m_B = Array<OneD, Array<TwoD,NekDouble> >(2);
-
-                    m_A[0] = Array<TwoD,NekDouble>(m_numstages,m_numstages,0.0);
-                    m_B[0] = Array<TwoD,NekDouble>(m_numsteps, m_numstages,0.0);
-                    m_A[1] = Array<TwoD,NekDouble>(m_numstages,m_numstages,0.0);
-                    m_B[1] = Array<TwoD,NekDouble>(m_numsteps, m_numstages,0.0);
-                    m_U    = Array<TwoD,NekDouble>(m_numstages,m_numsteps, 1.0);
-                    m_V    = Array<TwoD,NekDouble>(m_numsteps, m_numsteps, 1.0);
-
-                    NekDouble lambda = 0.4358665215;
-
-                    m_A[0][1][1] = lambda;
-                    m_A[0][2][1] = 0.5  * (1.0 - lambda);
-                    m_A[0][3][1] = 0.25 * (-6.0*lambda*lambda + 16.0*lambda - 1.0);
-                    m_A[0][2][2] = lambda;
-                    m_A[0][3][2] = 0.25 * ( 6.0*lambda*lambda - 20.0*lambda + 5.0);
-                    m_A[0][3][3] = lambda;
-
-                    m_B[0][0][1] = 0.25 * (-6.0*lambda*lambda + 16.0*lambda - 1.0);
-                    m_B[0][0][2] = 0.25 * ( 6.0*lambda*lambda - 20.0*lambda + 5.0);
-                    m_B[0][0][3] = lambda;
-
-                    m_A[1][1][0] = 0.4358665215;
-                    m_A[1][2][0] = 0.3212788860;
-                    m_A[1][2][1] = 0.3966543747;
-                    m_A[1][3][0] =-0.105858296;
-                    m_A[1][3][1] = 0.5529291479;
-                    m_A[1][3][2] = 0.5529291479;
-
-                    m_B[1][0][1] = 0.25 * (-6.0*lambda*lambda + 16.0*lambda - 1.0);
-                    m_B[1][0][2] = 0.25 * ( 6.0*lambda*lambda - 20.0*lambda + 5.0);
-                    m_B[1][0][3] = lambda;
-
-                    m_schemeType = eIMEX;
-                    m_numMultiStepValues = 1;
-                    m_numMultiStepDerivs = 0;
-                    m_timeLevelOffset = Array<OneD,unsigned int>(m_numsteps);
-                    m_timeLevelOffset[0] = 0;
-                }
-                break;
-            case eCNAB:
-                {
-                    NekDouble secondth = 1.0/2.0;
-                    m_numsteps  = 4;
-                    m_numstages = 1;
-
-                    m_A = Array<OneD, Array<TwoD,NekDouble> >(2);
-                    m_B = Array<OneD, Array<TwoD,NekDouble> >(2);
-
-                    m_A[0] = Array<TwoD,NekDouble>(m_numstages,m_numstages,secondth);
-                    m_B[0] = Array<TwoD,NekDouble>(m_numsteps ,m_numstages,0.0);
-                    m_A[1] = Array<TwoD,NekDouble>(m_numstages,m_numstages,0.0);
-                    m_B[1] = Array<TwoD,NekDouble>(m_numsteps ,m_numstages,0.0);
-                    m_U    = Array<TwoD,NekDouble>(m_numstages,m_numsteps,secondth);
-                    m_V    = Array<TwoD,NekDouble>(m_numsteps ,m_numsteps, 0.0);
-
-                    m_B[0][0][0] = secondth;
-                    m_B[0][1][0] = 1.0;
-                    m_B[1][2][0] = 1.0;
-                    m_U[0][0] = 2*secondth;
-                    m_U[0][2] = 3*secondth;
-                    m_U[0][3] = -1*secondth;
-
-                    m_V[0][0] = 2*secondth;
-                    m_V[0][1] = secondth;
-                    m_V[0][2] = 3*secondth;
-                    m_V[0][3] = -1*secondth;
-                    m_V[3][2] =  1.0;
-
-                    m_schemeType = eIMEX;
-                    m_numMultiStepValues = 1;
-                    m_numMultiStepDerivs = 3;
-                    m_timeLevelOffset = Array<OneD,unsigned int>(m_numsteps);
-                    m_timeLevelOffset[0] = 0;
-                    m_timeLevelOffset[1] = 0;
-                    m_timeLevelOffset[2] = 0;
-                    m_timeLevelOffset[3] = 1;
-                }
-                break;
-            case eIMEXGear:
-                {
-                    NekDouble twothirdth = 2.0/3.0;
-		    		m_numsteps  = 2;
-                    m_numstages = 1;
-
-                    m_A = Array<OneD, Array<TwoD,NekDouble> >(2);
-                    m_B = Array<OneD, Array<TwoD,NekDouble> >(2);
-
-                    m_A[0] = Array<TwoD,NekDouble>(m_numstages,m_numstages,twothirdth);
-                    m_B[0] = Array<TwoD,NekDouble>(m_numsteps ,m_numstages,0.0);
-                    m_A[1] = Array<TwoD,NekDouble>(m_numstages,m_numstages,0.0);
-                    m_B[1] = Array<TwoD,NekDouble>(m_numsteps ,m_numstages,0.0);
-                    m_U    = Array<TwoD,NekDouble>(m_numstages,m_numsteps,twothirdth);
-                    m_V    = Array<TwoD,NekDouble>(m_numsteps ,m_numsteps, 0.0);
-
-                    m_B[0][0][0] = twothirdth;
-                    m_B[1][0][0] = twothirdth;
-                    m_U[0][0] = 2*twothirdth;
-                    m_U[0][1] = -0.5*twothirdth;
-
-                    m_V[0][0] = 2*twothirdth;
-                    m_V[0][1] = -0.5*twothirdth;
-                    m_V[1][0] = 1.0;
-
-                    m_schemeType = eIMEX;
-                    m_numMultiStepValues = 2;
-                    m_numMultiStepDerivs = 0;
-                    m_timeLevelOffset = Array<OneD,unsigned int>(m_numsteps);
-                    m_timeLevelOffset[0] = 0;
-                    m_timeLevelOffset[1] = 1;
-                }
-                break;
-            case eMCNAB:
-                {
-                    NekDouble sixthx = 9.0/16.0;
-                    m_numsteps  = 5;
-                    m_numstages = 1;
-
-                    m_A = Array<OneD, Array<TwoD,NekDouble> >(2);
-                    m_B = Array<OneD, Array<TwoD,NekDouble> >(2);
-
-                    m_A[0] = Array<TwoD,NekDouble>(m_numstages,m_numstages,sixthx);
-                    m_B[0] = Array<TwoD,NekDouble>(m_numsteps ,m_numstages,0.0);
-                    m_A[1] = Array<TwoD,NekDouble>(m_numstages,m_numstages,0.0);
-                    m_B[1] = Array<TwoD,NekDouble>(m_numsteps ,m_numstages,0.0);
-                    m_U    = Array<TwoD,NekDouble>(m_numstages,m_numsteps, 0.0);
-                    m_V    = Array<TwoD,NekDouble>(m_numsteps ,m_numsteps, 0.0);
-
-                    m_B[0][0][0] = sixthx;
-                    m_B[0][1][0] = 1.0;
-                    m_B[1][3][0] = 1.0;
-                    m_U[0][0] = 1.0;
-                    m_U[0][1] = 6.0/16.0;
-                    m_U[0][2] = 1.0/16.0;
-                    m_U[0][3] = 1.5;
-                    m_U[0][4] = -0.5;
-
-                    m_V[0][0] = 1.0;
-                    m_V[0][1] = 6.0/16.0;
-                    m_V[0][2] = 1.0/16.0;
-                    m_V[0][3] = 1.5;
-                    m_V[0][4] = -0.5;
-                    m_V[2][1] = 1.0;
-                    m_V[4][3] = 1.0;
-
-                    m_schemeType = eIMEX;
-                    m_numMultiStepValues = 1;
-                    m_numMultiStepDerivs = 4;
-                    m_timeLevelOffset = Array<OneD,unsigned int>(m_numsteps);
-                    m_timeLevelOffset[0] = 0;
-                    m_timeLevelOffset[1] = 0;
-                    m_timeLevelOffset[2] = 1;
-                    m_timeLevelOffset[3] = 0;
-                    m_timeLevelOffset[4] = 1;
-                }
-                break;
-            case eIMEXdirk_2_2_2:
-                {
-                    m_numsteps  = 1;
-                    m_numstages = 3;
-
-                    m_A = Array<OneD, Array<TwoD,NekDouble> >(2);
-                    m_B = Array<OneD, Array<TwoD,NekDouble> >(2);
-
-                    m_A[0] = Array<TwoD,NekDouble>(m_numstages,m_numstages,0.0);
-                    m_B[0] = Array<TwoD,NekDouble>(m_numsteps, m_numstages,0.0);
-                    m_A[1] = Array<TwoD,NekDouble>(m_numstages,m_numstages,0.0);
-                    m_B[1] = Array<TwoD,NekDouble>(m_numsteps, m_numstages,0.0);
-                    m_U    = Array<TwoD,NekDouble>(m_numstages,m_numsteps, 1.0);
-                    m_V    = Array<TwoD,NekDouble>(m_numsteps, m_numsteps, 1.0);
-
-                    NekDouble glambda =  0.788675134594813;
-                    NekDouble gdelta =  0.366025403784439;
-
-                    m_A[0][1][1] = glambda;
-                    m_A[0][2][1] = 1.0 - glambda;
-                    m_A[0][2][2] = glambda;
-
-                    m_B[0][0][1] = 1.0 - glambda;
-                    m_B[0][0][2] = glambda;
-
-                    m_A[1][1][0] = glambda;
-                    m_A[1][2][0] = gdelta;
-                    m_A[1][2][1] = 1.0 - gdelta;
-
-                    m_B[1][0][0] = gdelta;
-                    m_B[1][0][1] = 1.0 - gdelta;
-
-                    m_schemeType = eIMEX;
-                    m_numMultiStepValues = 1;
-                    m_numMultiStepDerivs = 0;
-                    m_timeLevelOffset = Array<OneD,unsigned int>(m_numsteps);
-                    m_timeLevelOffset[0] = 0;
-                }
-                break;
-            case eIMEXdirk_2_3_3:
-                {
-                    m_numsteps  = 1;
-                    m_numstages = 3;
-
-                    m_A = Array<OneD, Array<TwoD,NekDouble> >(2);
-                    m_B = Array<OneD, Array<TwoD,NekDouble> >(2);
-
-                    m_A[0] = Array<TwoD,NekDouble>(m_numstages,m_numstages,0.0);
-                    m_B[0] = Array<TwoD,NekDouble>(m_numsteps, m_numstages,0.0);
-                    m_A[1] = Array<TwoD,NekDouble>(m_numstages,m_numstages,0.0);
-                    m_B[1] = Array<TwoD,NekDouble>(m_numsteps, m_numstages,0.0);
-                    m_U    = Array<TwoD,NekDouble>(m_numstages,m_numsteps, 1.0);
-                    m_V    = Array<TwoD,NekDouble>(m_numsteps, m_numsteps, 1.0);
-
-                    NekDouble glambda =  0.788675134594813;
-
-                    m_A[0][1][1] = glambda;
-                    m_A[0][2][1] = 1.0 - 2.0*glambda;
-                    m_A[0][2][2] = glambda;
-
-                    m_B[0][0][1] = 0.5;
-                    m_B[0][0][2] = 0.5;
-
-                    m_A[1][1][0] = glambda;
-                    m_A[1][2][0] = glambda - 1.0;
-                    m_A[1][2][1] = 2.0*(1-glambda);
-
-                    m_B[1][0][1] = 0.5;
-                    m_B[1][0][2] = 0.5;
-
-                    m_schemeType = eIMEX;
-                    m_numMultiStepValues = 1;
-                    m_numMultiStepDerivs = 0;
-                    m_timeLevelOffset = Array<OneD,unsigned int>(m_numsteps);
-                    m_timeLevelOffset[0] = 0;
-                }
-                break;
-            case eIMEXdirk_1_1_1:
-                {
-                    m_numsteps  = 1;
-                    m_numstages = 2;
-
-                    m_A = Array<OneD, Array<TwoD,NekDouble> >(2);
-                    m_B = Array<OneD, Array<TwoD,NekDouble> >(2);
-
-                    m_A[0] = Array<TwoD,NekDouble>(m_numstages,m_numstages,0.0);
-                    m_B[0] = Array<TwoD,NekDouble>(m_numsteps, m_numstages,0.0);
-                    m_A[1] = Array<TwoD,NekDouble>(m_numstages,m_numstages,0.0);
-                    m_B[1] = Array<TwoD,NekDouble>(m_numsteps, m_numstages,0.0);
-                    m_U    = Array<TwoD,NekDouble>(m_numstages,m_numsteps, 1.0);
-                    m_V    = Array<TwoD,NekDouble>(m_numsteps, m_numsteps, 1.0);
-
-                    m_A[0][1][1] = 1.0;
-
-                    m_B[0][0][1] = 1.0;
-
-                    m_A[1][1][0] = 1.0;
-
-                    m_B[1][0][0] = 1.0;
-
-                    m_schemeType = eIMEX;
-                    m_numMultiStepValues = 1;
-                    m_numMultiStepDerivs = 0;
-                    m_timeLevelOffset = Array<OneD,unsigned int>(m_numsteps);
-                    m_timeLevelOffset[0] = 0;
-                }
-                break;
-            case eIMEXdirk_1_2_1:
-                {
-                    m_numsteps  = 1;
-                    m_numstages = 2;
-
-                    m_A = Array<OneD, Array<TwoD,NekDouble> >(2);
-                    m_B = Array<OneD, Array<TwoD,NekDouble> >(2);
-
-                    m_A[0] = Array<TwoD,NekDouble>(m_numstages,m_numstages,0.0);
-                    m_B[0] = Array<TwoD,NekDouble>(m_numsteps, m_numstages,0.0);
-                    m_A[1] = Array<TwoD,NekDouble>(m_numstages,m_numstages,0.0);
-                    m_B[1] = Array<TwoD,NekDouble>(m_numsteps, m_numstages,0.0);
-                    m_U    = Array<TwoD,NekDouble>(m_numstages,m_numsteps, 1.0);
-                    m_V    = Array<TwoD,NekDouble>(m_numsteps, m_numsteps, 1.0);
-
-
-                    m_A[0][1][1] = 1.0;
-
-                    m_B[0][0][1] = 1.0;
-
-                    m_A[1][1][0] = 1.0;
-
-                    m_B[1][0][1] = 1.0;
-
-                    m_schemeType = eIMEX;
-                    m_numMultiStepValues = 1;
-                    m_numMultiStepDerivs = 0;
-                    m_timeLevelOffset = Array<OneD,unsigned int>(m_numsteps);
-                    m_timeLevelOffset[0] = 0;
-                }
-                break;
-            case eIMEXdirk_1_2_2:
-                {
-                    m_numsteps  = 1;
-                    m_numstages = 2;
-
-                    m_A = Array<OneD, Array<TwoD,NekDouble> >(2);
-                    m_B = Array<OneD, Array<TwoD,NekDouble> >(2);
-
-                    m_A[0] = Array<TwoD,NekDouble>(m_numstages,m_numstages,0.0);
-                    m_B[0] = Array<TwoD,NekDouble>(m_numsteps, m_numstages,0.0);
-                    m_A[1] = Array<TwoD,NekDouble>(m_numstages,m_numstages,0.0);
-                    m_B[1] = Array<TwoD,NekDouble>(m_numsteps, m_numstages,0.0);
-                    m_U    = Array<TwoD,NekDouble>(m_numstages,m_numsteps, 1.0);
-                    m_V    = Array<TwoD,NekDouble>(m_numsteps, m_numsteps, 1.0);
-
-                    m_A[0][1][1] = 1.0/2.0;
-
-                    m_B[0][0][1] = 1.0;
-
-                    m_A[1][1][0] = 1.0/2.0;
-
-                    m_B[1][0][1] = 1.0;
-
-                    m_schemeType = eIMEX;
-                    m_numMultiStepValues = 1;
-                    m_numMultiStepDerivs = 0;
-                    m_timeLevelOffset = Array<OneD,unsigned int>(m_numsteps);
-                    m_timeLevelOffset[0] = 0;
-                }
-                break;
-            case eIMEXdirk_4_4_3:
-                {
-                    m_numsteps  = 1;
-                    m_numstages = 5;
-
-                    m_A = Array<OneD, Array<TwoD,NekDouble> >(2);
-                    m_B = Array<OneD, Array<TwoD,NekDouble> >(2);
-
-                    m_A[0] = Array<TwoD,NekDouble>(m_numstages,m_numstages,0.0);
-                    m_B[0] = Array<TwoD,NekDouble>(m_numsteps, m_numstages,0.0);
-                    m_A[1] = Array<TwoD,NekDouble>(m_numstages,m_numstages,0.0);
-                    m_B[1] = Array<TwoD,NekDouble>(m_numsteps, m_numstages,0.0);
-                    m_U    = Array<TwoD,NekDouble>(m_numstages,m_numsteps, 1.0);
-                    m_V    = Array<TwoD,NekDouble>(m_numsteps, m_numsteps, 1.0);
-
-                    m_A[0][1][1] = 1.0/2.0;
-                    m_A[0][2][1] = 1.0/6.0;
-                    m_A[0][2][2] = 1.0/2.0;
-                    m_A[0][3][1] = -1.0/2.0;
-                    m_A[0][3][2] = 1.0/2.0;
-                    m_A[0][3][3] = 1.0/2.0;
-                    m_A[0][4][1] = 3.0/2.0;
-                    m_A[0][4][2] = -3.0/2.0;
-                    m_A[0][4][3] = 1.0/2.0;
-                    m_A[0][4][4] = 1.0/2.0;
-
-                    m_B[0][0][1] = 3.0/2.0;
-                    m_B[0][0][2] = -3.0/2.0;
-                    m_B[0][0][3] = 1.0/2.0;
-                    m_B[0][0][4] = 1.0/2.0;
-
-                    m_A[1][1][0] = 1.0/2.0;
-                    m_A[1][2][0] = 11.0/18.0;
-                    m_A[1][2][1] = 1.0/18.0;
-                    m_A[1][3][0] = 5.0/6.0;
-                    m_A[1][3][1] = -5.0/6.0;
-                    m_A[1][3][2] = 1.0/2.0;
-                    m_A[1][4][0] = 1.0/4.0;
-                    m_A[1][4][1] = 7.0/4.0;
-                    m_A[1][4][2] = 3.0/4.0;
-                    m_A[1][4][3] = -7.0/4.0;
-
-                    m_B[1][0][0] = 1.0/4.0;
-                    m_B[1][0][1] = 7.0/4.0;
-                    m_B[1][0][2] = 3.0/4.0;
-                    m_B[1][0][3] = -7.0/4.0;
-
-                    m_schemeType = eIMEX;
-                    m_numMultiStepValues = 1;
-                    m_numMultiStepDerivs = 0;
-                    m_timeLevelOffset = Array<OneD,unsigned int>(m_numsteps);
-                    m_timeLevelOffset[0] = 0;
-                }
-                break;
-            default:
-                {
-                    NEKERROR(ErrorUtil::efatal,"Invalid Time Integration Scheme");
-                }
-            }
-
-            m_firstStageEqualsOldSolution = CheckIfFirstStageEqualsOldSolution(m_A,m_B,m_U,m_V);
-            m_lastStageEqualsNewSolution  = CheckIfLastStageEqualsNewSolution(m_A,m_B,m_U,m_V);
-
-            ASSERTL1(VerifyIntegrationSchemeType(m_schemeType,m_A,m_B,m_U,m_V),
-                     "Time integration scheme coefficients do not match its type");
-        }
-
-
-        bool TimeIntegrationScheme::
-        VerifyIntegrationSchemeType(TimeIntegrationSchemeType type,
-                                    const Array<OneD, const Array<TwoD, NekDouble> >& A,
-                                    const Array<OneD, const Array<TwoD, NekDouble> >& B,
-                                    const Array<TwoD, const NekDouble>& U,
-                                    const Array<TwoD, const NekDouble>& V) const
-        {
-            int i;
-            int j;
-            int m;
-            int  IMEXdim = A.num_elements();
-            int  dim     = A[0].GetRows();
-
-            Array<OneD, TimeIntegrationSchemeType> vertype(IMEXdim,eExplicit);
-
-            for(m = 0; m < IMEXdim; m++)
-            {
-                for(i = 0; i < dim; i++)
-                {
-                    if( fabs(A[m][i][i]) > NekConstants::kNekZeroTol )
-                    {
-                        vertype[m] = eDiagonallyImplicit;
-                    }
-                }
-                
-                for(i = 0; i < dim; i++)
-                {
-                    for(j = i+1; j < dim; j++)
-                    {
-                        if( fabs(A[m][i][j]) > NekConstants::kNekZeroTol )
-                        {
-                            vertype[m] = eImplicit;
-                            ASSERTL1(false,"Fully Implicit schemes cannnot be handled by the TimeIntegrationScheme class");
-                        }
-                    }
-                }
-            }
-
-            if(IMEXdim == 2)
-            {
-                ASSERTL1(B.num_elements()==2,"Coefficient Matrix B should have an implicit and explicit part for IMEX schemes");
-                if((vertype[0] == eDiagonallyImplicit) &&
-                   (vertype[1] == eExplicit))
-                {
-                    vertype[0] = eIMEX;
-                }
-                else
-                {
-                    ASSERTL1(false,"This is not a proper IMEX scheme");
-                }
-            }
-
-            return (vertype[0] == type);
-        }
-
-        TimeIntegrationSolutionSharedPtr 
-        TimeIntegrationScheme::InitializeScheme(const NekDouble   timestep,
-                                                ConstDoubleArray  &y_0    ,
-                                                const NekDouble   time    ,
-                                                const TimeIntegrationSchemeOperators &op)
-        {
-            // create a TimeIntegrationSolution object based upon the
-            // initial value. Initialise all other multi-step values
-            // and derivatives to zero
-            TimeIntegrationSolutionSharedPtr y_out = 
-                MemoryManager<TimeIntegrationSolution>::AllocateSharedPtr(m_schemeKey,y_0,time,timestep); 
-
-            if( GetIntegrationSchemeType() == eExplicit)
-            {
-                // ensure initial solution is in correct space
-                op.DoProjection(y_0,y_out->UpdateSolution(),time);
-            }
-
-            // calculate the initial derivative, if is part of the
-            // solution vector of the current scheme
-            if(m_numMultiStepDerivs)
-            {
-                if(m_timeLevelOffset[m_numMultiStepValues] == 0)
-                {
-                    int i;
-                    int nvar    = y_0.num_elements();
-                    int npoints = y_0[0].num_elements();
-                    DoubleArray f_y_0(nvar);
-                    for(i = 0; i < nvar; i++)
-                    {
-                        f_y_0[i] = Array<OneD,NekDouble>(npoints);
-                    }
-                    // calculate the derivative of the initial value
-                    op.DoOdeRhs(y_0,f_y_0,time);
-                    
-                    // multiply by the step size
-                    for(i = 0; i < nvar; i++)
-                    {
-                        Blas::Dscal(npoints,timestep,f_y_0[i].get(),1);
-                    }
-                    y_out->SetDerivative(0,f_y_0,timestep);
-                }
-            }
-           
-            return y_out;
-        }
-        
-        TimeIntegrationScheme::ConstDoubleArray& 
-        TimeIntegrationScheme::TimeIntegrate(const NekDouble    timestep, 
-                                             TimeIntegrationSolutionSharedPtr &solvector,
-                                             const TimeIntegrationSchemeOperators   &op)
-        {
-            ASSERTL1(!(GetIntegrationSchemeType() == eImplicit),
-                     "Fully Implicit integration scheme cannot be handled by this routine.");
-            
-            int nvar    = solvector->GetFirstDim ();
-            int npoints = solvector->GetSecondDim();
-
-            if( (solvector->GetIntegrationScheme()).get() != this )
-            {
-                // This branch will be taken when the solution vector
-                // (solvector) is set up for a different scheme than
-                // the object this method is called from.  (typically
-                // needed to calculate the first time-levels of a
-                // multi-step scheme)
-
-                // To do this kind of 'non-matching' integration, we
-                // perform the following three steps:
-                //
-                // 1: copy the required input information from the
-                //    solution vector of the master scheme to the
-                //    input solution vector of the current scheme
-                //
-                // 2: time-integrate for one step using the current
-                //    scheme
-                //
-                // 3: copy the information contained in the output
-                //    vector of the current scheme to the solution
-                //    vector of the master scheme
-
-                // STEP 1: copy the required input information from
-                //          the solution vector of the master scheme
-                //          to the input solution vector of the
-                //          current scheme
-
-                // 1.1 Determine which information is required for the
-                // current scheme
-                int n;
-                DoubleArray  y_n;
-                NekDouble    t_n = 0;
-                DoubleArray  dtFy_n;
-                unsigned int nCurSchemeVals  = m_numMultiStepValues; // number of required values of the current scheme
-                unsigned int nCurSchemeDers  = m_numMultiStepDerivs; // number of required derivs of the current scheme
-                unsigned int nCurSchemeSteps = m_numsteps;  // number of steps in the current scheme
-                unsigned int nMasterSchemeVals  = solvector->GetNvalues(); // number of values of the master scheme
-                unsigned int nMasterSchemeDers  = solvector->GetNderivs(); // number of derivs of the master scheme
-                // The arrays below contains information to which
-                // time-level the values and derivatives of the
-                // schemes belong
-                const Array<OneD, const unsigned int>& curTimeLevels = m_timeLevelOffset; 
-                const Array<OneD, const unsigned int>& masterTimeLevels = solvector->GetTimeLevelOffset(); 
-
-                // 1.2 Copy the required information from the master
-                //     solution vector to the input solution vector of
-                //     the current scheme
-                TimeIntegrationSolutionSharedPtr solvector_in = MemoryManager<TimeIntegrationSolution>::
-                    AllocateSharedPtr(GetIntegrationSchemeKey()); // input solution vector of the current scheme
-
-                for(n = 0; n < nCurSchemeVals; n++)
-                {
-                    // Get the required value out of the master solution vector
-                    //DoubleArray& y_n = solvector->GetValue    ( curTimeLevels[n] );
-                    //NekDouble    t_n = solvector->GetValueTime( curTimeLevels[n] );
-
-                    y_n = solvector->GetValue    ( curTimeLevels[n] );
-                    t_n = solvector->GetValueTime( curTimeLevels[n] );
-
-                    // Set the required value in the input solution
-                    // vector of the current scheme
-                    solvector_in->SetValue(curTimeLevels[n],y_n,t_n);
-                }
-                for(n = nCurSchemeVals; n < nCurSchemeSteps; n++)
-                {
-                    // Get the required derivative out of the master
-                    // solution vector
-                    //DoubleArray& dtFy_n = solvector->GetDerivative    ( curTimeLevels[n] );
-                    dtFy_n = solvector->GetDerivative    ( curTimeLevels[n] );
-
-                    // Set the required derivative in the input
-                    // solution vector of the current scheme
-                    solvector_in->SetDerivative(curTimeLevels[n],dtFy_n,timestep);
-                }
-
-                // STEP 2: time-integrate for one step using the
-                // current scheme
-                TimeIntegrationSolutionSharedPtr solvector_out = MemoryManager<TimeIntegrationSolution>:: AllocateSharedPtr(GetIntegrationSchemeKey(),nvar,npoints);  // output solution vector of the current scheme
-
-                // integrate
-                TimeIntegrate(timestep, solvector_in->GetSolutionVector(),
-                              solvector_in->GetTimeVector(),  
-                              solvector_out->UpdateSolutionVector(),
-                              solvector_out->UpdateTimeVector(),op);
-
-
-                // STEP 3: copy the information contained in the
-                //         output vector of the current scheme to the
-                //         solution vector of the master scheme
-
-                // 3.1 Check whether the current time scheme updates
-                //     the most recent derivative that should be
-                //     updated in the master scheme.  If not,
-                //     calculate the derivative. This can be done
-                //     based upon the corresponding value and the
-                //     DoOdeRhs operator.
-                int j;
-                bool CalcNewDeriv = false; // flag inidicating whether the new derivative is availble in the output of
-                                           // of the current scheme or whether it should be calculated
-                if( nMasterSchemeDers > 0 )
-                {
-                    if(nCurSchemeDers == 0)
-                    {
-                        CalcNewDeriv = true;
-                    }
-                    else 
-                    {
-                        if( masterTimeLevels[nMasterSchemeVals] < curTimeLevels[nCurSchemeVals] )
-                        {
-                            CalcNewDeriv = true;
-                        }
-                    }
-                }
-
-                if(CalcNewDeriv)
-                {
-                    int newDerivTimeLevel = masterTimeLevels[nMasterSchemeVals]; // contains the time level at which
-                                                                                 // we want to know the derivative of the
-                                                                                 // master scheme
-                    //DoubleArray  y_n;
-                    //NekDouble    t_n;
-                    // if the  time level correspond to 0, calculate the derivative based upon the solution value
-                    // at the new time-level
-                    if (newDerivTimeLevel == 0)
-                    {
-                        y_n = solvector_out->GetValue(0);
-                        t_n = solvector_out->GetValueTime(0);
-                    }
-                    // if the  time level correspond to 1, calculate the derivative based upon the solution value
-                    // at the new old-level
-                    else if( newDerivTimeLevel == 1 ) 
-                    {
-                        y_n = solvector->GetValue(0);
-                        t_n = solvector->GetValueTime(0);
-                    }
-                    else
-                    {
-                        ASSERTL1(false,"Problems with initialising scheme");
-                    }
-                    
-                    DoubleArray  f_n(nvar);        
-                    for(j = 0; j < nvar; j++)
-                    {
-                        f_n[j]   = Array<OneD, NekDouble>(npoints);
-                    }
-                    
-                    // calculate the derivative
-                    op.DoOdeRhs(y_n, f_n, t_n);
-                    
-                    // multiply by dt (as required by the General Linear Method framework)
-                    for(j = 0; j < nvar; j++)
-                    {
-                        Vmath::Smul(npoints,timestep,f_n[j],1,
-                                    f_n[j],1);
-                    }
-                    
-                    // Rotate the solution vector 
-                    // (i.e. updating without calculating/inserting new values)
-                    solvector->RotateSolutionVector();
-                    // Set the calculated derivative in the master solution vector
-                    solvector->SetDerivative(newDerivTimeLevel,f_n,timestep);
-                }
-                else
-                {
-                    // Rotate the solution vector (i.e. updating
-                    // without calculating/inserting new values)
-                    solvector->RotateSolutionVector();
-                }
-
-
-                // 1.2 Copy the information calculated using the
-                //     current scheme from the output solution vector
-                //     to the master solution vector
-                for(n = 0; n < nCurSchemeVals; n++)
-                {
-                    // Get the calculated value out of the output
-                    // solution vector of the current scheme
-                    //DoubleArray& y_n = solvector_out->GetValue    ( curTimeLevels[n] );
-                    //NekDouble    t_n = solvector_out->GetValueTime( curTimeLevels[n] );
-                    y_n = solvector_out->GetValue    ( curTimeLevels[n] );
-                    t_n = solvector_out->GetValueTime( curTimeLevels[n] );
-
-                    // Set the calculated value in the master solution vector
-                    solvector->SetValue(curTimeLevels[n],y_n,t_n);
-                }
-
-                for(n = nCurSchemeVals; n < nCurSchemeSteps; n++)
-                {
-                    // Get the calculated derivative out of the output
-                    // solution vector of the current scheme
-                    // DoubleArray& dtFy_n =
-                    // solvector_out->GetDerivative (curTimeLevels[n]);
-                    dtFy_n = solvector_out->GetDerivative    ( curTimeLevels[n] );
-=======
 namespace LibUtilities
 {
->>>>>>> 244f4842
 
 TimeIntegrationSchemeFactory &GetTimeIntegrationSchemeFactory()
 {
