--- conflicted
+++ resolved
@@ -97,14 +97,9 @@
 
                 ~ThreadSpecificPool()
                 {
-<<<<<<< HEAD
-                    // The documentation isn't particularly clear if delete needs to be called manually
-                    // or if the thread specific pointer will call delete for me.  Looking through the
-                    // boost code doesn't make it any clearer.
-=======
                     // Need to call delete manually, otherwise memory is leaking.
-		    delete m_pool;
->>>>>>> f6a50853
+                    delete m_pool;
+
                 }
 
                 /// \brief Allocate a block of memory of size ByteSize.
