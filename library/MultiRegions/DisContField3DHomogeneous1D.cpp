--- conflicted
+++ resolved
@@ -189,13 +189,9 @@
                 bregions.size());
             m_bndConditions = m_planes[0]->UpdateBndConditions();
 
-<<<<<<< HEAD
             m_BndCondBwdWeight   = Array<OneD,NekDouble>(bregions.size(),0.0);
 
-            int nplanes = m_planes.num_elements();
-=======
             int nplanes = m_planes.size();
->>>>>>> 198bb4a5
             Array<OneD, MultiRegions::ExpListSharedPtr>
                 PlanesBndCondExp(nplanes);
 
