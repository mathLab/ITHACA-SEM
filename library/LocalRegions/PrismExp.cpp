--- conflicted
+++ resolved
@@ -564,11 +564,6 @@
             int nquad0 = m_base[0]->GetNumPoints();
             int nquad1 = m_base[1]->GetNumPoints();
             int nquad2 = m_base[2]->GetNumPoints();
-<<<<<<< HEAD
-=======
-
-            Array<OneD,NekDouble>  o_tmp(GetFaceNumPoints(face));
->>>>>>> f5978d9d
             
             int nq0 = 0; 
             int nq1 = 0; 
@@ -576,7 +571,6 @@
             switch(face)
             {
             case 0:
-<<<<<<< HEAD
                 nq0 = nquad0;
                 nq1 = nquad1;
                 if(outarray.num_elements()!=nq0*nq1)
@@ -589,72 +583,6 @@
                 {
                     outarray[i] = i;
                 }
-=======
-                if(orient == StdRegions::eDir1FwdDir1_Dir2FwdDir2)
-                {
-                    //Directions A and B positive
-                    Vmath::Vcopy(nquad0*nquad1,&(inarray[0]),1,&(o_tmp[0]),1);
-                }
-                else if(orient == StdRegions::eDir1BwdDir1_Dir2FwdDir2)
-                {
-                    //Direction A negative and B positive
-                    for (int j=0; j<nquad1; j++)
-                    {
-                        Vmath::Vcopy(nquad0,&(inarray[0])+(nquad0-1)+j*nquad0,-1,&(o_tmp[0])+(j*nquad0),1);
-                    }
-                }
-                else if(orient == StdRegions::eDir1FwdDir1_Dir2BwdDir2)
-                {
-                    //Direction A positive and B negative
-                    for (int j=0; j<nquad1; j++)
-                    {
-                        Vmath::Vcopy(nquad0,&(inarray[0])+nquad0*(nquad1-1-j),1,&(o_tmp[0])+(j*nquad0),1);
-                    }
-                } 
-                else if(orient == StdRegions::eDir1BwdDir1_Dir2BwdDir2)
-                {
-                    //Direction A negative and B negative
-                    for(int j=0; j<nquad1; j++)
-                    {
-                        Vmath::Vcopy(nquad0,&(inarray[0])+(nquad0*nquad1-1-j*nquad0),-1,&(o_tmp[0])+(j*nquad0),1);
-                    }
-                }
-		else if(orient == StdRegions::eDir1FwdDir2_Dir2FwdDir1)
-		{
-		    //Transposed, Direction A and B positive
-		    for (int i=0; i<nquad0; i++)
-                    {
-                        Vmath::Vcopy(nquad1,&(inarray[0])+i,nquad0,&(o_tmp[0])+(i*nquad1),1);
-                    }
-		}
-		else if(orient == StdRegions::eDir1FwdDir2_Dir2BwdDir1)
-		{
-		    //Transposed, Direction A positive and B negative
-		    for (int i=0; i<nquad0; i++)
-                    {
-		        Vmath::Vcopy(nquad1,&(inarray[0])+(nquad0-1-i),nquad0,&(o_tmp[0])+(i*nquad1),1);
-                    }
-		} 
-		else if(orient == StdRegions::eDir1BwdDir2_Dir2FwdDir1)
-		{
-		    //Transposed, Direction A negative and B positive
-		    for (int i=0; i<nquad0; i++)
-                    {
-		        Vmath::Vcopy(nquad1,&(inarray[0])+i+nquad0*(nquad1-1),-nquad0,&(o_tmp[0])+(i*nquad1),1);
-                    }
-		} 
-		else if(orient == StdRegions::eDir1BwdDir2_Dir2BwdDir1)
-		{
-		    //Transposed, Direction A and B negative
-		    for (int i=0; i<nquad0; i++)
-                    {
-		        Vmath::Vcopy(nquad1,&(inarray[0])+(nquad0*nquad1-1-i),-nquad0,&(o_tmp[0])+(i*nquad1),1);
-                    }
-		} 
-                //interpolate
-                LibUtilities::Interp2D(m_base[0]->GetPointsKey(), m_base[1]->GetPointsKey(), o_tmp,
-                             FaceExp->GetBasis(0)->GetPointsKey(),FaceExp->GetBasis(1)->GetPointsKey(),outarray);
->>>>>>> f5978d9d
                 break;
 	    case 1:
 
@@ -662,15 +590,7 @@
                 nq1 = nquad2;
                 if(outarray.num_elements()!=nq0*nq1)
                 {
-<<<<<<< HEAD
                     outarray = Array<OneD, int>(nq0*nq1);
-=======
-                    //Direction A and B positive
-                    for (int k=0; k<nquad2; k++)
-                    {
-                        Vmath::Vcopy(nquad0,&(inarray[0])+(nquad0*nquad1*k),1,&(o_tmp[0])+(k*nquad0),1);
-                    }
->>>>>>> f5978d9d
                 }
                 
                 //Direction A and B positive
@@ -678,157 +598,41 @@
                 {
                     for(int i = 0; i < nquad0; ++i)
                     {
-<<<<<<< HEAD
                         outarray[k*nquad0+i] = (nquad0*nquad1*k)+i;
-=======
-                        Vmath::Vcopy(nquad0,&(inarray[0])+(nquad0-1)+(nquad0*nquad1*k),-1,&(o_tmp[0])+(k*nquad0),1);
->>>>>>> f5978d9d
                     }
                 }
 
                 break;
             case 2:
-<<<<<<< HEAD
 
                 nq0 = nquad1;
                 nq1 = nquad2;
                 if(outarray.num_elements()!=nq0*nq1)
                 {
                     outarray = Array<OneD, int>(nq0*nq1);
-=======
-	        if(orient == StdRegions::eDir1FwdDir1_Dir2FwdDir2)
-                {
-                    //Directions A and B positive
-                    Vmath::Vcopy(nquad0*nquad2,&(inarray[0])+(nquad0-1),
-				 nquad0,&(o_tmp[0]),1);
-                }
-                else if(orient == StdRegions::eDir1BwdDir1_Dir2FwdDir2)
-                {
-                    //Direction A negative and B positive
-                    for (int k=0; k<nquad2; k++)
-                    {
-                        Vmath::Vcopy(nquad0,&(inarray[0])+(nquad0*nquad1-1)+(k*nquad0*nquad1),
-                                     -nquad0,&(o_tmp[0])+(k*nquad0),1);
-                    }
-                }
-                else if(orient == StdRegions::eDir1FwdDir1_Dir2BwdDir2)
-                {
-                    //Direction A positive and B negative
-                    for (int k=0; k<nquad2; k++)
-                    {
-                        Vmath::Vcopy(nquad0,&(inarray[0])+(nquad0-1)+(nquad0*nquad1*(nquad2-1-k)),
-                                     nquad0,&(o_tmp[0])+(k*nquad0),1);
-                    }
->>>>>>> f5978d9d
                 }
 
                 //Directions A and B positive
                 for(int j = 0; j < nquad1*nquad2; ++j)
                 {
-<<<<<<< HEAD
                     outarray[j] = nquad0-1 + j*nquad0;
 
                 }
-=======
-                    //Direction A negative and B negative
-                    for (int k=0; k<nquad2; k++)
-                    {
-                        Vmath::Vcopy(nquad0,&(inarray[0])+(nquad0*nquad1-1)+(nquad0*nquad1*(nquad2-1-k)),
-                                     -nquad0,&(o_tmp[0])+(k*nquad0),1);
-                    }
-                }
-		else if(orient == StdRegions::eDir1FwdDir2_Dir2FwdDir1)
-		{
-		    //Transposed, Direction A and B positive
-		    for (int j=0; j<nquad1; j++)
-                    {
-		        Vmath::Vcopy(nquad2,&(inarray[0])+(nquad0-1)+(j*nquad0),
-                                     nquad0*nquad1,&(o_tmp[0])+(j*nquad2),1);
-                    }
-		}
-		else if(orient == StdRegions::eDir1FwdDir2_Dir2BwdDir1)
-		{
-		    //Transposed, Direction A positive and B negative
-		    for (int j=0; j<nquad0; j++)
-                    {
-		        Vmath::Vcopy(nquad2,&(inarray[0])+(nquad0*nquad1-1-j*nquad0),
-                                     nquad0*nquad1,&(o_tmp[0])+(j*nquad2),1);
-                    }
-		} 
-		else if(orient == StdRegions::eDir1BwdDir2_Dir2FwdDir1)
-		{
-		    //Transposed, Direction A negative and B positive
-		    for (int j=0; j<nquad0; j++)
-                    {
-		        Vmath::Vcopy(nquad2,&(inarray[0])+nquad0*nquad1*(nquad2-1)+nquad0+j*nquad0,
-                                     -nquad0*nquad1,&(o_tmp[0])+(j*nquad2),1);
-                    }
-		} 
-		else if(orient == StdRegions::eDir1BwdDir2_Dir2BwdDir1)
-		{
-		    //Transposed, Direction A and B negative
-		    for (int j=0; j<nquad0; j++)
-                    {
-		        Vmath::Vcopy(nquad2,&(inarray[0])+(nquad0*nquad1*nquad2-1-j*nquad0),
-                                     -nquad0*nquad1,&(o_tmp[0])+(j*nquad2),1);
-                    }
-		}
-                //interpolate
-                LibUtilities::Interp2D(m_base[1]->GetPointsKey(), m_base[2]->GetPointsKey(), o_tmp,
-                             FaceExp->GetBasis(0)->GetPointsKey(),FaceExp->GetBasis(1)->GetPointsKey(),outarray);
->>>>>>> f5978d9d
                 break;
             case 3:
-                
                 nq0 = nquad0;
                 nq1 = nquad2;
                 if(outarray.num_elements()!=nq0*nq1)
                 {
-<<<<<<< HEAD
                     outarray = Array<OneD, int>(nq0*nq1);
                 }
 
                 //Direction A and B positive
                 for (int k=0; k<nquad2; k++)
-=======
-                    //Directions A and B positive
-                    for (int k=0; k<nquad2; k++)
-                    {
-                        Vmath::Vcopy(nquad0,&(inarray[0])+(nquad0*(nquad1-1))+(k*nquad0*nquad1),
-                                     1,&(o_tmp[0])+(k*nquad0),1);
-                    }
-                }
-                else
-                {
-                    //Direction A negative and B positive
-                    for (int k=0; k<nquad2; k++)
-                    {
-                        Vmath::Vcopy(nquad0,&(inarray[0])+(nquad0*nquad1-1)+(k*nquad0*nquad1),
-                                     -1,&(o_tmp[0])+(k*nquad0),1);
-                    }
-		}
-                //interpolate
-                LibUtilities::Interp2D(m_base[0]->GetPointsKey(), m_base[2]->GetPointsKey(), o_tmp,
-                             FaceExp->GetBasis(0)->GetPointsKey(),FaceExp->GetBasis(1)->GetPointsKey(),outarray);
-
-                break;
-            case 4:
-                if(orient == StdRegions::eDir1FwdDir1_Dir2FwdDir2)
-                {
-                    //Directions A and B positive
-                    Vmath::Vcopy(nquad1*nquad2,&(inarray[0]),nquad0,&(o_tmp[0]),1);
-                }
-                else if(orient == StdRegions::eDir1BwdDir1_Dir2FwdDir2)
->>>>>>> f5978d9d
                 {
                     for(int i = 0; i < nquad0; ++i)
                     {
-<<<<<<< HEAD
                         outarray[k*nquad0+i] = nquad0*(nquad1-1) + (nquad0*nquad1*k)+i;
-=======
-                        Vmath::Vcopy(nquad1,&(inarray[0])+nquad0*(nquad1-1)+(k*nquad0*nquad1),
-                                     -nquad0,&(o_tmp[0])+(k*nquad1),1);
->>>>>>> f5978d9d
                     }
                 }
                 break;
@@ -838,73 +642,15 @@
                 nq1 = nquad2;
                 if(outarray.num_elements()!=nq0*nq1)
                 {
-<<<<<<< HEAD
                     outarray = Array<OneD, int>(nq0*nq1);
-=======
-                    //Direction A positive and B negative
-                    for (int k=0; k<nquad2; k++)
-                    {
-                        Vmath::Vcopy(nquad1,&(inarray[0])+(nquad0*nquad1*(nquad2-1-k)),
-                                     nquad0,&(o_tmp[0])+(k*nquad1),1);
-                    }
->>>>>>> f5978d9d
                 }
 
                 //Directions A and B positive
                 for(int j = 0; j < nquad1*nquad2; ++j)
                 {
-<<<<<<< HEAD
                     outarray[j] = j*nquad0;
 
                 }
-=======
-                    //Direction A negative and B negative
-                    for (int k=0; k<nquad2; k++)
-                    {
-                        Vmath::Vcopy(nquad1,&(inarray[0])+nquad0*(nquad1-1)+(nquad0*nquad1*(nquad2-1-k)),
-                                     -nquad0,&(o_tmp[0])+(k*nquad1),1);
-                    }
-                }
-		else if(orient == StdRegions::eDir1FwdDir2_Dir2FwdDir1)
-		{
-		    //Transposed, Direction A and B positive
-		    for (int j=0; j<nquad1; j++)
-                    {
-		        Vmath::Vcopy(nquad2,&(inarray[0])+j*nquad0,nquad0*nquad1,
-                                     &(o_tmp[0])+(j*nquad2),1);
-                    }
-		}
-		else if(orient == StdRegions::eDir1FwdDir2_Dir2BwdDir1)
-		{
-		    //Transposed, Direction A positive and B negative
-		    for (int j=0; j<nquad1; j++)
-                    {
-		        Vmath::Vcopy(nquad2,&(inarray[0])+(nquad0*(nquad1-1)-j*nquad0),
-                                     nquad0*nquad1,&(o_tmp[0])+(j*nquad2),1);
-                    }
-		} 
-		else if(orient == StdRegions::eDir1BwdDir2_Dir2FwdDir1)
-		{
-		    //Transposed, Direction A negative and B positive
-		    for (int j=0; j<nquad1; j++)
-                    {
-		        Vmath::Vcopy(nquad2,&(inarray[0])+nquad0*nquad1*(nquad2-1)+j*nquad0,
-                                     -nquad0*nquad1,&(o_tmp[0])+(j*nquad2),1);
-                    }
-		} 
-		else if(orient == StdRegions::eDir1BwdDir2_Dir2BwdDir1)
-		{
-		    //Transposed, Direction A and B negative
-		    for (int j=0; j<nquad1; j++)
-                    {
-		        Vmath::Vcopy(nquad2,&(inarray[0])+(nquad0*(nquad1*nquad2-1)-j*nquad0),
-                                     -nquad0*nquad1,&(o_tmp[0])+(j*nquad2),1);
-                    }
-		} 
-                //interpolate
-                LibUtilities::Interp2D(m_base[1]->GetPointsKey(), m_base[2]->GetPointsKey(), o_tmp,
-                             FaceExp->GetBasis(0)->GetPointsKey(),FaceExp->GetBasis(1)->GetPointsKey(),outarray);
->>>>>>> f5978d9d
                 break;
             default:
                 ASSERTL0(false,"face value (> 4) is out of range");
