///////////////////////////////////////////////////////////////////////////////
//
// File DisContField3D.h
//
// For more information, please see: http://www.nektar.info
//
// The MIT License
//
// Copyright (c) 2006 Division of Applied Mathematics, Brown University (USA),
// Department of Aeronautics, Imperial College London (UK), and Scientific
// Computing and Imaging Institute, University of Utah (USA).
//
// License for the specific language governing rights and limitations under
// Permission is hereby granted, free of charge, to any person obtaining a
// copy of this software and associated documentation files (the "Software"),
// to deal in the Software without restriction, including without limitation
// the rights to use, copy, modify, merge, publish, distribute, sublicense,
// and/or sell copies of the Software, and to permit persons to whom the
// Software is furnished to do so, subject to the following conditions:
//
// The above copyright notice and this permission notice shall be included
// in all copies or substantial portions of the Software.
//
// THE SOFTWARE IS PROVIDED "AS IS", WITHOUT WARRANTY OF ANY KIND, EXPRESS
// OR IMPLIED, INCLUDING BUT NOT LIMITED TO THE WARRANTIES OF MERCHANTABILITY,
// FITNESS FOR A PARTICULAR PURPOSE AND NONINFRINGEMENT. IN NO EVENT SHALL
// THE AUTHORS OR COPYRIGHT HOLDERS BE LIABLE FOR ANY CLAIM, DAMAGES OR OTHER
// LIABILITY, WHETHER IN AN ACTION OF CONTRACT, TORT OR OTHERWISE, ARISING
// FROM, OUT OF OR IN CONNECTION WITH THE SOFTWARE OR THE USE OR OTHER
// DEALINGS IN THE SOFTWARE.
//
// Description: Field definition in three-dimensions for a discontinuous
// LDG-H expansion
//
///////////////////////////////////////////////////////////////////////////////

#ifndef NEKTAR_LIBS_MULTIREGIONS_DISCONTFIELD3D_H
#define NEKTAR_LIBS_MULTIREGIONS_DISCONTFIELD3D_H

#include <MultiRegions/MultiRegionsDeclspec.h>
#include <MultiRegions/MultiRegions.hpp>
#include <MultiRegions/ExpList3D.h>
#include <MultiRegions/GlobalLinSys.h>
#include <MultiRegions/AssemblyMap/AssemblyMapDG.h>
#include <MultiRegions/AssemblyMap/LocTraceToTraceMap.h>
#include <SpatialDomains/Conditions.h>

namespace Nektar
{
    namespace MultiRegions
    {        
        class AssemblyMapDG;
        

        class DisContField3D : public ExpList3D
        {
        public:
            MULTI_REGIONS_EXPORT DisContField3D();

            MULTI_REGIONS_EXPORT DisContField3D(
                const LibUtilities::SessionReaderSharedPtr &pSession,
                const SpatialDomains::MeshGraphSharedPtr   &graph3D,
                const std::string                          &variable,
                const bool                                  SetUpJustDG = true);

            MULTI_REGIONS_EXPORT DisContField3D(
                const DisContField3D                       &In,
                const SpatialDomains::MeshGraphSharedPtr   &graph3D,
                const std::string                          &variable,
                const bool                                 SetUpJustDG = false);
            
            /// Constructs a global discontinuous field based on another
            /// discontinuous field.
            MULTI_REGIONS_EXPORT DisContField3D(const DisContField3D &In);

            /// Destructor.
            MULTI_REGIONS_EXPORT virtual ~DisContField3D();

            MULTI_REGIONS_EXPORT GlobalLinSysSharedPtr GetGlobalBndLinSys(
                const GlobalLinSysKey &mkey);
            

            MULTI_REGIONS_EXPORT void EvaluateHDGPostProcessing(
                Array<OneD, NekDouble> &outarray);
            
            MULTI_REGIONS_EXPORT bool GetLeftAdjacentFaces(int cnt)
            {
                return m_leftAdjacentFaces[cnt];
            }

                        
        protected:
            /**
             * @brief An object which contains the discretised boundary
             * conditions.
             *
             * It is an array of size equal to the number of boundary regions
             * and consists of entries of the type MultiRegions#ExpList2D. Every
             * entry corresponds to the two-dimensional spectral/hp expansion on
             * a single boundary region.  The values of the boundary conditions
             * are stored as the coefficients of the two-dimensional expansion.
             */
            Array<OneD,MultiRegions::ExpListSharedPtr> m_bndCondExpansions;

            /**
             * @brief An array which contains the information about
             * the boundary condition on the different boundary regions.
             */
            Array<OneD,SpatialDomains::BoundaryConditionShPtr> m_bndConditions;

            GlobalLinSysMapShPtr        m_globalBndMat;
            ExpListSharedPtr            m_trace;
            AssemblyMapDGSharedPtr      m_traceMap;
            /// Map of local trace (the points at the face of the
            /// element) to the trace space discretisation
            LocTraceToTraceMapSharedPtr m_locTraceToTraceMap; 
<<<<<<< HEAD

=======
>>>>>>> ee5b0022

            /**
             * @brief A set storing the global IDs of any boundary faces.
             */
            std::set<int> m_boundaryFaces;

            /**
             * @brief A map which identifies pairs of periodic faces.
             */
            PeriodicMap m_periodicFaces;
            
            /**
             * @brief A map which identifies groups of periodic edges.
             */
            PeriodicMap m_periodicEdges;
	    
            /**
             * @brief A map which identifies groups of periodic vertices.
             */
            PeriodicMap m_periodicVerts;
            
            /*
             * @brief A map identifying which faces are left- and right-adjacent
             * for DG.
             */
            vector<bool> m_leftAdjacentFaces;

            /**
             * @brief A vector indicating degress of freedom which need to be
             * copied from forwards to backwards space in case of a periodic
             * boundary condition.
             */
            vector<int> m_periodicFwdCopy;
            vector<int> m_periodicBwdCopy;
            
            void SetUpDG(const std::string = "DefaultVar");
            bool SameTypeOfBoundaryConditions(const DisContField3D &In);
            void GenerateBoundaryConditionExpansion(
                const SpatialDomains::MeshGraphSharedPtr &graph3D,
                const SpatialDomains::BoundaryConditions &bcs,
                const std::string                        &variable);
            void FindPeriodicFaces(
                const SpatialDomains::BoundaryConditions &bcs,
                const std::string                        &variable);

            bool IsLeftAdjacentFace(const int n, const int e);

            virtual void v_GetFwdBwdTracePhys(
                Array<OneD,NekDouble> &Fwd,
                Array<OneD,NekDouble> &Bwd);
            virtual void v_GetFwdBwdTracePhys(
                const Array<OneD,const NekDouble> &field,
                      Array<OneD,      NekDouble> &Fwd,
                      Array<OneD,      NekDouble> &Bwd);
            virtual const vector<bool> &v_GetLeftAdjacentFaces(void) const;
            virtual void v_ExtractTracePhys(
                      Array<OneD,       NekDouble> &outarray);
            virtual void v_ExtractTracePhys(
                const Array<OneD, const NekDouble> &inarray,
                      Array<OneD,       NekDouble> &outarray);
            virtual void v_AddTraceIntegral(
                const Array<OneD, const NekDouble> &Fn,
                      Array<OneD,       NekDouble> &outarray);
            virtual void v_AddFwdBwdTraceIntegral(
                const Array<OneD, const NekDouble> &Fwd, 
                const Array<OneD, const NekDouble> &Bwd, 
                      Array<OneD,       NekDouble> &outarray);
            virtual void v_HelmSolve(
                const Array<OneD, const NekDouble> &inarray,
                      Array<OneD,       NekDouble> &outarray,
                const FlagList &flags,
                const StdRegions::ConstFactorMap   &factors,
                const StdRegions::VarCoeffMap      &varcoeff,
                const Array<OneD, const NekDouble> &dirForcing);
            virtual void v_GeneralMatrixOp(
                const GlobalMatrixKey             &gkey,
                const Array<OneD,const NekDouble> &inarray,
                      Array<OneD,      NekDouble> &outarray,
                CoeffState                         coeffstate = eLocal);
            virtual void v_GetBoundaryToElmtMap(
                Array<OneD, int> &ElmtID,
                Array<OneD, int> &FaceID);

            /*
             * @brief Obtain a copy of the periodic edges and vertices for this
             * field.
             */
            virtual void v_GetPeriodicEntities(
                PeriodicMap &periodicVerts,
                PeriodicMap &periodicEdges,
                PeriodicMap &periodicFaces)
            {
                periodicVerts = m_periodicVerts;
                periodicEdges = m_periodicEdges;
                periodicFaces = m_periodicFaces;
            }

            virtual ExpListSharedPtr &v_GetTrace()
            {
                if(m_trace == NullExpListSharedPtr)
                {
                    SetUpDG();
                }

                return m_trace;
            }

            virtual AssemblyMapDGSharedPtr &v_GetTraceMap()
            {
                return m_traceMap;
            }

            virtual const Array<OneD,const MultiRegions::ExpListSharedPtr>
                &v_GetBndCondExpansions()
            {
                return m_bndCondExpansions;
            }

            virtual const 
                Array<OneD,const SpatialDomains::BoundaryConditionShPtr>
                &v_GetBndConditions()
            {
                return m_bndConditions;
            }

            virtual MultiRegions::ExpListSharedPtr 
                &v_UpdateBndCondExpansion(int i)
            {
                return m_bndCondExpansions[i];
            }

            virtual Array<OneD, SpatialDomains::BoundaryConditionShPtr> 
                &v_UpdateBndConditions()
            {
                return m_bndConditions;
            }

            virtual void v_EvaluateBoundaryConditions(
                const NekDouble   time    = 0.0,
                const std::string varName = "",
                const NekDouble   x2_in   = NekConstants::kNekUnsetDouble,
                const NekDouble   x3_in   = NekConstants::kNekUnsetDouble);

            virtual map<int, RobinBCInfoSharedPtr> v_GetRobinBCInfo();
        };

        typedef boost::shared_ptr<DisContField3D> DisContField3DSharedPtr;
    } //end of namespace
} //end of namespace

#endif // MULTIERGIONS_DISCONTFIELD3D_H<|MERGE_RESOLUTION|>--- conflicted
+++ resolved
@@ -114,10 +114,6 @@
             /// Map of local trace (the points at the face of the
             /// element) to the trace space discretisation
             LocTraceToTraceMapSharedPtr m_locTraceToTraceMap; 
-<<<<<<< HEAD
-
-=======
->>>>>>> ee5b0022
 
             /**
              * @brief A set storing the global IDs of any boundary faces.
