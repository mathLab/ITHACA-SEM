////////////////////////////////////////////////////////////////////////////////
//
//  File: CADCurve.h
//
//  For more information, please see: http://www.nektar.info/
//
//  The MIT License
//
//  Copyright (c) 2006 Division of Applied Mathematics, Brown University (USA),
//  Department of Aeronautics, Imperial College London (UK), and Scientific
//  Computing and Imaging Institute, University of Utah (USA).
//
//  License for the specific language governing rights and limitations under
//  Permission is hereby granted, free of charge, to any person obtaining a
//  copy of this software and associated documentation files (the "Software"),
//  to deal in the Software without restriction, including without limitation
//  the rights to use, copy, modify, merge, publish, distribute, sublicense,
//  and/or sell copies of the Software, and to permit persons to whom the
//  Software is furnished to do so, subject to the following conditions:
//
//  The above copyright notice and this permission notice shall be included
//  in all copies or substantial portions of the Software.
//
//  THE SOFTWARE IS PROVIDED "AS IS", WITHOUT WARRANTY OF ANY KIND, EXPRESS
//  OR IMPLIED, INCLUDING BUT NOT LIMITED TO THE WARRANTIES OF MERCHANTABILITY,
//  FITNESS FOR A PARTICULAR PURPOSE AND NONINFRINGEMENT. IN NO EVENT SHALL
//  THE AUTHORS OR COPYRIGHT HOLDERS BE LIABLE FOR ANY CLAIM, DAMAGES OR OTHER
//  LIABILITY, WHETHER IN AN ACTION OF CONTRACT, TORT OR OTHERWISE, ARISING
//  FROM, OUT OF OR IN CONNECTION WITH THE SOFTWARE OR THE USE OR OTHER
//  DEALINGS IN THE SOFTWARE.
//
//  Description: CAD object curve.
//
////////////////////////////////////////////////////////////////////////////////

#ifndef NEKMESHUTILS_CADSYSTEM_CADCURVE
#define NEKMESHUTILS_CADSYSTEM_CADCURVE

#include <NekMeshUtils/CADSystem/CADObj.h>
#include <NekMeshUtils/CADSystem/CADVert.h>
#include <NekMeshUtils/CADSystem/CADSurf.h>

namespace Nektar
{
namespace NekMeshUtils
{

/**
 * @brief base class for CAD curves.
 *
 */
class CADCurve : public CADObj
{
public:
    friend class MemoryManager<CADCurve>;

    /**
     * @brief Default constructor.
     */
    CADCurve(){};

    ~CADCurve()
    {
    }

    /**
     * @brief Returns the minimum and maximum parametric coords t of the curve.
     *
     * @return Array of two entries, min and max parametric coordinate.
     */
    virtual Array<OneD, NekDouble> Bounds() = 0;

    /**
     * @brief Calculates the arclength between the two paremetric points \p ti
     * and \p tf. \p ti must be less than \p tf.
     *
     * @param ti First parametric coordinate.
     * @param tf Second parametric coordinate.
     * @return Arc length between \p ti and \p tf.
     */
    virtual NekDouble Length(NekDouble ti, NekDouble tf) = 0;

    /**
     * @brief Gets the location (x,y,z) in an array out of the curve at
     * point \p t.
     *
     * @param t Parametric coordinate
     * @return Array of x,y,z
     */
    virtual Array<OneD, NekDouble> P(NekDouble t) = 0;

    Array<OneD, NekDouble> D1(NekDouble t);

    /**
     * @brief Gets the second derivatives at t
     */
    virtual Array<OneD, NekDouble> D2(NekDouble t) = 0;

    /**
     * @brief Calculates the parametric coordinate and arclength location
     * defined by \p s.
     *
     * @param s Arclength location.
     * @return Calculated parametric coordinate.
     *
     * @todo This really needs improving for accuracy.
     */
    virtual NekDouble tAtArcLength(NekDouble s) = 0;

    /**
     * @brief Gets the start and end of the curve.
     *
     * @return Array with 6 entries of endpoints x1,y1,z1,x2,y2,z2.
     */
    virtual Array<OneD, NekDouble> GetMinMax() = 0;

    /**
     * @brief set the ids of the surfaces either side of the curve
     */
    void SetAdjSurf(std::vector<CADSurfSharedPtr> i)
    {
        m_adjSurfs = i;
    }

    /*
     * @brief returns the ids of neigbouring surfaces
     */
    std::vector<CADSurfSharedPtr> GetAdjSurf()
    {
        return m_adjSurfs;
    }

    /*
     * @brief returns lenght of the curve
     */
    NekDouble GetTotLength()
    {
        return m_length;
    }

    /*
     * @brief assign ids of end vertices in main cad
     */
    void SetVert(std::vector<CADVertSharedPtr> &falVert)
    {
        m_mainVerts = falVert;
    }

    /*
     * @brief get the vertices that are the ends of the curve,
     * which are in the main cad list
     */
    std::vector<CADVertSharedPtr> GetVertex()
    {
        return m_mainVerts;
    }

<<<<<<< HEAD
    NekDouble loct(Array<OneD, NekDouble> xyz);

private:
    /// OpenCascade object of the curve.
    BRepAdaptor_Curve m_occCurve;
    /// OpenCascade edge
    TopoDS_Edge m_occEdge;
    /// Alternate object used for reverse lookups
    Handle(Geom_Curve) m_c;
=======
protected:
>>>>>>> 57f65371
    /// Length of edge
    NekDouble m_length;
    /// List of surfaces which this curve belongs to.
    std::vector<CADSurfSharedPtr> m_adjSurfs;
    /// list of end vertices
    std::vector<CADVertSharedPtr> m_mainVerts;
};

typedef boost::shared_ptr<CADCurve> CADCurveSharedPtr;

typedef LibUtilities::NekFactory<std::string, CADCurve> CADCurveFactory;

CADCurveFactory& GetCADCurveFactory();

}
}

#endif<|MERGE_RESOLUTION|>--- conflicted
+++ resolved
@@ -155,19 +155,9 @@
         return m_mainVerts;
     }
 
-<<<<<<< HEAD
-    NekDouble loct(Array<OneD, NekDouble> xyz);
+    virtual NekDouble loct(Array<OneD, NekDouble> xyz) = 0;
 
-private:
-    /// OpenCascade object of the curve.
-    BRepAdaptor_Curve m_occCurve;
-    /// OpenCascade edge
-    TopoDS_Edge m_occEdge;
-    /// Alternate object used for reverse lookups
-    Handle(Geom_Curve) m_c;
-=======
 protected:
->>>>>>> 57f65371
     /// Length of edge
     NekDouble m_length;
     /// List of surfaces which this curve belongs to.
