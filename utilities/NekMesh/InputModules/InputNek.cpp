////////////////////////////////////////////////////////////////////////////////
//
//  File: InputNek.cpp
//
//  For more information, please see: http://www.nektar.info/
//
//  The MIT License
//
//  Copyright (c) 2006 Division of Applied Mathematics, Brown University (USA),
//  Department of Aeronautics, Imperial College London (UK), and Scientific
//  Computing and Imaging Institute, University of Utah (USA).
//
//  License for the specific language governing rights and limitations under
//  Permission is hereby granted, free of charge, to any person obtaining a
//  copy of this software and associated documentation files (the "Software"),
//  to deal in the Software without restriction, including without limitation
//  the rights to use, copy, modify, merge, publish, distribute, sublicense,
//  and/or sell copies of the Software, and to permit persons to whom the
//  Software is furnished to do so, subject to the following conditions:
//
//  The above copyright notice and this permission notice shall be included
//  in all copies or substantial portions of the Software.
//
//  THE SOFTWARE IS PROVIDED "AS IS", WITHOUT WARRANTY OF ANY KIND, EXPRESS
//  OR IMPLIED, INCLUDING BUT NOT LIMITED TO THE WARRANTIES OF MERCHANTABILITY,
//  FITNESS FOR A PARTICULAR PURPOSE AND NONINFRINGEMENT. IN NO EVENT SHALL
//  THE AUTHORS OR COPYRIGHT HOLDERS BE LIABLE FOR ANY CLAIM, DAMAGES OR OTHER
//  LIABILITY, WHETHER IN AN ACTION OF CONTRACT, TORT OR OTHERWISE, ARISING
//  FROM, OUT OF OR IN CONNECTION WITH THE SOFTWARE OR THE USE OR OTHER
//  DEALINGS IN THE SOFTWARE.
//
//  Description: Nektar file format converter.
//
////////////////////////////////////////////////////////////////////////////////

#include <map>
#include <vector>
#include <sstream>
#include <string>

#include <boost/algorithm/string.hpp>
#include <LibUtilities/Foundations/ManagerAccess.h>
#include <NekMeshUtils/MeshElements/Element.h>
#include <NekMeshUtils/MeshElements/Prism.h>
#include <NekMeshUtils/MeshElements/Tetrahedron.h>

#include "InputNek.h"

using namespace std;
using namespace Nektar::NekMeshUtils;

namespace Nektar
{
namespace Utilities
{

ModuleKey InputNek::className = GetModuleFactory().RegisterCreatorFunction(
    ModuleKey(eInputModule, "rea"), InputNek::create, "Reads Nektar rea file.");

InputNek::InputNek(MeshSharedPtr m) : InputModule(m)
{
    m_config["scalar"] = ConfigOption(
        true, "0", "If defined then assume input rea is for scalar problem");
}

InputNek::~InputNek()
{
}

/**
 * @brief Processes Nektar file format.
 *
 * Nektar sessions are defined by rea files, and contain sections defining a DNS
 * simulation in a specific order. The converter only reads mesh information,
 * curve information if it exists and boundary information.
 *
 * @param pFilename Filename of Nektar session file to read.
 */
void InputNek::Process()
{
    // Open the file stream.
    OpenStream();

    string line, word;
    int nParam, nElements, nCurves;
    int i, j, k, nodeCounter = 0;
    int nComposite           = 0;
    LibUtilities::ShapeType elType;
    double vertex[3][8];
    map<LibUtilities::ShapeType, int> domainComposite;
    map<LibUtilities::ShapeType, vector<vector<NodeSharedPtr> > > elNodes;
    map<LibUtilities::ShapeType, vector<int> > elIds;
    std::unordered_map<int, int> elMap;
    vector<LibUtilities::ShapeType> elmOrder;

    bool scalar = m_config["scalar"].as<bool>();

    // Set up vector of processing orders.
    elmOrder.push_back(LibUtilities::eSegment);
    elmOrder.push_back(LibUtilities::eTriangle);
    elmOrder.push_back(LibUtilities::eQuadrilateral);
    elmOrder.push_back(LibUtilities::ePrism);
    elmOrder.push_back(LibUtilities::ePyramid);
    elmOrder.push_back(LibUtilities::eTetrahedron);
    elmOrder.push_back(LibUtilities::eHexahedron);

    m_mesh->m_expDim   = 0;
    m_mesh->m_spaceDim = 0;

    if (m_mesh->m_verbose)
    {
        cout << "InputNek: Start reading file..." << endl;
    }

    // -- Read in parameters.

    // Ignore first 3 lines. 4th line contains number of parameters.
    for (i = 0; i < 4; ++i)
    {
        getline(m_mshFile, line);
    }

    stringstream s(line);
    s >> nParam;

    for (i = 0; i < nParam; ++i)
    {
        string tmp1, tmp2;
        getline(m_mshFile, line);
        s.str(line);
        s >> tmp1 >> tmp2;
    }

    // -- Read in passive scalars (ignore)
    getline(m_mshFile, line);
    s.clear();
    s.str(line);
    s >> j;
    for (i = 0; i < j; ++i)
    {
        getline(m_mshFile, line);
    }

    // -- Read in logical switches (ignore)
    getline(m_mshFile, line);
    s.clear();
    s.str(line);
    s >> j;
    for (i = 0; i < j; ++i)
    {
        getline(m_mshFile, line);
    }

    // -- Read in mesh data.

    // First hunt for MESH tag
    bool foundMesh = false;
    while (!m_mshFile.eof())
    {
        getline(m_mshFile, line);
        if (line.find("MESH") != string::npos)
        {
            foundMesh = true;
            break;
        }
    }

    if (!foundMesh)
    {
        cerr << "Couldn't find MESH tag inside file." << endl;
        abort();
    }

    // Now read in number of elements and space dimension.
    getline(m_mshFile, line);
    s.clear();
    s.str(line);
    s >> nElements >> m_mesh->m_expDim;
    m_mesh->m_spaceDim = m_mesh->m_expDim;

    // Set up field names.
    m_mesh->m_fields.push_back("u");

    if (!scalar)
    {
        m_mesh->m_fields.push_back("v");
        if (m_mesh->m_spaceDim > 2)
        {
            m_mesh->m_fields.push_back("w");
        }
        m_mesh->m_fields.push_back("p");
    }

    // Loop over and create elements.
    for (i = 0; i < nElements; ++i)
    {
        getline(m_mshFile, line);

        if (m_mesh->m_expDim == 2)
        {
            if (line.find("Qua") != string::npos ||
                line.find("qua") != string::npos)
            {
                elType = LibUtilities::eQuadrilateral;
            }
            else
            {
                // Default element type in 2D is triangle.
                elType = LibUtilities::eTriangle;
            }
        }
        else
        {
            if (line.find("Tet") != string::npos ||
                line.find("tet") != string::npos)
            {
                elType = LibUtilities::eTetrahedron;
            }
            else if (line.find("Hex") != string::npos ||
                     line.find("hex") != string::npos)
            {
                elType = LibUtilities::eHexahedron;
            }
            else if (line.find("Prism") != string::npos ||
                     line.find("prism") != string::npos)
            {
                elType = LibUtilities::ePrism;
            }
            else if (line.find("Pyr") != string::npos ||
                     line.find("pyr") != string::npos)
            {
                elType = LibUtilities::ePyramid;
            }
            else if (line.find("Qua") != string::npos ||
                     line.find("qua") != string::npos)
            {
                elType = LibUtilities::eQuadrilateral;
            }
            else
            {
                // Default element type in 2D is tetrahedron.
                elType = LibUtilities::eTetrahedron;
            }
        }

        // Read in number of vertices for element type.
        const int nNodes = GetNnodes(elType);

        for (j = 0; j < m_mesh->m_expDim; ++j)
        {
            getline(m_mshFile, line);
            s.clear();
            s.str(line);
            for (k = 0; k < nNodes; ++k)
            {
                s >> vertex[j][k];
            }
        }

        // Zero co-ordinates bigger than expansion dimension.
        for (j = m_mesh->m_expDim; j < 3; ++j)
        {
            for (k = 0; k < nNodes; ++k)
            {
                vertex[j][k] = 0.0;
            }
        }

        // Nektar meshes do not contain a unique list of nodes, so this
        // block constructs a unique set so that elements can be created
        // with unique nodes.
        vector<NodeSharedPtr> nodeList;
        for (k = 0; k < nNodes; ++k)
        {
            NodeSharedPtr n = std::shared_ptr<Node>(new Node(
                nodeCounter++, vertex[0][k], vertex[1][k], vertex[2][k]));
            nodeList.push_back(n);
        }

        elNodes[elType].push_back(nodeList);
        elIds[elType].push_back(i);
    }

    int reorderedId = 0;
    nodeCounter     = 0;

    for (i = 0; i < elmOrder.size(); ++i)
    {
        LibUtilities::ShapeType elType      = elmOrder[i];
        vector<vector<NodeSharedPtr> > &tmp = elNodes[elType];

        for (j = 0; j < tmp.size(); ++j)
        {
            vector<int> tags;
            auto compIt = domainComposite.find(elType);
            if (compIt == domainComposite.end())
            {
                tags.push_back(nComposite);
                domainComposite[elType] = nComposite;
                nComposite++;
            }
            else
            {
                tags.push_back(compIt->second);
            }

            elMap[elIds[elType][j]] = reorderedId++;

            vector<NodeSharedPtr> nodeList = tmp[j];

            for (k = 0; k < nodeList.size(); ++k)
            {
                auto testIns = m_mesh->m_vertexSet.insert(nodeList[k]);

                if (!testIns.second)
                {
                    nodeList[k] = *(testIns.first);
                }
                else
                {
                    nodeList[k]->m_id = nodeCounter++;
                }
            }

            // Create linear element
            ElmtConfig conf(elType, 1, false, false);
            ElementSharedPtr E = GetElementFactory().CreateInstance(
                elType, conf, nodeList, tags);
            m_mesh->m_element[E->GetDim()].push_back(E);
        }
    }

    // -- Read in curved data.
    getline(m_mshFile, line);
    if (line.find("CURVE") == string::npos)
    {
        cerr << "Cannot find curved side data." << endl;
        abort();
    }

    // Read number of curves.
    getline(m_mshFile, line);
    s.clear();
    s.str(line);
    s >> nCurves;

    if (nCurves > 0)
    {
        string curveTag;

        for (i = 0; i < nCurves; ++i)
        {
            getline(m_mshFile, line);
            s.clear();
            s.str(line);
            s >> word;

            if (word == "File")
            {
                // Next line contains filename and curve tag.
                getline(m_mshFile, line);
                s.clear();
                s.str(line);
                s >> word >> curveTag;
                curveTags[curveTag] = make_pair(eFile, word);
            }
            else if (word == "Recon")
            {
                // Next line contains curve tag.
                getline(m_mshFile, line);
                s.clear();
                s.str(line);
                s >> word >> curveTag;
                curveTags[curveTag] = make_pair(eRecon, word);
            }
            else
            {
                cerr << "Unsupported curve type " << word << endl;
                abort();
            }
        }

        // Load high order surface information.
        LoadHOSurfaces();

        // Read in curve information. First line should contain number
        // of curved sides.
        getline(m_mshFile, line);

        if (line.find("side") == string::npos)
        {
            cerr << "Unable to read number of curved sides" << endl;
            abort();
        }

        int nCurvedSides;
        int faceId, elId;

        s.clear();
        s.str(line);
        s >> nCurvedSides;

        // Iterate over curved sides, and look up high-order surface
        // information in the HOSurfSet, then map this onto faces.
        for (i = 0; i < nCurvedSides; ++i)
        {
            getline(m_mshFile, line);
            s.clear();
            s.str(line);
            s >> faceId >> elId >> word;
            faceId--;
            elId                = elMap[elId - 1];
            ElementSharedPtr el = m_mesh->m_element[m_mesh->m_expDim][elId];

            int origFaceId = faceId;

            if (el->GetConf().m_e == LibUtilities::ePrism && faceId % 2 == 0)
            {
                std::shared_ptr<Prism> p =
                    std::dynamic_pointer_cast<Prism>(el);
                if (p->m_orientation == 1)
                {
                    faceId = (faceId + 2) % 6;
                }
                else if (p->m_orientation == 2)
                {
                    faceId = (faceId + 4) % 6;
                }
            }
            else if (el->GetConf().m_e == LibUtilities::eTetrahedron)
            {
                std::shared_ptr<Tetrahedron> t =
                    std::dynamic_pointer_cast<Tetrahedron>(el);
                faceId = t->m_orientationMap[faceId];
            }

            auto it = curveTags.find(word);
            if (it == curveTags.end())
            {
                cerr << "Unrecognised curve tag " << word << " in curved lines"
                     << endl;
                abort();
            }

            if (it->second.first == eRecon)
            {
                // Spherigon information: read in vertex normals.
                vector<NodeSharedPtr> &tmp = el->GetFace(faceId)->m_vertexList;
                vector<Node> n(tmp.size());

                int offset = 0;
                if (el->GetConf().m_e == LibUtilities::ePrism &&
                    faceId % 2 == 1)
                {
                    offset =
                        std::dynamic_pointer_cast<Prism>(el)->m_orientation;
                }

                // Read x/y/z coordinates.
                getline(m_mshFile, line);
                s.clear();
                s.str(line);
                for (j = 0; j < tmp.size(); ++j)
                {
                    s >> n[j].m_x;
                }

                getline(m_mshFile, line);
                s.clear();
                s.str(line);
                for (j = 0; j < tmp.size(); ++j)
                {
                    s >> n[j].m_y;
                }

                getline(m_mshFile, line);
                s.clear();
                s.str(line);
                for (j = 0; j < tmp.size(); ++j)
                {
                    s >> n[j].m_z;
                }

                for (j = 0; j < tmp.size(); ++j)
                {
                    int id = tmp[(j + offset) % tmp.size()]->m_id;
                    auto vIt = m_mesh->m_vertexNormals.find(id);

                    if (vIt == m_mesh->m_vertexNormals.end())
                    {
                        m_mesh->m_vertexNormals[id] = n[j];
                    }
                }

                // Add edge/face to list of faces to apply spherigons
                // to.
                m_mesh->m_spherigonSurfs.insert(make_pair(elId, faceId));
            }
            else if (it->second.first == eFile)
            {
                FaceSharedPtr f               = el->GetFace(faceId);
                static int tetFaceVerts[4][3] = {
                    {0, 1, 2}, {0, 1, 3}, {1, 2, 3}, {0, 2, 3}};

                vector<int> vertId(3);
                s >> vertId[0] >> vertId[1] >> vertId[2];

                // Prisms and tets may have been rotated by OrientPrism
                // routine which reorders vertices. This block rotates
                // vertex ids accordingly.
                if (el->GetConf().m_e == LibUtilities::eTetrahedron)
                {
                    std::shared_ptr<Tetrahedron> tet =
                        std::static_pointer_cast<Tetrahedron>(el);
                    vector<int> tmpVertId = vertId;

                    for (j = 0; j < 3; ++j)
                    {
                        int v =
                            tet->GetVertex(tet->m_origVertMap
                                               [tetFaceVerts[origFaceId][j]])
                                ->m_id;

                        for (k = 0; k < 3; ++k)
                        {
                            int w = f->m_vertexList[k]->m_id;
                            if (v == w)
                            {
                                vertId[k] = tmpVertId[j];
                                break;
                            }
                        }
                    }
                }
                else if (el->GetConf().m_e == LibUtilities::ePrism)
                {
                    std::shared_ptr<Prism> pr =
                        std::static_pointer_cast<Prism>(el);
                    if (pr->m_orientation == 1)
                    {
                        swap(vertId[2], vertId[1]);
                        swap(vertId[0], vertId[1]);
                    }
                    else if (pr->m_orientation == 2)
                    {
                        swap(vertId[0], vertId[1]);
                        swap(vertId[2], vertId[1]);
                    }
                }

                HOSurfSharedPtr hs =
                    std::shared_ptr<HOSurf>(new HOSurf(vertId));
                // Find vertex combination in hoData.
                auto hoIt = hoData[word].find(hs);

                if (hoIt == hoData[word].end())
                {
                    cerr << "Unable to find high-order surface data "
                         << "for element id " << elId + 1 << endl;
                    abort();
                }

                // Depending on order of vertices in rea file, surface
                // information may need to be rotated or reflected.
                HOSurfSharedPtr surf = *hoIt;
                surf->Align(vertId);

                // Finally, add high order data to appropriate face.
                int Ntot = (*hoIt)->surfVerts.size();
                int N    = ((int)sqrt(8.0 * Ntot + 1.0) - 1) / 2;
                EdgeSharedPtr edge;

                // Apply high-order map to convert face data to Nektar++
                // ordering (vertices->edges->internal).
                vector<NodeSharedPtr> tmpVerts = (*hoIt)->surfVerts;
                for (j = 0; j < tmpVerts.size(); ++j)
                {
                    (*hoIt)->surfVerts[hoMap[j]] = tmpVerts[j];
                }

                for (j = 0; j < tmpVerts.size(); ++j)
                {
                    NodeSharedPtr a = (*hoIt)->surfVerts[j];
                }

                vector<int> faceVertIds(3);
                faceVertIds[0] = f->m_vertexList[0]->m_id;
                faceVertIds[1] = f->m_vertexList[1]->m_id;
                faceVertIds[2] = f->m_vertexList[2]->m_id;

                for (j = 0; j < f->m_edgeList.size(); ++j)
                {
                    edge = f->m_edgeList[j];

                    // Skip over edges which have already been
                    // populated.
                    if (edge->m_edgeNodes.size() > 0)
                    {
                        continue;
                    }

                    // edge->m_edgeNodes.clear();
                    edge->m_curveType = LibUtilities::eGaussLobattoLegendre;

                    for (int k = 0; k < N - 2; ++k)
                    {
                        edge->m_edgeNodes.push_back(
                            (*hoIt)->surfVerts[3 + j * (N - 2) + k]);
                    }

                    // Nodal triangle data is always
                    // counter-clockwise. Add this check to reorder
                    // where necessary.
                    if (edge->m_n1->m_id != faceVertIds[j])
                    {
                        reverse(edge->m_edgeNodes.begin(),
                                edge->m_edgeNodes.end());
                    }
                }

                // Insert interior face curvature.
                f->m_curveType = LibUtilities::eNodalTriElec;
                for (int j = 3 + 3 * (N - 2); j < Ntot; ++j)
                {
                    f->m_faceNodes.push_back((*hoIt)->surfVerts[j]);
                }
            }
        }
    }

    // -- Process fluid boundary conditions.

    // Define a fairly horrendous map: key is the condition ID, the
    // value is a vector of pairs of composites and element
    // types. Essentially this map takes conditions -> composites for
    // each element type.
    map<int, vector<pair<int, LibUtilities::ShapeType> > > surfaceCompMap;

    // Skip boundary conditions line.
    getline(m_mshFile, line);
    getline(m_mshFile, line);

    int nSurfaces = 0;

    while (true)
    {
        getline(m_mshFile, line);

        // Break out of loop at end of boundary conditions section.
        if (line.find("*") != string::npos || m_mshFile.eof() ||
            line.length() == 0)
        {
            break;
        }

        // Read boundary type, element ID and face ID.
        char bcType;
        int elId, faceId;
        s.clear();
        s.str(line);
        s >> bcType >> elId >> faceId;
        faceId--;
        elId = elMap[elId - 1];

        vector<string> vals;
        vector<ConditionType> type;
        ConditionSharedPtr c = MemoryManager<Condition>::AllocateSharedPtr();

        ElementSharedPtr elm = m_mesh->m_element[m_mesh->m_spaceDim][elId];

        // Ignore BCs for undefined edges/faces
        if ((elm->GetDim() == 2 && faceId >= elm->GetEdgeCount()) ||
            (elm->GetDim() == 3 && faceId >= elm->GetFaceCount()))
        {
            continue;
        }

        // First character on each line describes type of BC. Currently
        // only support V, W, and O. In this switch statement we
        // construct the quantities needed to search for the condition.
        switch (bcType)
        {
            // Wall boundary.
            case 'W':
            {
                if (scalar)
                {
                    vals.push_back("0");
                    type.push_back(eDirichlet);
                }
                else
                {
                    for (i = 0; i < m_mesh->m_fields.size() - 1; ++i)
                    {
                        vals.push_back("0");
                        type.push_back(eDirichlet);
                    }
                    // Set high-order boundary condition for wall.
                    vals.push_back("0");
                    type.push_back(eHOPCondition);
                }
                break;
            }

            // Velocity boundary condition (either constant or dependent
            // upon x,y,z).
            case 'V':
            case 'v':
            {
                if (scalar)
                {
                    getline(m_mshFile, line);
                    size_t p = line.find_first_of('=');
                    vals.push_back(
                        boost::algorithm::trim_copy(line.substr(p + 1)));
                    type.push_back(eDirichlet);
                }
                else
                {
                    for (i = 0; i < m_mesh->m_fields.size() - 1; ++i)
                    {
                        getline(m_mshFile, line);
                        size_t p = line.find_first_of('=');
                        vals.push_back(
                            boost::algorithm::trim_copy(line.substr(p + 1)));
                        type.push_back(eDirichlet);
                    }
                    // Set high-order boundary condition for Dirichlet
                    // condition.
                    vals.push_back("0");
                    type.push_back(eHOPCondition);
                }
                break;
            }

            // Natural outflow condition (default value = 0.0?)
            case 'O':
            {
                if (scalar)
                {
                    vals.push_back("0");
                    type.push_back(eNeumann);
                }
                else
                {
                    for (i = 0; i < m_mesh->m_fields.size(); ++i)
                    {
                        vals.push_back("0");
                        type.push_back(eNeumann);
                    }
                    // Set zero Dirichlet condition for outflow.
                    type[m_mesh->m_fields.size() - 1] = eDirichlet;
                }
                break;
            }

            // Ignore unsupported BCs
            case 'P':
            case 'E':
            case 'F':
            case 'f':
            case 'N':
                continue;
                break;

            default:
                cerr << "Unknown boundary condition type " << line[0] << endl;
                abort();
        }

        // Populate condition information.
        c->field = m_mesh->m_fields;
        c->type  = type;
        c->value = vals;

        // Now attempt to find this boundary condition inside
        // m_mesh->condition. This is currently a linear search and should
        // probably be made faster!
        bool found = false;
<<<<<<< HEAD
        for (auto &it : m_mesh->m_condition)
=======
        auto it = m_mesh->m_condition.begin();
        for (; it != m_mesh->m_condition.end(); ++it)
>>>>>>> 68c0d50b
        {
            if (c == it.second)
            {
                found = true;
                break;
            }
        }

        int compTag, conditionId;
        ElementSharedPtr surfEl;

        // Create element for face (3D) or segment (2D). At the moment
        // this is a bit of a hack since high-order nodes are not
        // copied, so some output modules (e.g. Gmsh) will not output
        // correctly.
        if (elm->GetDim() == 3)
        {
            // 3D elements may have been reoriented, so face IDs will
            // change.
            if (elm->GetConf().m_e == LibUtilities::ePrism && faceId % 2 == 0)
            {
                std::shared_ptr<Prism> p =
                    std::dynamic_pointer_cast<Prism>(elm);
                if (p->m_orientation == 1)
                {
                    faceId = (faceId + 2) % 6;
                }
                else if (p->m_orientation == 2)
                {
                    faceId = (faceId + 4) % 6;
                }
            }
            else if (elm->GetConf().m_e == LibUtilities::eTetrahedron)
            {
                std::shared_ptr<Tetrahedron> t =
                    std::dynamic_pointer_cast<Tetrahedron>(elm);
                faceId = t->m_orientationMap[faceId];
            }

            FaceSharedPtr f = elm->GetFace(faceId);
            bool tri        = f->m_vertexList.size() == 3;

            vector<NodeSharedPtr> nodeList;
            nodeList.insert(nodeList.begin(),
                            f->m_vertexList.begin(),
                            f->m_vertexList.end());

            vector<int> tags;

            LibUtilities::ShapeType seg =
                tri ? LibUtilities::eTriangle : LibUtilities::eQuadrilateral;
            ElmtConfig conf(
                seg, 1, true, true, false, LibUtilities::eGaussLobattoLegendre);
            surfEl =
                GetElementFactory().CreateInstance(seg, conf, nodeList, tags);

            // Copy high-order surface information from edges.
            for (int i = 0; i < f->m_vertexList.size(); ++i)
            {
                surfEl->GetEdge(i)->m_edgeNodes = f->m_edgeList[i]->m_edgeNodes;
                surfEl->GetEdge(i)->m_curveType = f->m_edgeList[i]->m_curveType;
            }
        }
        else if (faceId < elm->GetEdgeCount())
        {
            EdgeSharedPtr f = elm->GetEdge(faceId);

            vector<NodeSharedPtr> nodeList;
            nodeList.push_back(f->m_n1);
            nodeList.push_back(f->m_n2);

            vector<int> tags;

            ElmtConfig conf(LibUtilities::eSegment,
                            1,
                            true,
                            true,
                            false,
                            LibUtilities::eGaussLobattoLegendre);
            surfEl = GetElementFactory().CreateInstance(
                LibUtilities::eSegment, conf, nodeList, tags);
        }

        if (!surfEl)
        {
            continue;
        }

        LibUtilities::ShapeType surfElType = surfEl->GetConf().m_e;

        if (!found)
        {
            // If condition does not already exist, add to condition
            // list, create new composite tag and put inside
            // surfaceCompMap.
            conditionId = m_mesh->m_condition.size();
            compTag = nComposite;
            c->m_composite.push_back(compTag);
            m_mesh->m_condition[conditionId] = c;

            surfaceCompMap[conditionId].push_back(
                pair<int, LibUtilities::ShapeType>(nComposite, surfElType));

            nComposite++;
        }
        else
        {
            // Otherwise find existing composite inside surfaceCompMap.
            auto it2 = surfaceCompMap.find(it->first);

            found = false;
            if (it2 == surfaceCompMap.end())
            {
                // This should never happen!
                cerr << "Unable to find condition!" << endl;
                abort();
            }

            for (j = 0; j < it2->second.size(); ++j)
            {
                pair<int, LibUtilities::ShapeType> tmp = it2->second[j];
                if (tmp.second == surfElType)
                {
                    found   = true;
                    compTag = tmp.first;
                    break;
                }
            }

            // If no pairs were found, then this condition contains
            // multiple element types (i.e. both triangles and
            // quads). Create another composite for the new shape type
            // and insert into the map.
            if (!found)
            {
                it2->second.push_back(
                    pair<int, LibUtilities::ShapeType>(nComposite, surfElType));
                compTag = nComposite;
                m_mesh->m_condition[it->first]->m_composite.push_back(compTag);
                nComposite++;
            }

            conditionId = it->first;
        }

        // Insert composite tag into element and insert element into
        // mesh.
        vector<int> existingTags = surfEl->GetTagList();

        existingTags.insert(existingTags.begin(), compTag);
        surfEl->SetTagList(existingTags);
        surfEl->SetId(nSurfaces);

        m_mesh->m_element[surfEl->GetDim()].push_back(surfEl);
        nSurfaces++;
    }

    m_mshFile.reset();

    // -- Process rest of mesh.
    ProcessEdges();
    ProcessFaces();
    ProcessElements();
    ProcessComposites();
}

/**
 * Load high order surface information from hsf file.
 */
void InputNek::LoadHOSurfaces()
{
    int nodeId = m_mesh->GetNumEntities();

    for (auto &it : curveTags)
    {
        ifstream hsf;
        string line, fileName = it.second.second;
        size_t pos;
        int N, Nface, dot;

        if (it.second.first != eFile)
        {
            continue;
        }

        // Replace fro extension with hsf.
        dot      = fileName.find_last_of('.');
        fileName = fileName.substr(0, dot);
        fileName += ".hsf";

        // Open hsf file.
        hsf.open(fileName.c_str());
        if (!hsf.is_open())
        {
            cerr << "Could not open surface file " << fileName << endl;
            abort();
        }

        // Read in header line; determine element order, number of faces
        // from this line.
        getline(hsf, line);
        pos = line.find("=");
        if (pos == string::npos)
        {
            cerr << "hsf header error: cannot read number of "
                 << "nodal points." << endl;
            abort();
        }
        line = line.substr(pos + 1);
        stringstream ss(line);
        ss >> N;

        pos = line.find("=");
        if (pos == string::npos)
        {
            cerr << "hsf header error: cannot read number of "
                 << "faces." << endl;
            abort();
        }
        line = line.substr(pos + 1);
        ss.clear();
        ss.str(line);
        ss >> Nface;

        int Ntot = N * (N + 1) / 2;

        // Skip a line, then read in r,s positions inside the next
        // comments.
        Array<OneD, NekDouble> r(Ntot), s(Ntot);
        getline(hsf, line);

        for (int i = 0; i < 2; ++i)
        {
            string word;

            getline(hsf, line);
            ss.clear();
            ss.str(line);
            ss >> word;

            if (word != "#")
            {
                cerr << "hsf header error: cannot read in "
                     << "r/s points" << endl;
                abort();
            }

            for (int j = 0; j < Ntot; ++j)
            {
                ss >> (i == 0 ? r[j] : s[j]);
            }
        }

        // Generate electrostatic points so that re-mapping array can
        // be constructed.
        Array<OneD, NekDouble> rp(Ntot), sp(Ntot);
        LibUtilities::PointsKey elec(N, LibUtilities::eNodalTriElec);
        LibUtilities::PointsManager()[elec]->GetPoints(rp, sp);

        // Expensively construct remapping array nodemap. This will
        // map nodal ordering from hsf order to Nektar++ ordering
        // (i.e. vertices followed by edges followed by interior
        // points.)
        for (int i = 0; i < Ntot; ++i)
        {
            for (int j = 0; j < Ntot; ++j)
            {
                if (fabs(r[i] - rp[j]) < 1e-5 && fabs(s[i] - sp[j]) < 1e-5)
                {
                    hoMap[i] = j;
                    break;
                }
            }
        }

        // Skip variables line
        getline(hsf, line);

        // Read in nodal points for each face.
        map<int, vector<NodeSharedPtr> > faceMap;
        for (int i = 0; i < Nface; ++i)
        {
            getline(hsf, line);
            vector<NodeSharedPtr> faceNodes(Ntot);
            for (int j = 0; j < Ntot; ++j, ++nodeId)
            {
                double x, y, z;
                getline(hsf, line);
                ss.clear();
                ss.str(line);
                ss >> x >> y >> z;
                faceNodes[j] = NodeSharedPtr(new Node(nodeId, x, y, z));
            }
            // Skip over tecplot connectivity information.
            for (int j = 0; j < (N - 1) * (N - 1); ++j)
            {
                getline(hsf, line);
            }
            faceMap[i] = faceNodes;
        }

        // Finally, read in connectivity information to set up after
        // reading rea file.
        getline(hsf, line);
        for (int i = 0; i < Nface; ++i)
        {
            string tmp;
            int fid;
            vector<int> nodeIds(3);

            getline(hsf, line);
            ss.clear();
            ss.str(line);
            ss >> tmp >> fid >> nodeIds[0] >> nodeIds[1] >> nodeIds[2];

            if (tmp != "#")
            {
                cerr << "Unable to read hsf connectivity information." << endl;
                abort();
            }

            hoData[it.first].insert(
                HOSurfSharedPtr(new HOSurf(nodeIds, faceMap[i])));
        }

        hsf.close();
    }
}

/**
 * This routine aids the reading of Nektar files only; it returns the
 * number of nodes for a given entity typw.
 */
int InputNek::GetNnodes(LibUtilities::ShapeType InputNekEntity)
{
    int nNodes = 0;

    switch (InputNekEntity)
    {
        case LibUtilities::ePoint:
            nNodes = 1;
            break;
        case LibUtilities::eSegment:
            nNodes = 2;
            break;
        case LibUtilities::eTriangle:
            nNodes = 3;
            break;
        case LibUtilities::eQuadrilateral:
            nNodes = 4;
            break;
        case LibUtilities::eTetrahedron:
            nNodes = 4;
            break;
        case LibUtilities::ePyramid:
            nNodes = 5;
            break;
        case LibUtilities::ePrism:
            nNodes = 6;
            break;
        case LibUtilities::eHexahedron:
            nNodes = 8;
            break;
        default:
            cerr << "unknown Nektar element type" << endl;
    }

    return nNodes;
}
}
}<|MERGE_RESOLUTION|>--- conflicted
+++ resolved
@@ -777,14 +777,10 @@
         // m_mesh->condition. This is currently a linear search and should
         // probably be made faster!
         bool found = false;
-<<<<<<< HEAD
-        for (auto &it : m_mesh->m_condition)
-=======
         auto it = m_mesh->m_condition.begin();
         for (; it != m_mesh->m_condition.end(); ++it)
->>>>>>> 68c0d50b
-        {
-            if (c == it.second)
+        {
+            if (c == it->second)
             {
                 found = true;
                 break;
