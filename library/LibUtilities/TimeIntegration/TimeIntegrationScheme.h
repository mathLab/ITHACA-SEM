#pragma once

///////////////////////////////////////////////////////////////////////////////
//
// File: TimeIntegrationScheme.h
//
// For more information, please see: http://www.nektar.info
//
// The MIT License
//
// Copyright (c) 2006 Division of Applied Mathematics, Brown University (USA),
// Department of Aeronautics, Imperial College London (UK), and Scientific
// Computing and Imaging Institute, University of Utah (USA).
//
// License for the specific language governing rights and limitations under
// Permission is hereby granted, free of charge, to any person obtaining a
// copy of this software and associated documentation files (the "Software"),
// to deal in the Software without restriction, including without limitation
// the rights to use, copy, modify, merge, publish, distribute, sublicense,
// and/or sell copies of the Software, and to permit persons to whom the
// Software is furnished to do so, subject to the following conditions:
//
// The above copyright notice and this permission notice shall be included
// in all copies or substantial portions of the Software.
//
// THE SOFTWARE IS PROVIDED "AS IS", WITHOUT WARRANTY OF ANY KIND, EXPRESS
// OR IMPLIED, INCLUDING BUT NOT LIMITED TO THE WARRANTIES OF MERCHANTABILITY,
// FITNESS FOR A PARTICULAR PURPOSE AND NONINFRINGEMENT. IN NO EVENT SHALL
// THE AUTHORS OR COPYRIGHT HOLDERS BE LIABLE FOR ANY CLAIM, DAMAGES OR OTHER
// LIABILITY, WHETHER IN AN ACTION OF CONTRACT, TORT OR OTHERWISE, ARISING
// FROM, OUT OF OR IN CONNECTION WITH THE SOFTWARE OR THE USE OR OTHER
// DEALINGS IN THE SOFTWARE.
// 
// Description: Header file of time integration scheme base class
//
///////////////////////////////////////////////////////////////////////////////

#include <LibUtilities/BasicUtils/ErrorUtil.hpp>
#include <LibUtilities/BasicUtils/NekFactory.hpp>
//#include <LibUtilities/BasicUtils/NekManager.hpp>
#include <LibUtilities/BasicUtils/SharedArray.hpp>
#include <LibUtilities/BasicConst/NektarUnivTypeDefs.hpp>
#include <LibUtilities/LibUtilitiesDeclspec.h>

#include <string>

///////////////////////////////////////////////////////////////////////////////

#define LUE LIB_UTILITIES_EXPORT

///////////////////////////////////////////////////////////////////////////////

namespace Nektar
{
    namespace LibUtilities
    {
        // Forward declaration of some of the classes in this file...
        class TimeIntegrationScheme;
        class TimeIntegrationSchemeData;
        class TimeIntegrationSolution;

        // typedefs


      // FIXME: Why a shared pointer?  when does the scheme go out of scope... who should delete it?


        typedef std::shared_ptr<TimeIntegrationScheme> TimeIntegrationSchemeSharedPtr;


        // =========================================================================
        // ==== ENUM LIST OF ALL SUPPORTED INTEGRATION SCHEMES
        // =========================================================================
        enum TimeIntegrationMethod
        {
            eNoTimeIntegrationMethod,
            eAdamsBashforthOrder1,            //!< Adams-Bashforth Forward multi-step scheme of order 1
            eAdamsBashforthOrder2,            //!< Adams-Bashforth Forward multi-step scheme of order 2
            eAdamsBashforthOrder3,            //!< Adams-Bashforth Forward multi-step scheme of order 3
            eAdamsBashforthOrder4,            //!< Adams-Bashforth Forward multi-step scheme of order 4
            eAdamsMoultonOrder1,              //!< Adams-Moulton Forward multi-step scheme of order 1
            eAdamsMoultonOrder2,              //!< Adams-Moulton Forward multi-step scheme of order 2
            eBDFImplicitOrder1,               //!< BDF multi-step scheme of order 1 (implicit)
            eBDFImplicitOrder2,               //!< BDF multi-step scheme of order 2 (implicit)
            eClassicalRungeKutta4,            //!< Runge-Kutta multi-stage scheme 4th order explicit (old name)
            eRungeKutta4,                     //!< Classical RungeKutta4 method (new name for eClassicalRungeKutta4)
            eRungeKutta5,                     //!< RungeKutta5 method
            eRungeKutta3_SSP,                 //!< Nonlinear SSP RungeKutta3 explicit
            eRungeKutta2_ImprovedEuler,       //!< Improved RungeKutta2 explicit (old name meaning Heun's method)
            eRungeKutta2_SSP,                 //!< Nonlinear SSP RungeKutta2 explicit (surrogate for eRungeKutta2_ImprovedEuler)
            eForwardEuler,                    //!< Forward Euler scheme
            eBackwardEuler,                   //!< Backward Euler scheme
            eIMEXOrder1,                      //!< IMEX 1st order scheme using Euler Backwards/Euler Forwards
            eIMEXOrder2,                      //!< IMEX 2nd order scheme using Backward Different Formula & Extrapolation
            eIMEXOrder3,                      //!< IMEX 3rd order scheme using Backward Different Formula & Extrapolation
            eIMEXOrder4,                      //!< IMEX 4th order scheme using Backward Different Formula & Extrapolation
            eMidpoint,                        //!< midpoint method (old name)
            eRungeKutta2,                     //!< Classical RungeKutta2 method (new name for eMidpoint)
            eDIRKOrder2,                      //!< Diagonally Implicit Runge Kutta scheme of order 2
            eDIRKOrder3,                      //!< Diagonally Implicit Runge Kutta scheme of order 3
<<<<<<< HEAD
            eCNAB,		              //!< Crank-Nicolson/Adams-Bashforth Order 2 (CNAB)
            eIMEXGear,		              //!< IMEX Gear Order 2
            eMCNAB,		              //!< Modified Crank-Nicolson/Adams-Bashforth Order 2 (MCNAB)
            eIMEXdirk_1_1_1,		      //!< Forward-Backward Euler IMEX DIRK(1,1,1)
            eIMEXdirk_1_2_1,		      //!< Forward-Backward Euler IMEX DIRK(1,2,1)
            eIMEXdirk_1_2_2,		      //!< Implicit-Explicit Midpoint IMEX DIRK(1,2,2)
            eIMEXdirk_2_2_2,		      //!< L-stable, two stage, second order IMEX DIRK(2,2,2)
            eIMEXdirk_2_3_2,                  //!< L-stable, three stage, third order IMEX DIRK(3,4,3)
            eIMEXdirk_2_3_3,		      //!< L-stable, two stage, third order IMEX DIRK(2,3,3)
            eIMEXdirk_3_4_3,                  //!< L-stable, three stage, third order IMEX DIRK(3,4,3)
            eIMEXdirk_4_4_3,		      //!< L-stable, four stage, third order IMEX DIRK(4,4,3)
            SIZE_TimeIntegrationMethod        //!< Length of enum list
        };

      ///////////////////////////////////////////////////////////////////////////////////
      // Provide using code the ability to get the TimeIntegrator Factory so that it can
      // create TimeIntegrators.

      /// Datatype of the NekFactory used to instantiate classes derived from the EquationSystem class.
      typedef NekFactory < TimeIntegrationMethod, TimeIntegrationScheme > TimeIntegrationSchemeFactory;

      // Allows a code to create a TimeIntegrator. Usually used like this:
      //
      //    LibUtilities::TimeIntegrationSchemeSharedPtr timeIntegrationScheme = LibUtilities::GetTimeIntegrationSchemeFactory().CreateInstance( "IMEXOrder1" );
      //
      LUE TimeIntegrationSchemeFactory & GetTimeIntegrationSchemeFactory();

      //////////////////////////////////////////////////////////////////////////////////////
=======
            eCNAB,                            //!< Crank-Nicolson/Adams-Bashforth Order 2 (CNAB)
            eIMEXGear,                        //!< IMEX Gear Order 2
            eMCNAB,                           //!< Modified Crank-Nicolson/Adams-Bashforth Order 2 (MCNAB)
            eIMEXdirk_1_1_1,                  //!< Forward-Backward Euler IMEX DIRK(1,1,1)
            eIMEXdirk_1_2_1,                  //!< Forward-Backward Euler IMEX DIRK(1,2,1)
            eIMEXdirk_1_2_2,                  //!< Implicit-Explicit Midpoint IMEX DIRK(1,2,2)
            eIMEXdirk_2_2_2,                  //!< L-stable, two stage, second order IMEX DIRK(2,2,2)
            eIMEXdirk_2_3_2,                  //!< L-stable, three stage, third order IMEX DIRK(3,4,3)
            eIMEXdirk_2_3_3,                  //!< L-stable, two stage, third order IMEX DIRK(2,3,3)
            eIMEXdirk_3_4_3,                  //!< L-stable, three stage, third order IMEX DIRK(3,4,3)
            eIMEXdirk_4_4_3,                  //!< L-stable, four stage, third order IMEX DIRK(4,4,3)
            SIZE_TimeIntegrationMethod        //!< Length of enum list
        };

        const char* const TimeIntegrationMethodMap[] = 
        {
            "NoTimeIntegrationMethod",
            "AdamsBashforthOrder1",
            "AdamsBashforthOrder2",
            "AdamsBashforthOrder3",
            "AdamsBashforthOrder4",
            "AdamsMoultonOrder1",
            "AdamsMoultonOrder2",
            "BDFImplicitOrder1",
            "BDFImplicitOrder2",
            "ClassicalRungeKutta4",
            "RungeKutta4",
            "RungeKutta5",
            "RungeKutta3_SSP",
            "RungeKutta2_ImprovedEuler",
            "RungeKutta2_SSP",
            "ForwardEuler",
            "BackwardEuler",
            "IMEXOrder1",
            "IMEXOrder2",
            "IMEXOrder3",
            "IMEXOrder4",
            "Midpoint",
            "RungeKutta2",
            "DIRKOrder2",
            "DIRKOrder3",
            "CNAB",
            "IMEXGear",
            "MCNAB",
            "IMEXdirk_1_1_1",
            "IMEXdirk_1_2_1",
            "IMEXdirk_1_2_2",
            "IMEXdirk_2_2_2",
            "IMEXdirk_2_3_2",
            "IMEXdirk_2_3_3",
            "IMEXdirk_3_4_3",
            "IMEXdirk_4_4_3",
        };
>>>>>>> c15f96eb

        enum TimeIntegrationSchemeType
        {
            eNoTimeIntegrationSchemeType,
            eExplicit,              //!< Formally explicit scheme
            eDiagonallyImplicit,    //!< Diagonally implicit scheme (e.g. the DIRK schemes)
            eIMEX,                  //!< Implicit Explicit General Linear Method
            eImplicit,              //!< Fully implicit scheme
        };

        const char* const TimeIntegrationSchemeTypeMap[] = 
        {
            "NoTimeIntegrationSchemeType",
            "Explicit",
            "DiagonallyImplicit",
            "IMEX",
            "Implicit"
        };

        // =====================================================================

        // =====================================================================
        // ==== DEFINITION OF THE CLASS TimeIntegrationSchemeOperators
        // =====================================================================
        class TimeIntegrationSchemeOperators
        {
        public:
            typedef const Array<OneD, const Array<OneD, NekDouble> > InArrayType;
            typedef       Array<OneD,       Array<OneD, NekDouble> > OutArrayType;
            
            typedef std::function< void (InArrayType&, OutArrayType&, const NekDouble) >                  FunctorType1;
            typedef std::function< void (InArrayType&, OutArrayType&, const NekDouble, const NekDouble) > FunctorType2;

            typedef const FunctorType1& ConstFunctorType1Ref;
            typedef const FunctorType2& ConstFunctorType2Ref;

            typedef Array<OneD, FunctorType1> FunctorType1Array;
            typedef Array<OneD, FunctorType2> FunctorType2Array;
            
            TimeIntegrationSchemeOperators(void):
            m_functors1(4),
            m_functors2(1)
            {
            }

            template<typename FuncPointerT, typename ObjectPointerT> 
            void DefineOdeRhs( FuncPointerT func, ObjectPointerT obj )
            {
                m_functors1[0] = std::bind( func, obj, std::placeholders::_1, std::placeholders::_2, std::placeholders::_3 );
            }

            template<typename FuncPointerT, typename ObjectPointerT> 
            void DefineOdeExplicitRhs( FuncPointerT func, ObjectPointerT obj )
            {
                m_functors1[1] = std::bind( func, obj, std::placeholders::_1, std::placeholders::_2, std::placeholders::_3 );
            }

            template<typename FuncPointerT, typename ObjectPointerT> 
            void DefineOdeImplicitRhs( FuncPointerT func, ObjectPointerT obj )
            {
                m_functors1[2] = std::bind( func, obj, std::placeholders::_1, std::placeholders::_2, std::placeholders::_3 );
            }

            template<typename FuncPointerT, typename ObjectPointerT> 
            void DefineProjection( FuncPointerT func, ObjectPointerT obj )
            {
                m_functors1[3] = std::bind( func, obj, std::placeholders::_1, std::placeholders::_2, std::placeholders::_3 );
            }

            template<typename FuncPointerT, typename ObjectPointerT> 
            void DefineImplicitSolve(FuncPointerT func, ObjectPointerT obj)
            {
                m_functors2[0] = std::bind( func, obj, std::placeholders::_1, std::placeholders::_2, std::placeholders::_3, std::placeholders::_4 );
            }

            inline void DoOdeRhs(       InArrayType  & inarray, 
                                        OutArrayType & outarray, 
                                  const NekDouble      time ) const
            {
                ASSERTL1(m_functors1[0],"OdeRhs should be defined for this time integration scheme");
                m_functors1[0]( inarray, outarray, time );
            }
            
            inline void DoOdeExplicitRhs(InArrayType     &inarray, 
                                         OutArrayType    &outarray, 
                                         const NekDouble time) const
            {
                ASSERTL1(m_functors1[1],"OdeExplicitRhs should be defined for this time integration scheme");
                m_functors1[1](inarray,outarray,time);
            }
            
            inline void DoOdeImplicitRhs(InArrayType     &inarray, 
                                        OutArrayType    &outarray, 
                                        const NekDouble time) const
            {
                ASSERTL1(m_functors1[2],"OdeImplictRhs should be defined for this time integration scheme");
                m_functors1[2](inarray,outarray,time);
            }

            inline void DoProjection(InArrayType     &inarray, 
                                     OutArrayType    &outarray, 
                                     const NekDouble time) const
            {
                ASSERTL1(m_functors1[3],"Projection operation should be defined for this time integration scheme");
                m_functors1[3](inarray,outarray,time);
            }
            
            inline void DoImplicitSolve(       InArrayType  & inarray, 
                                               OutArrayType & outarray, 
                                         const NekDouble      time, 
                                         const NekDouble      lambda ) const
            {
                ASSERTL1(m_functors2[0],"ImplicitSolve should be defined for this time integration scheme");
                m_functors2[0]( inarray, outarray, time, lambda );
            }


        protected:
            FunctorType1Array m_functors1;
            FunctorType2Array m_functors2;

        private:

        }; // end class TimeIntegrationSchemeOperators()

        // =====================================================================
        // ==== DEFINITION OF THE CLASS TimeIntegrationScheme
        // =====================================================================

        // FIXME: Dd: rename to TimeIntegrationSchemeBase (<- Add BASE)????

        class TimeIntegrationScheme
        {
        public:

          // typedefs
          typedef std::shared_ptr<TimeIntegrationSchemeData>                  TimeIntegrationSchemeDataSharedPtr;
          typedef std::vector<TimeIntegrationSchemeDataSharedPtr>             TimeIntegrationSchemeDataVector;
          typedef std::vector<TimeIntegrationSchemeDataSharedPtr>::iterator   TimeIntegrationSchemeDataVectorIter; 

          typedef std::shared_ptr<TimeIntegrationSolution>                TimeIntegrationSolutionSharedPtr;
          typedef std::vector<TimeIntegrationSolutionSharedPtr>           TimeIntegrationSolutionVector; 
          typedef std::vector<TimeIntegrationSolutionSharedPtr>::iterator TimeIntegrationSolutionVectorIter; 


                typedef const Array<OneD, const Array<OneD, Array<OneD, NekDouble> > > ConstTripleArray;
                typedef       Array<OneD,       Array<OneD, Array<OneD, NekDouble> > > TripleArray;
                typedef const Array<OneD, const Array<OneD, NekDouble> >               ConstDoubleArray;
                typedef       Array<OneD,       Array<OneD, NekDouble> >               DoubleArray;
                typedef const Array<OneD, const NekDouble >                            ConstSingleArray;
                typedef       Array<OneD,       NekDouble >                            SingleArray;
                typedef std::function< void (ConstDoubleArray&, DoubleArray&, const NekDouble) >                  FunctorType1;
                typedef std::function< void (ConstDoubleArray&, DoubleArray&, const NekDouble, const NekDouble) > FunctorType2;


          static TimeIntegrationMethod methodFromName( const std::string & name );
          static std::string           nameFromMethod( const TimeIntegrationMethod method );

          unsigned int GetNumIntegrationPhases() const { return m_integration_phases.size(); }

          LUE
          TimeIntegrationSolutionSharedPtr InitializeScheme( const NekDouble                                 deltaT,
                                                                   TimeIntegrationScheme::ConstDoubleArray & y_0,
                                                             const NekDouble                                 time,
                                                             const TimeIntegrationSchemeOperators          & op );
          LUE
          TimeIntegrationScheme::ConstDoubleArray &
          TimeIntegrate( const int                                timestep,
                         const NekDouble                          delta_t,
                               TimeIntegrationSolutionSharedPtr & solvector,
                         const TimeIntegrationSchemeOperators   & op);

          // The "Method" of the "master scheme" is actually the method of the last phase (sub-scheme)...
          // See child classes for implementation.
          virtual TimeIntegrationMethod GetIntegrationMethod() const = 0;

          // FIXME: Dd: this should be protected...
          // NOTE: FIXME: It seems to me that it doesn't make sense to ask a (multi-phase) Scheme what its type is... as
          //              each phase can have a different type... Ask Chris/Mike about this.
          //              For now, returning type of last phase... 
          // TimeIntegrationSchemeType GetIntegrationSchemeType() const { ???? }

        protected:// <- Dd: Now going to use as a base class, so igore -> Dd: don't think anything is inheriting from this, so don't need protected...
          // private:

          friend class TimeIntegrationSolution;
          friend class TimeIntegrationSchemeData;

            virtual ~TimeIntegrationScheme() {}
 
          friend std::ostream& operator<<( std::ostream& os, const TimeIntegrationScheme& rhs );
          friend std::ostream& operator<<( std::ostream& os, const TimeIntegrationSchemeSharedPtr& rhs );

          friend std::ostream& operator<<( std::ostream& os, const TimeIntegrationSchemeData & rhs );

          //friend std::ostream& operator<<( std::ostream& os, const TimeIntegrationScheme& rhs );
          //          friend std::ostream& operator<<( std::ostream& os, const TimeIntegrationSchemeSharedPtr& rhs );
          
            /**
             * \brief Explicit integration of an ODE.
             *
             * This function explicitely perfroms a signle integration step of the ODE system:
             * \f[
             * \frac{d\boldsymbol{y}}{dt}=\boldsymbol{f}(t,\boldsymbol{y})
             * \f]
             *
             * \param timestep The size of the timestep, i.e. \f$\Delta t\f$.
             * \param f an object of the class FuncType, where FuncType should have a method FuncType::ODEforcing
             *       to evaluate the right hand side \f$f(t,\boldsymbol{y})\f$ of the ODE.
             * \param y on input: the vectors \f$\boldsymbol{y}^{[n-1]}\f$ and \f$t^{[n-1]}\f$ (which corresponds to the 
             *    solution at the old time level)
             * \param y on output: the vectors \f$\boldsymbol{y}^{[n]}\f$ and \f$t^{[n]}\f$ (which corresponds to the 
             *    solution at the old new level)
             * \return The actual solution \f$\boldsymbol{y}^{n}\f$ at the new time level 
             *    (which in fact is also embedded in the argument y).
             */
            LUE ConstDoubleArray& TimeIntegrate( const NekDouble                          timestep,          
                                                       TimeIntegrationSolutionSharedPtr & y      ,
                                                 const TimeIntegrationSchemeOperators   & op );

          // TimeIntegrationSchemeKey  m_schemeKey; 
          //TimeIntegrationSchemeType m_schemeType;
          //unsigned int              m_numsteps;   //< Number of steps in multi-step component. 
          // unsigned int              m_numstages;  //< Number of stages in multi-stage component.

        public: // FIXME m_integration_phases should not be public...
            TimeIntegrationSchemeDataVector m_integration_phases; // Was called m_intSchemes
        protected: // FIXME

            bool m_firstStageEqualsOldSolution; //< Optimisation-flag 
            bool m_lastStageEqualsNewSolution;  //< Optimisation-flag

            // Array<OneD, Array<TwoD,NekDouble> > m_A;
            // Array<OneD, Array<TwoD,NekDouble> > m_B;
            // Array<TwoD,NekDouble>               m_U;
            // Array<TwoD,NekDouble>               m_V;

          // bool m_initialised;   /// bool to identify if array has been initialised 
            // int  m_nvar;          /// The number of variables in integration scheme. 
            // int  m_npoints;       /// The size of inner data which is stored for reuse. 
            // DoubleArray m_Y;      /// Array containing the stage values 
            // DoubleArray m_tmp;    /// explicit right hand side of each stage equation

            // TripleArray m_F;      /// Array corresponding to the stage Derivatives 
            // TripleArray m_F_IMEX; /// Used to store the Explicit stage derivative of IMEX schemes

            // NekDouble   m_T;     ///  Time at the different stages

          //            template <typename> friend class Nektar::MemoryManager;

          //            friend TimeIntegrationSchemeManagerT & GetTimeIntegrationSchemeManager();

          // LUE static TimeIntegrationSchemeSharedPtr Create( const TimeIntegrationSchemeKey & key );

            // This should never be used directly... only used by child classes...
          TimeIntegrationScheme() {}
            
            // These should never be called
          // TimeIntegrationScheme() : m_method( eNoTimeIntegrationMethod ) { NEKERROR(ErrorUtil::efatal,"Default Constructor for the TimeIntegrationScheme class should not be called"); }
          TimeIntegrationScheme( const TimeIntegrationScheme & in ) { NEKERROR(ErrorUtil::efatal,"Copy Constructor for the TimeIntegrationScheme class should not be called"); }

            inline int GetFirstDim(ConstTripleArray &y) const
            {
                return y[0].num_elements();
            }

            inline int GetSecondDim(ConstTripleArray &y) const
            {
                return y[0][0].num_elements();
            }

            LUE bool CheckTimeIntegrateArguments(const NekDouble timestep,
                                                   ConstTripleArray               &y_old  ,
                                                   ConstSingleArray               &t_old  ,
                                                   TripleArray                    &y_new  ,
                                                   SingleArray                    &t_new  ,
                                             const TimeIntegrationSchemeOperators &op) const;

          // !!! Always make sure that this matches TimeIntegrationMethod enum... !!!
          //
          static const char* const TimeIntegrationMethodMap[ 33 ];


        }; // end class TimeIntegrationScheme


      LUE std::ostream& operator<<( std::ostream& os, const TimeIntegrationScheme& rhs );
      LUE std::ostream& operator<<( std::ostream& os, const TimeIntegrationSchemeSharedPtr& rhs );
        
        // =========================================================================

    } // end of namespace LibUtilities
} // end of namespace Nektar
<|MERGE_RESOLUTION|>--- conflicted
+++ resolved
@@ -98,36 +98,6 @@
             eRungeKutta2,                     //!< Classical RungeKutta2 method (new name for eMidpoint)
             eDIRKOrder2,                      //!< Diagonally Implicit Runge Kutta scheme of order 2
             eDIRKOrder3,                      //!< Diagonally Implicit Runge Kutta scheme of order 3
-<<<<<<< HEAD
-            eCNAB,		              //!< Crank-Nicolson/Adams-Bashforth Order 2 (CNAB)
-            eIMEXGear,		              //!< IMEX Gear Order 2
-            eMCNAB,		              //!< Modified Crank-Nicolson/Adams-Bashforth Order 2 (MCNAB)
-            eIMEXdirk_1_1_1,		      //!< Forward-Backward Euler IMEX DIRK(1,1,1)
-            eIMEXdirk_1_2_1,		      //!< Forward-Backward Euler IMEX DIRK(1,2,1)
-            eIMEXdirk_1_2_2,		      //!< Implicit-Explicit Midpoint IMEX DIRK(1,2,2)
-            eIMEXdirk_2_2_2,		      //!< L-stable, two stage, second order IMEX DIRK(2,2,2)
-            eIMEXdirk_2_3_2,                  //!< L-stable, three stage, third order IMEX DIRK(3,4,3)
-            eIMEXdirk_2_3_3,		      //!< L-stable, two stage, third order IMEX DIRK(2,3,3)
-            eIMEXdirk_3_4_3,                  //!< L-stable, three stage, third order IMEX DIRK(3,4,3)
-            eIMEXdirk_4_4_3,		      //!< L-stable, four stage, third order IMEX DIRK(4,4,3)
-            SIZE_TimeIntegrationMethod        //!< Length of enum list
-        };
-
-      ///////////////////////////////////////////////////////////////////////////////////
-      // Provide using code the ability to get the TimeIntegrator Factory so that it can
-      // create TimeIntegrators.
-
-      /// Datatype of the NekFactory used to instantiate classes derived from the EquationSystem class.
-      typedef NekFactory < TimeIntegrationMethod, TimeIntegrationScheme > TimeIntegrationSchemeFactory;
-
-      // Allows a code to create a TimeIntegrator. Usually used like this:
-      //
-      //    LibUtilities::TimeIntegrationSchemeSharedPtr timeIntegrationScheme = LibUtilities::GetTimeIntegrationSchemeFactory().CreateInstance( "IMEXOrder1" );
-      //
-      LUE TimeIntegrationSchemeFactory & GetTimeIntegrationSchemeFactory();
-
-      //////////////////////////////////////////////////////////////////////////////////////
-=======
             eCNAB,                            //!< Crank-Nicolson/Adams-Bashforth Order 2 (CNAB)
             eIMEXGear,                        //!< IMEX Gear Order 2
             eMCNAB,                           //!< Modified Crank-Nicolson/Adams-Bashforth Order 2 (MCNAB)
@@ -142,46 +112,20 @@
             SIZE_TimeIntegrationMethod        //!< Length of enum list
         };
 
-        const char* const TimeIntegrationMethodMap[] = 
-        {
-            "NoTimeIntegrationMethod",
-            "AdamsBashforthOrder1",
-            "AdamsBashforthOrder2",
-            "AdamsBashforthOrder3",
-            "AdamsBashforthOrder4",
-            "AdamsMoultonOrder1",
-            "AdamsMoultonOrder2",
-            "BDFImplicitOrder1",
-            "BDFImplicitOrder2",
-            "ClassicalRungeKutta4",
-            "RungeKutta4",
-            "RungeKutta5",
-            "RungeKutta3_SSP",
-            "RungeKutta2_ImprovedEuler",
-            "RungeKutta2_SSP",
-            "ForwardEuler",
-            "BackwardEuler",
-            "IMEXOrder1",
-            "IMEXOrder2",
-            "IMEXOrder3",
-            "IMEXOrder4",
-            "Midpoint",
-            "RungeKutta2",
-            "DIRKOrder2",
-            "DIRKOrder3",
-            "CNAB",
-            "IMEXGear",
-            "MCNAB",
-            "IMEXdirk_1_1_1",
-            "IMEXdirk_1_2_1",
-            "IMEXdirk_1_2_2",
-            "IMEXdirk_2_2_2",
-            "IMEXdirk_2_3_2",
-            "IMEXdirk_2_3_3",
-            "IMEXdirk_3_4_3",
-            "IMEXdirk_4_4_3",
-        };
->>>>>>> c15f96eb
+      ///////////////////////////////////////////////////////////////////////////////////
+      // Provide using code the ability to get the TimeIntegrator Factory so that it can
+      // create TimeIntegrators.
+
+      /// Datatype of the NekFactory used to instantiate classes derived from the EquationSystem class.
+      typedef NekFactory < TimeIntegrationMethod, TimeIntegrationScheme > TimeIntegrationSchemeFactory;
+
+      // Allows a code to create a TimeIntegrator. Usually used like this:
+      //
+      //    LibUtilities::TimeIntegrationSchemeSharedPtr timeIntegrationScheme = LibUtilities::GetTimeIntegrationSchemeFactory().CreateInstance( "IMEXOrder1" );
+      //
+      LUE TimeIntegrationSchemeFactory & GetTimeIntegrationSchemeFactory();
+
+      //////////////////////////////////////////////////////////////////////////////////////
 
         enum TimeIntegrationSchemeType
         {
@@ -362,7 +306,10 @@
           // NOTE: FIXME: It seems to me that it doesn't make sense to ask a (multi-phase) Scheme what its type is... as
           //              each phase can have a different type... Ask Chris/Mike about this.
           //              For now, returning type of last phase... 
-          // TimeIntegrationSchemeType GetIntegrationSchemeType() const { ???? }
+//          TimeIntegrationSchemeType GetIntegrationSchemeType() const { 
+//              ASSERTL0(m_integration_phases.empty(), "No scheme")
+//              return m_integration_phases[m_integration_phases.size() - 1]->m_schemeType;
+//          }
 
         protected:// <- Dd: Now going to use as a base class, so igore -> Dd: don't think anything is inheriting from this, so don't need protected...
           // private:
