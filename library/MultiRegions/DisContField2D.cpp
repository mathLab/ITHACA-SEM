--- conflicted
+++ resolved
@@ -1410,13 +1410,8 @@
             // Fill boundary conditions into missing elements
             int id1, id2 = 0;
             
-<<<<<<< HEAD
             for (cnt = n = 0; n < m_bndCondExpansions.num_elements(); ++n)
-            {				
-=======
-            for(cnt = n = 0; n < m_bndCondExpansions.num_elements(); ++n)
-            {                
->>>>>>> ea42d752
+            {
                 if (m_bndConditions[n]->GetBoundaryConditionType() == 
                         SpatialDomains::eDirichlet)
                 {
