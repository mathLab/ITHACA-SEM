--- conflicted
+++ resolved
@@ -61,7 +61,7 @@
  * m elements each, m_ptsConn is a vector of n arrays with 3*m (ePtsTriBlock) or
  * 4*m (ePtsTetBlock) entries.
  */
-void PtsField::GetConnectivity(vector<Array<OneD, int> > &conn) const
+void PtsField::GetConnectivity(vector< Array< OneD, int > > &conn) const
 {
     conn = m_ptsConn;
 }
@@ -74,7 +74,7 @@
  * m elements each, m_ptsConn is a vector of n arrays with 3*m (ePtsTriBlock) or
  * 4*m (ePtsTetBlock) entries.
  */
-void PtsField::SetConnectivity(const vector<Array<OneD, int> > &conn)
+void PtsField::SetConnectivity(const vector< Array< OneD, int > > &conn)
 {
     ASSERTL1((m_ptsType == ePtsTetBlock || m_ptsType == ePtsTriBlock ||
               m_ptsType == ePtsSegBlock),
@@ -117,17 +117,13 @@
     m_fieldNames = fieldNames;
 }
 
-<<<<<<< HEAD
-void PtsField::AddField(const Array<OneD, NekDouble> &pts,
-=======
 void PtsField::AddField(const Array< OneD, NekDouble > &pts,
->>>>>>> 2c38d5c2
                         const string fieldName)
 {
     int nTotvars = m_pts.num_elements();
 
-    ASSERTL1(pts.num_elements() == m_pts[0].num_elements(),
-             "Field size mismatch");
+    ASSERTL1(pts.num_elements() ==  m_pts[0].num_elements(), 
+            "Field size mismatch");
 
     // redirect existing pts
     Array<OneD, Array<OneD, NekDouble> > newpts(nTotvars + 1);
@@ -142,8 +138,6 @@
     m_fieldNames.push_back(fieldName);
 }
 
-<<<<<<< HEAD
-=======
 void PtsField::AddPoints(const Array<OneD, const Array<OneD, NekDouble> > &pts)
 {
     ASSERTL1(pts.num_elements() == m_pts.num_elements(),
@@ -165,7 +159,6 @@
     }
 }
 
->>>>>>> 2c38d5c2
 int PtsField::GetNpoints() const
 {
     return m_pts[0].num_elements();
@@ -183,27 +176,19 @@
     m_pts[fieldInd][ptInd] = val;
 }
 
-void PtsField::GetPts(Array<OneD, Array<OneD, NekDouble> > &pts) const
+void PtsField::GetPts(Array< OneD, Array< OneD, NekDouble > > &pts) const
 {
     pts = m_pts;
 }
 
-<<<<<<< HEAD
-Array<OneD, NekDouble> PtsField::GetPts(const int fieldInd) const
-=======
 Array< OneD, NekDouble > PtsField::GetPts(const int fieldInd) const
->>>>>>> 2c38d5c2
 {
     return m_pts[fieldInd];
 }
 
-<<<<<<< HEAD
-void PtsField::SetPts(Array<OneD, Array<OneD, NekDouble> > &pts)
-=======
 void PtsField::SetPts(Array< OneD, Array< OneD, NekDouble > > &pts)
->>>>>>> 2c38d5c2
-{
-    ASSERTL1(pts.num_elements() == m_pts.num_elements(),
+{
+    ASSERTL1(pts.num_elements() ==  m_pts.num_elements(),
              "Pts field count mismatch");
 
     m_pts = pts;
@@ -226,15 +211,11 @@
  * data has no specific shape (ePtsLine) or is a block (ePtsTetBlock,
  * ePtsTriBlock), size=1 for ePtsLine, 2 for ePtsPlane and 3 for ePtsBox
  */
-void PtsField::SetPointsPerEdge(const vector<int> nPtsPerEdge)
+void PtsField::SetPointsPerEdge(const vector< int > nPtsPerEdge)
 {
     ASSERTL0(
         m_ptsType == ePtsLine || m_ptsType == ePtsPlane || m_ptsType == ePtsBox,
-<<<<<<< HEAD
-        "SetPointsPerEdge only supported for ePtsLine, ePtsPlane and ePtsBox.");
-=======
              "SetPointsPerEdge only supported for ePtsLine, ePtsPlane and ePtsBox.");
->>>>>>> 2c38d5c2
 
     m_nPtsPerEdge = nPtsPerEdge;
 }
@@ -254,7 +235,7 @@
     return m_boxSize;
 }
 
-void PtsField::SetBoxSize(const vector<NekDouble> boxSize)
+void PtsField::SetBoxSize(const vector< NekDouble> boxSize)
 {
     m_boxSize = boxSize;
 }
