--- conflicted
+++ resolved
@@ -2167,10 +2167,6 @@
                     }
                 }
                 break;
-<<<<<<< HEAD
-            case StdRegions::ePreconR:
-=======
->>>>>>> b26c62c3
             case StdRegions::eHelmholtz:
                 {
                     NekDouble lambda = mkey.GetConstFactor(StdRegions::eFactorLambda);
@@ -2303,10 +2299,6 @@
             switch(mkey.GetMatrixType())
             {
             case StdRegions::eLaplacian:
-<<<<<<< HEAD
-            case StdRegions::ePreconR:
-=======
->>>>>>> b26c62c3
             case StdRegions::eHelmholtz: // special case since Helmholtz not defined in StdRegions
 
                 // use Deformed case for both regular and deformed geometries
