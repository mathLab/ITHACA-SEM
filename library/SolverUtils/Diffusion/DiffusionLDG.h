--- conflicted
+++ resolved
@@ -77,8 +77,6 @@
                 const Array<OneD, Array<OneD, NekDouble> > &pFwd = NullNekDoubleArrayofArray,
                 const Array<OneD, Array<OneD, NekDouble> > &pBwd = NullNekDoubleArrayofArray);
 
-<<<<<<< HEAD
-=======
             virtual void v_Diffuse_coeff(
                 const std::size_t                                  nConvective,
                 const Array<OneD, MultiRegions::ExpListSharedPtr> &fields,
@@ -110,7 +108,6 @@
                 const Array<OneD, Array<OneD, NekDouble>>           &pBwd,
                 Array< OneD, int >                                  &nonZeroIndex);
 
->>>>>>> af485672
             void NumFluxforScalar(
                 const Array<OneD, MultiRegions::ExpListSharedPtr>       &fields,
                 const Array<OneD, Array<OneD, NekDouble> >              &ufield,
