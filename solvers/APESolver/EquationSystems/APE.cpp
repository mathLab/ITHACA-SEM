///////////////////////////////////////////////////////////////////////////////
//
// File APE.cpp
//
// For more information, please see: http://www.nektar.info
//
// The MIT License
//
// Copyright (c) 2017 Kilian Lackhove
// Copyright (c) 2006 Division of Applied Mathematics, Brown University (USA),
// Department of Aeronautics, Imperial College London (UK), and Scientific
// Computing and Imaging Institute, University of Utah (USA).
//
// License for the specific language governing rights and limitations under
// Permission is hereby granted, free of charge, to any person obtaining a
// copy of this software and associated documentation files (the "Software"),
// to deal in the Software without restriction, including without limitation
// the rights to use, copy, modify, merge, publish, distribute, sublicense,
// and/or sell copies of the Software, and to permit persons to whom the
// Software is furnished to do so, subject to the following conditions:
//
// The above copyright notice and this permission notice shall be included
// in all copies or substantial portions of the Software.
//
// THE SOFTWARE IS PROVIDED "AS IS", WITHOUT WARRANTY OF ANY KIND, EXPRESS
// OR IMPLIED, INCLUDING BUT NOT LIMITED TO THE WARRANTIES OF MERCHANTABILITY,
// FITNESS FOR A PARTICULAR PURPOSE AND NONINFRINGEMENT. IN NO EVENT SHALL
// THE AUTHORS OR COPYRIGHT HOLDERS BE LIABLE FOR ANY CLAIM, DAMAGES OR OTHER
// LIABILITY, WHETHER IN AN ACTION OF CONTRACT, TORT OR OTHERWISE, ARISING
// FROM, OUT OF OR IN CONNECTION WITH THE SOFTWARE OR THE USE OR OTHER
// DEALINGS IN THE SOFTWARE.
//
// Description: APE1/APE4 (Acoustic Perturbation Equations)
//
///////////////////////////////////////////////////////////////////////////////

#include <iostream>

#include <boost/random/variate_generator.hpp>
#include <boost/random/normal_distribution.hpp>

#include <MultiRegions/AssemblyMap/AssemblyMapDG.h>
#include <APESolver/EquationSystems/APE.h>
#include <LocalRegions/TriExp.h>
#include <LocalRegions/QuadExp.h>
#include <LocalRegions/HexExp.h>

#include <MultiRegions/ContField1D.h>
#include <MultiRegions/ContField2D.h>
#include <MultiRegions/ContField3D.h>

using namespace std;

namespace Nektar
{
string APE::className = GetEquationSystemFactory().RegisterCreatorFunction(
            "APE", APE::create,
            "APE1/APE4 (Acoustic Perturbation Equations)");


APE::APE(
    const LibUtilities::SessionReaderSharedPtr& pSession,
    const SpatialDomains::MeshGraphSharedPtr& pGraph)
    : UnsteadySystem(pSession, pGraph),
      AdvectionSystem(pSession, pGraph)
{
}


/**
 * @brief Initialization object for the APE class.
 */
void APE::v_InitObject()
{
    AdvectionSystem::v_InitObject();

    // TODO: We have a bug somewhere in the 1D boundary conditions. Therefore 1D
    // problems are currently disabled. This should get fixed in the future.
    ASSERTL0(m_spacedim > 1, "1D problems currently not supported by the APE class.");

    ASSERTL0(m_projectionType == MultiRegions::eDiscontinuous,
             "Only Projection=DisContinuous supported by the APE class.");

    // Load isentropic coefficient, Ratio of specific heats
    m_session->LoadParameter("Gamma", m_gamma, 1.4);

    // Define Baseflow and source term fields
    switch (m_spacedim)
    {
        case 1:
        {
            for (int i = 0; i < m_spacedim + 2; ++i)
            {
                m_bfField = MemoryManager<MultiRegions::ContField1D>::
                    AllocateSharedPtr(m_session, m_graph);
            }
            break;
        }

        case 2:
        {
            for (int i = 0; i < m_spacedim + 2; ++i)
            {
                m_bfField = MemoryManager<MultiRegions::ContField2D>::
                    AllocateSharedPtr(m_session, m_graph);
            }
            break;
        }

        case 3:
        {
            for (int i = 0; i < m_spacedim + 2; ++i)
            {
                m_bfField = MemoryManager < MultiRegions::ContField3D >::
                    AllocateSharedPtr(m_session, m_graph);
            }
            break;
        }

        default:
        {

            ASSERTL0(false, "Expansion dimension not recognised");
            break;
        }
    }

    m_bfNames.push_back("p0");
    m_bfNames.push_back("rho0");
    m_bfNames.push_back("u0");
    m_bfNames.push_back("v0");
    m_bfNames.push_back("w0");

    // Resize the advection velocities vector to dimension of the problem
    m_bfNames.resize(m_spacedim + 2);

    // Initialize basefield
    m_bf = Array<OneD, Array<OneD, NekDouble> >(m_spacedim + 2);
    for (int i = 0; i < m_bf.num_elements(); ++i)
    {
        m_bf[i] = Array<OneD, NekDouble>(GetTotPoints());
    }
    GetFunction("Baseflow", m_bfField, true)->Evaluate(m_bfNames, m_bf, m_time);

    m_forcing = SolverUtils::Forcing::Load(m_session, m_fields, m_spacedim + 1);

    // Do not forwards transform initial condition
    m_homoInitialFwd = false;

    // Define the normal velocity fields
    if (m_fields[0]->GetTrace())
    {
        m_bfTrace = Array<OneD, Array<OneD, NekDouble> > (m_spacedim + 2);
        for (int i = 0; i < m_spacedim + 2; ++i)
        {
            m_bfTrace[i] = Array<OneD, NekDouble>(GetTraceNpoints(), 0.0);
        }
    }

    // Set up locations of velocity and base velocity vectors.
    m_vecLocs = Array<OneD, Array<OneD, NekDouble> >(1);
    m_vecLocs[0] = Array<OneD, NekDouble>(m_spacedim);
    for (int i = 0; i < m_spacedim; ++i)
    {
        // u', v', w'
        m_vecLocs[0][i] = 1 + i;
    }

    string riemName;
    m_session->LoadSolverInfo("UpwindType", riemName, "APEUpwind");
    m_riemannSolver = SolverUtils::GetRiemannSolverFactory().CreateInstance(
                          riemName, m_session);
    m_riemannSolver->SetVector("N",         &APE::GetNormals,   this);
    m_riemannSolver->SetVector("basefield", &APE::GetBfTrace,   this);
    m_riemannSolver->SetAuxVec("vecLocs",   &APE::GetVecLocs,   this);
    m_riemannSolver->SetParam("Gamma",      &APE::GetGamma,     this);

    // Set up advection operator
    string advName;
    m_session->LoadSolverInfo("AdvectionType", advName, "WeakDG");
    m_advection = SolverUtils::GetAdvectionFactory()
                  .CreateInstance(advName, advName);
    m_advection->SetFluxVector(&APE::GetFluxVector, this);
    m_advection->SetRiemannSolver(m_riemannSolver);
    m_advection->InitObject(m_session, m_fields);

    if (m_explicitAdvection)
    {
        m_ode.DefineOdeRhs(&APE::DoOdeRhs,        this);
        m_ode.DefineProjection(&APE::DoOdeProjection, this);
    }
    else
    {
        ASSERTL0(false, "Implicit APE not set up.");
    }

<<<<<<< HEAD
    if (m_session->DefinesElement("Nektar/Coupling"))
    {
        TiXmlElement* vCoupling = m_session->GetElement("Nektar/Coupling");

        ASSERTL0(vCoupling->Attribute("TYPE"),
                 "Missing TYPE attribute in Coupling");
        string vType = vCoupling->Attribute("TYPE");
        ASSERTL0(!vType.empty(),
                 "TYPE attribute must be non-empty in Coupling");

        m_coupling = GetCouplingFactory().CreateInstance(vType, m_fields[0]);
    }
=======
    m_whiteNoiseBC_lastUpdate = -1.0;
    m_whiteNoiseBC_p = 0.0;
>>>>>>> 0599aaad
}


/**
 * @brief Destructor for APE class.
 */
APE::~APE()
{
    
}

/**
 * @brief Return the flux vector for the APE equations.
 *
 * @param physfield   Fields.
 * @param flux        Resulting flux. flux[eq][dir][pt]
 */
void APE::GetFluxVector(
        const Array<OneD, Array<OneD, NekDouble> > &physfield,
        Array<OneD, Array<OneD, Array<OneD, NekDouble> > > &flux)
{
    int nq = physfield[0].num_elements();
    Array<OneD, NekDouble> tmp1(nq);
    Array<OneD, NekDouble> tmp2(nq);

    ASSERTL1(flux[0].num_elements() == m_spacedim,
                 "Dimension of flux array and velocity array do not match");

    // F_{adv,p',j} = \gamma p_0 u'_j + p' \bar{u}_j
    for (int j = 0; j < m_spacedim; ++j)
    {
        Vmath::Zero(nq, flux[0][j], 1);

        // construct \gamma p_0 u'_j term
        Vmath::Smul(nq, m_gamma, m_bf[0], 1, tmp1, 1);
        Vmath::Vmul(nq, tmp1, 1, physfield[j+1], 1, tmp1, 1);

        // construct p' \bar{u}_j term
        Vmath::Vmul(nq, physfield[0], 1, m_bf[j+2], 1, tmp2, 1);

        // add both terms
        Vmath::Vadd(nq, tmp1, 1, tmp2, 1, flux[0][j], 1);
    }

    for (int i = 1; i < flux.num_elements(); ++i)
    {
        ASSERTL1(flux[i].num_elements() == m_spacedim,
                 "Dimension of flux array and velocity array do not match");

        // F_{adv,u'_i,j} = (p'/ \bar{rho} + \bar{u}_k u'_k) \delta_{ij}
        for (int j = 0; j < m_spacedim; ++j)
        {
            Vmath::Zero(nq, flux[i][j], 1);

            if (i - 1 == j)
            {
                // contruct p'/ \bar{rho} term
                Vmath::Vdiv(nq, physfield[0], 1, m_bf[1], 1, flux[i][j], 1);

                // construct \bar{u}_k u'_k term
                Vmath::Zero(nq, tmp1, 1);
                for (int k = 0; k < m_spacedim; ++k)
                {
                    Vmath::Vvtvp(nq, physfield[k + 1], 1, m_bf[k + 2 ], 1, tmp1, 1, tmp1, 1);
                }

                // add terms
                Vmath::Vadd(nq, flux[i][j], 1, tmp1, 1, flux[i][j], 1);
            }
        }
    }
}


/**
 * @brief v_PreIntegrate
 */
bool APE::v_PreIntegrate(int step)
{
    GetFunction("Baseflow", m_bfField, true)->Evaluate(m_bfNames, m_bf, m_time);

    Array<OneD, NekDouble> tmpC(GetNcoeffs());
    int numForceFields = 0;
    for (auto &x : m_forcing)
    {
        for (int i = 0; i < x->GetForces().num_elements(); ++i)
        {
            m_bfField->IProductWRTBase(x->GetForces()[i], tmpC);
            m_bfField->MultiplyByElmtInvMass(tmpC, tmpC);
            m_bfField->LocalToGlobal(tmpC, tmpC);
            m_bfField->GlobalToLocal(tmpC, tmpC);
            m_bfField->BwdTrans(tmpC, x->UpdateForces()[i]);

            numForceFields++;
        }
    }

    for (int i = 0; i < m_spacedim + 2; ++i)
    {
        // ensure the field is C0-continuous
        m_bfField->IProductWRTBase(m_bf[i], tmpC);
        m_bfField->MultiplyByElmtInvMass(tmpC, tmpC);
        m_bfField->LocalToGlobal(tmpC, tmpC);
        m_bfField->GlobalToLocal(tmpC, tmpC);
        m_bfField->BwdTrans(tmpC, m_bf[i]);
    }

    if (m_coupling)
    {
        vector<string> varNames;
        Array<OneD, Array<OneD, NekDouble> > phys(m_fields.num_elements() + m_bfNames.size() + numForceFields);
        for (int i = 0; i < m_fields.num_elements(); ++i)
        {
            varNames.push_back(m_session->GetVariable(i));
            phys[i]   = m_fields[i]->UpdatePhys();
        }
        for (int i = 0; i < m_bfNames.size(); ++i)
        {
            varNames.push_back(m_bfNames[i]);
            phys[m_fields.num_elements() + i] = m_bf[i];
        }

        int f = 0;
        for (auto &x : m_forcing)
        {
            for (int i = 0; i < x->GetForces().num_elements(); ++i)
            {
                phys[m_fields.num_elements() + m_bfNames.size() + f] = x->GetForces()[i];
                f++;
                varNames.push_back("F_" + boost::lexical_cast<string>(f) +
                                    "_" + m_session->GetVariable(i));
            }
        }

        m_coupling->Send(step, m_time, phys, varNames);
        m_coupling->Receive(step, m_time, phys, varNames);
    }

    return AdvectionSystem::v_PreIntegrate(step);
}


void APE::v_Output()
{
    if (m_coupling)
    {
        m_coupling->Finalize();
    }

    AdvectionSystem::v_Output();
}


/**
 * @brief Compute the right-hand side.
 */
void APE::DoOdeRhs(const Array<OneD, const Array<OneD, NekDouble> >&inarray,
                         Array<OneD,       Array<OneD, NekDouble> >&outarray,
                   const NekDouble time)
{
    int nVariables = inarray.num_elements();
    int nq = GetTotPoints();

    // WeakDG does not use advVel, so we only provide a dummy array
    Array<OneD, Array<OneD, NekDouble> > advVel(m_spacedim);
    m_advection->Advect(nVariables, m_fields, advVel, inarray, outarray, time);

    // Negate the LHS terms
    for (int i = 0; i < nVariables; ++i)
    {
        Vmath::Neg(nq, outarray[i], 1);
    }

    for (auto &x : m_forcing)
    {
        x->Apply(m_fields, inarray, outarray, m_time);
    }
}


/**
 * @brief Compute the projection and call the method for imposing the
 * boundary conditions in case of discontinuous projection.
 */
void APE::DoOdeProjection(const Array<OneD, const Array<OneD, NekDouble> >&inarray,
                                Array<OneD,       Array<OneD, NekDouble> >&outarray,
                          const NekDouble time)
{
    int nvariables = inarray.num_elements();
    int nq = m_fields[0]->GetNpoints();

    // deep copy
    for (int i = 0; i < nvariables; ++i)
    {
        Vmath::Vcopy(nq, inarray[i], 1, outarray[i], 1);
    }

    SetBoundaryConditions(outarray, time);
}


/**
 * @brief Apply the Boundary Conditions to the APE equations.
 */
void APE::SetBoundaryConditions(Array<OneD, Array<OneD, NekDouble> > &inarray,
                                NekDouble time)
{
    std::string varName;
    int nvariables = m_fields.num_elements();
    int cnt        = 0;
    int nTracePts  = GetTraceTotPoints();

    // Extract trace for boundaries. Needs to be done on all processors to avoid
    // deadlock.
    Array<OneD, Array<OneD, NekDouble> > Fwd(nvariables);
    for (int i = 0; i < nvariables; ++i)
    {
        Fwd[i] = Array<OneD, NekDouble>(nTracePts);
        m_fields[i]->ExtractTracePhys(inarray[i], Fwd[i]);
    }
    Array<OneD, Array<OneD, NekDouble> > bfFwd = GetBfTrace();

    // loop over Boundary Regions
    for (int n = 0; n < m_fields[0]->GetBndConditions().num_elements(); ++n)
    {
        std::string userDefStr =
            m_fields[0]->GetBndConditions()[n]->GetUserDefined();

        if (!userDefStr.empty())
        {
            // Wall Boundary Condition
            if (boost::iequals(userDefStr, "Wall"))
            {
                WallBC(n, cnt, Fwd, inarray);
            }
            else if (boost::iequals(userDefStr, "WhiteNoise"))
            {
                WhiteNoiseBC(n, cnt, Fwd, bfFwd, inarray);
            }
            else if (boost::iequals(userDefStr, "RiemannInvariantBC"))
            {
                RiemannInvariantBC(n, cnt, Fwd, bfFwd, inarray);
            }
            else if (boost::iequals(userDefStr, "TimeDependent"))
            {
                for (int i = 0; i < nvariables; ++i)
                {
                    varName = m_session->GetVariable(i);
                    m_fields[i]->EvaluateBoundaryConditions(time, varName);
                }
            }
            else
            {
                string errmsg = "Unrecognised boundary condition: ";
                errmsg += userDefStr;
                ASSERTL0(false, errmsg.c_str());
            }
        }
        else
        {
            for (int i = 0; i < nvariables; ++i)
            {
                varName = m_session->GetVariable(i);
                m_fields[i]->EvaluateBoundaryConditions(time, varName);
            }
        }

        cnt += m_fields[0]->GetBndCondExpansions()[n]->GetExpSize();
    }
}


/**
 * @brief Wall boundary conditions for the APE equations.
 */
void APE::WallBC(int bcRegion, int cnt,
                 Array<OneD, Array<OneD, NekDouble> > &Fwd,
                 Array<OneD, Array<OneD, NekDouble> > &physarray)
{
    int nVariables = physarray.num_elements();

    const Array<OneD, const int> &traceBndMap = m_fields[0]->GetTraceBndMap();

    // Adjust the physical values of the trace to take
    // user defined boundaries into account
    int id1, id2, nBCEdgePts;
    int eMax = m_fields[0]->GetBndCondExpansions()[bcRegion]->GetExpSize();

    for (int e = 0; e < eMax; ++e)
    {
        nBCEdgePts = m_fields[0]->GetBndCondExpansions()[bcRegion]->
                GetExp(e)->GetTotPoints();
        id1 = m_fields[0]->GetBndCondExpansions()[bcRegion]->GetPhys_Offset(e);
        id2 = m_fields[0]->GetTrace()->GetPhys_Offset(traceBndMap[cnt+e]);

        // For 2D/3D, define: v* = v - 2(v.n)n
        Array<OneD, NekDouble> tmp(nBCEdgePts, 0.0);

        // Calculate (v.n)
        for (int i = 0; i < m_spacedim; ++i)
        {
            Vmath::Vvtvp(nBCEdgePts,
                         &Fwd[1+i][id2], 1,
                         &m_traceNormals[i][id2], 1,
                         &tmp[0], 1,
                         &tmp[0], 1);
        }

        // Calculate 2.0(v.n)
        Vmath::Smul(nBCEdgePts, -2.0, &tmp[0], 1, &tmp[0], 1);

        // Calculate v* = v - 2.0(v.n)n
        for (int i = 0; i < m_spacedim; ++i)
        {
            Vmath::Vvtvp(nBCEdgePts,
                         &tmp[0], 1,
                         &m_traceNormals[i][id2], 1,
                         &Fwd[1+i][id2], 1,
                         &Fwd[1+i][id2], 1);
        }

        // Copy boundary adjusted values into the boundary expansion
        for (int i = 0; i < nVariables; ++i)
        {
            Vmath::Vcopy(nBCEdgePts,
                         &Fwd[i][id2], 1,
                         &(m_fields[i]->GetBndCondExpansions()[bcRegion]->UpdatePhys())[id1], 1);
        }
    }
}


/**
 * @brief Outflow characteristic boundary conditions for compressible
 * flow problems.
 */
void APE::RiemannInvariantBC(int bcRegion,
                             int cnt,
                             Array<OneD, Array<OneD, NekDouble> > &Fwd,
                             Array<OneD, Array<OneD, NekDouble> > &BfFwd,
                             Array<OneD, Array<OneD, NekDouble> > &physarray)
{
    int id1, id2, nBCEdgePts;
    int nVariables = physarray.num_elements();

    const Array<OneD, const int> &traceBndMap = m_fields[0]->GetTraceBndMap();

    int eMax = m_fields[0]->GetBndCondExpansions()[bcRegion]->GetExpSize();

    for (int e = 0; e < eMax; ++e)
    {
        nBCEdgePts = m_fields[0]
                         ->GetBndCondExpansions()[bcRegion]
                         ->GetExp(e)
                         ->GetTotPoints();
        id1 = m_fields[0]->GetBndCondExpansions()[bcRegion]->GetPhys_Offset(e);
        id2 = m_fields[0]->GetTrace()->GetPhys_Offset(traceBndMap[cnt + e]);

        // Calculate (v.n)
        Array<OneD, NekDouble> Vn(nBCEdgePts, 0.0);
        for (int i = 0; i < m_spacedim; ++i)
        {
            Vmath::Vvtvp(nBCEdgePts,
                         &Fwd[1 + i][id2], 1,
                         &m_traceNormals[i][id2], 1,
                         &Vn[0], 1,
                         &Vn[0], 1);
        }

        // Calculate (v0.n)
        Array<OneD, NekDouble> Vn0(nBCEdgePts, 0.0);
        for (int i = 0; i < m_spacedim; ++i)
        {
            Vmath::Vvtvp(nBCEdgePts,
                         &BfFwd[2 + i][id2], 1,
                         &m_traceNormals[i][id2], 1,
                         &Vn0[0], 1,
                         &Vn0[0], 1);
        }

        for (int i = 0; i < nBCEdgePts; ++i)
        {
            NekDouble c = sqrt(m_gamma * BfFwd[0][id2 + i] / BfFwd[1][id2 + i]);

            NekDouble l0 = Vn0[i] + c;
            NekDouble l1 = Vn0[i] - c;

            NekDouble h0, h1;

            // outgoing
            if (l0 > 0)
            {
                // p/2 + u*c*rho0/2
                h0 = Fwd[0][id2 + i] / 2 + Vn[i] * c * BfFwd[1][id2 + i] / 2;
            }
            // incoming
            else
            {
                h0 = 0.0;
            }

            // outgoing
            if (l1 > 0)
            {
                // p/2 - u*c*rho0/2
                h1 = Fwd[0][id2 + i] / 2 - Vn[i] * c * BfFwd[1][id2 + i] / 2;
            }
            // incoming
            else
            {
                h1 = 0.0;
            }

            // compute primitive variables
            // p = h0 + h1
            // u = ( h0 - h1) / (c*rho0)
            Fwd[0][id2 + i] = h0 + h1;
            NekDouble VnNew = (h0 - h1) / (c * BfFwd[1][id2 + i]);

            // adjust velocity pert. according to new value
            for (int j = 0; j < m_spacedim; ++j)
            {
                Fwd[1 + j][id2 + i] =
                    Fwd[1 + j][id2 + i] +
                    (VnNew - Vn[i]) * m_traceNormals[j][id2 + i];
            }
        }

        // Copy boundary adjusted values into the boundary expansion
        for (int i = 0; i < nVariables; ++i)
        {
            Vmath::Vcopy(nBCEdgePts,
                         &Fwd[i][id2], 1,
                         &(m_fields[i]
                               ->GetBndCondExpansions()[bcRegion]
                               ->UpdatePhys())[id1], 1);
        }
    }
}


/**
 * @brief Wall boundary conditions for the APE equations.
 */
void APE::WhiteNoiseBC(int bcRegion,
                       int cnt,
                       Array<OneD, Array<OneD, NekDouble> > &Fwd,
                       Array<OneD, Array<OneD, NekDouble> > &BfFwd,
                       Array<OneD, Array<OneD, NekDouble> > &physarray)
{
    int id1, id2, nBCEdgePts;
    int nVariables = physarray.num_elements();

    const Array<OneD, const int> &traceBndMap = m_fields[0]->GetTraceBndMap();

    if (m_rng.count(bcRegion) == 0)
    {
        m_rng[bcRegion] = boost::mt19937(bcRegion);
    }

    ASSERTL0(
        m_fields[0]->GetBndConditions()[bcRegion]->GetBoundaryConditionType() ==
            SpatialDomains::eDirichlet,
        "WhiteNoise BCs must be Dirichlet type BCs");

    LibUtilities::Equation cond =
        std::static_pointer_cast<SpatialDomains::DirichletBoundaryCondition>(
            m_fields[0]->GetBndConditions()[bcRegion])
            ->m_dirichletCondition;
    NekDouble sigma = cond.Evaluate();

    ASSERTL0(sigma > NekConstants::kNekZeroTol,
             "sigma must be greater than zero");

    // random velocity perturbation
    if (m_whiteNoiseBC_lastUpdate < m_time)
    {
        m_whiteNoiseBC_lastUpdate = m_time;

        boost::normal_distribution<> dist(0, sigma);
        m_whiteNoiseBC_p = dist(m_rng[bcRegion]);
    }

    int eMax = m_fields[0]->GetBndCondExpansions()[bcRegion]->GetExpSize();
    for (int e = 0; e < eMax; ++e)
    {
        nBCEdgePts = m_fields[0]
                         ->GetBndCondExpansions()[bcRegion]
                         ->GetExp(e)
                         ->GetTotPoints();
        id1 = m_fields[0]->GetBndCondExpansions()[bcRegion]->GetPhys_Offset(e);
        id2 = m_fields[0]->GetTrace()->GetPhys_Offset(traceBndMap[cnt + e]);

        Array<OneD, Array<OneD, NekDouble> > tmp(nVariables);
        for (int i = 0; i < nVariables; ++i)
        {
            tmp[i] = Array<OneD, NekDouble>(nBCEdgePts, 0.0);
        }

        // pressure perturbation
        Vmath::Fill(nBCEdgePts, m_whiteNoiseBC_p, &tmp[0][0], 1);

        // velocity perturbation
        for (int i = 0; i < nBCEdgePts; ++i)
        {
            NekDouble u = m_whiteNoiseBC_p /
                          sqrt(m_gamma * BfFwd[0][id2 + i] * BfFwd[1][id2 + i]);
            for (int j = 0; j < m_spacedim; ++j)
            {
                tmp[1 + j][i] = -1.0 * u * m_traceNormals[j][id2 + i];
            }
        }

        // Copy boundary adjusted values into the boundary expansion
        for (int i = 0; i < nVariables; ++i)
        {
            Vmath::Vcopy(nBCEdgePts,
                         &tmp[i][0], 1,
                         &(m_fields[i]
                               ->GetBndCondExpansions()[bcRegion]
                               ->UpdatePhys())[id1], 1);
        }
    }
}


/**
 * @brief Compute the advection velocity in the standard space
 * for each element of the expansion.
 *
 * @return       Standard velocity field.
 */
Array<OneD, NekDouble> APE::v_GetMaxStdVelocity(void)
{
    int nElm = m_fields[0]->GetExpSize();

    Array<OneD, NekDouble> stdV(nElm, 0.0);

    Array<OneD, Array<OneD, NekDouble> > stdVelocity(m_spacedim);
    Array<OneD, Array<OneD, NekDouble> > velocity(m_spacedim+1);
    LibUtilities::PointsKeyVector ptsKeys;

    int cnt = 0;

    for (int el = 0; el < nElm; ++el)
    {
        ptsKeys = m_fields[0]->GetExp(el)->GetPointsKeys();

        // Possible bug: not multiply by jacobian??
        const SpatialDomains::GeomFactorsSharedPtr metricInfo =
                m_fields[0]->GetExp(el)->GetGeom()->GetMetricInfo();
        const Array<TwoD, const NekDouble> &gmat =
                m_fields[0]->GetExp(el)->GetGeom()->GetMetricInfo()
                ->GetDerivFactors(ptsKeys);

        int nq = m_fields[0]->GetExp(el)->GetTotPoints();

        for (int i = 0; i < m_spacedim; ++i)
        {
            stdVelocity[i] = Array<OneD, NekDouble>(nq, 0.0);

            velocity[i] = Array<OneD, NekDouble>(nq, 0.0);
            for (int j = 0; j < nq; ++j)
            {
                // The total advection velocity is v+c, so we need to scale c by
                // adding it before we do the transformation.
                NekDouble c = sqrt(m_gamma * m_bf[0][cnt+j] / m_bf[1][cnt+j]);
                velocity[i][j] = m_bf[i+2][cnt+j] + c;
            }
        }

        // scale the velocity components
        if (metricInfo->GetGtype() == SpatialDomains::eDeformed)
        {
            // d xi/ dx = gmat = 1/J * d x/d xi
            for (int i = 0; i < m_spacedim; ++i)
            {
                Vmath::Vmul(nq, gmat[i], 1, velocity[0], 1, stdVelocity[i], 1);
                for (int j = 1; j < m_spacedim; ++j)
                {
                    Vmath::Vvtvp(nq, gmat[m_spacedim * j + i], 1, velocity[j],
                            1, stdVelocity[i], 1, stdVelocity[i], 1);
                }
            }
        }
        else
        {
            for (int i = 0; i < m_spacedim; ++i)
            {
                Vmath::Smul(nq, gmat[i][0], velocity[0], 1, stdVelocity[i], 1);
                for (int j = 1; j < m_spacedim; ++j)
                {
                    Vmath::Svtvp(nq, gmat[m_spacedim * j + i][0], velocity[j],
                            1, stdVelocity[i], 1, stdVelocity[i], 1);
                }
            }
        }

        // compute the max absolute velocity of the element
        for (int i = 0; i < nq; ++i)
        {
            NekDouble pntVelocity = 0.0;
            for (int j = 0; j < m_spacedim; ++j)
            {
                pntVelocity += stdVelocity[j][i] * stdVelocity[j][i];
            }
            pntVelocity = sqrt(pntVelocity);

            if (pntVelocity > stdV[el])
            {
                stdV[el] = pntVelocity;
            }
        }

        cnt += nq;
    }

    return stdV;
}


void APE::v_ExtraFldOutput(
    std::vector<Array<OneD, NekDouble> > &fieldcoeffs,
    std::vector<std::string>             &variables)
{
    for (int i = 0; i < m_spacedim + 2; i++)
    {
        Array<OneD, NekDouble> tmpC(GetNcoeffs());

        // ensure the field is C0-continuous
        m_bfField->IProductWRTBase(m_bf[i], tmpC);
        m_bfField->MultiplyByElmtInvMass(tmpC, tmpC);
        m_bfField->LocalToGlobal(tmpC, tmpC);
        m_bfField->GlobalToLocal(tmpC, tmpC);

        variables.push_back(m_bfNames[i]);
        fieldcoeffs.push_back(tmpC);
    }

    int f = 0;
    for (auto &x : m_forcing)
    {
        for (int i = 0; i < x->GetForces().num_elements(); ++i)
        {
            Array<OneD, NekDouble> tmpC(GetNcoeffs());

            m_bfField->IProductWRTBase(x->GetForces()[i], tmpC);
            m_bfField->MultiplyByElmtInvMass(tmpC, tmpC);
            m_bfField->LocalToGlobal(tmpC, tmpC);
            m_bfField->GlobalToLocal(tmpC, tmpC);

            variables.push_back("F_" + boost::lexical_cast<string>(f) +
                                "_" + m_session->GetVariable(i));
            fieldcoeffs.push_back(tmpC);
        }
        f++;
    }
}


/**
 * @brief Get the normal vectors.
 */
const Array<OneD, const Array<OneD, NekDouble> > &APE::GetNormals()
{
    return m_traceNormals;
}


/**
 * @brief Get the locations of the components of the directed fields within the fields array.
 */
const Array<OneD, const Array<OneD, NekDouble> > &APE::GetVecLocs()
{
    return m_vecLocs;
}


/**
 * @brief Get the baseflow field.
 */
const Array<OneD, const Array<OneD, NekDouble> > &APE::GetBfTrace()
{
    for (int i = 0; i < m_spacedim + 2; i++)
    {
        m_fields[0]->ExtractTracePhys(m_bf[i], m_bfTrace[i]);
    }
    return m_bfTrace;
}


/**
 * @brief Get the heat capacity ratio.
 */
NekDouble APE::GetGamma()
{
    return m_gamma;
}

} //end of namespace
<|MERGE_RESOLUTION|>--- conflicted
+++ resolved
@@ -194,7 +194,6 @@
         ASSERTL0(false, "Implicit APE not set up.");
     }
 
-<<<<<<< HEAD
     if (m_session->DefinesElement("Nektar/Coupling"))
     {
         TiXmlElement* vCoupling = m_session->GetElement("Nektar/Coupling");
@@ -207,10 +206,9 @@
 
         m_coupling = GetCouplingFactory().CreateInstance(vType, m_fields[0]);
     }
-=======
+
     m_whiteNoiseBC_lastUpdate = -1.0;
     m_whiteNoiseBC_p = 0.0;
->>>>>>> 0599aaad
 }
 
 
