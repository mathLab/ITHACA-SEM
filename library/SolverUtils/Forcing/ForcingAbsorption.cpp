///////////////////////////////////////////////////////////////////////////////
//
// File: ForcingAbsorption.cpp
//
// For more information, please see: http://www.nektar.info
//
// The MIT License
//
// Copyright (c) 2016 Kilian Lackhove
// Copyright (c) 2006 Division of Applied Mathematics, Brown University (USA),
// Department of Aeronautics, Imperial College London (UK), and Scientific
// Computing and Imaging Institute, University of Utah (USA).
//
// License for the specific language governing rights and limitations under
// Permission is hereby granted, free of charge, to any person obtaining a
// copy of this software and associated documentation files (the "Software"),
// to deal in the Software without restriction, including without limitation
// the rights to use, copy, modify, merge, publish, distribute, sublicense,
// and/or sell copies of the Software, and to permit persons to whom the
// Software is furnished to do so, subject to the following conditions:
//
// The above copyright notice and this permission notice shall be included
// in all copies or substantial portions of the Software.
//
// THE SOFTWARE IS PROVIDED "AS IS", WITHOUT WARRANTY OF ANY KIND, EXPRESS
// OR IMPLIED, INCLUDING BUT NOT LIMITED TO THE WARRANTIES OF MERCHANTABILITY,
// FITNESS FOR A PARTICULAR PURPOSE AND NONINFRINGEMENT. IN NO EVENT SHALL
// THE AUTHORS OR COPYRIGHT HOLDERS BE LIABLE FOR ANY CLAIM, DAMAGES OR OTHER
// LIABILITY, WHETHER IN AN ACTION OF CONTRACT, TORT OR OTHERWISE, ARISING
// FROM, OUT OF OR IN CONNECTION WITH THE SOFTWARE OR THE USE OR OTHER
// DEALINGS IN THE SOFTWARE.
//
// Description: Absorption layer forcing
//
///////////////////////////////////////////////////////////////////////////////

#include <SolverUtils/Forcing/ForcingAbsorption.h>

#include <LibUtilities/BasicUtils/Equation.h>
#include <LibUtilities/BasicUtils/ParseUtils.hpp>

using namespace std;

namespace Nektar
{
namespace SolverUtils
{

    std::string ForcingAbsorption::className = GetForcingFactory().
                                RegisterCreatorFunction("Absorption",
                                                        ForcingAbsorption::create,
                                                        "Forcing Absorption");

    ForcingAbsorption::ForcingAbsorption(const LibUtilities::SessionReaderSharedPtr& pSession)
            : Forcing(pSession),
              m_hasRefFlow(false),	
              m_hasRefFlowTime(false)
    {
    }

    void ForcingAbsorption::v_InitObject(
            const Array<OneD, MultiRegions::ExpListSharedPtr>& pFields,
            const unsigned int& pNumForcingFields,
            const TiXmlElement* pForce)
    {
        m_NumVariable = pNumForcingFields;
        int npts      = pFields[0]->GetTotPoints();

        CalcAbsorption(pFields, pForce);

        m_Forcing = Array<OneD, Array<OneD, NekDouble> >(m_NumVariable);
        for (int i = 0; i < m_NumVariable; ++i)
        {
<<<<<<< HEAD
            s_FieldStr = m_session->GetVariable(i);
            ASSERTL0(m_session->DefinesFunction(funcName, s_FieldStr),
                     "Variable '" + s_FieldStr + "' not defined.");
            m_Absorption[i]  = Array<OneD, NekDouble> (npts, 0.0);
            m_Forcing[i] = Array<OneD, NekDouble> (npts, 0.0);
            GetFunction(pFields, m_session, funcName)->Evaluate(s_FieldStr, m_Absorption[i]);
=======
            m_Forcing[i] = Array<OneD, NekDouble>(npts, 0.0);
>>>>>>> ed40906e
        }

        const TiXmlElement* funcNameElmt = pForce->FirstChildElement("REFFLOW");
        if (funcNameElmt)
        {
            string funcName = funcNameElmt->GetText();
            ASSERTL0(m_session->DefinesFunction(funcName),
                     "Function '" + funcName + "' not defined.");
            m_Refflow = Array<OneD, Array<OneD, NekDouble> > (m_NumVariable);
            for (int i = 0; i < m_NumVariable; ++i)
            {
                std::string s_FieldStr = m_session->GetVariable(i);
                ASSERTL0(m_session->DefinesFunction(funcName, s_FieldStr),
                         "Variable '" + s_FieldStr + "' not defined.");
                m_Refflow[i] = Array<OneD, NekDouble> (npts, 0.0);
                GetFunction(pFields, m_session, funcName)->Evaluate(s_FieldStr, m_Refflow[i]);
            }
            m_hasRefFlow = true;
        }

        funcNameElmt = pForce->FirstChildElement("REFFLOWTIME");
        if (funcNameElmt)
        {
            m_funcNameTime = funcNameElmt->GetText();
            m_hasRefFlowTime = true;
        }
    }

    void ForcingAbsorption::CalcAbsorption(
        const Nektar::Array<Nektar::OneD, Nektar::MultiRegions::ExpListSharedPtr>
            &pFields,
        const TiXmlElement *pForce)
    {
        const TiXmlElement *funcNameElmt = pForce->FirstChildElement("COEFF");
        ASSERTL0(funcNameElmt,
                "Requires COEFF tag, specifying function "
                "name which prescribes absorption layer coefficient.");
        string funcName = funcNameElmt->GetText();
        ASSERTL0(m_session->DefinesFunction(funcName),
                "Function '" + funcName + "' not defined.");

        int npts = pFields[0]->GetTotPoints();

        m_Absorption = Array<OneD, Array<OneD, NekDouble> >(m_NumVariable);
        for (int i = 0; i < m_NumVariable; ++i)
        {
            m_Absorption[i] = Array<OneD, NekDouble>(npts, 0.0);
        }

        funcNameElmt = pForce->FirstChildElement("BOUNDARYREGIONS");
        if (funcNameElmt)
        {
            ASSERTL0(ParseUtils::GenerateOrderedVector(funcNameElmt->GetText(),
                                                    m_bRegions),
                    "Unable to process list of BOUNDARYREGIONS in Absorption "
                    "Forcing: " +
                        std::string(funcNameElmt->GetText()));

            // alter m_bRegions so that it contains the boundaryRegions of this rank
            std::vector<unsigned int>  localBRegions;
            SpatialDomains::BoundaryConditions bcs(m_session, pFields[0]->GetGraph());
            SpatialDomains::BoundaryRegionCollection regions = bcs.GetBoundaryRegions();
            SpatialDomains::BoundaryRegionCollection::iterator it1;
            int n = 0;
            for (it1 = regions.begin(); it1 != regions.end(); ++it1)
            {
                if (std::find(m_bRegions.begin(), m_bRegions.end(), it1->first) != m_bRegions.end())
                {
                    localBRegions.push_back(n);
                }
                n++;
            }
            m_bRegions = localBRegions;

            if (m_bRegions.size() == 0)
            {
                return;
            }

            std::vector<Array<OneD, const NekDouble> > points;

            Array<OneD, Array<OneD, NekDouble> > x(3);
            for (int i = 0; i < 3; i++)
            {
                x[i] = Array<OneD, NekDouble>(npts, 0.0);
            }
            pFields[0]->GetCoords(x[0], x[1], x[2]);
            for (int i = 0; i < 3; i++)
            {
                points.push_back(x[i]);
            }

            Array<OneD, NekDouble> t(npts, 0.0);
            points.push_back(t);

            Array<OneD, NekDouble> r(npts, 0.0);
            std::vector<unsigned int>::iterator it;
            std::vector<BPointPair> inPoints;
            Array<OneD, Array<OneD, NekDouble> > b(3);
            for (it = m_bRegions.begin(); it != m_bRegions.end(); ++it)
            {
                int bpts = pFields[0]->GetBndCondExpansions()[*it]->GetNpoints();
                for (int i = 0; i < 3; i++)
                {
                    b[i] = Array<OneD, NekDouble>(bpts, 0.0);
                }
                pFields[0]->GetBndCondExpansions()[*it]->GetCoords(
                    b[0], b[1], b[2]);
                for (int i = 0;
                    i < pFields[0]->GetBndCondExpansions()[*it]->GetNpoints();
                    ++i)
                {
                    inPoints.push_back(
                        BPointPair(BPoint(b[0][i], b[1][i], b[2][i]), i));
                }
            }
            m_rtree = MemoryManager<BRTree>::AllocateSharedPtr();
            m_rtree->insert(inPoints.begin(), inPoints.end());

            for (int i = 0; i < npts; ++i)
            {
                std::vector<BPointPair> result;
                BPoint sPoint(x[0][i], x[1][i], x[2][i]);
                m_rtree->query(bgi::nearest(sPoint, 1), std::back_inserter(result));
                r[i] = bg::distance(sPoint, result[0].first);
            }
            points.push_back(r);

            std::string s_FieldStr;
            for (int i = 0; i < m_NumVariable; ++i)
            {
                s_FieldStr = m_session->GetVariable(i);
                ASSERTL0(m_session->DefinesFunction(funcName, s_FieldStr),
                        "Variable '" + s_FieldStr + "' not defined.");

                LibUtilities::EquationSharedPtr ffunc =
                    m_session->GetFunction(funcName, s_FieldStr);
                ASSERTL0(ffunc->GetVlist() == "x y z t r",
                        "EVARS of " + funcName + " must be 'r'");

                ffunc->Evaluate(points, m_Absorption[i]);
            }
        }
        else
        {
            for (int i = 0; i < m_NumVariable; ++i)
            {
                std::string s_FieldStr = m_session->GetVariable(i);
                EvaluateFunction(
                    pFields, m_session, s_FieldStr, m_Absorption[i], funcName);
            }
        }
    }

    void ForcingAbsorption::v_Apply(
            const Array<OneD, MultiRegions::ExpListSharedPtr> &fields,
            const Array<OneD, Array<OneD, NekDouble> > &inarray,
            Array<OneD, Array<OneD, NekDouble> > &outarray,
            const NekDouble &time)
    {
        int nq = m_Forcing[0].num_elements();
       
        std::string s_FieldStr;
        Array<OneD, NekDouble> TimeScale(1);
        Array<OneD, Array<OneD, NekDouble> > RefflowScaled(m_NumVariable);

        if (m_hasRefFlow)
        {
            for (int i = 0; i < m_NumVariable; i++)
            {
                RefflowScaled[i] = Array<OneD, NekDouble> (nq);
                if (m_hasRefFlowTime)
                {
                    s_FieldStr = m_session->GetVariable(i);
                    EvaluateTimeFunction(m_session, s_FieldStr, TimeScale, m_funcNameTime, time);
                    Vmath::Smul(nq, TimeScale[0], m_Refflow[i],1,RefflowScaled[i],1);
                }
                else
                {
                    Vmath::Vcopy(nq, m_Refflow[i],1, RefflowScaled[i],1);
                }
                

                Vmath::Vsub(nq, inarray[i], 1,
                            RefflowScaled[i], 1, m_Forcing[i], 1);
                Vmath::Vmul(nq, m_Absorption[i], 1,
                            m_Forcing[i], 1, m_Forcing[i], 1);
                Vmath::Vadd(nq, m_Forcing[i], 1,
                            outarray[i], 1, outarray[i], 1);
            }
        }
        else
        {
            for (int i = 0; i < m_NumVariable; i++)
            {
                Vmath::Vmul(nq, m_Absorption[i], 1,
                            inarray[i], 1, m_Forcing[i], 1);
                Vmath::Vadd(nq, m_Forcing[i], 1,
                            outarray[i], 1, outarray[i], 1);
            }
        }
    }
        
}
}<|MERGE_RESOLUTION|>--- conflicted
+++ resolved
@@ -71,16 +71,7 @@
         m_Forcing = Array<OneD, Array<OneD, NekDouble> >(m_NumVariable);
         for (int i = 0; i < m_NumVariable; ++i)
         {
-<<<<<<< HEAD
-            s_FieldStr = m_session->GetVariable(i);
-            ASSERTL0(m_session->DefinesFunction(funcName, s_FieldStr),
-                     "Variable '" + s_FieldStr + "' not defined.");
-            m_Absorption[i]  = Array<OneD, NekDouble> (npts, 0.0);
-            m_Forcing[i] = Array<OneD, NekDouble> (npts, 0.0);
-            GetFunction(pFields, m_session, funcName)->Evaluate(s_FieldStr, m_Absorption[i]);
-=======
             m_Forcing[i] = Array<OneD, NekDouble>(npts, 0.0);
->>>>>>> ed40906e
         }
 
         const TiXmlElement* funcNameElmt = pForce->FirstChildElement("REFFLOW");
@@ -229,8 +220,7 @@
             for (int i = 0; i < m_NumVariable; ++i)
             {
                 std::string s_FieldStr = m_session->GetVariable(i);
-                EvaluateFunction(
-                    pFields, m_session, s_FieldStr, m_Absorption[i], funcName);
+                GetFunction(pFields, m_session, funcName)->Evaluate(s_FieldStr, m_Absorption[i]);
             }
         }
     }
