--- conflicted
+++ resolved
@@ -113,117 +113,7 @@
      */
     inline void SetFluxVector(AdvectionFluxVecCB fluxVector)
     {
-<<<<<<< HEAD
-        /// Defines a callback function which evaluates the flux vector \f$ F(u)
-        /// \f$ in a conservative advection of the form \f$ \nabla\cdot F(u)
-        /// \f$.
-        typedef boost::function<void (
-            const Array<OneD, Array<OneD, NekDouble> >&,
-            Array<OneD, Array<OneD, Array<OneD, NekDouble> > >&)>
-            AdvectionFluxVecCB;
-            
-            /**
-             * @brief An abstract base class encapsulating the concept of advection
-             * of a vector field.
-             *
-             * Subclasses override the Advection::v_InitObject function to
-             * initialise the object and the Advection::v_Advect function to
-             * evaluate the advection of the vector field.
-             */
-            class Advection
-            {
-            public:
-                SOLVER_UTILS_EXPORT void InitObject(
-                    LibUtilities::SessionReaderSharedPtr               pSession,
-                    Array<OneD, MultiRegions::ExpListSharedPtr>        pFields);
-                
-                SOLVER_UTILS_EXPORT void Advect(
-                    const int nConvectiveFields,
-                    const Array<OneD, MultiRegions::ExpListSharedPtr> &fields,
-                    const Array<OneD, Array<OneD, NekDouble> >        &advVel,
-                    const Array<OneD, Array<OneD, NekDouble> >        &inarray,
-                          Array<OneD, Array<OneD, NekDouble> >        &outarray,
-                    const NekDouble                                   &time);
-                
-                /**
-                 * @brief Set the flux vector callback function.
-                 *
-                 * This routine is a utility function to avoid the explicit use of
-                 * boost::bind. A function and object can be passed to this function
-                 * instead.
-                 */
-                template<typename FuncPointerT, typename ObjectPointerT>
-                void SetFluxVector(FuncPointerT func, ObjectPointerT obj)
-                {
-                    m_fluxVector = boost::bind(func, obj, _1, _2);
-                }
-                
-                /**
-                 * @brief Set a Riemann solver object for this advection object.
-                 *
-                 * @param riemann  The RiemannSolver object.
-                 */
-                inline void SetRiemannSolver(RiemannSolverSharedPtr riemann)
-                {
-                    m_riemann = riemann;
-                }
-                
-                /**
-                 * @brief Set the flux vector callback function.
-                 *
-                 * @param fluxVector  The callback function to override.
-                 */
-                inline void SetFluxVector(AdvectionFluxVecCB fluxVector)
-                {
-                    m_fluxVector = fluxVector;
-                }
-                
-                /**
-                 * @brief Set the base flow used for linearised advection objects.
-                 *
-                 * @param inarray   Vector to use as baseflow
-                 */
-                inline void SetBaseFlow(const Array<OneD, Array<OneD, NekDouble> >& inarray)
-                {
-                    v_SetBaseFlow(inarray);
-                }
-
-            protected:
-                /// Callback function to the flux vector (set when advection is in
-                /// conservative form).
-                AdvectionFluxVecCB     m_fluxVector;
-                /// Riemann solver for DG-type schemes.
-                RiemannSolverSharedPtr m_riemann;
-                /// Storage for space dimension. Used for homogeneous extension.
-                int                    m_spaceDim;
-
-                SOLVER_UTILS_EXPORT virtual void v_InitObject(
-                    LibUtilities::SessionReaderSharedPtr              pSession,
-                    Array<OneD, MultiRegions::ExpListSharedPtr>       pFields);
-                
-                SOLVER_UTILS_EXPORT virtual void v_Advect(
-                    const int nConvectiveFields,
-                    const Array<OneD, MultiRegions::ExpListSharedPtr> &fields,
-                    const Array<OneD, Array<OneD, NekDouble> >        &advVel,
-                    const Array<OneD, Array<OneD, NekDouble> >        &inarray,
-                          Array<OneD, Array<OneD, NekDouble> >        &outarray,
-                    const NekDouble                                   &time)=0;
-
-                SOLVER_UTILS_EXPORT virtual void v_SetBaseFlow(
-                    const Array<OneD, Array<OneD, NekDouble> >    &inarray);
-            };
-            
-            /// A shared pointer to an Advection object.
-            typedef boost::shared_ptr<Advection> AdvectionSharedPtr;
-            
-            /// Datatype of the NekFactory used to instantiate classes derived
-            /// from the Advection class.
-            typedef LibUtilities::NekFactory<std::string, Advection,
-            std::string> AdvectionFactory;
-            SOLVER_UTILS_EXPORT AdvectionFactory& GetAdvectionFactory();
-=======
         m_fluxVector = fluxVector;
->>>>>>> 91daf310
     }
 
     /**
