--- conflicted
+++ resolved
@@ -10,16 +10,12 @@
         <metric type="L2" id="1">
             <value variable="u" tolerance="1e-11">2.51953e-08</value>
             <value variable="v" tolerance="1e-11">9.56014e-09</value>
-	        <value variable="p" tolerance="1e-11">1.10694e-08</value>
+            <value variable="p" tolerance="1e-11">1.10694e-08</value>
         </metric>
         <metric type="Linf" id="2">
             <value variable="u" tolerance="1e-11">9.47464e-08</value>
             <value variable="v" tolerance="1e-11">5.59175e-08</value>
-<<<<<<< HEAD
-	    <value variable="p" tolerance="1e-10">2.93065e-07</value>
-=======
-	        <value variable="p" tolerance="2e-11">2.93085e-07</value>
->>>>>>> 1e362fda
+            <value variable="p" tolerance="1e-10">2.93065e-07</value>
         </metric>
     </metrics>
 </test>