--- conflicted
+++ resolved
@@ -93,11 +93,7 @@
     /// Equation of system for computing temperature
     EquationOfStateSharedPtr            m_eos;
 
-<<<<<<< HEAD
     Array<OneD, GetdFlux_dDeriv>        m_GetdFlux_dDeriv_Array;
-=======
-    NekDouble                           m_Twall;
->>>>>>> fa9c610c
     NekDouble                           m_muRef;
     NekDouble                           m_thermalConductivityRef;
     Array<OneD, NekDouble>              m_mu;
@@ -107,17 +103,6 @@
                     const SpatialDomains::MeshGraphSharedPtr& pGraph);
 
     void GetViscousFluxVectorConservVar(
-<<<<<<< HEAD
-        const int                                           nDim,
-        const Array<OneD, Array<OneD, NekDouble> >          &inarray,
-        const TensorOfArray3D<NekDouble>                    &qfields,
-        TensorOfArray3D<NekDouble>                          &outarray,
-        Array< OneD, int >                                       
-            &nonZeroIndex       =   NullInt1DArray,    
-        const Array<OneD, Array<OneD, NekDouble> >               
-            &normal             =   NullNekDoubleArrayofArray,           
-        const Array<OneD, NekDouble>                             
-=======
         const int                                                nDim,
         const Array<OneD, Array<OneD, NekDouble> >               &inarray,
         const TensorOfArray3D<NekDouble>                         &qfields,
@@ -127,21 +112,9 @@
         const Array<OneD, Array<OneD, NekDouble> >
             &normal             =   NullNekDoubleArrayofArray,
         const Array<OneD, NekDouble>
->>>>>>> fa9c610c
             &ArtifDiffFactor    =   NullNekDouble1DArray);
 
     void GetViscousSymmtrFluxConservVar(
-<<<<<<< HEAD
-            const int                                         nSpaceDim,
-            const Array<OneD, Array<OneD, NekDouble> >        &inaverg,
-            const Array<OneD, Array<OneD, NekDouble > >       &inarray,
-            TensorOfArray3D<NekDouble>                        &outarray,
-            Array< OneD, int >                                &nonZeroIndex,
-            const Array<OneD, Array<OneD, NekDouble> >        &normals);
-    
-      void SpecialBndTreat(
-            Array<OneD,       Array<OneD, NekDouble> >    &consvar);
-=======
             const int                                           nSpaceDim,
             const Array<OneD, Array<OneD, NekDouble> >          &inaverg,
             const Array<OneD, Array<OneD, NekDouble > >         &inarray,
@@ -151,36 +124,11 @@
 
     void SpecialBndTreat(
               Array<OneD,       Array<OneD, NekDouble> >    &consvar);
->>>>>>> fa9c610c
 
     void GetArtificialViscosity(
         const Array<OneD, Array<OneD, NekDouble> >  &inarray,
               Array<OneD,             NekDouble  >  &muav);
 
-<<<<<<< HEAD
-    void GetViscousFluxBilinearForm(
-        const int                                         nConvectiveFields,
-        const int                                         FluxDirection,
-        const int                                         DerivDirection,
-        const Array<OneD, const Array<OneD, NekDouble> >  &inaverg,
-        const Array<OneD, const Array<OneD, NekDouble> >  &injumpp,
-        const Array<OneD, NekDouble>                      &mu,
-        const Array<OneD, const Array<OneD, NekDouble> >  &auxVars,
-              Array<OneD, Array<OneD, NekDouble> >        &outarray);
-
-    void CalcAuxiVarForBilinearFom(
-        const int                                         nConvectiveFields,
-        const Array<OneD, const Array<OneD, NekDouble> >  &inaverg,
-        Array<OneD, NekDouble>                            &mu,
-        Array<OneD, Array<OneD, NekDouble> >              &auxVars);
-
-    void CalcViscosity(
-        const Array<OneD, const Array<OneD, NekDouble> >   &inaverg,
-        Array<OneD, NekDouble>                             &mu);
-    
-=======
-
->>>>>>> fa9c610c
     virtual void v_InitObject();
 
     virtual void v_ExtraFldOutput(
@@ -390,9 +338,6 @@
         const Array<OneD, NekDouble> &temperature,
               Array<OneD, NekDouble> &mu,
               Array<OneD, NekDouble> &thermalCond);
-<<<<<<< HEAD
-              
-=======
 
     template <class T, typename = typename std::enable_if
         <
@@ -833,7 +778,6 @@
 
 
 
->>>>>>> fa9c610c
   };
 }
 #endif