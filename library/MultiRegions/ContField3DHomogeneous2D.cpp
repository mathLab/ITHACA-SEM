--- conflicted
+++ resolved
@@ -108,14 +108,7 @@
             // Setup Default optimisation information.
             nel = GetExpSize();
 
-<<<<<<< HEAD
             SetCoeffPhys(); 
-=======
-            m_globalOptParam = MemoryManager<NekOptimize::GlobalOptParam>
-                ::AllocateSharedPtr(nel);
-
-            SetCoeffPhys();
->>>>>>> ac26f0ba
 
             SetupBoundaryConditions(HomoBasis_y,HomoBasis_z,lhom_y,lhom_z,bcs);
         }
