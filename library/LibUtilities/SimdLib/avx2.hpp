--- conflicted
+++ resolved
@@ -640,9 +640,6 @@
         in[i].scatter(out, index0);
         index0 = index0 + 1;
     }
-<<<<<<< HEAD
-#endif
-
 }
 
 
@@ -668,8 +665,6 @@
 {
 
     return reinterpret_cast<__m256i>(_mm256_cmp_pd(rhs._data, lhs._data, 1));
-=======
->>>>>>> ee4281c4
 }
 
 inline bool operator&&(avx2Mask lhs, bool rhs)
