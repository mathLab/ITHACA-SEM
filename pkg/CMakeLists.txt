set(CPACK_PACKAGE_VENDOR "Imperial College London")
set(CPACK_PACKAGE_CONTACT 
    "Nektar++ users mailing list <nektar-users@imperial.ac.uk>")

set(CPACK_RESOURCE_FILE_LICENSE "${CMAKE_SOURCE_DIR}/LICENSE.txt")
set(CPACK_PACKAGE_VERSION "${NEKTAR_VERSION}")
set(CPACK_PACKAGE_VERSION_MAJOR "${NEKTAR_VERSION_MAJOR}")
set(CPACK_PACKAGE_VERSION_MINOR "${NEKTAR_VERSION_MINOR}")
set(CPACK_PACKAGE_VERSION_PATCH "${NEKTAR_VERSION_PATCH}")

# Debian-specific options
set(CPACK_DEB_COMPONENT_INSTALL ON)
set(CPACK_DEBIAN_PACKAGE_DEBUG ON)
set(CPACK_DEBIAN_PACKAGE_MAINTAINER 
    "Chris Cantwell <c.cantwell@imperial.ac.uk>")
set(CPACK_DEBIAN_PACKAGE_SECTION "devel")
set(CPACK_DEBIAN_PACKAGE_PRIORITY "optional")
set(CPACK_DEBIAN_PACKAGE_HOMEPAGE "http://www.nektar.info")
set(CPACK_DEBIAN_PACKAGE_SHLIBDEPS ON)

# RPM-specific options
set(CPACK_RPM_PACKAGE_GROUP "Development/Libraries")
set(CPACK_RPM_PACKAGE_LICENSE "MIT")
set(CPACK_RPM_PACKAGE_DEBUG 0)
set(CPACK_RPM_COMPONENT_INSTALL ON)

# Set up generator-specific logic (i.e. that may change the above depending on
# generator) using additional CPack configuration file.
configure_file(${CMAKE_SOURCE_DIR}/cmake/NektarCPackConfig.cmake.in
               ${CMAKE_BINARY_DIR}/NektarCPackConfig.cmake @ONLY)
set(CPACK_PROJECT_CONFIG_FILE ${CMAKE_BINARY_DIR}/NektarCPackConfig.cmake)

# Finalise the -dev package
SET(CPACK_COMPONENT_DEV_DISPLAY_NAME libnektar++-dev CACHE INTERNAL "")
SET(CPACK_COMPONENT_DEV_DISPLAY_GROUP lib CACHE INTERNAL "")
SET(CPACK_COMPONENT_DEV_DESCRIPTION "Nektar++ development libraries"
    CACHE INTERNAL "")

# Debian specific information
SET(CPACK_DEBIAN_DEV_FILE_NAME
    "libnektar++-dev-${NEKTAR_VERSION}-${DPKG_ARCHITECTURE}.deb"
    CACHE INTERNAL "")
SET(CPACK_DEBIAN_DEV_PACKAGE_NAME "libnektar++-dev" CACHE INTERNAL "")


# This lovely block of code is designed to patch up our executables ready for OS
# X deployment. The strategy is to create a piece of INSTALL code that will
# patch up each executable and copy any libraries that we depend on, so that
# things like ARPACK can be compiled using MacPorts/Homebrew and we don't have
# to bother messing around compiling them ourselves.
#
# The strategy is:
#
# - Examine the library dependencies using the get_prerequisites function from
#   the GetPrerequisites CMake module (that essentially runs otool recursively)
# - Copy each of the libraries into dist/lib
# - Run install_name_tool on each library to remove the absolute path to the
#   installed library.
# - This is then replaced by @rpath/../lib/libName.dylib so that @rpath can be
#   embedded into the executable.
# - Change the library install name so that it follows the same convention
# - Extract the rpaths from our executable using the get_item_rpaths function
#   from BundleUtilities
# - Finally, set the rpath of each executable to be @executable_path so that
#   everything becomes relative to the executable
#
# All of this makes an entirely self-contained version of Nektar++ that can be
# extracted anywhere on the system and still retain its dependencies.

if(APPLE)
    install(CODE "
    include(GetPrerequisites)
    include(BundleUtilities)

    file(GLOB apps \"\${CMAKE_INSTALL_PREFIX}/bin/*\")
    foreach (app \${apps})
        get_filename_component(exepath \${app} DIRECTORY)
        get_prerequisites(\"\${app}\" prereqs 1 1 \"\${exepath}\" \"\" \"\" 1)

        message(STATUS \"Fixing executable: \${app}\")

        # First pass -- copy libraries and figure out -change command for
        # install_name_tool. Note that since install_name_tool doesn't complain
        # if the thing you're changing isn't there, we just throw everything
        # at every library.
        unset(changes)
        unset(changes_lib)
        foreach(req \${prereqs})
            get_filename_component(reqname \${req} NAME)
            set(libdest \${CMAKE_INSTALL_PREFIX}/lib/\${reqname})
            set(changes \${changes} \"-change\" \"\${req}\" \"@executable_path/../lib/\${reqname}\")
            set(changes_lib \${changes_lib} \"-change\" \"\${req}\" \"@loader_path/../lib/\${reqname}\")

            # Copy this library
            if (NOT EXISTS \${libdest})
                file(COPY \${req}
                     DESTINATION \${CMAKE_INSTALL_PREFIX}/lib
                     FILE_PERMISSIONS OWNER_WRITE OWNER_READ)

                # If the library was symlinked, we follow the symlink and then 
                # copy that, too.
                if (IS_SYMLINK \${req})
                    # resolve symlink
                    get_filename_component(req_abs \${req} REALPATH)
                    file(COPY \${req_abs}
                         DESTINATION \${CMAKE_INSTALL_PREFIX}/lib
                         FILE_PERMISSIONS OWNER_WRITE OWNER_READ)
                endif()
            endif()
        endforeach()

        # Second pass -- fix up library to use @loader_path/../lib/libName.dylib
        foreach(req \${prereqs})
            set(searchname \${req})

            if (IS_SYMLINK \${req})
                get_filename_component(req_abs \${req} REALPATH)
                set(req \${req_abs})
            endif()

            get_filename_component(reqname \${req} NAME)
            set(libdest \${CMAKE_INSTALL_PREFIX}/lib/\${reqname})
            set(cmd install_name_tool \${changes_lib} \"\${libdest}\")
            execute_process(COMMAND \${cmd} RESULT_VARIABLE install_name_tool_result)

            # change library install name ID
            execute_process(COMMAND install_name_tool -id @loader_path/../lib/\${reqname} \${libdest})

            # change @loader_path (used by some boost libs through homebrew)
        endforeach()

        # Third pass -- fix executable library names
        foreach(req \${prereqs})
            set(cmd install_name_tool \${changes} \"\${app}\")
            execute_process(COMMAND \${cmd} RESULT_VARIABLE install_name_tool_result)
        endforeach()

        # Fix rpath -- unset variables that have been used on previous passes
        unset(app_rpaths)
        get_item_rpaths(\"\${app}\" app_rpaths)
        unset(app_rpaths_unique)
        unset(rpath_changes)
        foreach(rpath \${app_rpaths})
            gp_append_unique (app_rpaths_unique \${rpath})
        endforeach()
        foreach(rpath \${app_rpaths_unique})
            set(rpath_changes \${rpath_changes} -delete_rpath \${rpath})
        endforeach()
        set(rpath_changes \${rpath_changes} -add_rpath @executable_path)
        execute_process(COMMAND install_name_tool \${rpath_changes} \"\${app}\")
    endforeach()")
endif()

<<<<<<< HEAD
# Finally, include the CPack module
=======
if (NEKTAR_BUILD_LIBRARY AND DPKG)
    set(NEK_DEP "openmpi-bin")

    ### DEBIAN PACKAGES ############################################
    # Note that the formatting of the DESCRIPTION field is VERY specific. It
    # must start with a new line, each line must start with a space, and there
    # must be NO blank line at the end of the description.
    add_nektar_package(
        NAME libnektar++-utilities
        TYPE deb
        SUMMARY "Nektar++ library utilities"
        DESCRIPTION "
 This library provides core routines including linear algebra and integration
 with ThirdParty libraries."
        DEPENDS "${NEK_DEP}"
        INSTALL_LIBS "${libnektar++-utilities_LIBS}")
    set(NEK_DEP "${NEK_DEP}, libnektar++-utilities (= ${NEKTAR_VERSION})")

    add_nektar_package(
        NAME libnektar++-stdregions
        TYPE deb
        SUMMARY "Nektar++ StdRegions library"
        DESCRIPTION "
 This library provides construction of the reference expansions for the
 various 1D, 2D and 3D regions."
        DEPENDS "${NEK_DEP}"
        INSTALL_LIBS "${libnektar++-stdregions_LIBS}")
    set(NEK_DEP "${NEK_DEP}, libnektar++-stdregions (= ${NEKTAR_VERSION})")

    add_nektar_package(
        NAME libnektar++-spatialdomains
        TYPE deb
        SUMMARY "Nektar++ SpatialDomains library"
        DESCRIPTION "
 This library provides the mappings between reference regions and physical
 regions in the domain."
        DEPENDS "${NEK_DEP}"
        INSTALL_LIBS "${libnektar++-spatialdomains_LIBS}")
    set(NEK_DEP "${NEK_DEP}, libnektar++-spatialdomains (= ${NEKTAR_VERSION})")

    add_nektar_package(
        NAME libnektar++-localregions
        TYPE deb
        SUMMARY "Nektar++ LocalRegions library"
        DESCRIPTION "
 This library provides physical space expansions on the various supported
 regions."
        DEPENDS "${NEK_DEP}"
        INSTALL_LIBS "${libnektar++-localregions_LIBS}")
    set(NEK_DEP "${NEK_DEP}, libnektar++-localregions (= ${NEKTAR_VERSION})")

    add_nektar_package(
        NAME libnektar++-nekmeshutils
        TYPE deb
        SUMMARY "Nektar++ NekMeshUtils library"
        DESCRIPTION "
 This library provides mesh generation and routines for the NekMesh
 executable."
        DEPENDS "${NEK_DEP}"
        INSTALL_LIBS "${libnektar++-nekmeshutils_LIBS}")

    add_nektar_package(
        NAME libnektar++-collections
        TYPE deb
        SUMMARY "Nektar++ Collections library"
        DESCRIPTION "
 This library provides efficient multi-expansion implementations of operators
 on the various supported regions."
        DEPENDS "${NEK_DEP}"
        INSTALL_LIBS "${libnektar++-collections_LIBS}")
    set(NEK_DEP "${NEK_DEP}, libnektar++-collections (= ${NEKTAR_VERSION})")

    add_nektar_package(
        NAME libnektar++-multiregions
        TYPE deb
        SUMMARY "Nektar++ MultiRegions library"
        DESCRIPTION "
 This library provides global expansions on multi-element domains."
        DEPENDS "${NEK_DEP}"
        INSTALL_LIBS "${libnektar++-multiregions_LIBS}")
    set(NEK_DEP "${NEK_DEP}, libnektar++-multiregions (= ${NEKTAR_VERSION})")

    add_nektar_package(
        NAME libnektar++-globalmapping
        TYPE deb
        SUMMARY "Nektar++ GlobalMapping library"
        DESCRIPTION "
 This library provides deformation routines for Nektar++ simulations."
        DEPENDS "${NEK_DEP}"
        INSTALL_LIBS "${libnektar++-globalmapping_LIBS}")
    set(NEK_DEP "${NEK_DEP}, libnektar++-globalmapping (= ${NEKTAR_VERSION})")

    if (NEKTAR_BUILD_DEMOS)
        add_nektar_package(
            NAME nektar++-demos
            TYPE deb
            SUMMARY "Nektar++ demonstration applications"
            DESCRIPTION "
 This package contains a number of example programs for solving simple
 problems using the spectral/hp element method."
            DEPENDS ${NEK_DEP}
            INSTALL_BINS "${nektar++-demos_BINS}")
    endif (NEKTAR_BUILD_DEMOS)

    add_nektar_package(
        NAME libnektar++-solverutils
        TYPE deb
        SUMMARY "Nektar++ SolverUtils library"
        DESCRIPTION "
 This library provides support classes and routines for constructing complete
 spectral/hp element solvers."
        DEPENDS ${NEK_DEP}
        INSTALL_LIBS "${libnektar++-solverutils_LIBS}")
    set(NEK_DEP "${NEK_DEP}, libnektar++-solverutils (= ${NEKTAR_VERSION})")

    if (NEKTAR_SOLVER_INCNAVIERSTOKES)
        add_nektar_package(
            NAME nektar++-incnavierstokes-solver
            TYPE deb
            SUMMARY "Nektar++ incompressible Navier-Stokes flow solver"
            DESCRIPTION "
 Solves the incompressible Navier-Stokes equations using the Nektar++ high-
 order spectral/hp element framework"
            DEPENDS "${NEK_DEP}"
            INSTALL_BINS "${nektar++-incnavierstokes-solver_BINS}")
    endif (NEKTAR_SOLVER_INCNAVIERSTOKES)

    if (NEKTAR_SOLVER_ADR)
        add_nektar_package(
            NAME nektar++-adr-solver
            TYPE deb
            SUMMARY "Nektar++ advection-diffusion-reaction solver"
            DESCRIPTION "
 Solves a range of advection, diffusion, reaction PDE problems."
            DEPENDS "${NEK_DEP}"
            INSTALL_BINS "${nektar++-adr-solver_BINS}")
    endif (NEKTAR_SOLVER_ADR)

    if (NEKTAR_SOLVER_CARDIAC_EP)
        add_nektar_package(
            NAME nektar++-cardiacep-solver
            TYPE deb
            SUMMARY "Nektar++ cardiac electrophysiology solver"
            DESCRIPTION "
 Solves the cardiac electrophysiology monodomain equations."
            DEPENDS "${NEK_DEP}"
            INSTALL_BINS "${nektar++-cardiacep-solver_BINS}")
    endif (NEKTAR_SOLVER_CARDIAC_EP)

    if (NEKTAR_SOLVER_SHALLOW_WATER)
        add_nektar_package(
            NAME nektar++-shallowwater-solver
            TYPE deb
            SUMMARY "Nektar++ shallow water equations solver"
            DESCRIPTION "
 Solves the shallow water equations."
            DEPENDS "${NEK_DEP}"
            INSTALL_BINS "${nektar++-shallowwater-solver_BINS}")
    endif (NEKTAR_SOLVER_SHALLOW_WATER)

    if (NEKTAR_SOLVER_COMPRESSIBLE_FLOW)
        add_nektar_package(
            NAME nektar++-compressibleflow-solver
            TYPE deb
            SUMMARY "Nektar++ compressible Navier-Stokes flow solver"
            DESCRIPTION "
 Solves the compressible Euler and compressible Navier-Stokes equations."
            DEPENDS "${NEK_DEP}"
            INSTALL_BINS "${nektar++-compressibleflow-solver_BINS}")
    endif (NEKTAR_SOLVER_COMPRESSIBLE_FLOW)

    if (NEKTAR_SOLVER_PULSEWAVE)
        add_nektar_package(
            NAME nektar++-pulsewave-solver
            TYPE deb
            SUMMARY "Nektar++ pulse wave solver"
            DESCRIPTION "
 Models pulse wave propagation through a 1-dimensional network of arteries."
            DEPENDS "${NEK_DEP}"
            INSTALL_BINS "${nektar++-pulsewave-solver_BINS}")
    endif (NEKTAR_SOLVER_PULSEWAVE)

    if (NEKTAR_BUILD_UTILITIES)
        add_nektar_package(
            NAME nektar++-utilities
            TYPE deb
            SUMMARY "Nektar++ pre- and post-processing utilities"
            DESCRIPTION "
 This package contains the mesh conversion utility and other utilities for
 converting output files into common visualisation formats"
            DEPENDS "${NEK_DEP}, libnektar++-nekmeshutils (= ${NEKTAR_VERSION})"
            INSTALL_BINS "${nektar++-utilities_BINS}")
    endif (NEKTAR_BUILD_UTILITIES)

    # Top level meta package
    add_nektar_package(
        NAME nektar++
        TYPE deb
        SUMMARY "Nektar++ complete meta package"
        DESCRIPTION "
 This meta-package depends on the entire Nektar++ suite."
        DEPENDS "${NEK_DEP}, nektar++-incnavierstokes-solver (= ${NEKTAR_VERSION}), nektar++-adr-solver (=${NEKTAR_VERSION}), nektar++-cardiacep-solver (=${NEKTAR_VERSION}), nektar++-shallowwater-solver (=${NEKTAR_VERSION}), nektar++-compressibleflow-solver (=${NEKTAR_VERSION}), nektar++-pulsewave-solver (=${NEKTAR_VERSION}),  nektar++-utilities (=${NEKTAR_VERSION})")
endif()

if (NEKTAR_BUILD_LIBRARY AND RPMBUILD)
    ### RPM PACKAGES ###############################################
    add_nektar_package(
        NAME libnektar++-utilities
        TYPE rpm
        SUMMARY "Nektar++ library utilities"
        DESCRIPTION
        "This library provides core routines including linear algebra and
         integration with ThirdParty libraries."
        INSTALL_LIBS "${libnektar++-utilities_LIBS}")
    add_nektar_package(
        NAME libnektar++-stdregions
        TYPE rpm
        SUMMARY "Nektar++ StdRegions library"
        DESCRIPTION
        "This library provides construction of the reference expansions for the
         various 1D, 2D and 3D regions."
        INSTALL_LIBS "${libnektar++-stdregions_LIBS}")
    add_nektar_package(
        NAME libnektar++-spatialdomains
        TYPE rpm
        SUMMARY "Nektar++ SpatialDomains library"
        DESCRIPTION
        "This library provides the mappings between reference regions and
         physical regions in the domain."
        INSTALL_LIBS "${libnektar++-spatialdomains_LIBS}")
    add_nektar_package(
        NAME libnektar++-localregions
        TYPE rpm
        SUMMARY "Nektar++ LocalRegions library"
        DESCRIPTION
        "This library provides physical space expansions on the various
         supported regions."
        INSTALL_LIBS "${libnektar++-localregions_LIBS}")
    add_nektar_package(
        NAME libnektar++-nekmeshutils
        TYPE rpm
        SUMMARY "Nektar++ NekMeshUtils library"
        DESCRIPTION
        "This library provides mesh generation and library routines for the 
         NekMesh executable."
        INSTALL_LIBS "${libnektar++-nekmeshutils_LIBS}")
    add_nektar_package(
        NAME libnektar++-collections
        TYPE rpm
        SUMMARY "Nektar++ Collections library"
        DESCRIPTION
        "This library provides multi-expansion implementations of operators
         on the various supported regions."
        INSTALL_LIBS "${libnektar++-collections_LIBS}")
    add_nektar_package(
        NAME libnektar++-multiregions
        TYPE rpm
        SUMMARY "Nektar++ MultiRegions library"
        DESCRIPTION
        "This library provides global expansions on multi-element domains."
        INSTALL_LIBS "${libnektar++-multiregions_LIBS}")
    add_nektar_package(
        NAME libnektar++-globalmapping
        TYPE rpm
        SUMMARY "Nektar++ GlobalMapping library"
        DESCRIPTION 
        "This library provides deformation routines for Nektar++ simulations."
        INSTALL_LIBS "${libnektar++-globalmapping_LIBS}")
    add_nektar_package(
        NAME libnektar++-solverutils
        TYPE rpm
        SUMMARY "Nektar++ SolverUtils library"
        DESCRIPTION
        "This library provides support classes and routines for constructing
         complete spectral/hp element solvers."
        INSTALL_LIBS "${libnektar++-solverutils_LIBS}")

    if (NEKTAR_BUILD_DEMOS)
        add_nektar_package(
            NAME nektar++-demos
            TYPE rpm
            SUMMARY "Nektar++ demonstration applications"
            DESCRIPTION
            "This package contains a number of example programs for solving
             simple problems using the spectral/hp element method."
            INSTALL_BINS "${nektar++-demos_BINS}")
    endif (NEKTAR_BUILD_DEMOS)

    if (NEKTAR_SOLVER_INCNAVIERSTOKES)
        add_nektar_package(
            NAME nektar++-incnavierstokes-solver
            TYPE rpm
            SUMMARY "Nektar++ incompressible Navier-Stokes flow solver"
            DESCRIPTION
            "Solves the incompressible Navier-Stokes equations using the
             Nektar++ high-order spectral/hp element framework"
            INSTALL_BINS "${nektar++-incnavierstokes-solver_BINS}")
    endif (NEKTAR_SOLVER_INCNAVIERSTOKES)

    if (NEKTAR_SOLVER_ADR)
        add_nektar_package(
            NAME nektar++-adr-solver
            TYPE rpm
            SUMMARY "Nektar++ advection-diffusion-reaction solver"
            DESCRIPTION
            "Solves a range of advection, diffusion, reaction PDE problems."
            INSTALL_BINS "${nektar++-adr-solver_BINS}")
    endif (NEKTAR_SOLVER_ADR)

    if (NEKTAR_SOLVER_CARDIAC_EP)
        add_nektar_package(
            NAME nektar++-cardiacep-solver
            TYPE rpm
            SUMMARY "Nektar++ cardiac electrophysiology solver"
            DESCRIPTION
            "Solves the cardiac electrophysiology monodomain equations."
            INSTALL_BINS "${nektar++-cardiacep-solver_BINS}")
    endif (NEKTAR_SOLVER_CARDIAC_EP)

    if (NEKTAR_SOLVER_SHALLOW_WATER)
        add_nektar_package(
            NAME nektar++-shallowwater-solver
            TYPE rpm
            SUMMARY "Nektar++ shallow water equations solver"
            DESCRIPTION
            "Solves the shallow water equations."
            INSTALL_BINS "${nektar++-shallowwater-solver_BINS}")
    endif (NEKTAR_SOLVER_SHALLOW_WATER)

    if (NEKTAR_SOLVER_COMPRESSIBLE_FLOW)
        add_nektar_package(
            NAME nektar++-compressibleflow-solver
            TYPE rpm
            SUMMARY "Nektar++ compressible Navier-Stokes flow solver"
            DESCRIPTION
            "Solves the compressible Euler and compressible Navier-Stokes
             equations."
            INSTALL_BINS "${nektar++-compressibleflow-solver_BINS}")
    endif (NEKTAR_SOLVER_COMPRESSIBLE_FLOW)

    if (NEKTAR_SOLVER_PULSEWAVE)
        add_nektar_package(
            NAME nektar++-pulsewave-solver
            TYPE rpm
            SUMMARY "Nektar++ pulse wave solver"
            DESCRIPTION
            "Models 1-dimensional pulse wave propagation through an arterial network."
            INSTALL_BINS "${nektar++-pulsewave-solver_BINS}")
    endif (NEKTAR_SOLVER_PULSEWAVE)

    if (NEKTAR_BUILD_UTILITIES)    
        add_nektar_package(
            NAME nektar++-utilities
            TYPE rpm
            SUMMARY "Nektar++ pre- and post-processing utilities"
            DESCRIPTION "This package contains the mesh conversion utility and
            other utilities for converting output files into common
            visualisation formats"
            INSTALL_BINS "${nektar++-utilities_BINS}")
    endif (NEKTAR_BUILD_UTILITIES)

    add_nektar_package(
        NAME nektar++
        TYPE rpm
        SUMMARY "Nektar++ complete meta package"
        DESCRIPTION "
 This meta-package depends on the entire Nektar++ suite."
        DEPENDS "nektar++-incnavierstokes-solver = ${NEKTAR_VERSION}, nektar++-adr-solver = ${NEKTAR_VERSION}, nektar++-cardiacep-solver = ${NEKTAR_VERSION}, nektar++-shallowwater-solver = ${NEKTAR_VERSION}, nektar++-compressibleflow-solver = ${NEKTAR_VERSION}, nektar++-pulsewave-solver = ${NEKTAR_VERSION}, nektar++-utilities = ${NEKTAR_VERSION}")
endif()

if (NEKTAR_BUILD_LIBRARY AND PKGMAKER)
    if (NEKTAR_USE_MPI)
        MESSAGE(WARNING "Shipping OS X with MPI is unlikely to work!")
        FIND_PROGRAM(HAVE_MPIRUN mpirun)
        IF(HAVE_MPIRUN)
            LIST(APPEND nektar++_BINS ${HAVE_MPIRUN})
        ENDIF()
	UNSET(HAVE_MPIRUN CACHE)
    endif ()
    if (NEKTAR_USE_PETSC)
        MESSAGE(WARNING "Shipping OS X with PETSc is unlikely to work!")
    endif ()
    add_nektar_package(
        NAME nektar++-serial
        TYPE pkgmaker
        SUMMARY "Nektar++ libraries and solvers"
        DESCRIPTION "This is all of Nektar++"
        INSTALL_LIBS "${nektar++_LIBS}"
        INSTALL_BINS "${nektar++_BINS}")
ENDIF()

# TGZ package
add_nektar_package(
    NAME nektar++
    TYPE tgz
    SUMMARY "Nektar++ libraries and solvers"
    DESCRIPTION "This is all of Nektar++"
    INSTALL_LIBS "${nektar++_LIBS}"
    INSTALL_BINS "${nektar++_BINS}")

# Configure source package
add_custom_target(pkg-src
    ${CMAKE_CPACK_COMMAND} --config CPackSourceConfig.cmake
    WORKING_DIRECTORY ${CMAKE_BINARY_DIR}
)
add_dependencies(pkg pkg-src)

set(CPACK_SOURCE_TBZ2 "ON")
set(CPACK_SOURCE_TGZ "ON")
set(CPACK_SOURCE_TZ "OFF")
set(CPACK_SOURCE_ZIP "ON")
set(CPACK_SOURCE_PACKAGE_FILE_NAME "nektar++-${NEKTAR_VERSION}")
set(CPACK_SOURCE_IGNORE_FILES
    "/CVS/"
    "/\\\\.svn/"
    "/\\\\.bzr/"
    "/\\\\.hg/"
    "/\\\\.git/"
    "/\\\\.clang-format"
    "/\\\\.gitignore"
    "/\\\\.gitmodules"
    "/build/"
    "/builds/"
    "/docs/tutorial"
    "/ThirdParty/"
    "/Testing/"
    "/library/Demos/MultiRegions/ExtraDemos/"
    "/library/Demos/MultiRegions/XmlFiles/"
    "/library/Demos/LocalRegions/XmlFiles/"
    "/solvers/ImageWarpingSolver/"
    "/solvers/VortexWaveInteraction/"
    "/solvers/IncNavierStokesSolver/Utilities/HybridPerformanceModel/"
    "/utilities/Extras/"
)


>>>>>>> 40452dc8
include(CPack)<|MERGE_RESOLUTION|>--- conflicted
+++ resolved
@@ -23,6 +23,35 @@
 set(CPACK_RPM_PACKAGE_LICENSE "MIT")
 set(CPACK_RPM_PACKAGE_DEBUG 0)
 set(CPACK_RPM_COMPONENT_INSTALL ON)
+
+# Source-specific options
+set(CPACK_SOURCE_TBZ2 "ON")
+set(CPACK_SOURCE_TGZ "ON")
+set(CPACK_SOURCE_TZ "OFF")
+set(CPACK_SOURCE_ZIP "ON")
+set(CPACK_SOURCE_PACKAGE_FILE_NAME "nektar++-${NEKTAR_VERSION}")
+set(CPACK_SOURCE_IGNORE_FILES
+    "/CVS/"
+    "/\\\\.svn/"
+    "/\\\\.bzr/"
+    "/\\\\.hg/"
+    "/\\\\.git/"
+    "/\\\\.clang-format"
+    "/\\\\.gitignore"
+    "/\\\\.gitmodules"
+    "/build/"
+    "/builds/"
+    "/docs/tutorial"
+    "/ThirdParty/"
+    "/Testing/"
+    "/library/Demos/MultiRegions/ExtraDemos/"
+    "/library/Demos/MultiRegions/XmlFiles/"
+    "/library/Demos/LocalRegions/XmlFiles/"
+    "/solvers/ImageWarpingSolver/"
+    "/solvers/VortexWaveInteraction/"
+    "/solvers/IncNavierStokesSolver/Utilities/HybridPerformanceModel/"
+    "/utilities/Extras/"
+)
 
 # Set up generator-specific logic (i.e. that may change the above depending on
 # generator) using additional CPack configuration file.
@@ -151,444 +180,5 @@
     endforeach()")
 endif()
 
-<<<<<<< HEAD
 # Finally, include the CPack module
-=======
-if (NEKTAR_BUILD_LIBRARY AND DPKG)
-    set(NEK_DEP "openmpi-bin")
-
-    ### DEBIAN PACKAGES ############################################
-    # Note that the formatting of the DESCRIPTION field is VERY specific. It
-    # must start with a new line, each line must start with a space, and there
-    # must be NO blank line at the end of the description.
-    add_nektar_package(
-        NAME libnektar++-utilities
-        TYPE deb
-        SUMMARY "Nektar++ library utilities"
-        DESCRIPTION "
- This library provides core routines including linear algebra and integration
- with ThirdParty libraries."
-        DEPENDS "${NEK_DEP}"
-        INSTALL_LIBS "${libnektar++-utilities_LIBS}")
-    set(NEK_DEP "${NEK_DEP}, libnektar++-utilities (= ${NEKTAR_VERSION})")
-
-    add_nektar_package(
-        NAME libnektar++-stdregions
-        TYPE deb
-        SUMMARY "Nektar++ StdRegions library"
-        DESCRIPTION "
- This library provides construction of the reference expansions for the
- various 1D, 2D and 3D regions."
-        DEPENDS "${NEK_DEP}"
-        INSTALL_LIBS "${libnektar++-stdregions_LIBS}")
-    set(NEK_DEP "${NEK_DEP}, libnektar++-stdregions (= ${NEKTAR_VERSION})")
-
-    add_nektar_package(
-        NAME libnektar++-spatialdomains
-        TYPE deb
-        SUMMARY "Nektar++ SpatialDomains library"
-        DESCRIPTION "
- This library provides the mappings between reference regions and physical
- regions in the domain."
-        DEPENDS "${NEK_DEP}"
-        INSTALL_LIBS "${libnektar++-spatialdomains_LIBS}")
-    set(NEK_DEP "${NEK_DEP}, libnektar++-spatialdomains (= ${NEKTAR_VERSION})")
-
-    add_nektar_package(
-        NAME libnektar++-localregions
-        TYPE deb
-        SUMMARY "Nektar++ LocalRegions library"
-        DESCRIPTION "
- This library provides physical space expansions on the various supported
- regions."
-        DEPENDS "${NEK_DEP}"
-        INSTALL_LIBS "${libnektar++-localregions_LIBS}")
-    set(NEK_DEP "${NEK_DEP}, libnektar++-localregions (= ${NEKTAR_VERSION})")
-
-    add_nektar_package(
-        NAME libnektar++-nekmeshutils
-        TYPE deb
-        SUMMARY "Nektar++ NekMeshUtils library"
-        DESCRIPTION "
- This library provides mesh generation and routines for the NekMesh
- executable."
-        DEPENDS "${NEK_DEP}"
-        INSTALL_LIBS "${libnektar++-nekmeshutils_LIBS}")
-
-    add_nektar_package(
-        NAME libnektar++-collections
-        TYPE deb
-        SUMMARY "Nektar++ Collections library"
-        DESCRIPTION "
- This library provides efficient multi-expansion implementations of operators
- on the various supported regions."
-        DEPENDS "${NEK_DEP}"
-        INSTALL_LIBS "${libnektar++-collections_LIBS}")
-    set(NEK_DEP "${NEK_DEP}, libnektar++-collections (= ${NEKTAR_VERSION})")
-
-    add_nektar_package(
-        NAME libnektar++-multiregions
-        TYPE deb
-        SUMMARY "Nektar++ MultiRegions library"
-        DESCRIPTION "
- This library provides global expansions on multi-element domains."
-        DEPENDS "${NEK_DEP}"
-        INSTALL_LIBS "${libnektar++-multiregions_LIBS}")
-    set(NEK_DEP "${NEK_DEP}, libnektar++-multiregions (= ${NEKTAR_VERSION})")
-
-    add_nektar_package(
-        NAME libnektar++-globalmapping
-        TYPE deb
-        SUMMARY "Nektar++ GlobalMapping library"
-        DESCRIPTION "
- This library provides deformation routines for Nektar++ simulations."
-        DEPENDS "${NEK_DEP}"
-        INSTALL_LIBS "${libnektar++-globalmapping_LIBS}")
-    set(NEK_DEP "${NEK_DEP}, libnektar++-globalmapping (= ${NEKTAR_VERSION})")
-
-    if (NEKTAR_BUILD_DEMOS)
-        add_nektar_package(
-            NAME nektar++-demos
-            TYPE deb
-            SUMMARY "Nektar++ demonstration applications"
-            DESCRIPTION "
- This package contains a number of example programs for solving simple
- problems using the spectral/hp element method."
-            DEPENDS ${NEK_DEP}
-            INSTALL_BINS "${nektar++-demos_BINS}")
-    endif (NEKTAR_BUILD_DEMOS)
-
-    add_nektar_package(
-        NAME libnektar++-solverutils
-        TYPE deb
-        SUMMARY "Nektar++ SolverUtils library"
-        DESCRIPTION "
- This library provides support classes and routines for constructing complete
- spectral/hp element solvers."
-        DEPENDS ${NEK_DEP}
-        INSTALL_LIBS "${libnektar++-solverutils_LIBS}")
-    set(NEK_DEP "${NEK_DEP}, libnektar++-solverutils (= ${NEKTAR_VERSION})")
-
-    if (NEKTAR_SOLVER_INCNAVIERSTOKES)
-        add_nektar_package(
-            NAME nektar++-incnavierstokes-solver
-            TYPE deb
-            SUMMARY "Nektar++ incompressible Navier-Stokes flow solver"
-            DESCRIPTION "
- Solves the incompressible Navier-Stokes equations using the Nektar++ high-
- order spectral/hp element framework"
-            DEPENDS "${NEK_DEP}"
-            INSTALL_BINS "${nektar++-incnavierstokes-solver_BINS}")
-    endif (NEKTAR_SOLVER_INCNAVIERSTOKES)
-
-    if (NEKTAR_SOLVER_ADR)
-        add_nektar_package(
-            NAME nektar++-adr-solver
-            TYPE deb
-            SUMMARY "Nektar++ advection-diffusion-reaction solver"
-            DESCRIPTION "
- Solves a range of advection, diffusion, reaction PDE problems."
-            DEPENDS "${NEK_DEP}"
-            INSTALL_BINS "${nektar++-adr-solver_BINS}")
-    endif (NEKTAR_SOLVER_ADR)
-
-    if (NEKTAR_SOLVER_CARDIAC_EP)
-        add_nektar_package(
-            NAME nektar++-cardiacep-solver
-            TYPE deb
-            SUMMARY "Nektar++ cardiac electrophysiology solver"
-            DESCRIPTION "
- Solves the cardiac electrophysiology monodomain equations."
-            DEPENDS "${NEK_DEP}"
-            INSTALL_BINS "${nektar++-cardiacep-solver_BINS}")
-    endif (NEKTAR_SOLVER_CARDIAC_EP)
-
-    if (NEKTAR_SOLVER_SHALLOW_WATER)
-        add_nektar_package(
-            NAME nektar++-shallowwater-solver
-            TYPE deb
-            SUMMARY "Nektar++ shallow water equations solver"
-            DESCRIPTION "
- Solves the shallow water equations."
-            DEPENDS "${NEK_DEP}"
-            INSTALL_BINS "${nektar++-shallowwater-solver_BINS}")
-    endif (NEKTAR_SOLVER_SHALLOW_WATER)
-
-    if (NEKTAR_SOLVER_COMPRESSIBLE_FLOW)
-        add_nektar_package(
-            NAME nektar++-compressibleflow-solver
-            TYPE deb
-            SUMMARY "Nektar++ compressible Navier-Stokes flow solver"
-            DESCRIPTION "
- Solves the compressible Euler and compressible Navier-Stokes equations."
-            DEPENDS "${NEK_DEP}"
-            INSTALL_BINS "${nektar++-compressibleflow-solver_BINS}")
-    endif (NEKTAR_SOLVER_COMPRESSIBLE_FLOW)
-
-    if (NEKTAR_SOLVER_PULSEWAVE)
-        add_nektar_package(
-            NAME nektar++-pulsewave-solver
-            TYPE deb
-            SUMMARY "Nektar++ pulse wave solver"
-            DESCRIPTION "
- Models pulse wave propagation through a 1-dimensional network of arteries."
-            DEPENDS "${NEK_DEP}"
-            INSTALL_BINS "${nektar++-pulsewave-solver_BINS}")
-    endif (NEKTAR_SOLVER_PULSEWAVE)
-
-    if (NEKTAR_BUILD_UTILITIES)
-        add_nektar_package(
-            NAME nektar++-utilities
-            TYPE deb
-            SUMMARY "Nektar++ pre- and post-processing utilities"
-            DESCRIPTION "
- This package contains the mesh conversion utility and other utilities for
- converting output files into common visualisation formats"
-            DEPENDS "${NEK_DEP}, libnektar++-nekmeshutils (= ${NEKTAR_VERSION})"
-            INSTALL_BINS "${nektar++-utilities_BINS}")
-    endif (NEKTAR_BUILD_UTILITIES)
-
-    # Top level meta package
-    add_nektar_package(
-        NAME nektar++
-        TYPE deb
-        SUMMARY "Nektar++ complete meta package"
-        DESCRIPTION "
- This meta-package depends on the entire Nektar++ suite."
-        DEPENDS "${NEK_DEP}, nektar++-incnavierstokes-solver (= ${NEKTAR_VERSION}), nektar++-adr-solver (=${NEKTAR_VERSION}), nektar++-cardiacep-solver (=${NEKTAR_VERSION}), nektar++-shallowwater-solver (=${NEKTAR_VERSION}), nektar++-compressibleflow-solver (=${NEKTAR_VERSION}), nektar++-pulsewave-solver (=${NEKTAR_VERSION}),  nektar++-utilities (=${NEKTAR_VERSION})")
-endif()
-
-if (NEKTAR_BUILD_LIBRARY AND RPMBUILD)
-    ### RPM PACKAGES ###############################################
-    add_nektar_package(
-        NAME libnektar++-utilities
-        TYPE rpm
-        SUMMARY "Nektar++ library utilities"
-        DESCRIPTION
-        "This library provides core routines including linear algebra and
-         integration with ThirdParty libraries."
-        INSTALL_LIBS "${libnektar++-utilities_LIBS}")
-    add_nektar_package(
-        NAME libnektar++-stdregions
-        TYPE rpm
-        SUMMARY "Nektar++ StdRegions library"
-        DESCRIPTION
-        "This library provides construction of the reference expansions for the
-         various 1D, 2D and 3D regions."
-        INSTALL_LIBS "${libnektar++-stdregions_LIBS}")
-    add_nektar_package(
-        NAME libnektar++-spatialdomains
-        TYPE rpm
-        SUMMARY "Nektar++ SpatialDomains library"
-        DESCRIPTION
-        "This library provides the mappings between reference regions and
-         physical regions in the domain."
-        INSTALL_LIBS "${libnektar++-spatialdomains_LIBS}")
-    add_nektar_package(
-        NAME libnektar++-localregions
-        TYPE rpm
-        SUMMARY "Nektar++ LocalRegions library"
-        DESCRIPTION
-        "This library provides physical space expansions on the various
-         supported regions."
-        INSTALL_LIBS "${libnektar++-localregions_LIBS}")
-    add_nektar_package(
-        NAME libnektar++-nekmeshutils
-        TYPE rpm
-        SUMMARY "Nektar++ NekMeshUtils library"
-        DESCRIPTION
-        "This library provides mesh generation and library routines for the 
-         NekMesh executable."
-        INSTALL_LIBS "${libnektar++-nekmeshutils_LIBS}")
-    add_nektar_package(
-        NAME libnektar++-collections
-        TYPE rpm
-        SUMMARY "Nektar++ Collections library"
-        DESCRIPTION
-        "This library provides multi-expansion implementations of operators
-         on the various supported regions."
-        INSTALL_LIBS "${libnektar++-collections_LIBS}")
-    add_nektar_package(
-        NAME libnektar++-multiregions
-        TYPE rpm
-        SUMMARY "Nektar++ MultiRegions library"
-        DESCRIPTION
-        "This library provides global expansions on multi-element domains."
-        INSTALL_LIBS "${libnektar++-multiregions_LIBS}")
-    add_nektar_package(
-        NAME libnektar++-globalmapping
-        TYPE rpm
-        SUMMARY "Nektar++ GlobalMapping library"
-        DESCRIPTION 
-        "This library provides deformation routines for Nektar++ simulations."
-        INSTALL_LIBS "${libnektar++-globalmapping_LIBS}")
-    add_nektar_package(
-        NAME libnektar++-solverutils
-        TYPE rpm
-        SUMMARY "Nektar++ SolverUtils library"
-        DESCRIPTION
-        "This library provides support classes and routines for constructing
-         complete spectral/hp element solvers."
-        INSTALL_LIBS "${libnektar++-solverutils_LIBS}")
-
-    if (NEKTAR_BUILD_DEMOS)
-        add_nektar_package(
-            NAME nektar++-demos
-            TYPE rpm
-            SUMMARY "Nektar++ demonstration applications"
-            DESCRIPTION
-            "This package contains a number of example programs for solving
-             simple problems using the spectral/hp element method."
-            INSTALL_BINS "${nektar++-demos_BINS}")
-    endif (NEKTAR_BUILD_DEMOS)
-
-    if (NEKTAR_SOLVER_INCNAVIERSTOKES)
-        add_nektar_package(
-            NAME nektar++-incnavierstokes-solver
-            TYPE rpm
-            SUMMARY "Nektar++ incompressible Navier-Stokes flow solver"
-            DESCRIPTION
-            "Solves the incompressible Navier-Stokes equations using the
-             Nektar++ high-order spectral/hp element framework"
-            INSTALL_BINS "${nektar++-incnavierstokes-solver_BINS}")
-    endif (NEKTAR_SOLVER_INCNAVIERSTOKES)
-
-    if (NEKTAR_SOLVER_ADR)
-        add_nektar_package(
-            NAME nektar++-adr-solver
-            TYPE rpm
-            SUMMARY "Nektar++ advection-diffusion-reaction solver"
-            DESCRIPTION
-            "Solves a range of advection, diffusion, reaction PDE problems."
-            INSTALL_BINS "${nektar++-adr-solver_BINS}")
-    endif (NEKTAR_SOLVER_ADR)
-
-    if (NEKTAR_SOLVER_CARDIAC_EP)
-        add_nektar_package(
-            NAME nektar++-cardiacep-solver
-            TYPE rpm
-            SUMMARY "Nektar++ cardiac electrophysiology solver"
-            DESCRIPTION
-            "Solves the cardiac electrophysiology monodomain equations."
-            INSTALL_BINS "${nektar++-cardiacep-solver_BINS}")
-    endif (NEKTAR_SOLVER_CARDIAC_EP)
-
-    if (NEKTAR_SOLVER_SHALLOW_WATER)
-        add_nektar_package(
-            NAME nektar++-shallowwater-solver
-            TYPE rpm
-            SUMMARY "Nektar++ shallow water equations solver"
-            DESCRIPTION
-            "Solves the shallow water equations."
-            INSTALL_BINS "${nektar++-shallowwater-solver_BINS}")
-    endif (NEKTAR_SOLVER_SHALLOW_WATER)
-
-    if (NEKTAR_SOLVER_COMPRESSIBLE_FLOW)
-        add_nektar_package(
-            NAME nektar++-compressibleflow-solver
-            TYPE rpm
-            SUMMARY "Nektar++ compressible Navier-Stokes flow solver"
-            DESCRIPTION
-            "Solves the compressible Euler and compressible Navier-Stokes
-             equations."
-            INSTALL_BINS "${nektar++-compressibleflow-solver_BINS}")
-    endif (NEKTAR_SOLVER_COMPRESSIBLE_FLOW)
-
-    if (NEKTAR_SOLVER_PULSEWAVE)
-        add_nektar_package(
-            NAME nektar++-pulsewave-solver
-            TYPE rpm
-            SUMMARY "Nektar++ pulse wave solver"
-            DESCRIPTION
-            "Models 1-dimensional pulse wave propagation through an arterial network."
-            INSTALL_BINS "${nektar++-pulsewave-solver_BINS}")
-    endif (NEKTAR_SOLVER_PULSEWAVE)
-
-    if (NEKTAR_BUILD_UTILITIES)    
-        add_nektar_package(
-            NAME nektar++-utilities
-            TYPE rpm
-            SUMMARY "Nektar++ pre- and post-processing utilities"
-            DESCRIPTION "This package contains the mesh conversion utility and
-            other utilities for converting output files into common
-            visualisation formats"
-            INSTALL_BINS "${nektar++-utilities_BINS}")
-    endif (NEKTAR_BUILD_UTILITIES)
-
-    add_nektar_package(
-        NAME nektar++
-        TYPE rpm
-        SUMMARY "Nektar++ complete meta package"
-        DESCRIPTION "
- This meta-package depends on the entire Nektar++ suite."
-        DEPENDS "nektar++-incnavierstokes-solver = ${NEKTAR_VERSION}, nektar++-adr-solver = ${NEKTAR_VERSION}, nektar++-cardiacep-solver = ${NEKTAR_VERSION}, nektar++-shallowwater-solver = ${NEKTAR_VERSION}, nektar++-compressibleflow-solver = ${NEKTAR_VERSION}, nektar++-pulsewave-solver = ${NEKTAR_VERSION}, nektar++-utilities = ${NEKTAR_VERSION}")
-endif()
-
-if (NEKTAR_BUILD_LIBRARY AND PKGMAKER)
-    if (NEKTAR_USE_MPI)
-        MESSAGE(WARNING "Shipping OS X with MPI is unlikely to work!")
-        FIND_PROGRAM(HAVE_MPIRUN mpirun)
-        IF(HAVE_MPIRUN)
-            LIST(APPEND nektar++_BINS ${HAVE_MPIRUN})
-        ENDIF()
-	UNSET(HAVE_MPIRUN CACHE)
-    endif ()
-    if (NEKTAR_USE_PETSC)
-        MESSAGE(WARNING "Shipping OS X with PETSc is unlikely to work!")
-    endif ()
-    add_nektar_package(
-        NAME nektar++-serial
-        TYPE pkgmaker
-        SUMMARY "Nektar++ libraries and solvers"
-        DESCRIPTION "This is all of Nektar++"
-        INSTALL_LIBS "${nektar++_LIBS}"
-        INSTALL_BINS "${nektar++_BINS}")
-ENDIF()
-
-# TGZ package
-add_nektar_package(
-    NAME nektar++
-    TYPE tgz
-    SUMMARY "Nektar++ libraries and solvers"
-    DESCRIPTION "This is all of Nektar++"
-    INSTALL_LIBS "${nektar++_LIBS}"
-    INSTALL_BINS "${nektar++_BINS}")
-
-# Configure source package
-add_custom_target(pkg-src
-    ${CMAKE_CPACK_COMMAND} --config CPackSourceConfig.cmake
-    WORKING_DIRECTORY ${CMAKE_BINARY_DIR}
-)
-add_dependencies(pkg pkg-src)
-
-set(CPACK_SOURCE_TBZ2 "ON")
-set(CPACK_SOURCE_TGZ "ON")
-set(CPACK_SOURCE_TZ "OFF")
-set(CPACK_SOURCE_ZIP "ON")
-set(CPACK_SOURCE_PACKAGE_FILE_NAME "nektar++-${NEKTAR_VERSION}")
-set(CPACK_SOURCE_IGNORE_FILES
-    "/CVS/"
-    "/\\\\.svn/"
-    "/\\\\.bzr/"
-    "/\\\\.hg/"
-    "/\\\\.git/"
-    "/\\\\.clang-format"
-    "/\\\\.gitignore"
-    "/\\\\.gitmodules"
-    "/build/"
-    "/builds/"
-    "/docs/tutorial"
-    "/ThirdParty/"
-    "/Testing/"
-    "/library/Demos/MultiRegions/ExtraDemos/"
-    "/library/Demos/MultiRegions/XmlFiles/"
-    "/library/Demos/LocalRegions/XmlFiles/"
-    "/solvers/ImageWarpingSolver/"
-    "/solvers/VortexWaveInteraction/"
-    "/solvers/IncNavierStokesSolver/Utilities/HybridPerformanceModel/"
-    "/utilities/Extras/"
-)
-
-
->>>>>>> 40452dc8
 include(CPack)