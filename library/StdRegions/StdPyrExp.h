--- conflicted
+++ resolved
@@ -180,17 +180,9 @@
             //---------------------------------------
             // Evaluation functions
             //---------------------------------------
-<<<<<<< HEAD
-            STD_REGIONS_EXPORT virtual NekDouble v_PhysEvaluate(
+            STD_REGIONS_EXPORT virtual void v_LocCoordToLocCollapsed(
                 const Array<OneD, const NekDouble>& xi,
-                const Array<OneD, const NekDouble>& physvals);
-=======
-
-            STD_REGIONS_EXPORT virtual void v_LocCoordToLocCollapsed(
-                                              const Array<OneD, const NekDouble>& xi,
-                                              Array<OneD, NekDouble>& eta);
-
->>>>>>> 36763032
+                      Array<OneD,       NekDouble>& eta);
             STD_REGIONS_EXPORT virtual void v_GetCoords(
                 Array<OneD, NekDouble> & xi_x, 
                 Array<OneD, NekDouble> & xi_y, 
