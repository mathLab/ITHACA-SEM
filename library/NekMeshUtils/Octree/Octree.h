////////////////////////////////////////////////////////////////////////////////
//
//  File: Octree.h
//
//  For more information, please see: http://www.nektar.info/
//
//  The MIT License
//
//  Copyright (c) 2006 Division of Applied Mathematics, Brown University (USA),
//  Department of Aeronautics, Imperial College London (UK), and Scientific
//  Computing and Imaging Institute, University of Utah (USA).
//
//  License for the specific language governing rights and limitations under
//  Permission is hereby granted, free of charge, to any person obtaining a
//  copy of this software and associated documentation files (the "Software"),
//  to deal in the Software without restriction, including without limitation
//  the rights to use, copy, modify, merge, publish, distribute, sublicense,
//  and/or sell copies of the Software, and to permit persons to whom the
//  Software is furnished to do so, subject to the following conditions:
//
//  The above copyright notice and this permission notice shall be included
//  in all copies or substantial portions of the Software.
//
//  THE SOFTWARE IS PROVIDED "AS IS", WITHOUT WARRANTY OF ANY KIND, EXPRESS
//  OR IMPLIED, INCLUDING BUT NOT LIMITED TO THE WARRANTIES OF MERCHANTABILITY,
//  FITNESS FOR A PARTICULAR PURPOSE AND NONINFRINGEMENT. IN NO EVENT SHALL
//  THE AUTHORS OR COPYRIGHT HOLDERS BE LIABLE FOR ANY CLAIM, DAMAGES OR OTHER
//  LIABILITY, WHETHER IN AN ACTION OF CONTRACT, TORT OR OTHERWISE, ARISING
//  FROM, OUT OF OR IN CONNECTION WITH THE SOFTWARE OR THE USE OR OTHER
//  DEALINGS IN THE SOFTWARE.
//
//  Description: octree object header
//
////////////////////////////////////////////////////////////////////////////////

#ifndef NEKTAR_MESHUTILS_OCTREE_OCTREE
#define NEKTAR_MESHUTILS_OCTREE_OCTREE

#include "SourcePoint.hpp"
#include "Octant.h"
#include <NekMeshUtils/MeshElements/Mesh.h>

#include <string>

namespace Nektar
{
namespace NekMeshUtils
{

/**
 * @brief class for octree
 *
 * This class contains the routines to generate and query a automatically
 * generated set of mesh spacing parameters based on the CAD
 */
class Octree
{
public:

    Octree(MeshSharedPtr m) : m_mesh(m)
    {
<<<<<<< HEAD
    }

    Octree()
    {
=======
        m_udsfileset = false;
>>>>>>> bb7852af
    }

    /**
     * @brief builds the octree based on curvature sampling and user defined
     * spacing
     */
    void Process();

    /**
     * @brief once constructed queryies the octree based on x,y,z location
     * to get a mesh spacing
     *
     * @param loc array of x,y,z
     * @return mesh spacing parameter
     */
    NekDouble Query(Array<OneD, NekDouble> loc);

    /**
     * @brief returns the miminum spacing in the octree (for meshing purposes)
     *
     * @return miminum delta in octree
     */
    NekDouble GetMinDelta()
    {
        return m_minDelta;
    }

    /**
     * @brief sets the parameters used for curvature sampling
     *
     * @param min minimum spacing to be found in the mesh
     * @param max maximum spacing to be found in the mesh
     * @param eps curvature sensivity relating radius of curvature to spacing
     */
    void SetParameters(NekDouble &min, NekDouble &max, NekDouble &ep)
    {
        m_minDelta = min;
        m_maxDelta = max;
        m_eps = ep;
    }

    /**
     * @brief populates the mesh m with a invalid hexahedral mesh based on the
     *        octree, used for visualisation
     * @param nm name of the mesh file to be made
     */
    void WriteOctree(std::string nm);

    /**
     * @brief informs the octree there is a user defined spacing file
     *
     * @param nm name of the user defined spacing file
     */
    void Refinement(std::string nm)
    {
        m_refinement = nm;
    }

private:

    /**
     * @brief Smooths specification over all octants to a gradation criteria
     */
    void SmoothAllOctants();

    /**
     * @brief gets an optimum number of curvature sampling points and
     * calculates the curavture at these points
     */
    void CompileSourcePointList();

    /**
     * @brief Function which initiates and controls the subdivision process
     */
    void SubDivide();

    /**
     * @brief Smooths specification over the surface encompasing octants to a
     *        gradation criteria
     */
    void SmoothSurfaceOctants();

    /**
     * @brief takes the mesh specification from surface octants and
     *        progates that through the domain so all octants have a
     * specification
     *        using gradiation crieteria
     */
    void PropagateDomain();

    /**
     * @brief estimates the number of elements to be created in the mesh
     */
    int CountElemt();

    /**
     * @brief Calculates the difference in delta divided by the difference
     *        in location between two octants i and j
     */
    NekDouble ddx(OctantSharedPtr i, OctantSharedPtr j);

    /**
     * @brief Looks over all leaf octants and checks that their neigbour
     *        assigments are valid
     */
    bool VerifyNeigbours();

    /// minimum delta in the octree
    NekDouble m_minDelta;
    /// maximum delta in the octree
    NekDouble m_maxDelta;
    /// curavture sensivity paramter
    NekDouble m_eps;
    /// x,y,z location of the center of the octree
    Array<OneD, NekDouble> m_centroid;
    /// physical size of the octree
    NekDouble m_dim;
    /// list of source points
    std::vector<SPBaseSharedPtr> m_SPList;
    /// list of leaf octants
    std::vector<OctantSharedPtr> m_octants;
    /// master octant for searching
    OctantSharedPtr m_masteroct;
    /// number of octants made, used for id index
    int m_numoct;
    /// Mesh object
    MeshSharedPtr m_mesh;

    std::string m_refinement;
};
typedef boost::shared_ptr<Octree> OctreeSharedPtr;

}
}

#endif<|MERGE_RESOLUTION|>--- conflicted
+++ resolved
@@ -59,14 +59,6 @@
 
     Octree(MeshSharedPtr m) : m_mesh(m)
     {
-<<<<<<< HEAD
-    }
-
-    Octree()
-    {
-=======
-        m_udsfileset = false;
->>>>>>> bb7852af
     }
 
     /**
