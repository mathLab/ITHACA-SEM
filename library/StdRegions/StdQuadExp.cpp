--- conflicted
+++ resolved
@@ -1370,72 +1370,6 @@
         }
         
         
-
-<<<<<<< HEAD
-        void StdQuadExp::v_LaplacianMatrixOp_MatFree(
-                             const Array<OneD, const NekDouble> &inarray,
-                             Array<OneD,NekDouble> &outarray,
-                             const StdMatrixKey &mkey)
-        {
-
-            if(mkey.GetNVarCoeff() == 0)
-            {
-                // This implementation is only valid when there are no coefficients
-                // associated to the Laplacian operator
-                int       nquad0  = m_base[0]->GetNumPoints();
-                int       nquad1  = m_base[1]->GetNumPoints();
-                int       nqtot   = nquad0*nquad1; 
-                int       nmodes0 = m_base[0]->GetNumModes();
-                int       nmodes1 = m_base[1]->GetNumModes();
-                int       wspsize = max(max(max(nqtot,m_ncoeffs),nquad1*nmodes0),nquad0*nmodes1);
-                
-                const Array<OneD, const NekDouble>& base0  = m_base[0]->GetBdata();
-                const Array<OneD, const NekDouble>& base1  = m_base[1]->GetBdata();
-                const Array<OneD, const NekDouble>& dbase0 = m_base[0]->GetDbdata();
-                const Array<OneD, const NekDouble>& dbase1 = m_base[1]->GetDbdata();
-                
-                // Allocate temporary storage
-                Array<OneD,NekDouble> wsp0(3*wspsize);
-                Array<OneD,NekDouble> wsp1(wsp0+wspsize);
-                Array<OneD,NekDouble> wsp2(wsp0+2*wspsize);
-                
-                if(!(m_base[0]->Collocation() && m_base[1]->Collocation()))
-                {  
-                    // LAPLACIAN MATRIX OPERATION
-                    // wsp0 = u       = B   * u_hat 
-                    // wsp1 = du_dxi1 = D_xi1 * wsp0 = D_xi1 * u
-                    // wsp2 = du_dxi2 = D_xi2 * wsp0 = D_xi2 * u
-                    BwdTrans_SumFacKernel(base0,base1,inarray,wsp0,wsp1,true,true);
-                    StdExpansion2D::PhysTensorDeriv(wsp0,wsp1,wsp2);
-                }
-                else
-                {
-                    StdExpansion2D::PhysTensorDeriv(inarray,wsp1,wsp2);
-                }
-                
-                // wsp1 = k = wsp1 * w0 * w1
-                // wsp2 = l = wsp2 * w0 * w1
-                MultiplyByQuadratureMetric(wsp1,wsp1);
-                MultiplyByQuadratureMetric(wsp2,wsp2);
-                
-                // outarray = m = (D_xi1 * B)^T * k 
-                // wsp1     = n = (D_xi2 * B)^T * l 
-                IProductWRTBase_SumFacKernel(dbase0,base1,wsp1,outarray,wsp0,false,true);
-                IProductWRTBase_SumFacKernel(base0,dbase1,wsp2,wsp1,    wsp0,true,false);
-                
-                // outarray = outarray + wsp1
-                //          = L * u_hat
-                Vmath::Vadd(m_ncoeffs,wsp1.get(),1,outarray.get(),1,outarray.get(),1);     
-            }
-            else
-            {
-                StdExpansion::LaplacianMatrixOp_MatFree_GenericImpl(inarray,outarray,mkey);
-            }
-        }
-
-
-=======
->>>>>>> 66ec7440
         void StdQuadExp::v_SVVLaplacianFilter(Array<OneD, NekDouble> &array,
                                               const StdMatrixKey &mkey)
         {
