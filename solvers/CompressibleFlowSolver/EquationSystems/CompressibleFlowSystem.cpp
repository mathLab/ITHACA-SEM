--- conflicted
+++ resolved
@@ -141,11 +141,7 @@
                 // Setting up advection and diffusion operators
                 m_session->LoadSolverInfo("AdvectionType", advName, "WeakDG");
                 m_session->LoadSolverInfo("DiffusionType", diffName, "LDGNS");
-<<<<<<< HEAD
-                //m_session->LoadSolverInfo("DiffusionType", diffName, "LDG");
-                
-=======
->>>>>>> 74f69b76
+
                 m_advection = SolverUtils::GetAdvectionFactory()
                                             .CreateInstance(advName, advName);
                 m_diffusion = SolverUtils::GetDiffusionFactory()
@@ -158,18 +154,14 @@
                 // Setting up flux vector for diffusion operator
                 m_diffusion->SetFluxVectorNS(&CompressibleFlowSystem::
                                              GetViscousFluxVector, this);
-<<<<<<< HEAD
-                
-                m_diffusion->SetArtificialDiffusionVector(&CompressibleFlowSystem::
-                                            GetArtificialDynamicViscosity, this);
-                
-                m_session->LoadSolverInfo("UpwindType", riemName, "Exact");
-                
-=======
-
+                
                 // Setting up Riemann solver for advection operator
                 m_session->LoadSolverInfo("UpwindType", riemName, "Average");
->>>>>>> 74f69b76
+                
+                
+                m_diffusion->SetArtificialDiffusionVector(&CompressibleFlowSystem::
+                                                          GetArtificialDynamicViscosity, this);
+
                 m_riemannSolver = SolverUtils::GetRiemannSolverFactory()
                                             .CreateInstance(riemName);
                 
