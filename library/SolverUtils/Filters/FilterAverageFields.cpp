///////////////////////////////////////////////////////////////////////////////
//
// File FilterAverageField.cpp
//
// For more information, please see: http://www.nektar.info
//
// The MIT License
//
// Copyright (c) 2006 Division of Applied Mathematics, Brown University (USA),
// Department of Aeronautics, Imperial College London (UK), and Scientific
// Computing and Imaging Institute, University of Utah (USA).
//
// License for the specific language governing rights and limitations under
// Permission is hereby granted, free of charge, to any person obtaining a
// copy of this software and associated documentation files (the "Software"),
// to deal in the Software without restriction, including without limitation
// the rights to use, copy, modify, merge, publish, distribute, sublicense,
// and/or sell copies of the Software, and to permit persons to whom the
// Software is furnished to do so, subject to the following conditions:
//
// The above copyright notice and this permission notice shall be included
// in all copies or substantial portions of the Software.
//
// THE SOFTWARE IS PROVIDED "AS IS", WITHOUT WARRANTY OF ANY KIND, EXPRESS
// OR IMPLIED, INCLUDING BUT NOT LIMITED TO THE WARRANTIES OF MERCHANTABILITY,
// FITNESS FOR A PARTICULAR PURPOSE AND NONINFRINGEMENT. IN NO EVENT SHALL
// THE AUTHORS OR COPYRIGHT HOLDERS BE LIABLE FOR ANY CLAIM, DAMAGES OR OTHER
// LIABILITY, WHETHER IN AN ACTION OF CONTRACT, TORT OR OTHERWISE, ARISING
// FROM, OUT OF OR IN CONNECTION WITH THE SOFTWARE OR THE USE OR OTHER
// DEALINGS IN THE SOFTWARE.
//
// Description: Average solution fields during time-stepping.
//
///////////////////////////////////////////////////////////////////////////////

#include <SolverUtils/Filters/FilterAverageFields.h>

namespace Nektar
{
namespace SolverUtils
{
std::string FilterAverageFields::className =
        GetFilterFactory().RegisterCreatorFunction(
                "AverageFields", FilterAverageFields::create);

FilterAverageFields::FilterAverageFields(
    const LibUtilities::SessionReaderSharedPtr &pSession,
    const ParamMap &pParams) :
    Filter(pSession)
{
    ParamMap::const_iterator it;

    // OutputFile
    it = pParams.find("OutputFile");
    if (it == pParams.end())
    {
        m_outputFile = m_session->GetSessionName();
    }
    else
    {
        ASSERTL0(it->second.length() > 0, "Missing parameter 'OutputFile'.");
        m_outputFile = it->second;
    }

<<<<<<< HEAD
        FilterAverageFields::FilterAverageFields(
            const LibUtilities::SessionReaderSharedPtr &pSession,
            const std::map<std::string, std::string> &pParams) :
            Filter(pSession)
        {
            if (pParams.find("OutputFile") == pParams.end())
            {
                m_outputFile = m_session->GetSessionName();
            }
            else
            {
                ASSERTL0(!(pParams.find("OutputFile")->second.empty()),
                         "Missing parameter 'OutputFile'.");
                m_outputFile = pParams.find("OutputFile")->second;
            }

            if(pParams.find("SampleFrequency") == pParams.end())
            {
                m_sampleFrequency = 1;
            }
            else
            {
                m_sampleFrequency = atoi(pParams.find("SampleFrequency")->second.c_str());
            }

            if(pParams.find("OutputFrequency") == pParams.end())
            {
                m_outputFrequency = m_session->GetParameter("NumSteps"); 
            }
            else
            {
                m_outputFrequency = atoi(pParams.find("OutputFrequency")->second.c_str());
            }

            m_numAverages = 0;
            m_index       = 0;
            m_outputIndex = 0;
            m_fld = MemoryManager<LibUtilities::FieldIO>::AllocateSharedPtr(pSession->GetComm());
        }
=======
    // SampleFrequency
    it = pParams.find("SampleFrequency");
    if(it == pParams.end())
    {
        m_sampleFrequency = 1;
    }
    else
    {
        LibUtilities::Equation equ(m_session, it->second);
        m_sampleFrequency = floor(equ.Evaluate());
    }

    // OutputFrequency
    it = pParams.find("OutputFrequency");
    if(it == pParams.end())
    {
        m_outputFrequency = m_session->GetParameter("NumSteps");
    }
    else
    {
        LibUtilities::Equation equ(m_session, it->second);
        m_outputFrequency = floor(equ.Evaluate());
    }
>>>>>>> 910fe1b7

    m_numAverages = 0;
    m_index       = 0;
    m_outputIndex = 0;
    m_fld = MemoryManager<LibUtilities::FieldIO>
                ::AllocateSharedPtr(pSession->GetComm());

<<<<<<< HEAD
        void FilterAverageFields::v_Initialise(const Array<OneD, const MultiRegions::ExpListSharedPtr> &pFields, const NekDouble &time)
        {
            m_avgFields.resize(pFields.num_elements());
            m_variables.resize(pFields.num_elements());

            for(int n = 0; n < pFields.num_elements(); ++n)
            {
                m_avgFields[n] = Array<OneD, NekDouble>(pFields[n]->GetNcoeffs(),0.0);
                m_variables[n] = pFields[n]->GetSession()->GetVariable(n);
            }

            m_avgFieldMetaData["InitialTime"] = boost::lexical_cast<std::string>(time);
        }
=======
}

FilterAverageFields::~FilterAverageFields()
{
}

void FilterAverageFields::v_Initialise(
        const Array<OneD, const MultiRegions::ExpListSharedPtr> &pFields,
        const NekDouble &time)
{
    int nfield = pFields.num_elements();
    int ncoeff = pFields[0]->GetNcoeffs();
    m_avgFields = Array<OneD, Array<OneD, NekDouble> >(nfield);
    for(int n =0; n < nfield; ++n)
    {
        m_avgFields[n] = Array<OneD, NekDouble>(ncoeff, 0.0);
    }
    m_avgFieldMetaData["InitialTime"]
                       = boost::lexical_cast<std::string>(time);
}

void FilterAverageFields::v_Update(
        const Array<OneD, const MultiRegions::ExpListSharedPtr> &pFields,
        const NekDouble &time)
{
    m_index++;
    if (m_index % m_sampleFrequency > 0)
    {
        return;
    }

    for(int n = 0; n < pFields.num_elements(); ++n)
    {
        Vmath::Vadd(m_avgFields[n].num_elements(),
                    pFields[n]->GetCoeffs(),1,m_avgFields[n],1,
                    m_avgFields[n],1);
    }
    m_numAverages += 1;

    // update FinalTime here since this is when last field will be added.
    m_avgFieldMetaData["FinalTime"]
                       = boost::lexical_cast<std::string>(time);

    if (m_index % m_outputFrequency == 0)
    {
        OutputAvgField(pFields,++m_outputIndex);
    }

}

void FilterAverageFields::v_Finalise(
        const Array<OneD, const MultiRegions::ExpListSharedPtr> &pFields,
        const NekDouble &time)
{
    OutputAvgField(pFields);
}

void FilterAverageFields::OutputAvgField(
        const Array<OneD, const MultiRegions::ExpListSharedPtr> &pFields,
        int dump)
{
    for(int n = 0; n < m_avgFields.num_elements(); ++n)
    {
        Vmath::Smul(m_avgFields[n].num_elements(), 1.0/m_numAverages,
                    m_avgFields[n], 1,
                    m_avgFields[n], 1);
    }
>>>>>>> 910fe1b7

    std::vector<LibUtilities::FieldDefinitionsSharedPtr> FieldDef
        = pFields[0]->GetFieldDefinitions();
    std::vector<std::vector<NekDouble> > FieldData(FieldDef.size());

    Array<OneD, NekDouble>  fieldcoeffs;
    int ncoeffs = pFields[0]->GetNcoeffs();

    // copy Data into FieldData and set variable
    for(int j = 0; j < pFields.num_elements(); ++j)
    {
        // check to see if field is same order a zeroth field
        if(m_avgFields[j].num_elements() == ncoeffs)
        {
<<<<<<< HEAD
            m_index++;
            if (m_index % m_sampleFrequency > 0)
            {
                return;
            }

            for(int n = 0; n < pFields.num_elements(); ++n)
            {
                Vmath::Vadd(m_avgFields[n].num_elements(),
                            pFields[n]->GetCoeffs(),1,m_avgFields[n],1,
                            m_avgFields[n],1);
            }

            m_numAverages++;

            // update FinalTime here since this is when last field will be added. 
            m_avgFieldMetaData["FinalTime"] = boost::lexical_cast<std::string>(time);

            v_AddExtraFields(pFields, time);

            if (m_index % m_outputFrequency == 0)
            {
                OutputAvgField(pFields, ++m_outputIndex);
            }
=======
            fieldcoeffs = m_avgFields[j];
>>>>>>> 910fe1b7
        }
        else
        {
            fieldcoeffs = Array<OneD,NekDouble>(ncoeffs);
            pFields[0]->ExtractCoeffsToCoeffs(pFields[j],
                                              m_avgFields[j],
                                              fieldcoeffs);
        }

        for(int i = 0; i < FieldDef.size(); ++i)
        {
<<<<<<< HEAD
            for(int n = 0; n < m_avgFields.size(); ++n)
            {
                Vmath::Smul(m_avgFields[n].num_elements(), 1.0/m_numAverages,m_avgFields[n],1,m_avgFields[n],1);
            }

            std::vector<LibUtilities::FieldDefinitionsSharedPtr> FieldDef
                = pFields[0]->GetFieldDefinitions();
            std::vector<std::vector<NekDouble> > FieldData(FieldDef.size());
            
            Array<OneD, NekDouble>  fieldcoeffs;
            int ncoeffs = pFields[0]->GetNcoeffs();
            
            // copy Data into FieldData and set variable
            for(int j = 0; j < m_avgFields.size(); ++j)
            {
                // check to see if field is same order as zeroth field
                if(m_avgFields[j].num_elements() == ncoeffs)
                {
                    fieldcoeffs = m_avgFields[j];
                }
                else
                {
                    ASSERTL0(false, "TODO");
                    fieldcoeffs = Array<OneD, NekDouble>(ncoeffs);
                    pFields[0]->ExtractCoeffsToCoeffs(pFields[j],m_avgFields[j],fieldcoeffs);
                }
                
                for(int i = 0; i < FieldDef.size(); ++i)
                {
                    // Could do a search here to find correct variable
                    FieldDef[i]->m_fields.push_back(m_variables[j]);
                    pFields[0]->AppendFieldData(FieldDef[i], FieldData[i], fieldcoeffs);
                }
            }

            m_avgFieldMetaData["NumberOfFieldDumps"] = boost::lexical_cast<std::string>(m_numAverages);

            std::stringstream outname; 
            if(dump == -1) // final dump
            {
                outname <<  m_outputFile << "_avg.fld";
            }
            else
            {
                outname << m_outputFile<< "_" << dump << "_avg.fld";
            }
            
            m_fld->Write(outname.str(),FieldDef,FieldData,m_avgFieldMetaData);

            if(dump != -1) // not final dump so rescale cumulative average
            {
                for(int n = 0; n < m_avgFields.size(); ++n)
                {
                    Vmath::Smul(m_avgFields[n].num_elements(), (NekDouble) m_numAverages,
                                m_avgFields[n],1,m_avgFields[n],1);
                }
            }
=======
            // Could do a search here to find correct variable
            FieldDef[i]->m_fields.push_back(m_session->GetVariable(j));
            pFields[0]->AppendFieldData(FieldDef[i],
                                        FieldData[i],
                                        fieldcoeffs);
>>>>>>> 910fe1b7
        }
    }

    m_avgFieldMetaData["NumberOfFieldDumps"]
                      = boost::lexical_cast<std::string>(m_numAverages);

    std::stringstream outname;
    if(dump == -1) // final dump
    {
        outname <<  m_outputFile << "_avg.fld";
    }
    else
    {
        outname << m_outputFile<< "_" << dump << "_avg.fld";
    }

    m_fld->Write(outname.str(),FieldDef,FieldData,m_avgFieldMetaData);

    if(dump != -1) // not final dump so rescale cummulative average
    {
        for(int n = 0; n < m_avgFields.num_elements(); ++n)
        {
            Vmath::Smul(m_avgFields[n].num_elements(),
                        (NekDouble) m_numAverages,
                        m_avgFields[n], 1,
                        m_avgFields[n], 1);
        }
    }
}

bool FilterAverageFields::v_IsTimeDependent()
{
    return true;
}
}
}<|MERGE_RESOLUTION|>--- conflicted
+++ resolved
@@ -62,47 +62,6 @@
         m_outputFile = it->second;
     }
 
-<<<<<<< HEAD
-        FilterAverageFields::FilterAverageFields(
-            const LibUtilities::SessionReaderSharedPtr &pSession,
-            const std::map<std::string, std::string> &pParams) :
-            Filter(pSession)
-        {
-            if (pParams.find("OutputFile") == pParams.end())
-            {
-                m_outputFile = m_session->GetSessionName();
-            }
-            else
-            {
-                ASSERTL0(!(pParams.find("OutputFile")->second.empty()),
-                         "Missing parameter 'OutputFile'.");
-                m_outputFile = pParams.find("OutputFile")->second;
-            }
-
-            if(pParams.find("SampleFrequency") == pParams.end())
-            {
-                m_sampleFrequency = 1;
-            }
-            else
-            {
-                m_sampleFrequency = atoi(pParams.find("SampleFrequency")->second.c_str());
-            }
-
-            if(pParams.find("OutputFrequency") == pParams.end())
-            {
-                m_outputFrequency = m_session->GetParameter("NumSteps"); 
-            }
-            else
-            {
-                m_outputFrequency = atoi(pParams.find("OutputFrequency")->second.c_str());
-            }
-
-            m_numAverages = 0;
-            m_index       = 0;
-            m_outputIndex = 0;
-            m_fld = MemoryManager<LibUtilities::FieldIO>::AllocateSharedPtr(pSession->GetComm());
-        }
-=======
     // SampleFrequency
     it = pParams.find("SampleFrequency");
     if(it == pParams.end())
@@ -126,7 +85,6 @@
         LibUtilities::Equation equ(m_session, it->second);
         m_outputFrequency = floor(equ.Evaluate());
     }
->>>>>>> 910fe1b7
 
     m_numAverages = 0;
     m_index       = 0;
@@ -134,21 +92,6 @@
     m_fld = MemoryManager<LibUtilities::FieldIO>
                 ::AllocateSharedPtr(pSession->GetComm());
 
-<<<<<<< HEAD
-        void FilterAverageFields::v_Initialise(const Array<OneD, const MultiRegions::ExpListSharedPtr> &pFields, const NekDouble &time)
-        {
-            m_avgFields.resize(pFields.num_elements());
-            m_variables.resize(pFields.num_elements());
-
-            for(int n = 0; n < pFields.num_elements(); ++n)
-            {
-                m_avgFields[n] = Array<OneD, NekDouble>(pFields[n]->GetNcoeffs(),0.0);
-                m_variables[n] = pFields[n]->GetSession()->GetVariable(n);
-            }
-
-            m_avgFieldMetaData["InitialTime"] = boost::lexical_cast<std::string>(time);
-        }
-=======
 }
 
 FilterAverageFields::~FilterAverageFields()
@@ -161,11 +104,16 @@
 {
     int nfield = pFields.num_elements();
     int ncoeff = pFields[0]->GetNcoeffs();
-    m_avgFields = Array<OneD, Array<OneD, NekDouble> >(nfield);
-    for(int n =0; n < nfield; ++n)
+
+    m_avgFields.resize(pFields.num_elements());
+    m_variables.resize(pFields.num_elements());
+
+    for(int n = 0; n < nfield; ++n)
     {
         m_avgFields[n] = Array<OneD, NekDouble>(ncoeff, 0.0);
-    }
+        m_variables[n] = pFields[n]->GetSession()->GetVariable(n);
+    }
+
     m_avgFieldMetaData["InitialTime"]
                        = boost::lexical_cast<std::string>(time);
 }
@@ -192,9 +140,11 @@
     m_avgFieldMetaData["FinalTime"]
                        = boost::lexical_cast<std::string>(time);
 
+    v_AddExtraFields(pFields, time);
+
     if (m_index % m_outputFrequency == 0)
     {
-        OutputAvgField(pFields,++m_outputIndex);
+        OutputAvgField(pFields, ++m_outputIndex);
     }
 
 }
@@ -210,13 +160,12 @@
         const Array<OneD, const MultiRegions::ExpListSharedPtr> &pFields,
         int dump)
 {
-    for(int n = 0; n < m_avgFields.num_elements(); ++n)
+    for(int n = 0; n < m_avgFields.size(); ++n)
     {
         Vmath::Smul(m_avgFields[n].num_elements(), 1.0/m_numAverages,
                     m_avgFields[n], 1,
                     m_avgFields[n], 1);
     }
->>>>>>> 910fe1b7
 
     std::vector<LibUtilities::FieldDefinitionsSharedPtr> FieldDef
         = pFields[0]->GetFieldDefinitions();
@@ -226,43 +175,16 @@
     int ncoeffs = pFields[0]->GetNcoeffs();
 
     // copy Data into FieldData and set variable
-    for(int j = 0; j < pFields.num_elements(); ++j)
+    for(int j = 0; j < m_avgFields.size(); ++j)
     {
         // check to see if field is same order a zeroth field
         if(m_avgFields[j].num_elements() == ncoeffs)
         {
-<<<<<<< HEAD
-            m_index++;
-            if (m_index % m_sampleFrequency > 0)
-            {
-                return;
-            }
-
-            for(int n = 0; n < pFields.num_elements(); ++n)
-            {
-                Vmath::Vadd(m_avgFields[n].num_elements(),
-                            pFields[n]->GetCoeffs(),1,m_avgFields[n],1,
-                            m_avgFields[n],1);
-            }
-
-            m_numAverages++;
-
-            // update FinalTime here since this is when last field will be added. 
-            m_avgFieldMetaData["FinalTime"] = boost::lexical_cast<std::string>(time);
-
-            v_AddExtraFields(pFields, time);
-
-            if (m_index % m_outputFrequency == 0)
-            {
-                OutputAvgField(pFields, ++m_outputIndex);
-            }
-=======
             fieldcoeffs = m_avgFields[j];
->>>>>>> 910fe1b7
         }
         else
         {
-            fieldcoeffs = Array<OneD,NekDouble>(ncoeffs);
+            fieldcoeffs = Array<OneD, NekDouble>(ncoeffs);
             pFields[0]->ExtractCoeffsToCoeffs(pFields[j],
                                               m_avgFields[j],
                                               fieldcoeffs);
@@ -270,71 +192,11 @@
 
         for(int i = 0; i < FieldDef.size(); ++i)
         {
-<<<<<<< HEAD
-            for(int n = 0; n < m_avgFields.size(); ++n)
-            {
-                Vmath::Smul(m_avgFields[n].num_elements(), 1.0/m_numAverages,m_avgFields[n],1,m_avgFields[n],1);
-            }
-
-            std::vector<LibUtilities::FieldDefinitionsSharedPtr> FieldDef
-                = pFields[0]->GetFieldDefinitions();
-            std::vector<std::vector<NekDouble> > FieldData(FieldDef.size());
-            
-            Array<OneD, NekDouble>  fieldcoeffs;
-            int ncoeffs = pFields[0]->GetNcoeffs();
-            
-            // copy Data into FieldData and set variable
-            for(int j = 0; j < m_avgFields.size(); ++j)
-            {
-                // check to see if field is same order as zeroth field
-                if(m_avgFields[j].num_elements() == ncoeffs)
-                {
-                    fieldcoeffs = m_avgFields[j];
-                }
-                else
-                {
-                    ASSERTL0(false, "TODO");
-                    fieldcoeffs = Array<OneD, NekDouble>(ncoeffs);
-                    pFields[0]->ExtractCoeffsToCoeffs(pFields[j],m_avgFields[j],fieldcoeffs);
-                }
-                
-                for(int i = 0; i < FieldDef.size(); ++i)
-                {
-                    // Could do a search here to find correct variable
-                    FieldDef[i]->m_fields.push_back(m_variables[j]);
-                    pFields[0]->AppendFieldData(FieldDef[i], FieldData[i], fieldcoeffs);
-                }
-            }
-
-            m_avgFieldMetaData["NumberOfFieldDumps"] = boost::lexical_cast<std::string>(m_numAverages);
-
-            std::stringstream outname; 
-            if(dump == -1) // final dump
-            {
-                outname <<  m_outputFile << "_avg.fld";
-            }
-            else
-            {
-                outname << m_outputFile<< "_" << dump << "_avg.fld";
-            }
-            
-            m_fld->Write(outname.str(),FieldDef,FieldData,m_avgFieldMetaData);
-
-            if(dump != -1) // not final dump so rescale cumulative average
-            {
-                for(int n = 0; n < m_avgFields.size(); ++n)
-                {
-                    Vmath::Smul(m_avgFields[n].num_elements(), (NekDouble) m_numAverages,
-                                m_avgFields[n],1,m_avgFields[n],1);
-                }
-            }
-=======
             // Could do a search here to find correct variable
-            FieldDef[i]->m_fields.push_back(m_session->GetVariable(j));
+            FieldDef[i]->m_fields.push_back(m_variables[j]);
             pFields[0]->AppendFieldData(FieldDef[i],
                                         FieldData[i],
                                         fieldcoeffs);
->>>>>>> 910fe1b7
         }
     }
 
@@ -355,7 +217,7 @@
 
     if(dump != -1) // not final dump so rescale cummulative average
     {
-        for(int n = 0; n < m_avgFields.num_elements(); ++n)
+        for(int n = 0; n < m_avgFields.size(); ++n)
         {
             Vmath::Smul(m_avgFields[n].num_elements(),
                         (NekDouble) m_numAverages,
