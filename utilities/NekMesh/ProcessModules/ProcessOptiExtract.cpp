--- conflicted
+++ resolved
@@ -313,11 +313,7 @@
 
         for (auto &node : inp_mesh->m_vertexSet)
         {
-<<<<<<< HEAD
-            nmap[node->m_id] = *nit;
-=======
             nmap[node->m_id] = node;
->>>>>>> 68c0d50b
         }
         // for all the nodes in the main mesh see if they are in nmap, if so
         // update the node
