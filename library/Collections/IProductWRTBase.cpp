///////////////////////////////////////////////////////////////////////////////
//
// File: IProductWRTBase.cpp
//
// For more information, please see: http://www.nektar.info
//
// The MIT License
//
// Copyright (c) 2006 Division of Applied Mathematics, Brown University (USA),
// Department of Aeronautics, Imperial College London (UK), and Scientific
// Computing and Imaging Institute, University of Utah (USA).
//
// License for the specific language governing rights and limitations under
// Permission is hereby granted, free of charge, to any person obtaining a
// copy of this software and associated documentation files (the "Software"),
// to deal in the Software without restriction, including without limitation
// the rights to use, copy, modify, merge, publish, distribute, sublicense,
// and/or sell copies of the Software, and to permit persons to whom the
// Software is furnished to do so, subject to the following conditions:
//
// The above copyright notice and this permission notice shall be included
// in all copies or substantial portions of the Software.
//
// THE SOFTWARE IS PROVIDED "AS IS", WITHOUT WARRANTY OF ANY KIND, EXPRESS
// OR IMPLIED, INCLUDING BUT NOT LIMITED TO THE WARRANTIES OF MERCHANTABILITY,
// FITNESS FOR A PARTICULAR PURPOSE AND NONINFRINGEMENT. IN NO EVENT SHALL
// THE AUTHORS OR COPYRIGHT HOLDERS BE LIABLE FOR ANY CLAIM, DAMAGES OR OTHER
// LIABILITY, WHETHER IN AN ACTION OF CONTRACT, TORT OR OTHERWISE, ARISING
// FROM, OUT OF OR IN CONNECTION WITH THE SOFTWARE OR THE USE OR OTHER
// DEALINGS IN THE SOFTWARE.
//
// Description: IProductWRTBase operator implementations
//
///////////////////////////////////////////////////////////////////////////////

#include <loki/Singleton.h>
#include <Collections/Operator.h>
#include <Collections/Collection.h>
#include <Collections/IProduct.h>

using namespace std;

namespace Nektar {
namespace Collections {

using LibUtilities::eSegment;
using LibUtilities::eQuadrilateral;
using LibUtilities::eTriangle;
using LibUtilities::eHexahedron;
using LibUtilities::eTetrahedron;
using LibUtilities::ePrism;
using LibUtilities::ePyramid;

/**
 * @brief Inner product operator using standard matrix approach
 */
class IProductWRTBase_StdMat : public Operator
{
    public:
        OPERATOR_CREATE(IProductWRTBase_StdMat)

        virtual ~IProductWRTBase_StdMat()
        {
        }

        virtual void operator()(
                const Array<OneD, const NekDouble> &input,
                      Array<OneD,       NekDouble> &output,
                      Array<OneD,       NekDouble> &output1,
                      Array<OneD,       NekDouble> &output2,
                      Array<OneD,       NekDouble> &wsp)
        {
            ASSERTL1(wsp.num_elements() == m_wspSize,
                     "Incorrect workspace size");

            Vmath::Vmul(m_jac.num_elements(),m_jac,1,input,1,wsp,1);

            Blas::Dgemm('N', 'N', m_mat->GetRows(), m_numElmt,
                        m_mat->GetColumns(), 1.0, m_mat->GetRawPtr(),
                        m_mat->GetRows(), wsp.get(), m_stdExp->GetTotPoints(),
                        0.0, output.get(), m_stdExp->GetNcoeffs());
        }

        virtual void operator()(
                      int                           dir,
                const Array<OneD, const NekDouble> &input,
                      Array<OneD,       NekDouble> &output,
                      Array<OneD,       NekDouble> &wsp)
        {
            ASSERTL0(false, "Not valid for this operator.");
        }

    protected:
        DNekMatSharedPtr                m_mat;
        Array<OneD, const NekDouble>    m_jac;

    private:
        IProductWRTBase_StdMat(
                vector<StdRegions::StdExpansionSharedPtr> pCollExp,
                CoalescedGeomDataSharedPtr                pGeomData)
            : Operator(pCollExp, pGeomData)
        {
            m_jac = pGeomData->GetJac(pCollExp);
            StdRegions::StdMatrixKey key(StdRegions::eIProductWRTBase,
                                         m_stdExp->DetShapeType(), *m_stdExp);
            m_mat = m_stdExp->GetStdMatrix(key);
            m_wspSize = m_stdExp->GetTotPoints()*m_numElmt;
        }
};

/// Factory initialisation for the IProductWRTBase_StdMat operators
OperatorKey IProductWRTBase_StdMat::m_typeArr[] = {
    GetOperatorFactory().RegisterCreatorFunction(
        OperatorKey(eSegment,       eIProductWRTBase, eStdMat, false),
        IProductWRTBase_StdMat::create, "IProductWRTBase_StdMat_Seg"),
    GetOperatorFactory().RegisterCreatorFunction(
        OperatorKey(eTriangle,      eIProductWRTBase, eStdMat, false),
        IProductWRTBase_StdMat::create, "IProductWRTBase_StdMat_Tri"),
    GetOperatorFactory().RegisterCreatorFunction(
        OperatorKey(eTriangle,      eIProductWRTBase, eStdMat, true),
        IProductWRTBase_StdMat::create, "IProductWRTBase_StdMat_NodalTri"),
    GetOperatorFactory().RegisterCreatorFunction(
        OperatorKey(eQuadrilateral, eIProductWRTBase, eStdMat, false),
        IProductWRTBase_StdMat::create, "IProductWRTBase_StdMat_Quad"),
    GetOperatorFactory().RegisterCreatorFunction(
        OperatorKey(eTetrahedron,   eIProductWRTBase, eStdMat, false),
        IProductWRTBase_StdMat::create, "IProductWRTBase_StdMat_Tet"),
    GetOperatorFactory().RegisterCreatorFunction(
        OperatorKey(eTetrahedron,   eIProductWRTBase, eStdMat, true),
        IProductWRTBase_StdMat::create, "IProductWRTBase_StdMat_NodalTet"),
    GetOperatorFactory().RegisterCreatorFunction(
        OperatorKey(ePyramid,       eIProductWRTBase, eStdMat, false),
        IProductWRTBase_StdMat::create, "IProductWRTBase_StdMat_Pyr"),
    GetOperatorFactory().RegisterCreatorFunction(
        OperatorKey(ePrism,         eIProductWRTBase, eStdMat, false),
        IProductWRTBase_StdMat::create, "IProductWRTBase_StdMat_Prism"),
    GetOperatorFactory().RegisterCreatorFunction(
        OperatorKey(ePrism,         eIProductWRTBase, eStdMat, true),
        IProductWRTBase_StdMat::create, "IProductWRTBase_StdMat_NodalPrism"),
    GetOperatorFactory().RegisterCreatorFunction(
        OperatorKey(eHexahedron,    eIProductWRTBase, eStdMat, false),
        IProductWRTBase_StdMat::create, "IProductWRTBase_StdMat_Hex"),
    GetOperatorFactory().RegisterCreatorFunction(
        OperatorKey(ePyramid, eIProductWRTBase, eSumFac, false),
        IProductWRTBase_StdMat::create, "IProductWRTBase_SumFac_Pyr")
};


/**
 * @brief Inner product operator using element-wise operation
 */
class IProductWRTBase_IterPerExp : public Operator
{
    public:
        OPERATOR_CREATE(IProductWRTBase_IterPerExp)

        virtual ~IProductWRTBase_IterPerExp()
        {
        }

        virtual void operator()(
                const Array<OneD, const NekDouble> &input,
                      Array<OneD,       NekDouble> &output,
                      Array<OneD,       NekDouble> &output1,
                      Array<OneD,       NekDouble> &output2,
                      Array<OneD,       NekDouble> &wsp)
        {
            ASSERTL1(wsp.num_elements() == m_wspSize,
                     "Incorrect workspace size");

            const int nCoeffs = m_stdExp->GetNcoeffs();
            const int nPhys   = m_stdExp->GetTotPoints();
            Array<OneD, NekDouble> tmp;

            Vmath::Vmul(m_jac.num_elements(),m_jac,1,input,1,wsp,1);

            for (int i = 0; i < m_numElmt; ++i)
            {
                m_stdExp->IProductWRTBase_SumFac(wsp + i*nPhys,
                                                 tmp = output + i*nCoeffs,
                                                 false);
            }
        }

        virtual void operator()(
                      int                           dir,
                const Array<OneD, const NekDouble> &input,
                      Array<OneD,       NekDouble> &output,
                      Array<OneD,       NekDouble> &wsp)
        {
            ASSERTL0(false, "Not valid for this operator.");
        }

    protected:
        Array<OneD, NekDouble> m_jac;

    private:
        IProductWRTBase_IterPerExp(
                vector<StdRegions::StdExpansionSharedPtr> pCollExp,
                CoalescedGeomDataSharedPtr                pGeomData)
            : Operator(pCollExp, pGeomData)
        {
            int nqtot = 1;
            LibUtilities::PointsKeyVector PtsKey = m_stdExp->GetPointsKeys();
            for(int i = 0; i < PtsKey.size(); ++i)
            {
                nqtot *= PtsKey[i].GetNumPoints();
            }

            m_jac = pGeomData->GetJacWithStdWeights(pCollExp);

            m_wspSize = nqtot*m_numElmt;
        }

};

/// Factory initialisation for the IProductWRTBase_IterPerExp operators
OperatorKey IProductWRTBase_IterPerExp::m_typeArr[] = {
    GetOperatorFactory().RegisterCreatorFunction(
        OperatorKey(eSegment,       eIProductWRTBase, eIterPerExp,false),
        IProductWRTBase_IterPerExp::create,
        "IProductWRTBase_IterPerExp_Seg"),
    GetOperatorFactory().RegisterCreatorFunction(
        OperatorKey(eTriangle,      eIProductWRTBase, eIterPerExp,false),
        IProductWRTBase_IterPerExp::create,
        "IProductWRTBase_IterPerExp_Tri"),
    GetOperatorFactory().RegisterCreatorFunction(
        OperatorKey(eTriangle,      eIProductWRTBase, eIterPerExp,true),
        IProductWRTBase_IterPerExp::create,
        "IProductWRTBase_IterPerExp_NodalTri"),
    GetOperatorFactory().RegisterCreatorFunction(
        OperatorKey(eQuadrilateral, eIProductWRTBase, eIterPerExp,false),
        IProductWRTBase_IterPerExp::create,
        "IProductWRTBase_IterPerExp_Quad"),
    GetOperatorFactory().RegisterCreatorFunction(
        OperatorKey(eTetrahedron,   eIProductWRTBase, eIterPerExp,false),
        IProductWRTBase_IterPerExp::create,
        "IProductWRTBase_IterPerExp_Tet"),
    GetOperatorFactory().RegisterCreatorFunction(
        OperatorKey(eTetrahedron,   eIProductWRTBase, eIterPerExp,true),
        IProductWRTBase_IterPerExp::create,
        "IProductWRTBase_IterPerExp_NodalTet"),
    GetOperatorFactory().RegisterCreatorFunction(
        OperatorKey(ePyramid,       eIProductWRTBase, eIterPerExp,false),
        IProductWRTBase_IterPerExp::create,
        "IProductWRTBase_IterPerExp_Pyr"),
    GetOperatorFactory().RegisterCreatorFunction(
        OperatorKey(ePrism,         eIProductWRTBase, eIterPerExp,false),
        IProductWRTBase_IterPerExp::create,
        "IProductWRTBase_IterPerExp_Prism"),
    GetOperatorFactory().RegisterCreatorFunction(
        OperatorKey(ePrism,         eIProductWRTBase, eIterPerExp,true),
        IProductWRTBase_IterPerExp::create,
        "IProductWRTBase_IterPerExp_NodalPrism"),
    GetOperatorFactory().RegisterCreatorFunction(
        OperatorKey(eHexahedron,    eIProductWRTBase, eIterPerExp,false),
        IProductWRTBase_IterPerExp::create,
        "IProductWRTBase_IterPerExp_Hex"),
};


/**
 * @brief Inner product operator using original MultiRegions implementation.
 */
class IProductWRTBase_NoCollection : public Operator
{
    public:
        OPERATOR_CREATE(IProductWRTBase_NoCollection)

        virtual ~IProductWRTBase_NoCollection()
        {
        }

        virtual void operator()(
                const Array<OneD, const NekDouble> &input,
                      Array<OneD,       NekDouble> &output,
                      Array<OneD,       NekDouble> &output1,
                      Array<OneD,       NekDouble> &output2,
                      Array<OneD,       NekDouble> &wsp)
        {

            const int nCoeffs = m_expList[0]->GetNcoeffs();
            const int nPhys   = m_expList[0]->GetTotPoints();
            Array<OneD, NekDouble> tmp;

            for (int i = 0; i < m_numElmt; ++i)
            {
                m_expList[i]->IProductWRTBase(input + i*nPhys,
                                              tmp = output + i*nCoeffs);
            }

        }

        virtual void operator()(
                      int                           dir,
                const Array<OneD, const NekDouble> &input,
                      Array<OneD,       NekDouble> &output,
                      Array<OneD,       NekDouble> &wsp)
        {
            ASSERTL0(false, "Not valid for this operator.");
        }

    protected:
        vector<StdRegions::StdExpansionSharedPtr> m_expList;

    private:
        IProductWRTBase_NoCollection(
                vector<StdRegions::StdExpansionSharedPtr> pCollExp,
                CoalescedGeomDataSharedPtr                pGeomData)
            : Operator(pCollExp, pGeomData)
        {
            m_expList = pCollExp;
        }
};

/// Factory initialisation for the IProductWRTBase_NoCollection operators
OperatorKey IProductWRTBase_NoCollection::m_typeArr[] = {
    GetOperatorFactory().RegisterCreatorFunction(
        OperatorKey(eSegment,       eIProductWRTBase, eNoCollection,false),
        IProductWRTBase_NoCollection::create,
        "IProductWRTBase_NoCollection_Seg"),
    GetOperatorFactory().RegisterCreatorFunction(
        OperatorKey(eTriangle,      eIProductWRTBase, eNoCollection,false),
        IProductWRTBase_NoCollection::create,
        "IProductWRTBase_NoCollection_Tri"),
    GetOperatorFactory().RegisterCreatorFunction(
        OperatorKey(eTriangle,      eIProductWRTBase, eNoCollection,true),
        IProductWRTBase_NoCollection::create,
        "IProductWRTBase_NoCollection_NodalTri"),
    GetOperatorFactory().RegisterCreatorFunction(
        OperatorKey(eQuadrilateral, eIProductWRTBase, eNoCollection,false),
        IProductWRTBase_NoCollection::create,
        "IProductWRTBase_NoCollection_Quad"),
    GetOperatorFactory().RegisterCreatorFunction(
        OperatorKey(eTetrahedron,   eIProductWRTBase, eNoCollection,false),
        IProductWRTBase_NoCollection::create,
        "IProductWRTBase_NoCollection_Tet"),
    GetOperatorFactory().RegisterCreatorFunction(
        OperatorKey(eTetrahedron,   eIProductWRTBase, eNoCollection,true),
        IProductWRTBase_NoCollection::create,
        "IProductWRTBase_NoCollection_NodalTet"),
    GetOperatorFactory().RegisterCreatorFunction(
        OperatorKey(ePyramid,       eIProductWRTBase, eNoCollection,false),
        IProductWRTBase_NoCollection::create,
        "IProductWRTBase_NoCollection_Pyr"),
    GetOperatorFactory().RegisterCreatorFunction(
        OperatorKey(ePrism,         eIProductWRTBase, eNoCollection,false),
        IProductWRTBase_NoCollection::create,
        "IProductWRTBase_NoCollection_Prism"),
    GetOperatorFactory().RegisterCreatorFunction(
        OperatorKey(ePrism,         eIProductWRTBase, eNoCollection,true),
        IProductWRTBase_NoCollection::create,
        "IProductWRTBase_NoCollection_NodalPrism"),
    GetOperatorFactory().RegisterCreatorFunction(
        OperatorKey(eHexahedron,    eIProductWRTBase, eNoCollection,false),
        IProductWRTBase_NoCollection::create,
        "IProductWRTBase_NoCollection_Hex"),
};


/**
 * @brief Inner product operator using sum-factorisation (Segment)
 */
class IProductWRTBase_SumFac_Seg : public Operator
{
    public:
        OPERATOR_CREATE(IProductWRTBase_SumFac_Seg)

        virtual ~IProductWRTBase_SumFac_Seg()
        {
        }

        virtual void operator()(
                const Array<OneD, const NekDouble> &input,
                      Array<OneD,       NekDouble> &output,
                      Array<OneD,       NekDouble> &output1,
                      Array<OneD,       NekDouble> &output2,
                      Array<OneD,       NekDouble> &wsp)
        {

            if(m_colldir0)
            {
                Vmath::Vmul(m_numElmt*m_nquad0,m_jac,1,input,1,output,1);
            }
            else
            {
                Vmath::Vmul(m_numElmt*m_nquad0,m_jac,1,input,1,wsp,1);

                // out = B0*in;
                Blas::Dgemm('T','N', m_nmodes0, m_numElmt, m_nquad0,
                            1.0, m_base0.get(), m_nquad0,
                            &wsp[0], m_nquad0, 0.0,
                            &output[0], m_nmodes0);
            }
        }

        virtual void operator()(
                      int                           dir,
                const Array<OneD, const NekDouble> &input,
                      Array<OneD,       NekDouble> &output,
                      Array<OneD,       NekDouble> &wsp)
        {
            ASSERTL0(false, "Not valid for this operator.");
        }

    protected:
        const int                       m_nquad0;
        const int                       m_nmodes0;
        const bool                      m_colldir0;
        Array<OneD, const NekDouble>    m_jac;
        Array<OneD, const NekDouble>    m_base0;

    private:
        IProductWRTBase_SumFac_Seg(
                vector<StdRegions::StdExpansionSharedPtr> pCollExp,
                CoalescedGeomDataSharedPtr                pGeomData)
            : Operator  (pCollExp, pGeomData),
              m_nquad0  (m_stdExp->GetNumPoints(0)),
              m_nmodes0 (m_stdExp->GetBasisNumModes(0)),
              m_colldir0(m_stdExp->GetBasis(0)->Collocation()),
              m_base0   (m_stdExp->GetBasis(0)->GetBdata())
        {
            m_wspSize = m_numElmt*m_nquad0;
            m_jac = pGeomData->GetJacWithStdWeights(pCollExp);
        }
};

/// Factory initialisation for the IProductWRTBase_SumFac_Seg operator
OperatorKey IProductWRTBase_SumFac_Seg::m_type = GetOperatorFactory().
    RegisterCreatorFunction(
        OperatorKey(eSegment, eIProductWRTBase, eSumFac, false),
        IProductWRTBase_SumFac_Seg::create, "IProductWRTBase_SumFac_Seg");



/**
 * @brief Inner product operator using sum-factorisation (Quad)
 */
class IProductWRTBase_SumFac_Quad : public Operator
{
    public:
        OPERATOR_CREATE(IProductWRTBase_SumFac_Quad)

        virtual ~IProductWRTBase_SumFac_Quad()
        {
        }

        virtual void operator()(const Array<OneD, const NekDouble> &input,
                                Array<OneD,       NekDouble> &output,
                                Array<OneD,       NekDouble> &output1,
                                Array<OneD,       NekDouble> &output2,
                                Array<OneD,       NekDouble> &wsp)
        {
            ASSERTL1(wsp.num_elements() == m_wspSize,
                     "Incorrect workspace size");

            QuadIProduct(m_colldir0,m_colldir1,m_numElmt,
                         m_nquad0,  m_nquad1,
                         m_nmodes0, m_nmodes1,
                         m_base0,   m_base1,
                         m_jac, input, output, wsp);
        }

        virtual void operator()(
                      int                           dir,
                const Array<OneD, const NekDouble> &input,
                      Array<OneD,       NekDouble> &output,
                      Array<OneD,       NekDouble> &wsp)
        {
            ASSERTL0(false, "Not valid for this operator.");
        }

    protected:
        const int                       m_nquad0;
        const int                       m_nquad1;
        const int                       m_nmodes0;
        const int                       m_nmodes1;
        const bool                      m_colldir0;
        const bool                      m_colldir1;
        Array<OneD, const NekDouble>    m_jac;
        Array<OneD, const NekDouble>    m_base0;
        Array<OneD, const NekDouble>    m_base1;

    private:
        IProductWRTBase_SumFac_Quad(
                vector<StdRegions::StdExpansionSharedPtr> pCollExp,
                CoalescedGeomDataSharedPtr                pGeomData)
            : Operator  (pCollExp, pGeomData),
              m_nquad0  (m_stdExp->GetNumPoints(0)),
              m_nquad1  (m_stdExp->GetNumPoints(1)),
              m_nmodes0 (m_stdExp->GetBasisNumModes(0)),
              m_nmodes1 (m_stdExp->GetBasisNumModes(1)),
              m_colldir0(m_stdExp->GetBasis(0)->Collocation()),
              m_colldir1(m_stdExp->GetBasis(1)->Collocation()),
              m_base0   (m_stdExp->GetBasis(0)->GetBdata()),
              m_base1   (m_stdExp->GetBasis(1)->GetBdata())
        {
            m_jac     = pGeomData->GetJacWithStdWeights(pCollExp);
            m_wspSize = 2 * m_numElmt
                          * (max(m_nquad0*m_nquad1,m_nmodes0*m_nmodes1));
        }
};

/// Factory initialisation for the IProductWRTBase_SumFac_Quad operator
OperatorKey IProductWRTBase_SumFac_Quad::m_type = GetOperatorFactory().
    RegisterCreatorFunction(
        OperatorKey(eQuadrilateral, eIProductWRTBase, eSumFac, false),
        IProductWRTBase_SumFac_Quad::create, "IProductWRTBase_SumFac_Quad");


/**
 * @brief Inner product operator using sum-factorisation (Tri)
 */
class IProductWRTBase_SumFac_Tri : public Operator
{
    public:
        OPERATOR_CREATE(IProductWRTBase_SumFac_Tri)

        virtual ~IProductWRTBase_SumFac_Tri()
        {
        }

        virtual void operator()(
                const Array<OneD, const NekDouble> &input,
                      Array<OneD,       NekDouble> &output,
                      Array<OneD,       NekDouble> &output1,
                      Array<OneD,       NekDouble> &output2,
                      Array<OneD,       NekDouble> &wsp)
        {
            ASSERTL1(wsp.num_elements() == m_wspSize,
                     "Incorrect workspace size");

            TriIProduct(m_sortTopVertex, m_numElmt, m_nquad0, m_nquad1,
                        m_nmodes0, m_nmodes1,m_base0,m_base1,m_jac, input,
                        output,wsp);
        }

        virtual void operator()(
                      int                           dir,
                const Array<OneD, const NekDouble> &input,
                      Array<OneD,       NekDouble> &output,
                      Array<OneD,       NekDouble> &wsp)
        {
            ASSERTL0(false, "Not valid for this operator.");
        }

    protected:
        const int                       m_nquad0;
        const int                       m_nquad1;
        const int                       m_nmodes0;
        const int                       m_nmodes1;
        Array<OneD, const NekDouble>    m_jac;
        Array<OneD, const NekDouble>    m_base0;
        Array<OneD, const NekDouble>    m_base1;
        bool                            m_sortTopVertex;

    private:
        IProductWRTBase_SumFac_Tri(
                vector<StdRegions::StdExpansionSharedPtr> pCollExp,
                CoalescedGeomDataSharedPtr                pGeomData)
            : Operator  (pCollExp, pGeomData),
              m_nquad0  (m_stdExp->GetNumPoints(0)),
              m_nquad1  (m_stdExp->GetNumPoints(1)),
              m_nmodes0 (m_stdExp->GetBasisNumModes(0)),
              m_nmodes1 (m_stdExp->GetBasisNumModes(1)),
              m_base0   (m_stdExp->GetBasis(0)->GetBdata()),
              m_base1   (m_stdExp->GetBasis(1)->GetBdata())
        {
            m_jac     = pGeomData->GetJacWithStdWeights(pCollExp);
            m_wspSize = 2 * m_numElmt
                          * (max(m_nquad0*m_nquad1,m_nmodes0*m_nmodes1));
            if(m_stdExp->GetBasis(0)->GetBasisType()
                    == LibUtilities::eModified_A)
            {
                m_sortTopVertex = true;
            }
            else
            {
                m_sortTopVertex = false;
            }
        }
};

/// Factory initialisation for the IProductWRTBase_SumFac_Tri operator
OperatorKey IProductWRTBase_SumFac_Tri::m_type = GetOperatorFactory().
    RegisterCreatorFunction(
        OperatorKey(eTriangle, eIProductWRTBase, eSumFac, false),
        IProductWRTBase_SumFac_Tri::create, "IProductWRTBase_SumFac_Tri");


/**
 * @brief Inner Product operator using sum-factorisation (Hex)
 */
class IProductWRTBase_SumFac_Hex : public Operator
{
    public:
        OPERATOR_CREATE(IProductWRTBase_SumFac_Hex)

        virtual ~IProductWRTBase_SumFac_Hex()
        {
        }

        virtual void operator()(
                const Array<OneD, const NekDouble> &input,
                      Array<OneD, NekDouble> &output,
                      Array<OneD, NekDouble> &output1,
                      Array<OneD, NekDouble> &output2,
                      Array<OneD, NekDouble> &wsp)
        {

            ASSERTL1(wsp.num_elements() == m_wspSize,
                     "Incorrect workspace size");

            HexIProduct(m_colldir0,m_colldir1,m_colldir2, m_numElmt,
                        m_nquad0,  m_nquad1,  m_nquad2,
                        m_nmodes0, m_nmodes1, m_nmodes2,
                        m_base0,   m_base1,   m_base2,
                        m_jac,input,output,wsp);
        }

        virtual void operator()(
                      int                           dir,
                const Array<OneD, const NekDouble> &input,
                      Array<OneD,       NekDouble> &output,
                      Array<OneD,       NekDouble> &wsp)
        {
            ASSERTL0(false, "Not valid for this operator.");
        }

    protected:
        const int                       m_nquad0;
        const int                       m_nquad1;
        const int                       m_nquad2;
        const int                       m_nmodes0;
        const int                       m_nmodes1;
        const int                       m_nmodes2;
        const bool                      m_colldir0;
        const bool                      m_colldir1;
        const bool                      m_colldir2;
        Array<OneD, const NekDouble>    m_jac;
        Array<OneD, const NekDouble>    m_base0;
        Array<OneD, const NekDouble>    m_base1;
        Array<OneD, const NekDouble>    m_base2;

    private:
        IProductWRTBase_SumFac_Hex(
                vector<StdRegions::StdExpansionSharedPtr> pCollExp,
                CoalescedGeomDataSharedPtr                pGeomData)
            : Operator  (pCollExp, pGeomData),
              m_nquad0  (m_stdExp->GetNumPoints(0)),
              m_nquad1  (m_stdExp->GetNumPoints(1)),
              m_nquad2  (m_stdExp->GetNumPoints(2)),
              m_nmodes0 (m_stdExp->GetBasisNumModes(0)),
              m_nmodes1 (m_stdExp->GetBasisNumModes(1)),
              m_nmodes2 (m_stdExp->GetBasisNumModes(2)),
              m_colldir0(m_stdExp->GetBasis(0)->Collocation()),
              m_colldir1(m_stdExp->GetBasis(1)->Collocation()),
              m_colldir2(m_stdExp->GetBasis(2)->Collocation()),
              m_base0    (m_stdExp->GetBasis(0)->GetBdata()),
              m_base1    (m_stdExp->GetBasis(1)->GetBdata()),
              m_base2    (m_stdExp->GetBasis(2)->GetBdata())

        {
            m_jac = pGeomData->GetJacWithStdWeights(pCollExp);
            m_wspSize = 3 * m_numElmt * (max(m_nquad0*m_nquad1*m_nquad2,
                                             m_nmodes0*m_nmodes1*m_nmodes2));
        }
};

/// Factory initialisation for the IProductWRTBase_SumFac_Hex operator
OperatorKey IProductWRTBase_SumFac_Hex::m_type = GetOperatorFactory().
    RegisterCreatorFunction(
        OperatorKey(eHexahedron, eIProductWRTBase, eSumFac, false),
        IProductWRTBase_SumFac_Hex::create, "IProductWRTBase_SumFac_Hex");



/**
 * @brief Inner product operator using sum-factorisation (Tet)
 */
class IProductWRTBase_SumFac_Tet : public Operator
{
    public:
        OPERATOR_CREATE(IProductWRTBase_SumFac_Tet)

        virtual ~IProductWRTBase_SumFac_Tet()
        {
        }

        virtual void operator()(
                const Array<OneD, const NekDouble> &input,
                      Array<OneD,       NekDouble> &output,
                      Array<OneD,       NekDouble> &output1,
                      Array<OneD,       NekDouble> &output2,
                      Array<OneD,       NekDouble> &wsp)
        {
            ASSERTL1(wsp.num_elements() == m_wspSize,
                    "Incorrect workspace size");

            TetIProduct(m_sortTopEdge, m_numElmt,
                        m_nquad0,  m_nquad1,  m_nquad2,
                        m_nmodes0, m_nmodes1, m_nmodes2,
                        m_base0,   m_base1,   m_base2,
                        m_jac,input,output,wsp);

        }

        virtual void operator()(
                      int                           dir,
                const Array<OneD, const NekDouble> &input,
                      Array<OneD,       NekDouble> &output,
                      Array<OneD,       NekDouble> &wsp)
        {
            ASSERTL0(false, "Not valid for this operator.");
        }

    protected:
        const int                       m_nquad0;
        const int                       m_nquad1;
        const int                       m_nquad2;
        const int                       m_nmodes0;
        const int                       m_nmodes1;
        const int                       m_nmodes2;
        Array<OneD, const NekDouble>    m_jac;
        Array<OneD, const NekDouble>    m_base0;
        Array<OneD, const NekDouble>    m_base1;
        Array<OneD, const NekDouble>    m_base2;
        bool                            m_sortTopEdge;

    private:
        IProductWRTBase_SumFac_Tet(
                vector<StdRegions::StdExpansionSharedPtr> pCollExp,
                CoalescedGeomDataSharedPtr                pGeomData)
            : Operator  (pCollExp, pGeomData),
              m_nquad0  (m_stdExp->GetNumPoints(0)),
              m_nquad1  (m_stdExp->GetNumPoints(1)),
              m_nquad2  (m_stdExp->GetNumPoints(2)),
              m_nmodes0 (m_stdExp->GetBasisNumModes(0)),
              m_nmodes1 (m_stdExp->GetBasisNumModes(1)),
              m_nmodes2 (m_stdExp->GetBasisNumModes(2)),
              m_base0   (m_stdExp->GetBasis(0)->GetBdata()),
              m_base1   (m_stdExp->GetBasis(1)->GetBdata()),
              m_base2   (m_stdExp->GetBasis(2)->GetBdata())
        {
            m_jac     = pGeomData->GetJacWithStdWeights(pCollExp);
            m_wspSize = m_numElmt*(max(m_nquad0*m_nquad1*m_nquad2,
                        m_nquad2*m_nmodes0*(2*m_nmodes1-m_nmodes0+1)/2)+
                                   m_nquad2*m_nquad1*m_nmodes0);

            if(m_stdExp->GetBasis(0)->GetBasisType()
                    == LibUtilities::eModified_A)
            {
                m_sortTopEdge = true;
            }
            else
            {
                m_sortTopEdge = false;
            }
        }
};

/// Factory initialisation for the IProductWRTBase_SumFac_Tet operator
OperatorKey IProductWRTBase_SumFac_Tet::m_type = GetOperatorFactory().
    RegisterCreatorFunction(
        OperatorKey(eTetrahedron, eIProductWRTBase, eSumFac, false),
        IProductWRTBase_SumFac_Tet::create, "IProductWRTBase_SumFac_Tet");



/**
 * @brief Inner Product operator using sum-factorisation (Prism)
 */
class IProductWRTBase_SumFac_Prism : public Operator
{
    public:
        OPERATOR_CREATE(IProductWRTBase_SumFac_Prism)

        virtual ~IProductWRTBase_SumFac_Prism()
        {
        }

        virtual void operator()(
                const Array<OneD, const NekDouble> &input,
                      Array<OneD, NekDouble> &output,
                      Array<OneD, NekDouble> &output1,
                      Array<OneD, NekDouble> &output2,
                      Array<OneD, NekDouble> &wsp)
        {

            ASSERTL1(wsp.num_elements() == m_wspSize,
                    "Incorrect workspace size");

            PrismIProduct(m_sortTopVertex, m_numElmt,
                        m_nquad0,  m_nquad1,  m_nquad2,
                        m_nmodes0, m_nmodes1, m_nmodes2,
                        m_base0,   m_base1,   m_base2,
                        m_jac,input,output,wsp);
        }

        virtual void operator()(
                      int                           dir,
                const Array<OneD, const NekDouble> &input,
                      Array<OneD,       NekDouble> &output,
                      Array<OneD,       NekDouble> &wsp)
        {
            ASSERTL0(false, "Not valid for this operator.");
        }

    protected:
        const int                       m_nquad0;
        const int                       m_nquad1;
        const int                       m_nquad2;
        const int                       m_nmodes0;
        const int                       m_nmodes1;
        const int                       m_nmodes2;
        Array<OneD, const NekDouble>    m_jac;
        Array<OneD, const NekDouble>    m_base0;
        Array<OneD, const NekDouble>    m_base1;
        Array<OneD, const NekDouble>    m_base2;
        bool                            m_sortTopVertex;

    private:
        IProductWRTBase_SumFac_Prism(
                vector<StdRegions::StdExpansionSharedPtr> pCollExp,
                CoalescedGeomDataSharedPtr                pGeomData)
            : Operator  (pCollExp, pGeomData),
              m_nquad0  (m_stdExp->GetNumPoints(0)),
              m_nquad1  (m_stdExp->GetNumPoints(1)),
              m_nquad2  (m_stdExp->GetNumPoints(2)),
              m_nmodes0 (m_stdExp->GetBasisNumModes(0)),
              m_nmodes1 (m_stdExp->GetBasisNumModes(1)),
              m_nmodes2 (m_stdExp->GetBasisNumModes(2)),
              m_base0    (m_stdExp->GetBasis(0)->GetBdata()),
              m_base1    (m_stdExp->GetBasis(1)->GetBdata()),
              m_base2    (m_stdExp->GetBasis(2)->GetBdata())

        {
            m_jac = pGeomData->GetJacWithStdWeights(pCollExp);

            m_wspSize = m_numElmt * m_nquad2
                                  *(max(m_nquad0*m_nquad1,m_nmodes0*m_nmodes1))
                      + m_nquad1*m_nquad2*m_numElmt*m_nmodes0;

            if(m_stdExp->GetBasis(0)->GetBasisType()
                    == LibUtilities::eModified_A)
            {
                m_sortTopVertex = true;
            }
            else
            {
                m_sortTopVertex = false;
            }
        }
};

/// Factory initialisation for the IProductWRTBase_SumFac_Prism operator
OperatorKey IProductWRTBase_SumFac_Prism::m_type = GetOperatorFactory().
    RegisterCreatorFunction(
        OperatorKey(ePrism, eIProductWRTBase, eSumFac,false),
        IProductWRTBase_SumFac_Prism::create, "IProductWRTBase_SumFac_Prism");


/**
<<<<<<< HEAD
 * @brief Backward transform operator using sum-factorisation (Pyr)
=======
 * @brief Inner Product operator using sum-factorisation (Pyr)
>>>>>>> e9280d9c
 */
class IProductWRTBase_SumFac_Pyr : public Operator
{
    public:
        OPERATOR_CREATE(IProductWRTBase_SumFac_Pyr)

        virtual ~IProductWRTBase_SumFac_Pyr()
        {
        }

        virtual void operator()(
                const Array<OneD, const NekDouble> &input,
                      Array<OneD, NekDouble> &output,
                      Array<OneD, NekDouble> &output1,
                      Array<OneD, NekDouble> &output2,
                      Array<OneD, NekDouble> &wsp)
        {

            ASSERTL1(wsp.num_elements() == m_wspSize,
                    "Incorrect workspace size");

            PyrIProduct(m_sortTopVertex, m_numElmt,
                        m_nquad0,  m_nquad1,  m_nquad2,
                        m_nmodes0, m_nmodes1, m_nmodes2,
                        m_base0,   m_base1,   m_base2,
                        m_jac,input,output,wsp);
        }

        virtual void operator()(
                      int                           dir,
                const Array<OneD, const NekDouble> &input,
                      Array<OneD,       NekDouble> &output,
                      Array<OneD,       NekDouble> &wsp)
        {
            ASSERTL0(false, "Not valid for this operator.");
        }

    protected:
        const int                       m_nquad0;
        const int                       m_nquad1;
        const int                       m_nquad2;
        const int                       m_nmodes0;
        const int                       m_nmodes1;
        const int                       m_nmodes2;
        Array<OneD, const NekDouble>    m_jac;
        Array<OneD, const NekDouble>    m_base0;
        Array<OneD, const NekDouble>    m_base1;
        Array<OneD, const NekDouble>    m_base2;
        bool                            m_sortTopVertex;

    private:
        IProductWRTBase_SumFac_Pyr(
                vector<StdRegions::StdExpansionSharedPtr> pCollExp,
                CoalescedGeomDataSharedPtr                pGeomData)
            : Operator  (pCollExp, pGeomData),
              m_nquad0  (m_stdExp->GetNumPoints(0)),
              m_nquad1  (m_stdExp->GetNumPoints(1)),
              m_nquad2  (m_stdExp->GetNumPoints(2)),
              m_nmodes0 (m_stdExp->GetBasisNumModes(0)),
              m_nmodes1 (m_stdExp->GetBasisNumModes(1)),
              m_nmodes2 (m_stdExp->GetBasisNumModes(2)),
              m_base0   (m_stdExp->GetBasis(0)->GetBdata()),
              m_base1   (m_stdExp->GetBasis(1)->GetBdata()),
              m_base2   (m_stdExp->GetBasis(2)->GetBdata())

        {
            m_jac = pGeomData->GetJacWithStdWeights(pCollExp);

            m_wspSize = m_numElmt * m_nquad2
                                  *(max(m_nquad0*m_nquad1,m_nmodes0*m_nmodes1))
                      + m_nquad1*m_nquad2*m_numElmt*m_nmodes0;

            if(m_stdExp->GetBasis(0)->GetBasisType()
                    == LibUtilities::eModified_A)
            {
                m_sortTopVertex = true;
            }
            else
            {
                m_sortTopVertex = false;
            }
        }
};

/// Factory initialisation for the IProductWRTBase_SumFac_Pyr operator
OperatorKey IProductWRTBase_SumFac_Pyr::m_type = GetOperatorFactory().
    RegisterCreatorFunction(
        OperatorKey(ePyramid, eIProductWRTBase, eSumFac,false),
        IProductWRTBase_SumFac_Pyr::create, "IProductWRTBase_SumFac_Pyr");


}
}<|MERGE_RESOLUTION|>--- conflicted
+++ resolved
@@ -861,11 +861,7 @@
 
 
 /**
-<<<<<<< HEAD
- * @brief Backward transform operator using sum-factorisation (Pyr)
-=======
  * @brief Inner Product operator using sum-factorisation (Pyr)
->>>>>>> e9280d9c
  */
 class IProductWRTBase_SumFac_Pyr : public Operator
 {
