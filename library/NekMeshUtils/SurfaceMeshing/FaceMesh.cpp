////////////////////////////////////////////////////////////////////////////////
//
//  File: SurfaceMesh.cpp
//
//  For more information, please see: http://www.nektar.info/
//
//  The MIT License
//
//  Copyright (c) 2006 Division of Applied Mathematics, Brown University (USA),
//  Department of Aeronautics, Imperial College London (UK), and Scientific
//  Computing and Imaging Institute, University of Utah (USA).
//
//  License for the specific language governing rights and limitations under
//  Permission is hereby granted, free of charge, to any person obtaining a
//  copy of this software and associated documentation files (the "Software"),
//  to deal in the Software without restriction, including without limitation
//  the rights to use, copy, modify, merge, publish, distribute, sublicense,
//  and/or sell copies of the Software, and to permit persons to whom the
//  Software is furnished to do so, subject to the following conditions:
//
//  The above copyright notice and this permission notice shall be included
//  in all copies or substantial portions of the Software.
//
//  THE SOFTWARE IS PROVIDED "AS IS", WITHOUT WARRANTY OF ANY KIND, EXPRESS
//  OR IMPLIED, INCLUDING BUT NOT LIMITED TO THE WARRANTIES OF MERCHANTABILITY,
//  FITNESS FOR A PARTICULAR PURPOSE AND NONINFRINGEMENT. IN NO EVENT SHALL
//  THE AUTHORS OR COPYRIGHT HOLDERS BE LIABLE FOR ANY CLAIM, DAMAGES OR OTHER
//  LIABILITY, WHETHER IN AN ACTION OF CONTRACT, TORT OR OTHERWISE, ARISING
//  FROM, OUT OF OR IN CONNECTION WITH THE SOFTWARE OR THE USE OR OTHER
//  DEALINGS IN THE SOFTWARE.
//
//  Description: surfacemesh object methods.
//
////////////////////////////////////////////////////////////////////////////////

#include <limits>
#include <NekMeshUtils/SurfaceMeshing/FaceMesh.h>
#include <NekMeshUtils/Octree/Octree.h>
#include <NekMeshUtils/ExtLibInterface/TriangleInterface.h>

using namespace std;
namespace Nektar
{
namespace NekMeshUtils
{

bool FaceMesh::ValidateCurves()
{
    vector<int> curvesInSurface;
    for(int i = 0; i < m_edgeloops.size(); i++)
<<<<<<< HEAD
    {
        for(int j = 0; j < m_edgeloops[i].edges.size(); j++)
        {
            curvesInSurface.push_back(m_edgeloops[i].edges[j]->GetId());
        }
    }

    bool error = false;

    for(int i = 0; i < curvesInSurface.size(); i++)
    {
        vector<EdgeSharedPtr> es = m_curvemeshes[curvesInSurface[i]]->GetMeshEdges();
        for(int j = i; j < curvesInSurface.size(); j++)
        {
            if(i == j)
            {
                continue;
            }

            vector<EdgeSharedPtr> es2 = m_curvemeshes[curvesInSurface[j]]->GetMeshEdges();

            for(int l = 0; l < es.size(); l++)
            {
                Array<OneD, NekDouble> P1 = es[l]->m_n1->GetCADSurfInfo(m_id);
                Array<OneD, NekDouble> P2 = es[l]->m_n2->GetCADSurfInfo(m_id);
                for(int k = 0; k < es2.size(); k++)
                {
                    if(es[l]->m_n1 == es2[k]->m_n1 ||
                       es[l]->m_n1 == es2[k]->m_n2 ||
                       es[l]->m_n2 == es2[k]->m_n1 ||
                       es[l]->m_n2 == es2[k]->m_n2)
                    {
                        continue;
                    }

                    Array<OneD, NekDouble> P3 = es2[k]->m_n1->GetCADSurfInfo(m_id);
                    Array<OneD, NekDouble> P4 = es2[k]->m_n2->GetCADSurfInfo(m_id);

                    NekDouble den = (P4[0]-P3[0])*(P2[1]-P1[1]) - (P2[0]-P1[0])*(P4[1]-P3[1]);
                    if(fabs(den) < 1e-8)
                    {
                        continue;
                    }
                    NekDouble t = ((P1[0]-P3[0])*(P4[1]-P3[1]) - (P4[0]-P3[0])*(P1[1]-P3[1]))/den;
                    NekDouble u = (P1[0] - P3[0] + t*(P2[0]-P1[0])) / (P4[0] - P3[0]);

                    if(t < 1.0 && t > 0.0 && u < 1.0 && u > 0.0)
                    {
                        Array<OneD, NekDouble> uv(2);
                        uv[0] = P1[0] + t * (P2[0] - P1[0]);
                        uv[1] = P1[1] + t * (P2[1] - P1[1]);
                        Array<OneD, NekDouble> loc = m_cadsurf->P(uv);
                        cout << endl << "Curve mesh error at " << loc[0] << " " << loc[1] << " " << loc[2] << " on face " << m_id << endl;
                        error = true;
                    }
                }
            }
=======
    {
        for(int j = 0; j < m_edgeloops[i].edges.size(); j++)
        {
            curvesInSurface.push_back(m_edgeloops[i].edges[j]->GetId());
>>>>>>> 689f5dd8
        }
    }
    return error;
}

void FaceMesh::Mesh()
{
    Stretching();
    OrientateCurves();

    bool error = false;

    for(int i = 0; i < curvesInSurface.size(); i++)
    {
        vector<EdgeSharedPtr> es =
            m_curvemeshes[curvesInSurface[i]]->GetMeshEdges();

        for(int j = i; j < curvesInSurface.size(); j++)
        {
            if(i == j)
            {
                continue;
            }

            vector<EdgeSharedPtr> es2 =
                m_curvemeshes[curvesInSurface[j]]->GetMeshEdges();

            for(int l = 0; l < es.size(); l++)
            {
                Array<OneD, NekDouble> P1 = es[l]->m_n1->GetCADSurfInfo(m_id);
                Array<OneD, NekDouble> P2 = es[l]->m_n2->GetCADSurfInfo(m_id);
                for(int k = 0; k < es2.size(); k++)
                {
                    if(es[l]->m_n1 == es2[k]->m_n1 ||
                       es[l]->m_n1 == es2[k]->m_n2 ||
                       es[l]->m_n2 == es2[k]->m_n1 ||
                       es[l]->m_n2 == es2[k]->m_n2)
                    {
                        continue;
                    }

                    Array<OneD, NekDouble> P3 =
                        es2[k]->m_n1->GetCADSurfInfo(m_id);
                    Array<OneD, NekDouble> P4 =
                        es2[k]->m_n2->GetCADSurfInfo(m_id);

                    NekDouble den = (P4[0]-P3[0])*(P2[1]-P1[1])
                                  - (P2[0]-P1[0])*(P4[1]-P3[1]);

                    if(fabs(den) < 1e-8)
                    {
                        continue;
                    }

                    NekDouble t = ((P1[0]-P3[0])*(P4[1]-P3[1]) -
                                   (P4[0]-P3[0])*(P1[1]-P3[1]))/den;
                    NekDouble u = (P1[0] - P3[0] + t*(P2[0]-P1[0])) /
                                  (P4[0] - P3[0]);

                    if(t < 1.0 && t > 0.0 && u < 1.0 && u > 0.0)
                    {
                        Array<OneD, NekDouble> uv(2);
                        uv[0] = P1[0] + t * (P2[0] - P1[0]);
                        uv[1] = P1[1] + t * (P2[1] - P1[1]);
                        Array<OneD, NekDouble> loc = m_cadsurf->P(uv);
                        cout << endl << "Curve mesh error at " << loc[0] << " "
                             << loc[1] << " " << loc[2] << " on face "
                             << m_id << endl;
                        error = true;
                    }
                }
            }
        }
    }
    return error;
}

void FaceMesh::Mesh()
{
    Stretching();
    OrientateCurves();

    int numPoints = 0;
    for (int i = 0; i < orderedLoops.size(); i++)
    {
        numPoints += orderedLoops[i].size();
        for(int j = 0; j < orderedLoops[i].size(); j++)
        {
            m_inBoundary.insert(orderedLoops[i][j]);
        }
    }

    stringstream ss;
    ss << "3 points required for triangulation, " << numPoints << " in loop"
       << endl;
    ss << "curves: ";
    for (int i = 0; i < m_edgeloops.size(); i++)
    {
        for (int j = 0; j < m_edgeloops[i].edges.size(); j++)
        {
            ss << m_edgeloops[i].edges[j]->GetId() << " ";
        }
    }

    ASSERTL0(numPoints > 2, ss.str());

    // create interface to triangle thirdparty library
    TriangleInterfaceSharedPtr pplanemesh =
        MemoryManager<TriangleInterface>::AllocateSharedPtr();

    vector<Array<OneD, NekDouble> > centers;
    for (int i = 0; i < m_edgeloops.size(); i++)
    {
        centers.push_back(m_edgeloops[i].center);
    }

    pplanemesh->Assign(orderedLoops, centers, m_id, m_str);

    pplanemesh->Mesh();

    pplanemesh->Extract(m_connec);

    bool repeat     = true;
    int meshcounter = 1;

<<<<<<< HEAD
    //continuously remesh until all triangles conform to the spacing in the
    //octree
=======
    // continuously remesh until all triangles conform to the spacing in the
    // octree
>>>>>>> 689f5dd8
    while (repeat)
    {
        repeat = Validate();
        if (!repeat)
        {
            break;
        }
        m_connec.clear();
        pplanemesh->AssignStiener(m_stienerpoints);
        pplanemesh->Mesh();
        pplanemesh->Extract(m_connec);
        meshcounter++;
    }

<<<<<<< HEAD
    //build a local version of the mesh (one set of triangles)
    //this is done so edge connectivity infomration can be used for optimisation
=======
    // build a local version of the mesh (one set of triangles).  this is done
    // so edge connectivity infomration can be used for optimisation
>>>>>>> 689f5dd8
    BuildLocalMesh();

    OptimiseLocalMesh();

    // make new elements and add to list from list of nodes and connectivity
    // from triangle removing unnesercary infomration from the elements
    for (int i = 0; i < m_localElements.size(); i++)
    {
        vector<EdgeSharedPtr> e = m_localElements[i]->GetEdgeList();
        for (int j = 0; j < e.size(); j++)
        {
            e[j]->m_elLink.clear();
        }
        m_mesh->m_element[2].push_back(m_localElements[i]);
    }

    if(m_mesh->m_verbose)
    {
        cout << "\r                               "
                "                                 "
                "                             ";
        cout << scientific << "\r\t\tFace " << m_id << endl
             << "\t\t\tNodes: " << m_localNodes.size() << endl
             << "\t\t\tEdges: " << m_localEdges.size() << endl
             << "\t\t\tTriangles: " << m_localElements.size() << endl
             << "\t\t\tLoops: " << m_edgeloops.size() << endl
             << "\t\t\tSTR: " << m_str << endl
             << endl;
    }
}

void FaceMesh::OptimiseLocalMesh()
{
<<<<<<< HEAD
    //each optimisation algorithm is based on the work in chapeter 19
=======
    // each optimisation algorithm is based on the work in chapter 19
>>>>>>> 689f5dd8
    DiagonalSwap();

    Smoothing();

    DiagonalSwap();

    Smoothing();
}

void FaceMesh::Smoothing()
{
    EdgeSet::iterator eit;
    NodeSet::iterator nit;

    map<int, vector<EdgeSharedPtr> > connectingedges;

    map<int, vector<ElementSharedPtr> > connectingelements;

    for (eit = m_localEdges.begin(); eit != m_localEdges.end(); eit++)
    {
        connectingedges[(*eit)->m_n1->m_id].push_back(*eit);
        connectingedges[(*eit)->m_n2->m_id].push_back(*eit);
    }

    for (int i = 0; i < m_localElements.size(); i++)
    {
        vector<NodeSharedPtr> v = m_localElements[i]->GetVertexList();
        for (int j = 0; j < 3; j++)
        {
            connectingelements[v[j]->m_id].push_back(m_localElements[i]);
        }
    }

    // perform 4 runs of elastic relaxation based on the octree
    for (int q = 0; q < 4; q++)
    {
        for (nit = m_localNodes.begin(); nit != m_localNodes.end(); nit++)
        {
            NodeSet::iterator f = m_inBoundary.find((*nit));
<<<<<<< HEAD
            if (f != m_inBoundary.end()) // node is on curve so skip
=======

            // node is on curve so skip
            if (f != m_inBoundary.end())
            {
>>>>>>> 689f5dd8
                continue;
            }

            // this can be real nodes or dummy nodes depending on the system
            vector<NodeSharedPtr> connodes;

            vector<EdgeSharedPtr> edges  = connectingedges[(*nit)->m_id];
            vector<ElementSharedPtr> els = connectingelements[(*nit)->m_id];

            vector<NodeSharedPtr> nodesystem;
            vector<NekDouble> lamp;

            for (int i = 0; i < edges.size(); i++)
            {
                vector<NekDouble> lambda;

                NodeSharedPtr J;
                if (*nit == edges[i]->m_n1)
                {
                    J = edges[i]->m_n2;
                }
                else if (*nit == edges[i]->m_n2)
                {
                    J = edges[i]->m_n1;
                }
                else
                {
                    ASSERTL0(false, "could not find node");
                }

                Array<OneD, NekDouble> ui = (*nit)->GetCADSurfInfo(m_id);
                Array<OneD, NekDouble> uj = J->GetCADSurfInfo(m_id);

                for (int j = 0; j < els.size(); j++)
                {
                    vector<NodeSharedPtr> v = els[j]->GetVertexList();

                    // elememt is adjacent to J therefore no intersection on IJ
                    if (v[0] == J || v[1] == J || v[2] == J)
                    {
                        continue;
                    }

                    // need to find other edge
                    EdgeSharedPtr AtoB;
                    bool found               = false;
                    vector<EdgeSharedPtr> es = els[j]->GetEdgeList();
                    for (int k = 0; k < es.size(); k++)
                    {
                        if (!(es[k]->m_n1 == *nit || es[k]->m_n2 == *nit))
                        {
                            found = true;
                            AtoB  = es[k];
                            break;
                        }
                    }
                    ASSERTL0(found, "failed to find edge to test");

                    Array<OneD, NekDouble> A = AtoB->m_n1->GetCADSurfInfo(m_id);
                    Array<OneD, NekDouble> B = AtoB->m_n2->GetCADSurfInfo(m_id);

                    NekDouble lam = ((A[0] - uj[0]) * (B[1] - A[1]) -
                                     (A[1] - uj[1]) * (B[0] - A[0])) /
                                    ((ui[0] - uj[0]) * (B[1] - A[1]) -
                                     (ui[1] - uj[1]) * (B[0] - A[0]));

                    if (!(lam < 0) && !(lam > 1))
                        lambda.push_back(lam);
                }

                if (lambda.size() > 0)
                {
                    sort(lambda.begin(), lambda.end());
                    // make a new dummy node based on the system
                    Array<OneD, NekDouble> ud(2);
                    ud[0] = uj[0] + lambda[0] * (ui[0] - uj[0]);
                    ud[1] = uj[1] + lambda[0] * (ui[1] - uj[1]);
                    Array<OneD, NekDouble> locd = m_cadsurf->P(ud);
                    NodeSharedPtr dn = boost::shared_ptr<Node>(
                        new Node(0, locd[0], locd[1], locd[2]));
                    dn->SetCADSurf(m_id, m_cadsurf, ud);

                    nodesystem.push_back(dn);
                    lamp.push_back(lambda[0]);
                }
                else
                {
                    nodesystem.push_back(J);
                    lamp.push_back(1.0);
                }
            }

            Array<OneD, NekDouble> ui(2);
            ui[0] = 0.0;
            ui[1] = 0.0;

            for (int i = 0; i < nodesystem.size(); i++)
            {
                Array<OneD, NekDouble> uj = nodesystem[i]->GetCADSurfInfo(m_id);
                ui[0] += uj[0] / nodesystem.size();
                ui[1] += uj[1] / nodesystem.size();
            }

            Array<OneD, NekDouble> bounds = m_cadsurf->GetBounds();

            Array<OneD, NekDouble> uvn(2);

            uvn[0] = ui[0];
            uvn[1] = ui[1];

            if (!(uvn[0] < bounds[0] || uvn[0] > bounds[1] ||
                  uvn[1] < bounds[2] || uvn[1] > bounds[3]))
            {
                Array<OneD, NekDouble> l2 = m_cadsurf->P(uvn);
                (*nit)->Move(l2, m_id, uvn);
            }
        }
    }
}

void FaceMesh::DiagonalSwap()
{
    /// TODO fix this bit of code which figures out the node defect, doesnt work
    /// on quads or relfex angles
    map<int, int> idealConnec;
    map<int, int> actualConnec;
    map<int, vector<EdgeSharedPtr> > nodetoedge;
    // figure out ideal node count and actual node count
    EdgeSet::iterator eit;
    for (eit = m_localEdges.begin(); eit != m_localEdges.end(); eit++)
    {
        nodetoedge[(*eit)->m_n1->m_id].push_back(*eit);
        nodetoedge[(*eit)->m_n2->m_id].push_back(*eit);
    }
    NodeSet::iterator nit;
    for (nit = m_localNodes.begin(); nit != m_localNodes.end(); nit++)
    {
        //this routine is broken and needs looking at
        NodeSet::iterator f = m_inBoundary.find((*nit));
        if (f == m_inBoundary.end()) // node is on curve so skip
        {
            // node is interior
            idealConnec[(*nit)->m_id] = 6;
        }
        else
        {
            // need to identify the two other nodes on the boundary to find
            // interior angle
            /*vector<NodeSharedPtr> ns;
            vector<EdgeSharedPtr> e = nodetoedge[(*nit)->m_id];
            for (int i = 0; i < e.size(); i++)
            {
                if (!e[i]->onCurve)
                    continue; // the linking nodes are not going to exist on
                              // interior edges

                if (e[i]->m_n1 == (*nit))
                    ns.push_back(e[i]->m_n2);
                else
                    ns.push_back(e[i]->m_n1);
            }
            ASSERTL0(ns.size() == 2,
                     "failed to find 2 nodes in the angle system");

            idealConnec[(*nit)->m_id] =
                ceil((*nit)->Angle(ns[0], ns[1]) / 3.142 * 3) + 1;*/
            idealConnec[(*nit)->m_id] = 4;
        }
    }
    for (nit = m_localNodes.begin(); nit != m_localNodes.end(); nit++)
    {
        actualConnec[(*nit)->m_id] = nodetoedge[(*nit)->m_id].size();
    }

    // edgeswapping fun times
    // perfrom edge swap based on node defect and then angle
    for (int q = 0; q < 4; q++)
    {
        int edgesStart = m_localEdges.size();
        EdgeSet edges = m_localEdges;
        m_localEdges.clear();

        int swappedEdges = 0;

        EdgeSet::iterator it;

        for (it = edges.begin(); it != edges.end(); it++)
        {
            EdgeSharedPtr e = *it;

            NodeSet::iterator f1 = m_inBoundary.find((*it)->m_n1);
            NodeSet::iterator f2 = m_inBoundary.find((*it)->m_n2);
            if (f1 != m_inBoundary.end() && f2 != m_inBoundary.end())
            {
                m_localEdges.insert(e);
                continue;
            }

            ElementSharedPtr tri1 = e->m_elLink[0].first;
            ElementSharedPtr tri2 = e->m_elLink[1].first;

            NodeSharedPtr n1 = e->m_n1;
            NodeSharedPtr n2 = e->m_n2;

            vector<NodeSharedPtr> nt = tri1->GetVertexList();

            // identify node a,b,c,d of the swapping
            NodeSharedPtr A, B, C, D;
            if (nt[0] != n1 && nt[0] != n2)
            {
                C = nt[0];
                B = nt[1];
                A = nt[2];
            }
            else if (nt[1] != n1 && nt[1] != n2)
            {
                C = nt[1];
                B = nt[2];
                A = nt[0];
            }
            else if (nt[2] != n1 && nt[2] != n2)
            {
                C = nt[2];
                B = nt[0];
                A = nt[1];
            }
            else
            {
                ASSERTL0(false, "failed to identify verticies in tri1");
            }

            nt = tri2->GetVertexList();

            if (nt[0] != n1 && nt[0] != n2)
            {
                D = nt[0];
            }
            else if (nt[1] != n1 && nt[1] != n2)
            {
                D = nt[1];
            }
            else if (nt[2] != n1 && nt[2] != n2)
            {
                D = nt[2];
            }
            else
            {
                ASSERTL0(false, "failed to identify verticies in tri2");
            }

            // determine signed area of alternate config
<<<<<<< HEAD
            // //cout << A->GetNumCADSurf() << " " << B->GetNumCADSurf() << " " << C->GetNumCADSurf() << " " << D->GetNumCADSurf() << endl;
=======
            // //cout<< A->GetNumCADSurf() << " " << B->GetNumCADSurf() << " "
            // //    << C->GetNumCADSurf() << " " << D->GetNumCADSurf() << endl;
>>>>>>> 689f5dd8
            // ofstream file;
            // file.open("pts.3D");
            // file << "x y z value" << endl;
            // file << A->m_x << " " << A->m_y << " " << A->m_z << endl;
            // file << B->m_x << " " << B->m_y << " " << B->m_z << endl;
            // file << C->m_x << " " << C->m_y << " " << C->m_z << endl;
            // file << D->m_x << " " << D->m_y << " " << D->m_z << endl;
            // file.close();
            Array<OneD, NekDouble> ai, bi, ci, di;
            ai = A->GetCADSurfInfo(m_id);
            bi = B->GetCADSurfInfo(m_id);
            ci = C->GetCADSurfInfo(m_id);
            di = D->GetCADSurfInfo(m_id);

            NekDouble CDA, CBD;

            CDA = 0.5 * (-di[0] * ci[1] + ai[0] * ci[1] + ci[0] * di[1] -
                         ai[0] * di[1] - ci[0] * ai[1] + di[0] * ai[1]);

            CBD = 0.5 * (-bi[0] * ci[1] + di[0] * ci[1] + ci[0] * bi[1] -
                         di[0] * bi[1] - ci[0] * di[1] + bi[0] * di[1]);

            // if signed area of the swapping triangles is less than zero
            // that configuration is invalid and swap cannot be performed
            if (!(CDA > 0.001 && CBD > 0.001))
            {
                m_localEdges.insert(e);
                continue;
            }

            bool swap = false; // assume do not swap

            if (q < 2)
            {
                int nodedefectbefore = 0;
                nodedefectbefore +=
                    abs(actualConnec[A->m_id] - idealConnec[A->m_id]);
                nodedefectbefore +=
                    abs(actualConnec[B->m_id] - idealConnec[B->m_id]);
                nodedefectbefore +=
                    abs(actualConnec[C->m_id] - idealConnec[C->m_id]);
                nodedefectbefore +=
                    abs(actualConnec[D->m_id] - idealConnec[D->m_id]);

                int nodedefectafter = 0;
                nodedefectafter +=
                    abs(actualConnec[A->m_id] - 1 - idealConnec[A->m_id]);
                nodedefectafter +=
                    abs(actualConnec[B->m_id] - 1 - idealConnec[B->m_id]);
                nodedefectafter +=
                    abs(actualConnec[C->m_id] + 1 - idealConnec[C->m_id]);
                nodedefectafter +=
                    abs(actualConnec[D->m_id] + 1 - idealConnec[D->m_id]);

                if (nodedefectafter < nodedefectbefore)
                {
                    swap = true;
                }
            }
            else
            {
                NekDouble minanglebefore = C->Angle(A, B);
                minanglebefore           = min(minanglebefore, A->Angle(B, C));
                minanglebefore           = min(minanglebefore, B->Angle(A, C));
                minanglebefore           = min(minanglebefore, B->Angle(A, D));
                minanglebefore           = min(minanglebefore, A->Angle(B, D));
                minanglebefore           = min(minanglebefore, D->Angle(A, B));

                NekDouble minangleafter = C->Angle(B, D);
                minangleafter           = min(minangleafter, D->Angle(B, C));
                minangleafter           = min(minangleafter, B->Angle(C, D));
                minangleafter           = min(minangleafter, C->Angle(A, D));
                minangleafter           = min(minangleafter, A->Angle(C, D));
                minangleafter           = min(minangleafter, D->Angle(A, C));

                if (minangleafter > minanglebefore)
                {
                    swap = true;
                }
            }

            if (swap)
            {
                actualConnec[A->m_id]--;
                actualConnec[B->m_id]--;
                actualConnec[C->m_id]++;
                actualConnec[D->m_id]++;

                // make the 4 other edges
                EdgeSharedPtr CA, AD, DB, BC, CAt, ADt, DBt, BCt;
                CAt = boost::shared_ptr<Edge>(new Edge(C, A));
                ADt = boost::shared_ptr<Edge>(new Edge(A, D));
                DBt = boost::shared_ptr<Edge>(new Edge(D, B));
                BCt = boost::shared_ptr<Edge>(new Edge(B, C));

                vector<EdgeSharedPtr> es = tri1->GetEdgeList();
                for (int i = 0; i < 3; i++)
                {
                    if (es[i] == CAt)
                    {
                        CA = es[i];
                    }
                    if (es[i] == BCt)
                    {
                        BC = es[i];
                    }
                }
                es = tri2->GetEdgeList();
                for (int i = 0; i < 3; i++)
                {
                    if (es[i] == DBt)
                    {
                        DB = es[i];
                    }
                    if (es[i] == ADt)
                    {
                        AD = es[i];
                    }
                }

                // now sort out links for the 4 edges surrounding the patch
                vector<pair<ElementSharedPtr, int> > links;

                links = CA->m_elLink;
                CA->m_elLink.clear();
                for (int i = 0; i < links.size(); i++)
                {
                    if (links[i].first->GetId() == tri1->GetId())
                    {
                        continue;
                    }
                    CA->m_elLink.push_back(links[i]);
                }

                links = BC->m_elLink;
                BC->m_elLink.clear();
                for (int i = 0; i < links.size(); i++)
                {
                    if (links[i].first->GetId() == tri1->GetId())
                    {
                        continue;
                    }
                    BC->m_elLink.push_back(links[i]);
                }

                links = AD->m_elLink;
                AD->m_elLink.clear();
                for (int i = 0; i < links.size(); i++)
                {
                    if (links[i].first->GetId() == tri2->GetId())
                    {
                        continue;
                    }
                    AD->m_elLink.push_back(links[i]);
                }

                links = DB->m_elLink;
                DB->m_elLink.clear();
                for (int i = 0; i < links.size(); i++)
                {
                    if (links[i].first->GetId() == tri2->GetId())
                    {
                        continue;
                    }
                    DB->m_elLink.push_back(links[i]);
                }

                EdgeSharedPtr newe = boost::shared_ptr<Edge>(new Edge(C, D));

                vector<NodeSharedPtr> t1, t2;
                t1.push_back(B);
                t1.push_back(D);
                t1.push_back(C);
                t2.push_back(A);
                t2.push_back(C);
                t2.push_back(D);

                ElmtConfig conf(LibUtilities::eTriangle, 1, false, false);
                vector<int> tags = tri1->GetTagList();

                int id1 = tri1->GetId();
                int id2 = tri2->GetId();

                ElementSharedPtr ntri1 = GetElementFactory().CreateInstance(
                    LibUtilities::eTriangle, conf, t1, tags);
                tags                   = tri2->GetTagList();
                ElementSharedPtr ntri2 = GetElementFactory().CreateInstance(
                    LibUtilities::eTriangle, conf, t2, tags);

                ntri1->SetId(id1);
                ntri2->SetId(id2);
                ntri1->m_parentCAD = m_cadsurf;
                ntri2->m_parentCAD = m_cadsurf;

                vector<EdgeSharedPtr> t1es = ntri1->GetEdgeList();
                for (int i = 0; i < 3; i++)
                {
                    if (t1es[i] == DB)
                    {
                        ntri1->SetEdge(i, DB);
                        DB->m_elLink.push_back(
                            pair<ElementSharedPtr, int>(ntri1, i));
                    }
                    else if (t1es[i] == BC)
                    {
                        ntri1->SetEdge(i, BC);
                        BC->m_elLink.push_back(
                            pair<ElementSharedPtr, int>(ntri1, i));
                    }
                    else if (t1es[i] == newe)
                    {
                        ntri1->SetEdge(i, newe);
                        newe->m_elLink.push_back(
                            pair<ElementSharedPtr, int>(ntri1, i));
                    }
                    else
                    {
                        ASSERTL0(false, "weird edge in new tri 1");
                    }
                }
                vector<EdgeSharedPtr> t2es = ntri2->GetEdgeList();
                for (int i = 0; i < 3; i++)
                {
                    if (t2es[i] == CA)
                    {
                        ntri2->SetEdge(i, CA);
                        CA->m_elLink.push_back(
                            pair<ElementSharedPtr, int>(ntri2, i));
                    }
                    else if (t2es[i] == AD)
                    {
                        ntri2->SetEdge(i, AD);
                        AD->m_elLink.push_back(
                            pair<ElementSharedPtr, int>(ntri2, i));
                    }
                    else if (t2es[i] == newe)
                    {
                        ntri2->SetEdge(i, newe);
                        newe->m_elLink.push_back(
                            pair<ElementSharedPtr, int>(ntri2, i));
                    }
                    else
                    {
                        ASSERTL0(false, "weird edge in new tri 2");
                    }
                }

                m_localEdges.insert(newe);

                m_localElements[id1] = ntri1;
                m_localElements[id2] = ntri2;

                swappedEdges++;
            }
            else
            {
                m_localEdges.insert(e);
            }
        }

        ASSERTL0(m_localEdges.size() == edgesStart, "mismatch edge count");
    }
}

void FaceMesh::BuildLocalMesh()
{
    /*************************
    // build a local set of nodes edges and elemenets for optimstaion prior to
    putting them into m_mesh
    */

    for (int i = 0; i < m_connec.size(); i++)
    {

        ElmtConfig conf(LibUtilities::eTriangle, 1, false, false);

        vector<int> tags;
        tags.push_back(m_compId);
        ElementSharedPtr E = GetElementFactory().CreateInstance(
            LibUtilities::eTriangle, conf, m_connec[i], tags);
        E->m_parentCAD = m_cadsurf;

        vector<NodeSharedPtr> nods = E->GetVertexList();
        for (int j = 0; j < nods.size(); j++)
        {
            // nodes are already unique some will insert some wont
            m_localNodes.insert(nods[j]);
        }
        E->SetId(m_localElements.size());
        m_localElements.push_back(E);
    }

    for (int i = 0; i < m_localElements.size(); ++i)
    {
        for (int j = 0; j < m_localElements[i]->GetEdgeCount(); ++j)
        {
            pair<EdgeSet::iterator,bool> testIns;
            EdgeSharedPtr ed = m_localElements[i]->GetEdge(j);
            // look for edge in m_mesh edgeset from curves
            EdgeSet::iterator s = m_mesh->m_edgeSet.find(ed);
            if (!(s == m_mesh->m_edgeSet.end()))
            {
                ed = *s;
                m_localElements[i]->SetEdge(j, *s);
            }

            testIns = m_localEdges.insert(ed);

            if (testIns.second)
            {
                EdgeSharedPtr ed2 = *testIns.first;
                ed2->m_elLink.push_back(
                    pair<ElementSharedPtr,int>(m_localElements[i],j));
            }
            else
            {
                EdgeSharedPtr e2 = *(testIns.first);
                m_localElements[i]->SetEdge(j, e2);
                e2->m_elLink.push_back(
                    pair<ElementSharedPtr,int>(m_localElements[i],j));
            }
        }
    }
}

void FaceMesh::Stretching()
{
    // define a sampling and calculate the aspect ratio of the paramter plane
    m_str                       = 0.0;
    Array<OneD, NekDouble> bnds = m_cadsurf->GetBounds();

    NekDouble dxu = int(bnds[1] - bnds[0] < bnds[3] - bnds[2]
                            ? 40
                            : (bnds[1] - bnds[0]) / (bnds[3] - bnds[2]) * 40);
    NekDouble dxv = int(bnds[3] - bnds[2] < bnds[1] - bnds[0]
                            ? 40
                            : (bnds[3] - bnds[2]) / (bnds[1] - bnds[0]) * 40);

    NekDouble du = (bnds[1] - bnds[0]) / dxu;
    NekDouble dv = (bnds[3] - bnds[2]) / dxv;

    int ct = 0;

    for (int i = 0; i < dxu; i++)
    {
        for (int j = 0; j < dxv; j++)
        {
            Array<OneD, NekDouble> uv(2);
            uv[0] = bnds[0] + i * du;
            uv[1] = bnds[2] + j * dv;
            if (i == dxu - 1)
            {
                uv[0] = bnds[1];
            }
            if (j == dxv - 1)
            {
                uv[1] = bnds[3];
            }
            Array<OneD, NekDouble> r = m_cadsurf->D1(uv);

            NekDouble ru = sqrt(r[3] * r[3] + r[4] * r[4] + r[5] * r[5]);
            NekDouble rv = sqrt(r[6] * r[6] + r[7] * r[7] + r[8] * r[8]);

            ru *= du;
            rv *= dv;

            if (rv < 1E-8)
            {
                continue;
            }

            m_str += ru / rv;
            ct++;
        }
    }

    m_str /= ct;
}

bool FaceMesh::Validate()
{
    // check all edges in the current mesh for length against the octree
    // if the octree is not conformed to add a new point inside the triangle
    // if no new points are added meshing can stop
    int pointBefore = m_stienerpoints.size();
    for (int i = 0; i < m_connec.size(); i++)
    {
        Array<OneD, NekDouble> triDelta(3);

        Array<OneD, NekDouble> r(3);

        r[0] = m_connec[i][0]->Distance(m_connec[i][1]);
        r[1] = m_connec[i][1]->Distance(m_connec[i][2]);
        r[2] = m_connec[i][2]->Distance(m_connec[i][0]);

        triDelta[0] = m_mesh->m_octree->Query(m_connec[i][0]->GetLoc());
        triDelta[1] = m_mesh->m_octree->Query(m_connec[i][1]->GetLoc());
        triDelta[2] = m_mesh->m_octree->Query(m_connec[i][2]->GetLoc());

        int numValid = 0;

        if (r[0] < triDelta[0] && r[2] < triDelta[0])
        {
            numValid++;
        }

        if (r[1] < triDelta[1] && r[0] < triDelta[1])
        {
            numValid++;
        }

        if (r[2] < triDelta[2] && r[1] < triDelta[2])
        {
            numValid++;
        }

        if (numValid != 3)
        {
            Array<OneD, NekDouble> ainfo, binfo, cinfo;
            ainfo = m_connec[i][0]->GetCADSurfInfo(m_id);
            binfo = m_connec[i][1]->GetCADSurfInfo(m_id);
            cinfo = m_connec[i][2]->GetCADSurfInfo(m_id);

            Array<OneD, NekDouble> uvc(2);
            uvc[0] = (ainfo[0] + binfo[0] + cinfo[0]) / 3.0;
            uvc[1] = (ainfo[1] + binfo[1] + cinfo[1]) / 3.0;
            AddNewPoint(uvc);
        }
    }

    if (m_stienerpoints.size() == pointBefore)
    {
        return false;
    }
    else
    {
        return true;
    }
}

void FaceMesh::AddNewPoint(Array<OneD, NekDouble> uv)
{
    // adds a new point but checks that there are no other points nearby first
    Array<OneD, NekDouble> np = m_cadsurf->P(uv);
    NekDouble npDelta         = m_mesh->m_octree->Query(np);

    NodeSharedPtr n = boost::shared_ptr<Node>(
        new Node(m_mesh->m_numNodes++, np[0], np[1], np[2]));

    bool add = true;

    for (int i = 0; i < orderedLoops.size(); i++)
    {
        for (int j = 0; j < orderedLoops[i].size(); j++)
        {
            NekDouble r = orderedLoops[i][j]->Distance(n);

            if (r < npDelta / 2.0)
            {
                add = false;
                break;
            }
        }
    }

    if (add)
    {
        for (int i = 0; i < m_stienerpoints.size(); i++)
        {
            NekDouble r = m_stienerpoints[i]->Distance(n);

            if (r < npDelta / 2.0)
            {
                add = false;
                break;
            }
        }
    }

    if (add)
    {
        n->SetCADSurf(m_id, m_cadsurf, uv);
        m_stienerpoints.push_back(n);
    }
}

void FaceMesh::OrientateCurves()
{
    // create list of bounding loop nodes
    for (int i = 0; i < m_edgeloops.size(); i++)
    {
        vector<NodeSharedPtr> cE;
        for (int j = 0; j < m_edgeloops[i].edges.size(); j++)
        {
            int cid = m_edgeloops[i].edges[j]->GetId();
            vector<NodeSharedPtr> edgePoints =
                m_curvemeshes[cid]->GetMeshPoints();

            int numPoints = m_curvemeshes[cid]->GetNumPoints();

            if (m_edgeloops[i].edgeo[j] == 0)
            {
                for (int k = 0; k < numPoints - 1; k++)
                {
                    cE.push_back(edgePoints[k]);
                }
            }
            else
            {
                for (int k = numPoints - 1; k > 0; k--)
                {
                    cE.push_back(edgePoints[k]);
                }
            }
        }
        orderedLoops.push_back(cE);
    }

    // loops made need to orientate on which is biggest and define holes
    for (int i = 0; i < orderedLoops.size(); i++)
    {
        NekDouble area = 0.0;
        for (int j = 0; j < orderedLoops[i].size() - 1; j++)
        {
            Array<OneD, NekDouble> n1info, n2info;
            n1info = orderedLoops[i][j]->GetCADSurfInfo(m_id);
            n2info = orderedLoops[i][j + 1]->GetCADSurfInfo(m_id);

            area += -n2info[1] * (n2info[0] - n1info[0]) +
                    n1info[0] * (n2info[1] - n1info[1]);
        }
        area *= 0.5;
        m_edgeloops[i].area = area;
    }

    int ct = 0;

    do
    {
        ct = 0;
        for (int i = 0; i < m_edgeloops.size() - 1; i++)
        {
            if (fabs(m_edgeloops[i].area) < fabs(m_edgeloops[i + 1].area))
            {
                // swap
                vector<NodeSharedPtr> orderedlooptmp = orderedLoops[i];
                EdgeLoop edgeLoopstmp                = m_edgeloops[i];

                orderedLoops[i] = orderedLoops[i + 1];
                m_edgeloops[i]  = m_edgeloops[i + 1];

                orderedLoops[i + 1] = orderedlooptmp;
                m_edgeloops[i + 1]  = edgeLoopstmp;

                ct += 1;
            }
        }

    } while (ct > 0);

    for (int i = 0; i < orderedLoops.size(); i++)
    {
        NodeSharedPtr n1, n2;

        n1 = orderedLoops[i][0];
        n2 = orderedLoops[i][1];

        Array<OneD, NekDouble> n1info, n2info;
        n1info = n1->GetCADSurfInfo(m_id);
        n2info = n2->GetCADSurfInfo(m_id);

        Array<OneD, NekDouble> N(2);
        NekDouble mag = sqrt((n1info[0] - n2info[0]) * (n1info[0] - n2info[0]) +
                             (n1info[1] - n2info[1]) * (n1info[1] - n2info[1]));
        ASSERTL0(mag > 1e-30, "infinity");
        N[0] = -1.0 * (n2info[1] - n1info[1]) / mag;
        N[1] = (n2info[0] - n1info[0]) / mag;

        Array<OneD, NekDouble> P(2);
        P[0] = (n1info[0] + n2info[0]) / 2.0 + 1e-8 * N[0];
        P[1] = (n1info[1] + n2info[1]) / 2.0 + 1e-8 * N[1];

        // now test to see if p is inside or outside the shape
        // vector to the right
        int intercepts = 0;
        for (int j = 0; j < orderedLoops[i].size() - 1; j++)
        {
            Array<OneD, NekDouble> nt1, nt2;
            nt1 = orderedLoops[i][j]->GetCADSurfInfo(m_id);
            nt2 = orderedLoops[i][j + 1]->GetCADSurfInfo(m_id);

            if (fabs(nt2[1] - nt1[1]) < 1e-30)
            {
                continue;
            }

            NekDouble lam = (P[1] - nt1[1]) / (nt2[1] - nt1[1]);
            NekDouble S   = nt1[0] - P[0] + (nt2[0] - nt1[0]) * lam;

            if (!(lam < 0) && !(lam > 1) && S > 0)
            {
                intercepts++;
            }
        }
        {
            Array<OneD, NekDouble> nt1, nt2;
            nt1 = orderedLoops[i].back()->GetCADSurfInfo(m_id);
            nt2 = orderedLoops[i][0]->GetCADSurfInfo(m_id);

            if (fabs(nt2[1] - nt1[1]) < 1e-30)
            {
                continue;
            }

            NekDouble lam = (P[1] - nt1[1]) / (nt2[1] - nt1[1]);
            NekDouble S   = nt1[0] - P[0] + (nt2[0] - nt1[0]) * lam;

            if (!(lam < 0) && !(lam > 1) && S > 0)
            {
                intercepts++;
            }
        }
        if (intercepts % 2 == 0)
        {
            P[0]       = (n1info[0] + n2info[0]) / 2.0 - 1e-6 * N[0];
            P[1]       = (n1info[1] + n2info[1]) / 2.0 - 1e-6 * N[1];
            intercepts = 0;
            for (int j = 0; j < orderedLoops[i].size() - 1; j++)
            {
                Array<OneD, NekDouble> nt1, nt2;
                nt1 = orderedLoops[i][j]->GetCADSurfInfo(m_id);
                nt2 = orderedLoops[i][j + 1]->GetCADSurfInfo(m_id);

                if (fabs(nt2[1] - nt1[1]) < 1e-30)
                {
                    continue;
                }

                NekDouble lam = (P[1] - nt1[1]) / (nt2[1] - nt1[1]);
                NekDouble S   = nt1[0] - P[0] + (nt2[0] - nt1[0]) * lam;

                if (!(lam < 0) && !(lam > 1) && S > 0)
                {
                    intercepts++;
                }
            }
            {
                Array<OneD, NekDouble> nt1, nt2;
                nt1 = orderedLoops[i].back()->GetCADSurfInfo(m_id);
                nt2 = orderedLoops[i][0]->GetCADSurfInfo(m_id);

                if (fabs(nt2[1] - nt1[1]) < 1e-30)
                {
                    continue;
                }

                NekDouble lam = (P[1] - nt1[1]) / (nt2[1] - nt1[1]);
                NekDouble S   = nt1[0] - P[0] + (nt2[0] - nt1[0]) * lam;

                if (!(lam < 0) && !(lam > 1) && S > 0)
                {
                    intercepts++;
                }
            }
            if (intercepts % 2 == 0)
            {
                cerr << "still failed to find point inside loop" << endl;
            }
        }

        m_edgeloops[i].center = P;
    }

    if (m_edgeloops[0].area < 0) // reverse the first uvLoop
    {
        vector<NodeSharedPtr> tmp = orderedLoops[0];
        reverse(tmp.begin(), tmp.end());
        orderedLoops[0] = tmp;
        //need to flip edgeo
        for(int i = 0; i < m_edgeloops[0].edgeo.size(); i++)
        {
            if(m_edgeloops[0].edgeo[i] == 0)
            {
                m_edgeloops[0].edgeo[i] = 1;
            }
            else
            {
                m_edgeloops[0].edgeo[i] = 0;
            }
        }
    }

    for (int i = 1; i < orderedLoops.size(); i++)
    {
        if (m_edgeloops[i].area > 0) // reverse the loop
        {
            vector<NodeSharedPtr> tmp = orderedLoops[i];
            reverse(tmp.begin(), tmp.end());
            orderedLoops[i] = tmp;

            //need to flip edgeo
            for(int j = 0; j < m_edgeloops[i].edgeo.size(); j++)
            {
                if(m_edgeloops[i].edgeo[j] == 0)
                {
                    m_edgeloops[i].edgeo[j] = 1;
                }
                else
                {
                    m_edgeloops[i].edgeo[j] = 0;
                }
            }
        }
    }
}
}
}<|MERGE_RESOLUTION|>--- conflicted
+++ resolved
@@ -48,79 +48,12 @@
 {
     vector<int> curvesInSurface;
     for(int i = 0; i < m_edgeloops.size(); i++)
-<<<<<<< HEAD
     {
         for(int j = 0; j < m_edgeloops[i].edges.size(); j++)
         {
             curvesInSurface.push_back(m_edgeloops[i].edges[j]->GetId());
         }
     }
-
-    bool error = false;
-
-    for(int i = 0; i < curvesInSurface.size(); i++)
-    {
-        vector<EdgeSharedPtr> es = m_curvemeshes[curvesInSurface[i]]->GetMeshEdges();
-        for(int j = i; j < curvesInSurface.size(); j++)
-        {
-            if(i == j)
-            {
-                continue;
-            }
-
-            vector<EdgeSharedPtr> es2 = m_curvemeshes[curvesInSurface[j]]->GetMeshEdges();
-
-            for(int l = 0; l < es.size(); l++)
-            {
-                Array<OneD, NekDouble> P1 = es[l]->m_n1->GetCADSurfInfo(m_id);
-                Array<OneD, NekDouble> P2 = es[l]->m_n2->GetCADSurfInfo(m_id);
-                for(int k = 0; k < es2.size(); k++)
-                {
-                    if(es[l]->m_n1 == es2[k]->m_n1 ||
-                       es[l]->m_n1 == es2[k]->m_n2 ||
-                       es[l]->m_n2 == es2[k]->m_n1 ||
-                       es[l]->m_n2 == es2[k]->m_n2)
-                    {
-                        continue;
-                    }
-
-                    Array<OneD, NekDouble> P3 = es2[k]->m_n1->GetCADSurfInfo(m_id);
-                    Array<OneD, NekDouble> P4 = es2[k]->m_n2->GetCADSurfInfo(m_id);
-
-                    NekDouble den = (P4[0]-P3[0])*(P2[1]-P1[1]) - (P2[0]-P1[0])*(P4[1]-P3[1]);
-                    if(fabs(den) < 1e-8)
-                    {
-                        continue;
-                    }
-                    NekDouble t = ((P1[0]-P3[0])*(P4[1]-P3[1]) - (P4[0]-P3[0])*(P1[1]-P3[1]))/den;
-                    NekDouble u = (P1[0] - P3[0] + t*(P2[0]-P1[0])) / (P4[0] - P3[0]);
-
-                    if(t < 1.0 && t > 0.0 && u < 1.0 && u > 0.0)
-                    {
-                        Array<OneD, NekDouble> uv(2);
-                        uv[0] = P1[0] + t * (P2[0] - P1[0]);
-                        uv[1] = P1[1] + t * (P2[1] - P1[1]);
-                        Array<OneD, NekDouble> loc = m_cadsurf->P(uv);
-                        cout << endl << "Curve mesh error at " << loc[0] << " " << loc[1] << " " << loc[2] << " on face " << m_id << endl;
-                        error = true;
-                    }
-                }
-            }
-=======
-    {
-        for(int j = 0; j < m_edgeloops[i].edges.size(); j++)
-        {
-            curvesInSurface.push_back(m_edgeloops[i].edges[j]->GetId());
->>>>>>> 689f5dd8
-        }
-    }
-    return error;
-}
-
-void FaceMesh::Mesh()
-{
-    Stretching();
-    OrientateCurves();
 
     bool error = false;
 
@@ -237,13 +170,8 @@
     bool repeat     = true;
     int meshcounter = 1;
 
-<<<<<<< HEAD
-    //continuously remesh until all triangles conform to the spacing in the
-    //octree
-=======
     // continuously remesh until all triangles conform to the spacing in the
     // octree
->>>>>>> 689f5dd8
     while (repeat)
     {
         repeat = Validate();
@@ -258,13 +186,8 @@
         meshcounter++;
     }
 
-<<<<<<< HEAD
-    //build a local version of the mesh (one set of triangles)
-    //this is done so edge connectivity infomration can be used for optimisation
-=======
     // build a local version of the mesh (one set of triangles).  this is done
     // so edge connectivity infomration can be used for optimisation
->>>>>>> 689f5dd8
     BuildLocalMesh();
 
     OptimiseLocalMesh();
@@ -298,11 +221,7 @@
 
 void FaceMesh::OptimiseLocalMesh()
 {
-<<<<<<< HEAD
-    //each optimisation algorithm is based on the work in chapeter 19
-=======
     // each optimisation algorithm is based on the work in chapter 19
->>>>>>> 689f5dd8
     DiagonalSwap();
 
     Smoothing();
@@ -342,14 +261,10 @@
         for (nit = m_localNodes.begin(); nit != m_localNodes.end(); nit++)
         {
             NodeSet::iterator f = m_inBoundary.find((*nit));
-<<<<<<< HEAD
-            if (f != m_inBoundary.end()) // node is on curve so skip
-=======
 
             // node is on curve so skip
             if (f != m_inBoundary.end())
             {
->>>>>>> 689f5dd8
                 continue;
             }
 
@@ -601,12 +516,8 @@
             }
 
             // determine signed area of alternate config
-<<<<<<< HEAD
-            // //cout << A->GetNumCADSurf() << " " << B->GetNumCADSurf() << " " << C->GetNumCADSurf() << " " << D->GetNumCADSurf() << endl;
-=======
             // //cout<< A->GetNumCADSurf() << " " << B->GetNumCADSurf() << " "
             // //    << C->GetNumCADSurf() << " " << D->GetNumCADSurf() << endl;
->>>>>>> 689f5dd8
             // ofstream file;
             // file.open("pts.3D");
             // file << "x y z value" << endl;
@@ -880,7 +791,6 @@
 
     for (int i = 0; i < m_connec.size(); i++)
     {
-
         ElmtConfig conf(LibUtilities::eTriangle, 1, false, false);
 
         vector<int> tags;
