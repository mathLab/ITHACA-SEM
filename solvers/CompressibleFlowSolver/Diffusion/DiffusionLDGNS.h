--- conflicted
+++ resolved
@@ -92,9 +92,6 @@
                   Array<OneD, Array<OneD, NekDouble> >        &outarray,
             const Array<OneD, Array<OneD, NekDouble> > &pFwd,
             const Array<OneD, Array<OneD, NekDouble> > &pBwd);
-<<<<<<< HEAD
-
-=======
         virtual void v_Diffuse_coeff(
             const std::size_t                                  nConvective,
             const Array<OneD, MultiRegions::ExpListSharedPtr> &fields,
@@ -129,7 +126,6 @@
 
         
 
->>>>>>> af485672
         void NumericalFluxO1(
             const Array<OneD, MultiRegions::ExpListSharedPtr>      &fields,
             const Array<OneD, Array<OneD, NekDouble> >             &inarray,
