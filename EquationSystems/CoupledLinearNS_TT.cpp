--- conflicted
+++ resolved
@@ -3255,6 +3255,7 @@
 	Array<OneD, double> PhysBase_zero(GetNpoints(), 0.0);
 	for(int trafo_iter = 0; trafo_iter < RBsize; trafo_iter++)
 	{
+		cout<<"trafo_iter1 = "<<trafo_iter<<endl;
 		Array<OneD, double> curr_PhysBaseVec_x = orth_PhysBaseVec_x[trafo_iter];
 		Array<OneD, double> curr_PhysBaseVec_y = orth_PhysBaseVec_y[trafo_iter];
 
@@ -3274,7 +3275,7 @@
 		if (use_Newton)
 		{
 			Eigen::VectorXd add_to_rhs_adv_newton(M_truth_size); 
-			add_to_rhs_adv_newton = adv_matrix * PODmodes * PODmodes.transpose() * collect_f_all.col(3);      
+			add_to_rhs_adv_newton = adv_matrix * PODmodes * PODmodes.transpose() * collect_f_all.col(trafo_iter);  
 			Eigen::VectorXd adv_rhs_add_newton = remove_rows(add_to_rhs_adv_newton, elem_loc_dbc);
 			// alt: not working
 //			adv_rhs_add_newton = adv_matrix_simplified * remove_rows(collect_f_all.col(3), elem_loc_dbc);
@@ -3301,13 +3302,9 @@
 
 		adv_mats_proj_x[trafo_iter] = adv_mat_proj;
 		adv_vec_proj_x[trafo_iter] = adv_rhs_proj;
-<<<<<<< HEAD
-		
-		
-=======
 
 		adv_vec_proj_y_newton_RB[trafo_iter] = Eigen::MatrixXd::Zero(RBsize,RBsize);
->>>>>>> eeac9830
+
 		DoInitialiseAdv(PhysBase_zero , curr_PhysBaseVec_y ); // call with parameter in phys state
 		adv_matrix = Get_advection_matrix();
 		add_to_rhs_adv = adv_matrix * f_bnd_dbc_full_size;   
@@ -3321,7 +3318,7 @@
 		if (use_Newton)
 		{
 			Eigen::VectorXd add_to_rhs_adv_newton(M_truth_size); 
-			add_to_rhs_adv_newton = adv_matrix  * PODmodes * PODmodes.transpose() *  collect_f_all.col(3);      
+			add_to_rhs_adv_newton = adv_matrix  * PODmodes * PODmodes.transpose() *  collect_f_all.col(trafo_iter);      
 			Eigen::VectorXd adv_rhs_add_newton = remove_rows(add_to_rhs_adv_newton, elem_loc_dbc);
 			Eigen::VectorXd adv_rhs_proj_newton = RB.transpose() * adv_rhs_add_newton;
 			adv_vec_proj_y_newton[trafo_iter] = adv_rhs_proj_newton;
@@ -3422,9 +3419,65 @@
 
     }
 
+	/*void CoupledLinearNS_TT::online_phase()
+	    {
+		Eigen::MatrixXd mat_compare = Eigen::MatrixXd::Zero(f_bnd_dbc_full_size.rows(), 3);  // is of size M_truth_size
+		// start sweeping 
+		for (int iter_index = 0; iter_index < Nmax; ++iter_index)
+		{
+			int current_index = iter_index;
+			double current_nu = param_vector[current_index];
+			Set_m_kinvis( current_nu );
+			if (use_Newton)
+			{
+				DoInitialiseAdv(snapshot_x_collection[current_index], snapshot_y_collection[current_index]);
+			}
+			Eigen::MatrixXd curr_xy_proj = project_onto_basis(snapshot_x_collection[current_index], snapshot_y_collection[current_index]);
+			Eigen::MatrixXd affine_mat_proj = gen_affine_mat_proj(current_nu);
+			Eigen::VectorXd affine_vec_proj = gen_affine_vec_proj(current_nu, current_index);
+			Eigen::VectorXd solve_affine = affine_mat_proj.colPivHouseholderQr().solve(affine_vec_proj);
+			cout << "solve_affine " << solve_affine << endl;
+			Eigen::VectorXd repro_solve_affine = RB * solve_affine;
+			Eigen::VectorXd reconstruct_solution = reconstruct_solution_w_dbc(repro_solve_affine);
+			if (globally_connected == 1)
+			{
+				mat_compare.col(0) = M_collect_f_all.col(current_index);
+			}
+			else
+			{
+				mat_compare.col(0) = collect_f_all.col(current_index);
+				if (debug_mode)
+				{
+					Eigen::VectorXd current_f_all = Eigen::VectorXd::Zero(collect_f_all.rows());
+					current_f_all = collect_f_all.col(current_index);
+					Eigen::VectorXd current_f_all_wo_dbc = remove_rows(current_f_all, elem_loc_dbc);
+					Eigen::VectorXd proj_current_f_all_wo_dbc = RB.transpose() * current_f_all_wo_dbc;
+					cout << "proj_current_f_all_wo_dbc " << proj_current_f_all_wo_dbc << endl;
+					Eigen::VectorXd correctRHS = affine_mat_proj * proj_current_f_all_wo_dbc;
+					Eigen::VectorXd correction_RHS = correctRHS - affine_vec_proj;
+					cout << "correctRHS " << correctRHS << endl;
+					cout << "correction_RHS " << correction_RHS << endl;
+				}
+			}
+			mat_compare.col(1) = reconstruct_solution; // sembra abbastanza bene
+			mat_compare.col(2) = mat_compare.col(1) - mat_compare.col(0);
+	//		cout << mat_compare << endl;
+			cout << "relative error norm: " << mat_compare.col(2).norm() / mat_compare.col(0).norm() << endl;
+	
+			if (debug_mode)
+			{
+				cout << "snapshot_x_collection.num_elements() " << snapshot_x_collection.num_elements() << " snapshot_x_collection[0].num_elements() " << snapshot_x_collection[0].num_elements() << endl;
+	
+				recover_snapshot_data(reconstruct_solution, current_index);
+			}
+	
+	
+		}
+	}*/
+
+
     void CoupledLinearNS_TT::online_phase()
     {
-<<<<<<< HEAD
     	std::ofstream outfile_rb;
 		outfile_rb.open("bif_diagr_rb.txt", std::ios::out);
 		for(int i = 0; i<RB.cols(); i++)
@@ -3434,29 +3487,9 @@
 				
 		
 		Eigen::MatrixXd mat_compare = Eigen::MatrixXd::Zero(f_bnd_dbc_full_size.rows(), 3);  // is of size M_truth_size
-		bool continuation = false;
+		bool continuation = true;
+		use_Newton = false;
 		if(!continuation)
-=======
-	Eigen::MatrixXd mat_compare = Eigen::MatrixXd::Zero(f_bnd_dbc_full_size.rows(), 3);  // is of size M_truth_size
-	// start sweeping 
-	for (int iter_index = 0; iter_index < Nmax; ++iter_index)
-	{
-		int current_index = iter_index;
-		double current_nu = param_vector[current_index];
-		Set_m_kinvis( current_nu );
-		if (use_Newton)
-		{
-			DoInitialiseAdv(snapshot_x_collection[current_index], snapshot_y_collection[current_index]);
-		}
-		Eigen::MatrixXd curr_xy_proj = project_onto_basis(snapshot_x_collection[current_index], snapshot_y_collection[current_index]);
-		Eigen::MatrixXd affine_mat_proj = gen_affine_mat_proj(current_nu);
-		Eigen::VectorXd affine_vec_proj = gen_affine_vec_proj(current_nu, current_index);
-		Eigen::VectorXd solve_affine = affine_mat_proj.colPivHouseholderQr().solve(affine_vec_proj);
-		cout << "solve_affine " << solve_affine << endl;
-		Eigen::VectorXd repro_solve_affine = RB * solve_affine;
-		Eigen::VectorXd reconstruct_solution = reconstruct_solution_w_dbc(repro_solve_affine);
-		if (globally_connected == 1)
->>>>>>> eeac9830
 		{
 			// start sweeping 
 			for (int iter_index = 0; iter_index < Nmax; ++iter_index)
@@ -3465,7 +3498,7 @@
 				double current_nu = param_vector[current_index];
 				Eigen::MatrixXd curr_xy_proj = project_onto_basis(snapshot_x_collection[current_index], snapshot_y_collection[current_index]);
 				Eigen::MatrixXd affine_mat_proj = gen_affine_mat_proj(current_nu);
-				Eigen::VectorXd affine_vec_proj = gen_affine_vec_proj(current_nu);
+				Eigen::VectorXd affine_vec_proj = gen_affine_vec_proj(current_nu, iter_index);
 				Eigen::VectorXd solve_affine = affine_mat_proj.colPivHouseholderQr().solve(affine_vec_proj);
 				cout << "solve_affine " << solve_affine << endl;
 				Eigen::VectorXd repro_solve_affine = RB * solve_affine;
@@ -3481,54 +3514,14 @@
 				mat_compare.col(1) = reconstruct_solution; // sembra abbastanza bene
 				mat_compare.col(2) = mat_compare.col(1) - mat_compare.col(0);
 				//	cout << mat_compare << endl;
-				cout << "relative error norm: " << mat_compare.col(2).norm() / mat_compare.col(0).norm() << endl;
+				cout << "relative error norm for solution "<<iter_index<<": " << mat_compare.col(2).norm() / mat_compare.col(0).norm() << endl;
 			}
 		}
 		else
 		{
-<<<<<<< HEAD
-			/*unsigned int iterations;
-			double first_param = m_session->GetParameter("param0"), last_param = 2.3, rel_err;
-			std::ofstream outfile_online;
-			outfile_online.open("bif_diagr_online.txt", std::ios::out);
 			
-			Eigen::VectorXd reconstruct_solution, solve_affine;
-			Eigen::VectorXd last_sol = Eigen::VectorXd::Zero(RBsize); 
-			Eigen::MatrixXd curr_xy_proj = project_onto_basis(snapshot_x_collection[0], snapshot_y_collection[0]);
-			for(double current_nu = first_param; current_nu > last_param; current_nu -= (first_param - last_param)/50.0)
-			{
-				//Eigen::MatrixXd curr_xy_proj = project_onto_basis(Array<OneD,NekDouble>(snapshot_x_collection[0].num_elements(),0.0), Array<OneD,NekDouble>(snapshot_y_collection[0].num_elements(),0.0));				
-				
-				rel_err = 1;
-				iterations = 0;
-				while(rel_err > 1e-12 && ++iterations<500)
-				{
-					Eigen::MatrixXd affine_mat_proj = gen_affine_mat_proj(current_nu);
-					Eigen::VectorXd affine_vec_proj = gen_affine_vec_proj(current_nu);
-					solve_affine = affine_mat_proj.colPivHouseholderQr().solve(affine_vec_proj);
-					for(int i = 0; i < solve_affine.size(); i++)
-					{
-						if(i < solve_affine.size()/2)
-							curr_xy_projected(i,0) = solve_affine(i);
-						else
-							curr_xy_projected(i,1) = solve_affine(i);
-					}
-					
-					rel_err = (solve_affine-last_sol).norm()/last_sol.norm();
-					last_sol = solve_affine;
-					
-					cout<<"rel_err = "<<rel_err<<endl;
-					if(rel_err <= 1e-12)
-					{
-						Eigen::VectorXd repro_solve_affine = RB * solve_affine;
-						Eigen::VectorXd reconstruct_solution = reconstruct_solution_w_dbc(repro_solve_affine);
-						outfile_online<<current_nu<<" "<<reconstruct_solution[1196]<<endl; 
-						cout<<endl;
-					}
-				}
-			}*/
 			unsigned int iterations, curr_j;
-			double first_param = m_session->GetParameter("param0"), last_param = 2.3, rel_err, M, total_steps = 50.0;
+			double first_param = m_session->GetParameter("param0"), last_param = 0.5, rel_err, M, total_steps = 5.0;
 			unsigned int total_solutions = 0;
 			std::vector<int> indices_to_be_continued, local_indices_to_be_continued;
 			std::ofstream outfile_online;
@@ -3541,12 +3534,19 @@
 			
 			//I compute the first solution						////////////////////////////////////////////////////////////////////////////////////////////////////
 			cout<<"First solution"<<endl;
+			for(int i = 0; i < curr_xy_projected.rows(); i++)
+			{
+				if(i < temp_solve_affine.size()/2)
+					last_sol[i] = curr_xy_projected(i,0);
+				else
+					last_sol[i] = curr_xy_projected(i,1);
+			}
 			rel_err = 1;
 			iterations = 0;
-			while(rel_err > 1e-12 && ++iterations<200)
+			while(rel_err > 1e-12 && ++iterations<100)
 			{
 				Eigen::MatrixXd affine_mat_proj = gen_affine_mat_proj(first_param);
-				Eigen::VectorXd affine_vec_proj = gen_affine_vec_proj(first_param);
+				Eigen::VectorXd affine_vec_proj = gen_affine_vec(first_param, last_sol);
 				temp_solve_affine = affine_mat_proj.colPivHouseholderQr().solve(affine_vec_proj);
 				for(int i = 0; i < temp_solve_affine.size(); i++)
 				{
@@ -3557,9 +3557,9 @@
 				}
 				
 				rel_err = (temp_solve_affine-last_sol).norm()/last_sol.norm();
+				cout<<"rel_err = "<<rel_err<<" the first coeff is "<<temp_solve_affine[0]<<" "<<last_sol[0]<<endl;
 				last_sol = temp_solve_affine;
 				
-				cout<<"rel_err = "<<rel_err<<endl;
 				if(rel_err <= 1e-12)
 				{
 					cout<<"Converged!!!"<<endl;
@@ -3593,10 +3593,11 @@
 					}
 					rel_err = 1;
 					iterations = 0;
-					while(rel_err > 1e-12 && ++iterations<200)
+					last_sol = solve_affine[curr_j];
+					while(rel_err > 1e-12 && ++iterations<100)
 					{
 						Eigen::MatrixXd affine_mat_proj = gen_affine_mat_proj(current_nu);
-						Eigen::VectorXd affine_vec_proj = gen_affine_vec_proj(current_nu);
+						Eigen::VectorXd affine_vec_proj = gen_affine_vec(current_nu, last_sol);
 						temp_solve_affine = affine_mat_proj.colPivHouseholderQr().solve(affine_vec_proj);
 						for(int i = 0; i < temp_solve_affine.size(); i++)
 						{
@@ -3629,7 +3630,7 @@
 				}
 				
 				//deflation						////////////////////////////////////////////////////////////////////////////////////////////////////
-				cout<<"Deflation"<<endl;
+				cout<<"Deflation over "<<local_indices_to_be_continued.size()<<" solutions"<<endl;
 				for(int j = 0; j < local_indices_to_be_continued.size(); j++)
 				{
 					curr_j = local_indices_to_be_continued[j];
@@ -3637,22 +3638,18 @@
 					for(int i = 0; i < temp_solve_affine.size(); i++)
 					{
 						if(i < temp_solve_affine.size()/2)
-							curr_xy_projected(i,0) = (solve_affine[curr_j])(i)*(1+(((double)rand())/RAND_MAX-0.5)/2/1e4);
+							curr_xy_projected(i,0) = (solve_affine[curr_j])(i)*(1+(((double)rand())/RAND_MAX-0.5)/2/1e2);
 						else
 							curr_xy_projected(i,1) = (solve_affine[curr_j])(i)*(1+(((double)rand())/RAND_MAX-0.5)/2/1e4);
 						temp_solve_affine[i] = (solve_affine[curr_j])(i)*(1+(((double)rand())/RAND_MAX-0.5)/2/1e4);
 					}
 					rel_err = 1;
 					iterations = 0;
+					last_sol = solve_affine[curr_j];
 					while(rel_err > 1e-12 && ++iterations<200)
-					{						
-						double M = 1;
-						for(int k = 0; k < local_indices_to_be_continued.size(); k++)
-						{
-							M = max(M,(temp_solve_affine - solve_affine[curr_j]).norm());
-						}
-						Eigen::MatrixXd affine_mat_proj = M * gen_affine_mat_proj(current_nu);
-						Eigen::VectorXd affine_vec_proj = M * gen_affine_vec_proj(current_nu);
+					{	
+						Eigen::MatrixXd affine_mat_proj = gen_affine_mat_proj(current_nu);
+						Eigen::VectorXd affine_vec_proj = gen_affine_vec(current_nu, last_sol);
 						temp_solve_affine = affine_mat_proj.colPivHouseholderQr().solve(affine_vec_proj);
 						for(int i = 0; i < temp_solve_affine.size(); i++)
 						{
@@ -3662,8 +3659,7 @@
 								curr_xy_projected(i,1) = temp_solve_affine(i);
 						}
 						
-						
-					/*	//computation of tau
+						//computation of tau
 						double norm_min = 1e20;
 						int closest_sol;
 						for(int k = 0; k < indices_to_be_continued.size(); k++)
@@ -3674,14 +3670,15 @@
 								closest_sol = curr_j;
 							}
 						}
+						norm_min /= solve_affine[closest_sol].norm();
 						double scalar_product = (temp_solve_affine - solve_affine[curr_j]).dot(temp_solve_affine - last_sol);
-						double tau = 1 / (1 - 1/(1+1/norm_min) * scalar_product / (norm_min * norm_min * norm_min));					
+						double tau = 1 / (1 - 1/(1+1/norm_min) * scalar_product / (norm_min * norm_min * norm_min));	
+						tau = tau/fabs(tau);				
 						temp_solve_affine = tau * temp_solve_affine + (1-tau) * last_sol;
 						
 						rel_err = (temp_solve_affine-last_sol).norm()/last_sol.norm();
 						last_sol = temp_solve_affine;
-						cout<<"tau "<<tau; */
-						
+						cout<<"tau "<<tau; 
 						cout<<", rel_err = "<<rel_err<<endl;
 						if(rel_err <= 1e-12)
 						{
@@ -3699,43 +3696,13 @@
 							cout<<endl;
 						}
 					}
-				}
-				cout<<endl;
+				} 
+				cout<<endl; 
 				
 				indices_to_be_continued.clear();
 				indices_to_be_continued = std::vector<int>(local_indices_to_be_continued);
 			}
 		}
-=======
-			mat_compare.col(0) = collect_f_all.col(current_index);
-			if (debug_mode)
-			{
-				Eigen::VectorXd current_f_all = Eigen::VectorXd::Zero(collect_f_all.rows());
-				current_f_all = collect_f_all.col(current_index);
-				Eigen::VectorXd current_f_all_wo_dbc = remove_rows(current_f_all, elem_loc_dbc);
-				Eigen::VectorXd proj_current_f_all_wo_dbc = RB.transpose() * current_f_all_wo_dbc;
-				cout << "proj_current_f_all_wo_dbc " << proj_current_f_all_wo_dbc << endl;
-				Eigen::VectorXd correctRHS = affine_mat_proj * proj_current_f_all_wo_dbc;
-				Eigen::VectorXd correction_RHS = correctRHS - affine_vec_proj;
-				cout << "correctRHS " << correctRHS << endl;
-				cout << "correction_RHS " << correction_RHS << endl;
-			}
-		}
-		mat_compare.col(1) = reconstruct_solution; // sembra abbastanza bene
-		mat_compare.col(2) = mat_compare.col(1) - mat_compare.col(0);
-//		cout << mat_compare << endl;
-		cout << "relative error norm: " << mat_compare.col(2).norm() / mat_compare.col(0).norm() << endl;
-
-		if (debug_mode)
-		{
-			cout << "snapshot_x_collection.num_elements() " << snapshot_x_collection.num_elements() << " snapshot_x_collection[0].num_elements() " << snapshot_x_collection[0].num_elements() << endl;
-
-			recover_snapshot_data(reconstruct_solution, current_index);
-		}
-
-
-	}
->>>>>>> eeac9830
     }
 
     void CoupledLinearNS_TT::recover_snapshot_data(Eigen::VectorXd reconstruct_solution, int current_index)
@@ -3862,6 +3829,7 @@
 	
     void CoupledLinearNS_TT::offline_phase()
     {
+	InitObject();
 	int load_snapshot_data_from_files = m_session->GetParameter("load_snapshot_data_from_files");
 	int number_of_snapshots = m_session->GetParameter("number_of_snapshots");
 	double POD_tolerance = m_session->GetParameter("POD_tolerance");
@@ -3889,9 +3857,7 @@
 	{
 		use_Newton = 0;
 	}
-<<<<<<< HEAD
 	babyCLNS_trafo.use_Newton = use_Newton;
-=======
 	if (m_session->DefinesParameter("debug_mode")) // debug_mode with many extra information but very slow
 	{
 		debug_mode = m_session->GetParameter("debug_mode");
@@ -3900,7 +3866,6 @@
 	{
 		debug_mode = 0;
 	} 
->>>>>>> eeac9830
 	Nmax = number_of_snapshots;
 //	Array<OneD, NekDouble> param_vector(Nmax);
 	param_vector = Array<OneD, NekDouble> (Nmax);
@@ -3915,16 +3880,8 @@
 		std::stringstream sstm;
 		sstm << "param" << i;
 		std::string result = sstm.str();
-<<<<<<< HEAD
-//		const char* rr = result.c_str();
-//		double dvalue;
-=======
-		// const char* rr = result.c_str();
->>>>>>> eeac9830
 	        param_vector[i] = m_session->GetParameter(result);
-		//param_vector[i] = dvalue;
         }
-	InitObject();
 	if ( load_snapshot_data_from_files )
 	{
 		load_snapshots(number_of_snapshots);
@@ -3945,29 +3902,29 @@
 			params[0] = param_vector[0];
 			snapshots_from_continuation = babyCLNS_trafo.Continuation_method(&params);	
 			
-			number_of_snapshots = params.size();
+			number_of_snapshots = params.size() -1; 
 			Nmax = number_of_snapshots;
 			snapshot_x_collection = Array<OneD, Array<OneD, NekDouble> > (number_of_snapshots);
 			snapshot_y_collection = Array<OneD, Array<OneD, NekDouble> > (number_of_snapshots);
 			
-			for(int i = 0; i < number_of_snapshots; i++)
+			for(int i = 0; i < Nmax; i++)
 			{
-				snapshot_x_collection[i] = Array<OneD, NekDouble> (snapshots_from_continuation[0][i].num_elements());
-				snapshot_y_collection[i] = Array<OneD, NekDouble> (snapshots_from_continuation[1][i].num_elements());
+				snapshot_x_collection[i] = Array<OneD, NekDouble> (snapshots_from_continuation[0][i+1].num_elements());   
+				snapshot_y_collection[i] = Array<OneD, NekDouble> (snapshots_from_continuation[1][i+1].num_elements());
 				
 				for(int j = 0; j < snapshots_from_continuation[0][i].num_elements(); j++)
-					snapshot_x_collection[i][j] = snapshots_from_continuation[0][i][j];
+					snapshot_x_collection[i][j] = snapshots_from_continuation[0][i+1][j];
 				for(int j = 0; j < snapshots_from_continuation[1][i].num_elements(); j++)
-					snapshot_y_collection[i][j] = snapshots_from_continuation[1][i][j];
+					snapshot_y_collection[i][j] = snapshots_from_continuation[1][i+1][j];
 			}
 			
 			//snapshot_x_collection = snapshots_from_continuation[0];
 			//snapshot_y_collection = snapshots_from_continuation[1];
 			
 			param_vector = Array<OneD, NekDouble> (Nmax);
-			for(int i = 0; i < params.size(); i++)
+			for(int i = 0; i < Nmax; i++)
 			{
-				param_vector[i] = params[i]; 
+				param_vector[i] = params[i+1];  
 				cout<<"param_vector["<<i<<"] = "<<param_vector[i]<<endl;
 			}
 			
@@ -3977,7 +3934,7 @@
 		else
 		{
 			compute_snapshots(number_of_snapshots);
-		}
+		}		
 	}
 	if(number_of_snapshots > 1)
 	{
@@ -4045,15 +4002,6 @@
    
     Eigen::MatrixXd CoupledLinearNS_TT::gen_affine_mat_proj(double current_nu)
     {
-<<<<<<< HEAD
-		Eigen::MatrixXd recovered_affine_adv_mat_proj_xy = Eigen::MatrixXd::Zero(RBsize, RBsize);
-		for (int i = 0; i < RBsize; ++i)
-		{
-			recovered_affine_adv_mat_proj_xy += adv_mats_proj_x[i] * curr_xy_projected(i,0) + adv_mats_proj_y[i] * curr_xy_projected(i,1);
-		}
-		Eigen::MatrixXd affine_mat_proj = the_const_one_proj + current_nu * the_ABCD_one_proj + recovered_affine_adv_mat_proj_xy;
-		return affine_mat_proj;
-=======
 	Eigen::MatrixXd recovered_affine_adv_mat_proj_xy = Eigen::MatrixXd::Zero(RBsize, RBsize);
 	for (int i = 0; i < RBsize; ++i)
 	{
@@ -4082,7 +4030,6 @@
 	}
 
 	return affine_mat_proj;
->>>>>>> eeac9830
     }
 
     Eigen::VectorXd CoupledLinearNS_TT::gen_affine_vec_proj(double current_nu, int current_index)
@@ -4105,21 +4052,21 @@
 			recovered_affine_adv_mat_proj_xy += adv_mats_proj_x[i] * curr_xy_projected(i,0) + adv_mats_proj_y[i] * curr_xy_projected(i,1);
 			recovered_affine_adv_rhs_proj_xy_newton_RB -= adv_vec_proj_x_newton_RB[i] * curr_xy_projected(i,0) + adv_vec_proj_y_newton_RB[i] * curr_xy_projected(i,1);
 		}
-		cout << "recovered_affine_adv_mat_proj_xy.rows() " << recovered_affine_adv_mat_proj_xy.rows() << " recovered_affine_adv_mat_proj_xy.cols() " << recovered_affine_adv_mat_proj_xy.cols() << endl;
-		cout << "collect_f_all.rows() " << collect_f_all.rows() << " collect_f_all.cols() " << collect_f_all.cols() << endl;
+		//cout << "recovered_affine_adv_mat_proj_xy.rows() " << recovered_affine_adv_mat_proj_xy.rows() << " recovered_affine_adv_mat_proj_xy.cols() " << recovered_affine_adv_mat_proj_xy.cols() << endl;
+		//cout << "collect_f_all.rows() " << collect_f_all.rows() << " collect_f_all.cols() " << collect_f_all.cols() << endl;
 		Eigen::VectorXd current_f_all = Eigen::VectorXd::Zero(collect_f_all.rows());
 		current_f_all = collect_f_all.col(current_index);
 		Eigen::VectorXd current_f_all_wo_dbc = remove_rows(current_f_all, elem_loc_dbc);
 		Eigen::VectorXd proj_current_f_all_wo_dbc = RB.transpose() * current_f_all_wo_dbc;
 		proj_current_f_all_wo_dbc = PODmodes.transpose() * current_f_all;
-		cout << "proj_current_f_all_wo_dbc " << proj_current_f_all_wo_dbc << endl;
+		//cout << "proj_current_f_all_wo_dbc " << proj_current_f_all_wo_dbc << endl;
 
 		if (use_Newton)
 		{
 			add_rhs_Newton = recovered_affine_adv_rhs_proj_xy_newton_RB.transpose() * proj_current_f_all_wo_dbc;
-			cout << "add_rhs_Newton " << add_rhs_Newton << endl;
+			//cout << "add_rhs_Newton " << add_rhs_Newton << endl;
 			add_rhs_Newton = recovered_affine_adv_rhs_proj_xy_newton_RB * proj_current_f_all_wo_dbc;
-			cout << "add_rhs_Newton 2 " << add_rhs_Newton << endl;
+			//cout << "add_rhs_Newton 2 " << add_rhs_Newton << endl;
 		}
 
 
@@ -4131,7 +4078,62 @@
 //			recovered_affine_adv_rhs_proj_xy_newton_RB -= adv_vec_proj_x_newton_RB[i] * curr_xy_projected(i,0) + adv_vec_proj_y_newton_RB[i] * curr_xy_projected(i,1);
 		}	
 
-		cout << "recovered_affine_adv_rhs_proj_xy_newton " << -0.5*recovered_affine_adv_rhs_proj_xy_newton << endl;
+		//cout << "recovered_affine_adv_rhs_proj_xy_newton " << -0.5*recovered_affine_adv_rhs_proj_xy_newton << endl;
+
+
+	}
+//	return -the_const_one_rhs_proj - current_nu * the_ABCD_one_rhs_proj + recovered_affine_adv_rhs_proj_xy  -0.5*recovered_affine_adv_rhs_proj_xy_newton ;
+	return -the_const_one_rhs_proj - current_nu * the_ABCD_one_rhs_proj + recovered_affine_adv_rhs_proj_xy  -0.5*add_rhs_Newton ;  
+    }
+    
+    Eigen::VectorXd CoupledLinearNS_TT::gen_affine_vec(double current_nu, Eigen::VectorXd approximation)
+    {
+	Eigen::VectorXd recovered_affine_adv_rhs_proj_xy = Eigen::VectorXd::Zero(RBsize); 
+	for (int i = 0; i < RBsize; ++i)
+	{
+		recovered_affine_adv_rhs_proj_xy -= adv_vec_proj_x[i] * curr_xy_projected(i,0) + adv_vec_proj_y[i] * curr_xy_projected(i,1);
+	}	
+	Eigen::VectorXd add_rhs_Newton = Eigen::VectorXd::Zero(RBsize); 
+	Eigen::VectorXd recovered_affine_adv_rhs_proj_xy_newton = Eigen::VectorXd::Zero(RBsize);
+	Eigen::MatrixXd recovered_affine_adv_rhs_proj_xy_newton_RB = Eigen::MatrixXd::Zero(RBsize,RBsize);  
+	if (use_Newton)
+	{
+		// can I build the Newton-required term from recovered_affine_adv_mat_proj_xy and curr_xy_projected ?
+		Eigen::MatrixXd recovered_affine_adv_mat_proj_xy = Eigen::MatrixXd::Zero(RBsize, RBsize);
+
+		for (int i = 0; i < RBsize; ++i)
+		{
+			recovered_affine_adv_mat_proj_xy += adv_mats_proj_x[i] * curr_xy_projected(i,0) + adv_mats_proj_y[i] * curr_xy_projected(i,1);
+			recovered_affine_adv_rhs_proj_xy_newton_RB -= adv_vec_proj_x_newton_RB[i] * curr_xy_projected(i,0) + adv_vec_proj_y_newton_RB[i] * curr_xy_projected(i,1);
+		}
+		//cout << "recovered_affine_adv_mat_proj_xy.rows() " << recovered_affine_adv_mat_proj_xy.rows() << " recovered_affine_adv_mat_proj_xy.cols() " << recovered_affine_adv_mat_proj_xy.cols() << endl;
+		//cout << "collect_f_all.rows() " << collect_f_all.rows() << " collect_f_all.cols() " << collect_f_all.cols() << endl;
+	/*	Eigen::VectorXd current_f_all = Eigen::VectorXd::Zero(collect_f_all.rows());
+		current_f_all = collect_f_all.col(current_index);
+		Eigen::VectorXd current_f_all_wo_dbc = remove_rows(current_f_all, elem_loc_dbc);
+		Eigen::VectorXd proj_current_f_all_wo_dbc = RB.transpose() * current_f_all_wo_dbc;
+		proj_current_f_all_wo_dbc = PODmodes.transpose() * current_f_all;*/
+		Eigen::VectorXd proj_current_f_all_wo_dbc = approximation;
+		//cout << "proj_current_f_all_wo_dbc " << proj_current_f_all_wo_dbc << endl;
+
+		if (use_Newton)
+		{
+			add_rhs_Newton = recovered_affine_adv_rhs_proj_xy_newton_RB.transpose() * proj_current_f_all_wo_dbc;
+			//cout << "add_rhs_Newton " << add_rhs_Newton << endl;
+			add_rhs_Newton = recovered_affine_adv_rhs_proj_xy_newton_RB * proj_current_f_all_wo_dbc;
+			//cout << "add_rhs_Newton 2 " << add_rhs_Newton << endl;
+		}
+
+
+		for (int i = 0; i < RBsize; ++i)
+		{
+			recovered_affine_adv_rhs_proj_xy_newton -= adv_vec_proj_x_newton[i] * curr_xy_projected(i,0) + adv_vec_proj_y_newton[i] * curr_xy_projected(i,1);
+//			cout << "adv_vec_proj_x_newton_RB.rows() " << adv_vec_proj_x_newton_RB[i].rows() << " adv_vec_proj_x_newton_RB.cols() " << adv_vec_proj_x_newton_RB[i].cols() << endl;
+//			cout << "adv_vec_proj_y_newton_RB.rows() " << adv_vec_proj_y_newton_RB[i].rows() << " adv_vec_proj_y_newton_RB.cols() " << adv_vec_proj_y_newton_RB[i].cols() << endl;
+//			recovered_affine_adv_rhs_proj_xy_newton_RB -= adv_vec_proj_x_newton_RB[i] * curr_xy_projected(i,0) + adv_vec_proj_y_newton_RB[i] * curr_xy_projected(i,1);
+		}	
+
+		//cout << "recovered_affine_adv_rhs_proj_xy_newton " << -0.5*recovered_affine_adv_rhs_proj_xy_newton << endl;
 
 
 	}
