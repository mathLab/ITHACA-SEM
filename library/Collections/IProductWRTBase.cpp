--- conflicted
+++ resolved
@@ -273,16 +273,11 @@
         OperatorKey(eQuadrilateral, eIProductWRTBase, eMatrixFree, false),
         IProductWRTBase_MatrixFree::create, "IProductWRTBase_MatrixFree_Quad"),
     GetOperatorFactory().RegisterCreatorFunction(
-<<<<<<< HEAD
-        OperatorKey(eTriangle, eIProductWRTBase, eAVX, false),
-        IProductWRTBase_AVX::create, "IProductWRTBase_AVX_Tri"),
-    GetOperatorFactory().RegisterCreatorFunction(
-        OperatorKey(eHexahedron, eIProductWRTBase, eAVX, false),
-        IProductWRTBase_AVX::create, "IProductWRTBase_AVX_Hex")
-=======
+        OperatorKey(eTriangle, eIProductWRTBase, eMatrixFree, false),
+        IProductWRTBase_MatrixFree::create, "IProductWRTBase_MatrixFree_Tri"),
+    GetOperatorFactory().RegisterCreatorFunction(
         OperatorKey(eHexahedron, eIProductWRTBase, eMatrixFree, false),
         IProductWRTBase_MatrixFree::create, "IProductWRTBase_MatrixFree_Hex")
->>>>>>> 0ed8e1a9
 };
 
 
