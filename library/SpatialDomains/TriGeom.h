////////////////////////////////////////////////////////////////////////////////
//
//  File:  TriGeom.h
//
//  For more information, please see: http://www.nektar.info/
//
//  The MIT License
//
//  Copyright (c) 2006 Division of Applied Mathematics, Brown University (USA),
//  Department of Aeronautics, Imperial College London (UK), and Scientific
//  Computing and Imaging Institute, University of Utah (USA).
//
//  License for the specific language governing rights and limitations under
//  Permission is hereby granted, free of charge, to any person obtaining a
//  copy of this software and associated documentation files (the "Software"),
//  to deal in the Software without restriction, including without limitation
//  the rights to use, copy, modify, merge, publish, distribute, sublicense,
//  and/or sell copies of the Software, and to permit persons to whom the
//  Software is furnished to do so, subject to the following conditions:
//
//  The above copyright notice and this permission notice shall be included
//  in all copies or substantial portions of the Software.
//
//  THE SOFTWARE IS PROVIDED "AS IS", WITHOUT WARRANTY OF ANY KIND, EXPRESS
//  OR IMPLIED, INCLUDING BUT NOT LIMITED TO THE WARRANTIES OF MERCHANTABILITY,
//  FITNESS FOR A PARTICULAR PURPOSE AND NONINFRINGEMENT. IN NO EVENT SHALL
//  THE AUTHORS OR COPYRIGHT HOLDERS BE LIABLE FOR ANY CLAIM, DAMAGES OR OTHER
//  LIABILITY, WHETHER IN AN ACTION OF CONTRACT, TORT OR OTHERWISE, ARISING
//  FROM, OUT OF OR IN CONNECTION WITH THE SOFTWARE OR THE USE OR OTHER
//  DEALINGS IN THE SOFTWARE.
//
//  Description:
//
////////////////////////////////////////////////////////////////////////////////

#ifndef NEKTAR_SPATIALDOMAINS_TRIGEOM_H
#define NEKTAR_SPATIALDOMAINS_TRIGEOM_H

#include <StdRegions/StdRegions.hpp>
#include <SpatialDomains/SpatialDomainsDeclspec.h>
#include <SpatialDomains/Geometry2D.h>
#include <SpatialDomains/PointGeom.h>
#include <SpatialDomains/SegGeom.h>

#include <SpatialDomains/GeomFactors.h>
#include <StdRegions/StdTriExp.h>

namespace Nektar
{

<<<<<<< HEAD
        typedef std::shared_ptr<Curve> CurveSharedPtr;
        typedef std::shared_ptr<SegGeom> SegGeomSharedPtr;
        typedef std::shared_ptr<TriGeom> TriGeomSharedPtr;
        typedef std::vector< SegGeomSharedPtr > SegGeomVector;
        typedef std::vector< TriGeomSharedPtr > TriGeomVector;
        typedef std::map<int, TriGeomSharedPtr> TriGeomMap;

        class TriGeom: public Geometry2D
        {
            public:
                SPATIAL_DOMAINS_EXPORT TriGeom();

                SPATIAL_DOMAINS_EXPORT TriGeom(int id, const int coordim);

                SPATIAL_DOMAINS_EXPORT TriGeom(
                        const int id,
                        const PointGeomSharedPtr verts[],
                        const SegGeomSharedPtr edges[],
                        const StdRegions::Orientation eorient[]);

                SPATIAL_DOMAINS_EXPORT TriGeom(
                        const int id,
                        const SegGeomSharedPtr edges[],
                        const StdRegions::Orientation eorient[]);

                SPATIAL_DOMAINS_EXPORT TriGeom(
                        const int id,
                        const SegGeomSharedPtr edges[],
                        const StdRegions::Orientation eorient[],
                        const CurveSharedPtr &curve);

                SPATIAL_DOMAINS_EXPORT TriGeom(const TriGeom &in);

                SPATIAL_DOMAINS_EXPORT ~TriGeom();

                SPATIAL_DOMAINS_EXPORT NekDouble GetCoord(
                        const int i,
                        const Array<OneD, const NekDouble> &Lcoord);

                /// Get the orientation of face1.
                SPATIAL_DOMAINS_EXPORT static const int kNedges = 3;
                SPATIAL_DOMAINS_EXPORT static const int kNverts = 3;

                SPATIAL_DOMAINS_EXPORT static StdRegions::Orientation
                    GetFaceOrientation(
                        const TriGeom               &face1,
                        const TriGeom               &face2,
                        bool doRot = false, int dir = 0, NekDouble angle = 0.0,
                        NekDouble tol = 1e-8);
                SPATIAL_DOMAINS_EXPORT static StdRegions::Orientation
                    GetFaceOrientation(
                        const PointGeomVector &face1,
                        const PointGeomVector &face2,
                        bool doRot = false, int dir = 0, NekDouble angle = 0.0,
                        NekDouble tol = 1e-8);

            protected:
                PointGeomVector         m_verts;
                SegGeomVector           m_edges;
                StdRegions::Orientation m_eorient [kNedges];
                int                     m_fid;
                bool                    m_ownVerts;
                std::list<CompToElmt>   m_elmtMap;
                CurveSharedPtr          m_curve;

                SPATIAL_DOMAINS_EXPORT virtual void v_AddElmtConnected(
                        int gvo_id,
                        int locid);

                SPATIAL_DOMAINS_EXPORT virtual int v_NumElmtConnected() const;

                SPATIAL_DOMAINS_EXPORT virtual bool v_IsElmtConnected(
                        int gvo_id,
                        int locid) const;

                SPATIAL_DOMAINS_EXPORT virtual int v_GetFid() const;

                SPATIAL_DOMAINS_EXPORT virtual int v_GetCoordim() const;

                SPATIAL_DOMAINS_EXPORT virtual const LibUtilities::BasisSharedPtr
                            v_GetBasis(const int i);

                SPATIAL_DOMAINS_EXPORT virtual const LibUtilities::BasisSharedPtr
                            v_GetEdgeBasis(const int i);

                SPATIAL_DOMAINS_EXPORT virtual NekDouble v_GetCoord(
                        const int i,
                        const Array<OneD,const NekDouble> &Lcoord);

                SPATIAL_DOMAINS_EXPORT virtual void v_GenGeomFactors();

                SPATIAL_DOMAINS_EXPORT virtual void v_SetOwnData();

                /// Put all quadrature information into edge structure
                SPATIAL_DOMAINS_EXPORT virtual void v_FillGeom();

                SPATIAL_DOMAINS_EXPORT virtual NekDouble v_GetLocCoords(
                        const Array<OneD,const NekDouble> &coords,
                        Array<OneD,      NekDouble> &Lcoords);

                SPATIAL_DOMAINS_EXPORT virtual int v_GetEid(int i) const;

                SPATIAL_DOMAINS_EXPORT virtual int v_GetVid(int i) const;

                SPATIAL_DOMAINS_EXPORT virtual PointGeomSharedPtr
                            v_GetVertex(int i) const;

                SPATIAL_DOMAINS_EXPORT virtual const Geometry1DSharedPtr
                            v_GetEdge(int i) const;

                SPATIAL_DOMAINS_EXPORT virtual StdRegions::Orientation
                            v_GetEorient(const int i) const;

                SPATIAL_DOMAINS_EXPORT virtual StdRegions::Orientation
                            v_GetCartesianEorient(const int i) const;

                /// Return the edge number of the given edge
                SPATIAL_DOMAINS_EXPORT virtual int v_WhichEdge(
                        SegGeomSharedPtr edge);

                SPATIAL_DOMAINS_EXPORT virtual int v_GetNumVerts() const;

                SPATIAL_DOMAINS_EXPORT virtual int v_GetNumEdges() const;

                SPATIAL_DOMAINS_EXPORT virtual bool v_ContainsPoint(
                        const Array<OneD, const NekDouble> &gloCoord,
                              NekDouble tol = 0.0);

                SPATIAL_DOMAINS_EXPORT virtual bool v_ContainsPoint(
                        const Array<OneD, const NekDouble> &gloCoord,
                              Array<OneD, NekDouble>       &locCoord,
                              NekDouble                     tol);
                
                SPATIAL_DOMAINS_EXPORT virtual bool v_ContainsPoint(
                        const Array<OneD, const NekDouble> &gloCoord,
                              Array<OneD, NekDouble>       &locCoord,
                              NekDouble                     tol,
                              NekDouble                    &resid);
=======
namespace SpatialDomains
{
>>>>>>> b6f7ecaf

class TriGeom;
class SegGeom;
struct Curve;

typedef std::shared_ptr<Curve> CurveSharedPtr;
typedef std::shared_ptr<SegGeom> SegGeomSharedPtr;
typedef std::shared_ptr<TriGeom> TriGeomSharedPtr;
typedef std::map<int, TriGeomSharedPtr> TriGeomMap;

class TriGeom : public Geometry2D
{
public:
    SPATIAL_DOMAINS_EXPORT TriGeom();
    SPATIAL_DOMAINS_EXPORT TriGeom(const TriGeom &in);
    SPATIAL_DOMAINS_EXPORT TriGeom(
        const int id,
        const SegGeomSharedPtr edges[],
        const CurveSharedPtr curve = CurveSharedPtr());
    SPATIAL_DOMAINS_EXPORT ~TriGeom();

    /// Get the orientation of face1.
    SPATIAL_DOMAINS_EXPORT static const int kNedges = 3;
    SPATIAL_DOMAINS_EXPORT static const int kNverts = 3;

    SPATIAL_DOMAINS_EXPORT static StdRegions::Orientation GetFaceOrientation(
        const TriGeom &face1, const TriGeom &face2);
    SPATIAL_DOMAINS_EXPORT static StdRegions::Orientation GetFaceOrientation(
        const PointGeomVector &face1, const PointGeomVector &face2);

protected:
    SPATIAL_DOMAINS_EXPORT virtual NekDouble v_GetCoord(
        const int i, const Array<OneD, const NekDouble> &Lcoord);

    SPATIAL_DOMAINS_EXPORT virtual void v_GenGeomFactors();
    SPATIAL_DOMAINS_EXPORT virtual void v_FillGeom();
    SPATIAL_DOMAINS_EXPORT virtual NekDouble v_GetLocCoords(
        const Array<OneD, const NekDouble> &coords,
        Array<OneD, NekDouble> &Lcoords);
    SPATIAL_DOMAINS_EXPORT virtual bool v_ContainsPoint(
        const Array<OneD, const NekDouble> &gloCoord,
        Array<OneD, NekDouble> &locCoord,
        NekDouble tol,
        NekDouble &resid);
    SPATIAL_DOMAINS_EXPORT virtual void v_Reset(CurveMap &curvedEdges,
                                                CurveMap &curvedFaces);
    SPATIAL_DOMAINS_EXPORT virtual void v_Setup();

private:
    void SetUpXmap();
};

}
}

#endif<|MERGE_RESOLUTION|>--- conflicted
+++ resolved
@@ -47,150 +47,8 @@
 
 namespace Nektar
 {
-
-<<<<<<< HEAD
-        typedef std::shared_ptr<Curve> CurveSharedPtr;
-        typedef std::shared_ptr<SegGeom> SegGeomSharedPtr;
-        typedef std::shared_ptr<TriGeom> TriGeomSharedPtr;
-        typedef std::vector< SegGeomSharedPtr > SegGeomVector;
-        typedef std::vector< TriGeomSharedPtr > TriGeomVector;
-        typedef std::map<int, TriGeomSharedPtr> TriGeomMap;
-
-        class TriGeom: public Geometry2D
-        {
-            public:
-                SPATIAL_DOMAINS_EXPORT TriGeom();
-
-                SPATIAL_DOMAINS_EXPORT TriGeom(int id, const int coordim);
-
-                SPATIAL_DOMAINS_EXPORT TriGeom(
-                        const int id,
-                        const PointGeomSharedPtr verts[],
-                        const SegGeomSharedPtr edges[],
-                        const StdRegions::Orientation eorient[]);
-
-                SPATIAL_DOMAINS_EXPORT TriGeom(
-                        const int id,
-                        const SegGeomSharedPtr edges[],
-                        const StdRegions::Orientation eorient[]);
-
-                SPATIAL_DOMAINS_EXPORT TriGeom(
-                        const int id,
-                        const SegGeomSharedPtr edges[],
-                        const StdRegions::Orientation eorient[],
-                        const CurveSharedPtr &curve);
-
-                SPATIAL_DOMAINS_EXPORT TriGeom(const TriGeom &in);
-
-                SPATIAL_DOMAINS_EXPORT ~TriGeom();
-
-                SPATIAL_DOMAINS_EXPORT NekDouble GetCoord(
-                        const int i,
-                        const Array<OneD, const NekDouble> &Lcoord);
-
-                /// Get the orientation of face1.
-                SPATIAL_DOMAINS_EXPORT static const int kNedges = 3;
-                SPATIAL_DOMAINS_EXPORT static const int kNverts = 3;
-
-                SPATIAL_DOMAINS_EXPORT static StdRegions::Orientation
-                    GetFaceOrientation(
-                        const TriGeom               &face1,
-                        const TriGeom               &face2,
-                        bool doRot = false, int dir = 0, NekDouble angle = 0.0,
-                        NekDouble tol = 1e-8);
-                SPATIAL_DOMAINS_EXPORT static StdRegions::Orientation
-                    GetFaceOrientation(
-                        const PointGeomVector &face1,
-                        const PointGeomVector &face2,
-                        bool doRot = false, int dir = 0, NekDouble angle = 0.0,
-                        NekDouble tol = 1e-8);
-
-            protected:
-                PointGeomVector         m_verts;
-                SegGeomVector           m_edges;
-                StdRegions::Orientation m_eorient [kNedges];
-                int                     m_fid;
-                bool                    m_ownVerts;
-                std::list<CompToElmt>   m_elmtMap;
-                CurveSharedPtr          m_curve;
-
-                SPATIAL_DOMAINS_EXPORT virtual void v_AddElmtConnected(
-                        int gvo_id,
-                        int locid);
-
-                SPATIAL_DOMAINS_EXPORT virtual int v_NumElmtConnected() const;
-
-                SPATIAL_DOMAINS_EXPORT virtual bool v_IsElmtConnected(
-                        int gvo_id,
-                        int locid) const;
-
-                SPATIAL_DOMAINS_EXPORT virtual int v_GetFid() const;
-
-                SPATIAL_DOMAINS_EXPORT virtual int v_GetCoordim() const;
-
-                SPATIAL_DOMAINS_EXPORT virtual const LibUtilities::BasisSharedPtr
-                            v_GetBasis(const int i);
-
-                SPATIAL_DOMAINS_EXPORT virtual const LibUtilities::BasisSharedPtr
-                            v_GetEdgeBasis(const int i);
-
-                SPATIAL_DOMAINS_EXPORT virtual NekDouble v_GetCoord(
-                        const int i,
-                        const Array<OneD,const NekDouble> &Lcoord);
-
-                SPATIAL_DOMAINS_EXPORT virtual void v_GenGeomFactors();
-
-                SPATIAL_DOMAINS_EXPORT virtual void v_SetOwnData();
-
-                /// Put all quadrature information into edge structure
-                SPATIAL_DOMAINS_EXPORT virtual void v_FillGeom();
-
-                SPATIAL_DOMAINS_EXPORT virtual NekDouble v_GetLocCoords(
-                        const Array<OneD,const NekDouble> &coords,
-                        Array<OneD,      NekDouble> &Lcoords);
-
-                SPATIAL_DOMAINS_EXPORT virtual int v_GetEid(int i) const;
-
-                SPATIAL_DOMAINS_EXPORT virtual int v_GetVid(int i) const;
-
-                SPATIAL_DOMAINS_EXPORT virtual PointGeomSharedPtr
-                            v_GetVertex(int i) const;
-
-                SPATIAL_DOMAINS_EXPORT virtual const Geometry1DSharedPtr
-                            v_GetEdge(int i) const;
-
-                SPATIAL_DOMAINS_EXPORT virtual StdRegions::Orientation
-                            v_GetEorient(const int i) const;
-
-                SPATIAL_DOMAINS_EXPORT virtual StdRegions::Orientation
-                            v_GetCartesianEorient(const int i) const;
-
-                /// Return the edge number of the given edge
-                SPATIAL_DOMAINS_EXPORT virtual int v_WhichEdge(
-                        SegGeomSharedPtr edge);
-
-                SPATIAL_DOMAINS_EXPORT virtual int v_GetNumVerts() const;
-
-                SPATIAL_DOMAINS_EXPORT virtual int v_GetNumEdges() const;
-
-                SPATIAL_DOMAINS_EXPORT virtual bool v_ContainsPoint(
-                        const Array<OneD, const NekDouble> &gloCoord,
-                              NekDouble tol = 0.0);
-
-                SPATIAL_DOMAINS_EXPORT virtual bool v_ContainsPoint(
-                        const Array<OneD, const NekDouble> &gloCoord,
-                              Array<OneD, NekDouble>       &locCoord,
-                              NekDouble                     tol);
-                
-                SPATIAL_DOMAINS_EXPORT virtual bool v_ContainsPoint(
-                        const Array<OneD, const NekDouble> &gloCoord,
-                              Array<OneD, NekDouble>       &locCoord,
-                              NekDouble                     tol,
-                              NekDouble                    &resid);
-=======
 namespace SpatialDomains
 {
->>>>>>> b6f7ecaf
 
 class TriGeom;
 class SegGeom;
@@ -217,9 +75,14 @@
     SPATIAL_DOMAINS_EXPORT static const int kNverts = 3;
 
     SPATIAL_DOMAINS_EXPORT static StdRegions::Orientation GetFaceOrientation(
-        const TriGeom &face1, const TriGeom &face2);
+                           const TriGeom &face1, const TriGeom &face2,
+                           const TriGeom &face2, bool doRot, int dir,
+                           NekDouble angle, NekDouble tol);
+    
     SPATIAL_DOMAINS_EXPORT static StdRegions::Orientation GetFaceOrientation(
-        const PointGeomVector &face1, const PointGeomVector &face2);
+              const PointGeomVector &face1, const PointGeomVector &face2,
+              const TriGeom &face2, bool doRot, int dir,
+              NekDouble angle, NekDouble tol);
 
 protected:
     SPATIAL_DOMAINS_EXPORT virtual NekDouble v_GetCoord(
