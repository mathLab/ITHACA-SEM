///////////////////////////////////////////////////////////////////////////////
//
// File NodalTetElec.cpp
//
// For more information, please see: http://www.nektar.info
//
// The MIT License
//
// Copyright (c) 2006 Division of Applied Mathematics, Brown University (USA),
// Department of Aeronautics, Imperial College London (UK), and Scientific
// Computing and Imaging Institute, University of Utah (USA).
//
// License for the specific language governing rights and limitations under
// Permission is hereby granted, free of charge, to any person obtaining a
// copy of this software and associated documentation files (the "Software"),
// to deal in the Software without restriction, including without limitation
// the rights to use, copy, modify, merge, publish, distribute, sublicense,
// and/or sell copies of the Software, and to permit persons to whom the
// Software is furnished to do so, subject to the following conditions:
//
// The above copyright notice and this permission notice shall be included
// in all copies or substantial portions of the Software.
//
// THE SOFTWARE IS PROVIDED "AS IS", WITHOUT WARRANTY OF ANY KIND, EXPRESS
// OR IMPLIED, INCLUDING BUT NOT LIMITED TO THE WARRANTIES OF MERCHANTABILITY,
// FITNESS FOR A PARTICULAR PURPOSE AND NONINFRINGEMENT. IN NO EVENT SHALL
// THE AUTHORS OR COPYRIGHT HOLDERS BE LIABLE FOR ANY CLAIM, DAMAGES OR OTHER
// LIABILITY, WHETHER IN AN ACTION OF CONTRACT, TORT OR OTHERWISE, ARISING
// FROM, OUT OF OR IN CONNECTION WITH THE SOFTWARE OR THE USE OR OTHER
// DEALINGS IN THE SOFTWARE.
//
// Description: 3D Nodal Tet Electrostatic Point Definitions
//
///////////////////////////////////////////////////////////////////////////////

#include <LibUtilities/BasicUtils/ErrorUtil.hpp>
#include <LibUtilities/Foundations/NodalTetElec.h>
#include <LibUtilities/Foundations/NodalTetElecData.h>
#include <LibUtilities/Foundations/NodalUtil.h>
#include <LibUtilities/LinearAlgebra/NekVector.hpp>
#include <LibUtilities/LinearAlgebra/NekMatrix.hpp>

namespace Nektar
{
    namespace LibUtilities
    {

        // ////////////////////////////////////////////////////////
        //  Coordinate the nodal tetrahedron electrostatic points

        void NodalTetElec::CalculatePoints()
        {
            // Allocate the storage for points
            Points<NekDouble>::CalculatePoints();

            int index=0,isum=0;
            const int offset = 5; //offset to match Datafile
            NekDouble b,c,d;
            unsigned int numPoints = GetNumPoints();

            // initialize values
            for(unsigned int i=0; i < numPoints-2; ++i)
            {
                index += NodalTetElecNPTS[i];
            }

            for(unsigned int i=0; i < NodalTetElecNPTS[numPoints-2]; ++i, ++index)
            {
                // 1 Point Symmetry: aaaa
                if(int(NodalTetElecData[index][0]))
                {
                    b = NodalTetElecData[index][6];
                    c = NodalTetElecData[index][7];
                    d = NodalTetElecData[index][8];

                    m_points[0][isum] = 2.0*b - 1.0;
                    m_points[1][isum] = 2.0*c - 1.0;
                    m_points[2][isum] = 2.0*d - 1.0;
                    isum++;
                    continue;
                }//end symmetry 1


                // 4 Point symmetry: aaab or abbb
                if(int(NodalTetElecData[index][1]))
                {
                    for(unsigned int j=0; j < 4; ++j)
                    {
                        b = NodalTetElecData[index][offset + perm4_3d[j][1]];
                        c = NodalTetElecData[index][offset + perm4_3d[j][2]];
                        d = NodalTetElecData[index][offset + perm4_3d[j][3]];

                        m_points[0][isum] = 2.0*b - 1.0;
                        m_points[1][isum] = 2.0*c - 1.0;
                        m_points[2][isum] = 2.0*d - 1.0;
                        isum++;
                    }//end j
                    continue;
                }//end symmetry 4


                // 6 Point symmetry: aabb
                if(int(NodalTetElecData[index][2]))
                {
                    for(unsigned int j=0; j < 6; ++j)
                    {
                        b = NodalTetElecData[index][offset + perm6_3d[j][1]];
                        c = NodalTetElecData[index][offset + perm6_3d[j][2]];
                        d = NodalTetElecData[index][offset + perm6_3d[j][3]];

                        m_points[0][isum] = 2.0*b - 1.0;
                        m_points[1][isum] = 2.0*c - 1.0;
                        m_points[2][isum] = 2.0*d - 1.0;
                        isum++;
                    }//end j
                    continue;
                }//end symmetry6


                // 12 Point symmetry: case aabc
                if(int(NodalTetElecData[index][3]) == 1)
                {
                    for(unsigned int j=0; j < 12; ++j)
                    {
                        b = NodalTetElecData[index][offset + perm12A_3d[j][1]];
                        c = NodalTetElecData[index][offset + perm12A_3d[j][2]];
                        d = NodalTetElecData[index][offset + perm12A_3d[j][3]];

                        m_points[0][isum] = 2.0*b - 1.0;
                        m_points[1][isum] = 2.0*c - 1.0;
                        m_points[2][isum] = 2.0*d - 1.0;
                        isum++;
                    }//end j
                    continue;
                }//end symmetry 12 aabc


                // 12 Point symmetry: case abcc
                if(int(NodalTetElecData[index][3]) == 2)
                {
                    for(unsigned int j=0; j < 12; ++j)
                    {
                        b = NodalTetElecData[index][offset + perm12B_3d[j][1]];
                        c = NodalTetElecData[index][offset + perm12B_3d[j][2]];
                        d = NodalTetElecData[index][offset + perm12B_3d[j][3]];

                        m_points[0][isum] = 2.0*b - 1.0;
                        m_points[1][isum] = 2.0*c - 1.0;
                        m_points[2][isum] = 2.0*d - 1.0;
                        isum++;
                    }//end j
                    continue;
                }//end symmetry 12 abcc


                // 12 Point symmetry: case abbc
                if(int(NodalTetElecData[index][3]) == 3)
                {
                    for(unsigned int j=0; j < 12; ++j)
                    {
                        b = NodalTetElecData[index][offset + perm12C_3d[j][1]];
                        c = NodalTetElecData[index][offset + perm12C_3d[j][2]];
                        d = NodalTetElecData[index][offset + perm12C_3d[j][3]];

                        m_points[0][isum] = 2.0*b - 1.0;
                        m_points[1][isum] = 2.0*c - 1.0;
                        m_points[2][isum] = 2.0*d - 1.0;
                        isum++;
                    }//end j
                    continue;
                }//end symmetry 12 abbc

                // 24 Point symmetry: case abcd
                if(int(NodalTetElecData[index][4]))
                {
                    for(unsigned int j=0; j < 24; ++j)
                    {
                        b = NodalTetElecData[index][offset + perm24_3d[j][1]];
                        c = NodalTetElecData[index][offset + perm24_3d[j][2]];
                        d = NodalTetElecData[index][offset + perm24_3d[j][3]];

                        m_points[0][isum] = 2.0*b - 1.0;
                        m_points[1][isum] = 2.0*c - 1.0;
                        m_points[2][isum] = 2.0*d - 1.0;
                        isum++;
                    }//end j
                    continue;
                }//end symmetry24abcd


            }//end npts

            NodalPointReorder3d();

            ASSERTL1((static_cast<unsigned int>(isum)==m_pointsKey.GetTotNumPoints()),"sum not equal to npts");

            m_util = MemoryManager<NodalUtilTetrahedron>::AllocateSharedPtr(
                numPoints - 1, m_points[0], m_points[1], m_points[2]);
        }

        void NodalTetElec::CalculateWeights()
        {
            // Allocate the storage for points
            PointsBaseType::CalculateWeights();

            typedef DataType T;

            // Solve the Vandermonde system of integrals for the weight vector
<<<<<<< HEAD
            NekVector<T> w = MakeTetWeights(NekVector<T>(m_points[0]), NekVector<T>(m_points[1]), NekVector<T>(m_points[2]));

=======
            NekVector<T> w = m_util->GetWeights();
>>>>>>> 10455dda
            m_weights = Array<OneD,T>( w.GetRows(), w.GetPtr() );
        }

          // ////////////////////////////////////////
        //        CalculateInterpMatrix()
        void NodalTetElec::CalculateInterpMatrix(const Array<OneD, const NekDouble>& xia, const Array<OneD, const NekDouble>& yia,
                                                 const Array<OneD, const NekDouble>& zia, Array<OneD, NekDouble>& interp)

        {
<<<<<<< HEAD
             NekVector<NekDouble>  x( m_points[0] );
             NekVector<NekDouble>  y( m_points[1] );
             NekVector<NekDouble>  z( m_points[2] );
             NekVector<NekDouble> xi( xia );
             NekVector<NekDouble> yi( yia );
             NekVector<NekDouble> zi( zia );
             NekMatrix<NekDouble> interMat = GetTetInterpolationMatrix(x, y, z, xi, yi, zi);

             int rows = xi.GetRows(), cols = GetTotNumPoints();
             for( int i = 0; i < rows; ++i ) {
                for( int j = 0; j < cols; ++j ) {
                    interp[j + i*cols] = interMat(i,j);
                }
             }
=======
             Array<OneD, Array<OneD, NekDouble> > xi(3);
             xi[0] = xia;
             xi[1] = yia;
             xi[2] = zia;

             boost::shared_ptr<NekMatrix<NekDouble> > mat =
                 m_util->GetInterpolationMatrix(xi);
             Vmath::Vcopy(mat->GetRows() * mat->GetColumns(), mat->GetRawPtr(),
                          1, &interp[0], 1);
>>>>>>> 10455dda
         }

        void NodalTetElec::CalculateDerivMatrix()
        {
            // Allocate the derivative matrix.
            PointsBaseType::CalculateDerivMatrix();

            m_derivmatrix[0] = m_util->GetDerivMatrix(0);
            m_derivmatrix[1] = m_util->GetDerivMatrix(1);
            m_derivmatrix[2] = m_util->GetDerivMatrix(2);
        }

        boost::shared_ptr<PointsBaseType> NodalTetElec::Create(const PointsKey &key)
        {
            boost::shared_ptr<PointsBaseType> returnval(MemoryManager<NodalTetElec>::AllocateSharedPtr(key));
            returnval->Initialize();
            return returnval;
        }

        void NodalTetElec::NodalPointReorder3d()
        {
            int cnt;
            int istart,iend;

            const int nVerts = 4;
            const int nEdgeInteriorPoints = GetNumPoints()-2;
            const int nFaceInteriorPoints = (GetNumPoints()-3)*(GetNumPoints()-2)/2;
            //const int nBoundaryPoints = 4 + 6*nEdgeInteriorPoints + 4*nFaceInteriorPoints;
            const int nAllPoints = GetNumPoints()*(GetNumPoints()+1)*(GetNumPoints()+2)/6;
            if(nEdgeInteriorPoints==0)
            {
                return;
            }

            //group all edge 1 points
            istart = nVerts;
            for(int i = cnt = istart; i < nAllPoints; i++)
            {
                if( fabs(m_points[1][i] + 1.0) < NekConstants::kNekZeroTol &&
                    fabs(m_points[2][i] + 1.0) < NekConstants::kNekZeroTol)
                {
                    std::swap(m_points[0][cnt], m_points[0][i]);
                    std::swap(m_points[1][cnt], m_points[1][i]);
                    std::swap(m_points[2][cnt], m_points[2][i]);
                    cnt++;
                }
            }

            // bubble sort edge 1 (counterclockwise numbering)
            iend = istart + nEdgeInteriorPoints;
            for(int i = istart; i < iend; i++)
            {
                for(int j = istart+1; j < iend; j++)
                {
                    if(m_points[0][j] < m_points[0][j-1])
                    {
                        std::swap(m_points[0][j], m_points[0][j-1]);
                        std::swap(m_points[1][j], m_points[1][j-1]);
                        std::swap(m_points[2][j], m_points[2][j-1]);
                    }
                }
            }

            // group the points of edge 2 together;
            istart = iend;
            for(int i = cnt = istart; i < nAllPoints; i++)
            {
                if( fabs(m_points[1][i]+m_points[0][i]) < NekConstants::kNekZeroTol &&
                    fabs(m_points[2][i] + 1.0) < NekConstants::kNekZeroTol)
                {
                    std::swap(m_points[0][cnt], m_points[0][i]);
                    std::swap(m_points[1][cnt], m_points[1][i]);
                    std::swap(m_points[2][cnt], m_points[2][i]);
                    cnt++;
                }
            }

            // bubble sort edge 2 (counterclockwise numbering)
            iend = istart + nEdgeInteriorPoints;
            for(int i = istart; i < iend; i++)
            {
                for(int j = istart+1; j < iend; j++)
                {
                    if(m_points[1][j] < m_points[1][j-1])
                    {
                        std::swap(m_points[0][j], m_points[0][j-1]);
                        std::swap(m_points[1][j], m_points[1][j-1]);
                        std::swap(m_points[2][j], m_points[2][j-1]);
                    }
                }
            }

            // group the points of edge 3 together;
            istart = iend;
            for(int i = cnt = istart; i < nAllPoints; i++)
            {
                if( fabs(m_points[0][i] + 1.0) < NekConstants::kNekZeroTol &&
                    fabs(m_points[2][i] + 1.0) < NekConstants::kNekZeroTol)
                {
                    std::swap(m_points[0][cnt], m_points[0][i]);
                    std::swap(m_points[1][cnt], m_points[1][i]);
                    std::swap(m_points[2][cnt], m_points[2][i]);
                    cnt++;
                }
            }

            // bubble sort edge 3 (counterclockwise numbering)
            iend = istart + nEdgeInteriorPoints;
            for(int i = istart; i < iend; i++)
            {
                for(int j = istart+1; j < iend; j++)
                {
                    if(m_points[1][j] > m_points[1][j-1])
                    {
                        std::swap(m_points[0][j], m_points[0][j-1]);
                        std::swap(m_points[1][j], m_points[1][j-1]);
                        std::swap(m_points[2][j], m_points[2][j-1]);
                    }
                }
            }

            // group the points of edge 4 together;
            istart = iend;
            for(int i = cnt = istart; i < nAllPoints; i++)
            {
                if( fabs(m_points[0][i] + 1.0) < NekConstants::kNekZeroTol &&
                    fabs(m_points[1][i] + 1.0) < NekConstants::kNekZeroTol)
                {
                    std::swap(m_points[0][cnt], m_points[0][i]);
                    std::swap(m_points[1][cnt], m_points[1][i]);
                    std::swap(m_points[2][cnt], m_points[2][i]);
                    cnt++;
                }
            }

            // bubble sort edge 3 (counterclockwise numbering)
            iend = istart + nEdgeInteriorPoints;
            for(int i = istart; i < iend; i++)
            {
                for(int j = istart+1; j < iend; j++)
                {
                    if(m_points[2][j] < m_points[2][j-1])
                    {
                        std::swap(m_points[0][j], m_points[0][j-1]);
                        std::swap(m_points[1][j], m_points[1][j-1]);
                        std::swap(m_points[2][j], m_points[2][j-1]);
                    }
                }
            }

            // group the points of edge 5 together;
            istart = iend;
            for(int i = cnt = istart; i < nAllPoints; i++)
            {
                if( fabs(m_points[0][i]+m_points[2][i]) < NekConstants::kNekZeroTol &&
                    fabs(m_points[1][i] + 1.0) < NekConstants::kNekZeroTol)
                {
                    std::swap(m_points[0][cnt], m_points[0][i]);
                    std::swap(m_points[1][cnt], m_points[1][i]);
                    std::swap(m_points[2][cnt], m_points[2][i]);
                    cnt++;
                }
            }

            // bubble sort edge 5 (counterclockwise numbering)
            iend = istart + nEdgeInteriorPoints;
            for(int i = istart; i < iend; i++)
            {
                for(int j = istart+1; j < iend; j++)
                {
                    if(m_points[2][j] < m_points[2][j-1])
                    {
                        std::swap(m_points[0][j], m_points[0][j-1]);
                        std::swap(m_points[1][j], m_points[1][j-1]);
                        std::swap(m_points[2][j], m_points[2][j-1]);
                    }
                }
            }

            // group the points of edge 6 together;
            istart = iend;
            for(int i = cnt = istart; i < nAllPoints; i++)
            {
                if( fabs(m_points[1][i]+m_points[2][i]) < NekConstants::kNekZeroTol &&
                    fabs(m_points[0][i] + 1.0) < NekConstants::kNekZeroTol)
                {
                    std::swap(m_points[0][cnt], m_points[0][i]);
                    std::swap(m_points[1][cnt], m_points[1][i]);
                    std::swap(m_points[2][cnt], m_points[2][i]);
                    cnt++;
                }
            }

            // bubble sort edge 6 (counterclockwise numbering)
            iend = istart + nEdgeInteriorPoints;
            for(int i = istart; i < iend; i++)
            {
                for(int j = istart+1; j < iend; j++)
                {
                    if(m_points[2][j] < m_points[2][j-1])
                    {
                        std::swap(m_points[0][j], m_points[0][j-1]);
                        std::swap(m_points[1][j], m_points[1][j-1]);
                        std::swap(m_points[2][j], m_points[2][j-1]);
                    }
                }
            }

            if(GetNumPoints() < 4)
            {
                //no face points
                return;
            }

            // group the points of face 1 together;
            istart = iend;
            for(int i = cnt = istart; i < nAllPoints; i++)
            {
                if(fabs(m_points[2][i] + 1.0) < NekConstants::kNekZeroTol)
                {
                    std::swap(m_points[0][cnt], m_points[0][i]);
                    std::swap(m_points[1][cnt], m_points[1][i]);
                    std::swap(m_points[2][cnt], m_points[2][i]);
                    cnt++;
                }
            }

            // bubble sort face1 (tensor numbering)
            iend = istart + nFaceInteriorPoints;
            bool repeat = true;
            while(repeat)
            {
                repeat = false;
                for(int i = istart; i < iend - 1; i++)
                {
                    if(m_points[1][i] > m_points[1][i+1])
                    {
                        std::swap(m_points[0][i+1], m_points[0][i]);
                        std::swap(m_points[1][i+1], m_points[1][i]);
                        std::swap(m_points[2][i+1], m_points[2][i]);
                        repeat = true;
                    }
                }
            }
            int offset = 0;
            int npl = GetNumPoints() - 3;
            while(npl > 1)
            {
                repeat = true;
                while(repeat)
                {
                    repeat = false;
                    for(int i = offset+istart; i < offset+istart + npl - 1; i++)
                    {
                        if(m_points[0][i] > m_points[0][i+1])
                        {
                            std::swap(m_points[0][i+1], m_points[0][i]);
                            std::swap(m_points[1][i+1], m_points[1][i]);
                            std::swap(m_points[2][i+1], m_points[2][i]);
                            repeat = true;
                        }
                    }
                }
                offset += npl;
                npl--;
            }

            // group the points of face 2 together;
            istart = iend;
            for(int i = cnt = istart; i < nAllPoints; i++)
            {
                if(fabs(m_points[1][i] + 1.0) < NekConstants::kNekZeroTol)
                {
                    std::swap(m_points[0][cnt], m_points[0][i]);
                    std::swap(m_points[1][cnt], m_points[1][i]);
                    std::swap(m_points[2][cnt], m_points[2][i]);
                    cnt++;
                }
            }

            // bubble sort face2 (tensor numbering)
            iend = istart + nFaceInteriorPoints;
            repeat = true;
            while(repeat)
            {
                repeat = false;
                for(int i = istart; i < iend - 1; i++)
                {
                    if(m_points[2][i] > m_points[2][i+1])
                    {
                        std::swap(m_points[0][i+1], m_points[0][i]);
                        std::swap(m_points[1][i+1], m_points[1][i]);
                        std::swap(m_points[2][i+1], m_points[2][i]);
                        repeat = true;
                    }
                }
            }
            offset = 0;
            npl = GetNumPoints() - 3;
            while(npl > 1)
            {
                repeat = true;
                while(repeat)
                {
                    repeat = false;
                    for(int i = offset+istart; i < offset+istart + npl - 1; i++)
                    {
                        if(m_points[0][i] > m_points[0][i+1])
                        {
                            std::swap(m_points[0][i+1], m_points[0][i]);
                            std::swap(m_points[1][i+1], m_points[1][i]);
                            std::swap(m_points[2][i+1], m_points[2][i]);
                            repeat = true;
                        }
                    }
                }
                offset += npl;
                npl--;
            }

            // group the points of face 3 together;
            istart = iend;
            for(int i = cnt = istart; i < nAllPoints; i++)
            {
                if(fabs(m_points[1][i]+m_points[0][i]+m_points[2][i]+1.0) < 1E-9) //nek zero tol too small
                {
                    std::swap(m_points[0][cnt], m_points[0][i]);
                    std::swap(m_points[1][cnt], m_points[1][i]);
                    std::swap(m_points[2][cnt], m_points[2][i]);
                    cnt++;
                }
            }

            // bubble sort face3 (tensor numbering)
            iend = istart + nFaceInteriorPoints;
            repeat = true;
            while(repeat)
            {
                repeat = false;
                for(int i = istart; i < iend - 1; i++)
                {
                    if(m_points[2][i] > m_points[2][i+1])
                    {
                        std::swap(m_points[0][i+1], m_points[0][i]);
                        std::swap(m_points[1][i+1], m_points[1][i]);
                        std::swap(m_points[2][i+1], m_points[2][i]);
                        repeat = true;
                    }
                }
            }
            offset = 0;
            npl = GetNumPoints() - 3;
            while(npl > 1)
            {
                repeat = true;
                while(repeat)
                {
                    repeat = false;
                    for(int i = offset+istart; i < offset+istart + npl - 1; i++)
                    {
                        if(m_points[1][i] > m_points[1][i+1])
                        {
                            std::swap(m_points[0][i+1], m_points[0][i]);
                            std::swap(m_points[1][i+1], m_points[1][i]);
                            std::swap(m_points[2][i+1], m_points[2][i]);
                            repeat = true;
                        }
                    }
                }
                offset += npl;
                npl--;
            }

            // group the points of face 4 together;
            istart = iend;
            for(int i = cnt = istart; i < nAllPoints; i++)
            {
                if(fabs(m_points[0][i] + 1.0) < NekConstants::kNekZeroTol)
                {
                    std::swap(m_points[0][cnt], m_points[0][i]);
                    std::swap(m_points[1][cnt], m_points[1][i]);
                    std::swap(m_points[2][cnt], m_points[2][i]);
                    cnt++;
                }
            }

            // bubble sort face4 (tensor numbering)
            iend = istart + nFaceInteriorPoints;
            repeat = true;
            while(repeat)
            {
                repeat = false;
                for(int i = istart; i < iend - 1; i++)
                {
                    if(m_points[2][i] > m_points[2][i+1])
                    {
                        std::swap(m_points[0][i+1], m_points[0][i]);
                        std::swap(m_points[1][i+1], m_points[1][i]);
                        std::swap(m_points[2][i+1], m_points[2][i]);
                        repeat = true;
                    }
                }
            }
            offset = 0;
            npl = GetNumPoints() - 3;
            while(npl > 1)
            {
                repeat = true;
                while(repeat)
                {
                    repeat = false;
                    for(int i = offset+istart; i < offset+istart + npl - 1; i++)
                    {
                        if(m_points[1][i] > m_points[1][i+1])
                        {
                            std::swap(m_points[0][i+1], m_points[0][i]);
                            std::swap(m_points[1][i+1], m_points[1][i]);
                            std::swap(m_points[2][i+1], m_points[2][i]);
                            repeat = true;
                        }
                    }
                }
                offset += npl;
                npl--;
            }

        }

    } // end of namespace stdregion
} // end of namespace stdregion

<|MERGE_RESOLUTION|>--- conflicted
+++ resolved
@@ -206,12 +206,7 @@
             typedef DataType T;
 
             // Solve the Vandermonde system of integrals for the weight vector
-<<<<<<< HEAD
-            NekVector<T> w = MakeTetWeights(NekVector<T>(m_points[0]), NekVector<T>(m_points[1]), NekVector<T>(m_points[2]));
-
-=======
             NekVector<T> w = m_util->GetWeights();
->>>>>>> 10455dda
             m_weights = Array<OneD,T>( w.GetRows(), w.GetPtr() );
         }
 
@@ -221,22 +216,6 @@
                                                  const Array<OneD, const NekDouble>& zia, Array<OneD, NekDouble>& interp)
 
         {
-<<<<<<< HEAD
-             NekVector<NekDouble>  x( m_points[0] );
-             NekVector<NekDouble>  y( m_points[1] );
-             NekVector<NekDouble>  z( m_points[2] );
-             NekVector<NekDouble> xi( xia );
-             NekVector<NekDouble> yi( yia );
-             NekVector<NekDouble> zi( zia );
-             NekMatrix<NekDouble> interMat = GetTetInterpolationMatrix(x, y, z, xi, yi, zi);
-
-             int rows = xi.GetRows(), cols = GetTotNumPoints();
-             for( int i = 0; i < rows; ++i ) {
-                for( int j = 0; j < cols; ++j ) {
-                    interp[j + i*cols] = interMat(i,j);
-                }
-             }
-=======
              Array<OneD, Array<OneD, NekDouble> > xi(3);
              xi[0] = xia;
              xi[1] = yia;
@@ -246,7 +225,6 @@
                  m_util->GetInterpolationMatrix(xi);
              Vmath::Vcopy(mat->GetRows() * mat->GetColumns(), mat->GetRawPtr(),
                           1, &interp[0], 1);
->>>>>>> 10455dda
          }
 
         void NodalTetElec::CalculateDerivMatrix()
